import { describe, expect, it } from "@jest/globals";
import { NonceManager } from "ethers";
import {
  getMessageSentEventFromLogs,
  sendMessage,
  waitForEvents,
  wait,
  getBlockByNumberOrBlockTag,
  etherToWei,
} from "./common/utils";
import { config } from "./config/tests-config";

const l1AccountManager = config.getL1AccountManager();

const l1AccountManager = config.getL1AccountManager();

describe("Submission and finalization test suite", () => {
  const sendMessages = async () => {
    const messageFee = etherToWei("0.0001");
    const messageValue = etherToWei("0.0051");
    const destinationAddress = "0x8D97689C9818892B700e27F316cc3E41e17fBeb9";

<<<<<<< HEAD
    const l1MessageSender = await l1AccountManager.generateAccount();
=======
    const l1MessageSender = new NonceManager(await l1AccountManager.generateAccount());
>>>>>>> a66c9b1d
    const lineaRollup = config.getLineaRollupContract();

    console.log("Sending messages on L1");

    // Send L1 messages
    const l1MessagesPromises = [];

    for (let i = 0; i < 5; i++) {
      l1MessagesPromises.push(
        sendMessage(
          l1MessageSender,
          lineaRollup,
          {
            to: destinationAddress,
            fee: messageFee,
            calldata: "0x",
          },
          {
            value: messageValue,
          },
        ),
      );
    }

    const l1Receipts = await Promise.all(l1MessagesPromises);

    console.log("Messages sent on L1.");

    // Extract message events
    const l1Messages = getMessageSentEventFromLogs(lineaRollup, l1Receipts);

    return { l1Messages, l1Receipts };
  };

  it.concurrent(
    "Check L2 anchoring",
    async () => {
      const lineaRollup = config.getLineaRollupContract();
      const l2MessageService = config.getL2MessageServiceContract();

      const { l1Messages } = await sendMessages();

      // Wait for the last L1->L2 message to be anchored on L2
      const lastNewL1MessageNumber = l1Messages.slice(-1)[0].messageNumber;

      console.log("Waiting for the anchoring using rolling hash...");
      const [rollingHashUpdatedEvent] = await waitForEvents(
        l2MessageService,
        l2MessageService.filters.RollingHashUpdated(),
        1_000,
        0,
        "latest",
        async (events) => events.filter((event) => event.args.messageNumber >= lastNewL1MessageNumber),
      );

      const [lastNewMessageRollingHash, lastAnchoredL1MessageNumber] = await Promise.all([
        lineaRollup.rollingHashes(rollingHashUpdatedEvent.args.messageNumber),
        l2MessageService.lastAnchoredL1MessageNumber(),
      ]);
      expect(lastNewMessageRollingHash).toEqual(rollingHashUpdatedEvent.args.rollingHash);
      expect(lastAnchoredL1MessageNumber).toEqual(rollingHashUpdatedEvent.args.messageNumber);

      console.log("New anchoring using rolling hash done.");
    },
    150_000,
  );

  it.concurrent(
    "Check L1 data submission and finalization",
    async () => {
      const lineaRollup = config.getLineaRollupContract();

      const [currentL2BlockNumber, startingRootHash] = await Promise.all([
        lineaRollup.currentL2BlockNumber(),
        lineaRollup.stateRootHashes(await lineaRollup.currentL2BlockNumber()),
      ]);

      console.log("Waiting for data submission used to finalize with proof...");
      // Waiting for data submission starting from migration block number
      await waitForEvents(
        lineaRollup,
        lineaRollup.filters.DataSubmittedV2(undefined, currentL2BlockNumber + 1n),
        1_000,
      );

      console.log("Waiting for the first DataFinalized event with proof...");
      // Waiting for first DataFinalized event with proof
      const [dataFinalizedEvent] = await waitForEvents(
        lineaRollup,
        lineaRollup.filters.DataFinalized(undefined, startingRootHash),
        1_000,
      );

      const [lastBlockFinalized, newStateRootHash] = await Promise.all([
        lineaRollup.currentL2BlockNumber(),
        lineaRollup.stateRootHashes(dataFinalizedEvent.args.lastBlockFinalized),
      ]);

      expect(lastBlockFinalized).toBeGreaterThanOrEqual(dataFinalizedEvent.args.lastBlockFinalized);
      expect(newStateRootHash).toEqual(dataFinalizedEvent.args.finalRootHash);
      expect(dataFinalizedEvent.args.withProof).toBeTruthy();

      console.log("Finalization with proof done.");
    },
    150_000,
  );

  it.concurrent(
    "Check L2 safe/finalized tag update on sequencer",
    async () => {
      const sequencerEndpoint = config.getSequencerEndpoint();
      if (!sequencerEndpoint) {
        console.log('Skipped the "Check L2 safe/finalized tag update on sequencer" test');
        return;
      }

      const lastFinalizedL2BlockNumberOnL1 = 0;
      console.log(`lastFinalizedL2BlockNumberOnL1=${lastFinalizedL2BlockNumberOnL1}`);

      let safeL2BlockNumber = 0,
        finalizedL2BlockNumber = 0;
      while (
        safeL2BlockNumber < lastFinalizedL2BlockNumberOnL1 ||
        finalizedL2BlockNumber < lastFinalizedL2BlockNumberOnL1
      ) {
        safeL2BlockNumber = (await getBlockByNumberOrBlockTag(sequencerEndpoint, "safe"))?.number || safeL2BlockNumber;
        finalizedL2BlockNumber =
          (await getBlockByNumberOrBlockTag(sequencerEndpoint, "finalized"))?.number || finalizedL2BlockNumber;
        await wait(1_000);
      }

      console.log(`safeL2BlockNumber=${safeL2BlockNumber} finalizedL2BlockNumber=${finalizedL2BlockNumber}`);

      expect(safeL2BlockNumber).toBeGreaterThanOrEqual(lastFinalizedL2BlockNumberOnL1);
      expect(finalizedL2BlockNumber).toBeGreaterThanOrEqual(lastFinalizedL2BlockNumberOnL1);

      console.log("L2 safe/finalized tag update on sequencer done.");
    },
    150_000,
  );
});<|MERGE_RESOLUTION|>--- conflicted
+++ resolved
@@ -12,19 +12,13 @@
 
 const l1AccountManager = config.getL1AccountManager();
 
-const l1AccountManager = config.getL1AccountManager();
-
 describe("Submission and finalization test suite", () => {
   const sendMessages = async () => {
     const messageFee = etherToWei("0.0001");
     const messageValue = etherToWei("0.0051");
     const destinationAddress = "0x8D97689C9818892B700e27F316cc3E41e17fBeb9";
 
-<<<<<<< HEAD
-    const l1MessageSender = await l1AccountManager.generateAccount();
-=======
     const l1MessageSender = new NonceManager(await l1AccountManager.generateAccount());
->>>>>>> a66c9b1d
     const lineaRollup = config.getLineaRollupContract();
 
     console.log("Sending messages on L1");
