import { ethers } from "ethers";
import { EnvironmentBasedAccountManager } from "../accounts/environment-based-account-manager";
import { Config } from "../types";
import Account from "../accounts/account";

const L1_RPC_URL = new URL(`https://sepolia.infura.io/v3/${process.env.INFURA_PROJECT_ID}`);
const L2_RPC_URL = new URL("https://rpc.devnet.linea.build");
const L1_CHAIN_ID = 11155111;
const L2_CHAIN_ID = 59139;

const L1_WHALE_ACCOUNTS_PRIVATE_KEYS: string[] = process.env.L1_WHALE_ACCOUNTS_PRIVATE_KEYS?.split(",") ?? [];
const L2_WHALE_ACCOUNTS_PRIVATE_KEYS: string[] = process.env.L2_WHALE_ACCOUNTS_PRIVATE_KEYS?.split(",") ?? [];
const L1_WHALE_ACCOUNTS_ADDRESSES: string[] = process.env.L1_WHALE_ACCOUNTS_ADDRESSES?.split(",") ?? [];
const L2_WHALE_ACCOUNTS_ADDRESSES: string[] = process.env.L2_WHALE_ACCOUNTS_ADDRESSES?.split(",") ?? [];

const L1_WHALE_ACCOUNTS: Account[] = L1_WHALE_ACCOUNTS_PRIVATE_KEYS.map((privateKey, index) => {
  return new Account(privateKey, L1_WHALE_ACCOUNTS_ADDRESSES[index]);
});

const L2_WHALE_ACCOUNTS: Account[] = L2_WHALE_ACCOUNTS_PRIVATE_KEYS.map((privateKey, index) => {
  return new Account(privateKey, L2_WHALE_ACCOUNTS_ADDRESSES[index]);
});

const config: Config = {
  L1: {
    rpcUrl: L1_RPC_URL,
    chainId: L1_CHAIN_ID,
    lineaRollupAddress: "0x2A5CDCfc38856e2590E9Bd32F54Fa348e5De5f48",
    tokenBridgeAddress: "",
    l1TokenAddress: "",
    accountManager: new EnvironmentBasedAccountManager(
      new ethers.JsonRpcProvider(L1_RPC_URL.toString()),
      L1_WHALE_ACCOUNTS,
      L1_CHAIN_ID,
    ),
    dummyContractAddress: "",
  },
  L2: {
    rpcUrl: L2_RPC_URL,
    chainId: L2_CHAIN_ID,
    l2MessageServiceAddress: "0x33bf916373159A8c1b54b025202517BfDbB7863D",
<<<<<<< HEAD
    tokenBridgeAddress: "",
    l2TokenAddress: "",
=======
    l2TestContractAddress: "",
>>>>>>> a66c9b1d
    accountManager: new EnvironmentBasedAccountManager(
      new ethers.JsonRpcProvider(L2_RPC_URL.toString()),
      L2_WHALE_ACCOUNTS,
      L2_CHAIN_ID,
    ),
    dummyContractAddress: "",
  },
};

export default config;<|MERGE_RESOLUTION|>--- conflicted
+++ resolved
@@ -39,12 +39,9 @@
     rpcUrl: L2_RPC_URL,
     chainId: L2_CHAIN_ID,
     l2MessageServiceAddress: "0x33bf916373159A8c1b54b025202517BfDbB7863D",
-<<<<<<< HEAD
     tokenBridgeAddress: "",
     l2TokenAddress: "",
-=======
     l2TestContractAddress: "",
->>>>>>> a66c9b1d
     accountManager: new EnvironmentBasedAccountManager(
       new ethers.JsonRpcProvider(L2_RPC_URL.toString()),
       L2_WHALE_ACCOUNTS,
