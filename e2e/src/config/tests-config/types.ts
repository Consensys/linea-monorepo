--- conflicted
+++ resolved
@@ -15,7 +15,6 @@
 
 export type BaseL2Config = BaseConfig & {
   l2MessageServiceAddress: string;
-<<<<<<< HEAD
   l2TestContractAddress?: string;
   besuNodeRpcUrl?: URL;
   tokenBridgeAddress: string;
@@ -24,9 +23,6 @@
   shomeiFrontendEndpoint?: URL;
   sequencerEndpoint?: URL;
   transactionExclusionEndpoint?: URL;
-=======
-  l2TestContractAddress: string;
->>>>>>> a66c9b1d
 };
 
 export type LocalL2Config = BaseL2Config & {
