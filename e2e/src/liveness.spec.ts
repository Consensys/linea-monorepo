--- conflicted
+++ resolved
@@ -1,11 +1,7 @@
 import { describe, expect, it } from "@jest/globals";
 import { config } from "./config/tests-config";
-<<<<<<< HEAD
-import { execDockerCommand, getBlockByNumberOrBlockTag, pollForBlockNumber, wait } from "./common/utils";
+import { awaitUntil, execDockerCommand, getBlockByNumberOrBlockTag, GetEthLogsClient, wait } from "./common/utils";
 import { Wallet } from "ethers";
-=======
-import { awaitUntil, execDockerCommand, getBlockByNumberOrBlockTag, GetEthLogsClient, wait } from "./common/utils";
->>>>>>> cd90f68a
 
 // should remove skip only when the linea-sequencer plugin supports liveness
 describe("Liveness test suite", () => {
