package symbolic

import (
<<<<<<< HEAD
	"runtime/debug"
	"sync"

=======
	"fmt"

	"github.com/consensys/gnark-crypto/field/koalabear/extensions"
>>>>>>> 3dc94214
	"github.com/consensys/linea-monorepo/prover/maths/field"
	"github.com/consensys/linea-monorepo/prover/maths/field/fext"
	"github.com/consensys/linea-monorepo/prover/maths/field/gnarkfext"
	"github.com/consensys/linea-monorepo/prover/utils"
	"github.com/consensys/linea-monorepo/prover/utils/arena"
	"github.com/consensys/linea-monorepo/prover/utils/parallel"

	"github.com/consensys/gnark/frontend"

	sv "github.com/consensys/linea-monorepo/prover/maths/common/smartvectors"
)

<<<<<<< HEAD
var onceChunkSize sync.Once
var chunkSize int

// ChunkSize is the size of the chunks we use to evaluate the expression board.
// It is determined at runtime depending on the available memory, from
// GOMEMLIMIT>700GiB -> 1<<9
// GOMEMLIMIT<=700GiB -> 1<<8
func ChunkSize() int {
	onceChunkSize.Do(func() {
		// get the memory limit
		memLimit := debug.SetMemoryLimit(-1)

		// if we are <= 700GB, use 1 << 8
		// else use 1 << 9
		if memLimit > 0 && memLimit <= 700*1024*1024*1024 {
			chunkSize = 1 << 8
		} else {
			chunkSize = 1 << 9
		}
	})
	return chunkSize
}

// evaluation is a helper to evaluate an expression board on chunks of data.
type evaluation struct {
	nodes       []evaluationNode
	scratch     []field.Element
	chunkSize   int
	nbInputs    int                // len of level 0
	vectorArena *arena.VectorArena // contiguous memory to store all the vectors
}

// evaluationNode is a node in the evaluation graph.
type evaluationNode struct {
	value      []field.Element // value of the node after evaluation
	inputs     []uint32        // index of the input nodes
	op         Operator        // op(inputs) = value
	hasValue   bool            // true if value is valid
	isConstant bool            // true if the node is a constant
}

// Evaluate evaluates the expression board on the provided inputs.
func (b *ExpressionBoard) Evaluate(inputs []sv.SmartVector, vArena ...*arena.VectorArena) sv.SmartVector {
=======
// evaluation is a helper to evaluate an expression board on chunks of data.
type evaluation[T any] struct {
	nodes       [][]evaluationNode[T]
	scratch     []T
	chunkSize   int
	vectorArena *arena.VectorArena // contiguous memory to store all the vectors
}

// evaluationNode is a node in the evaluation graph.
type evaluationNode[T any] struct {
	value      []T      // value of the node after evaluation
	inputs     [][]T    // inputs values (they are slices with underlying memory in the arena)
	op         Operator // op(inputs) = value
	hasValue   bool     // true if value is valid
	isConstant bool     // true if the node is a constant
}

// Evaluate evaluates the expression board on the provided inputs.
func (b *ExpressionBoard) Evaluate(inputs []sv.SmartVector) sv.SmartVector {
>>>>>>> 3dc94214
	// essentially, we can see the inputs as "columns", and the chunks as "rows"
	// the relations between the columns are defined by the expression board
	// we evaluate the expression board chunk by chunk, in parallel.

	if len(inputs) == 0 {
		panic("no input provided")
	}
	// sanity check the inputs
	totalSize := inputs[0].Len()
	for i := 1; i < len(inputs); i++ {
		if inputs[i].Len() != totalSize {
			utils.Panic("mismatch in the size: len(v0) %v, len(v%v) %v", totalSize, i, inputs[i].Len())
		}
	}
	if totalSize == 0 {
		panic("inputs all have size 0")
	}

<<<<<<< HEAD
	chunkSize := min(ChunkSize(), totalSize) // default chunk size
=======
	chunkSize := min(1<<5, totalSize) // default chunk size
>>>>>>> 3dc94214
	if totalSize%chunkSize != 0 {
		panic("chunk size should divide total size")
	}

	numChunks := totalSize / chunkSize
<<<<<<< HEAD

	// if all inputs are base, the result is also base
	res := make([]field.Element, totalSize)

	parallel.Execute(numChunks, func(start, stop int) {
		var a *arena.VectorArena
		if len(vArena) == 1 {
			a = vArena[0]
		} else {
			nbNodes := b.CountNodesFilterConstants()
			for _, in := range inputs {
				if _, ok := in.(*sv.Regular); ok {
					nbNodes-- // for each regular , we are not going to alloc
				}
			}
			a = arena.NewVectorArena[field.Element](nbNodes * chunkSize)
		}

		eval := newEvaluation(b, chunkSize, a)
		for chunkID := start; chunkID < stop; chunkID++ {

			chunkStart := chunkID * chunkSize
			chunkStop := (chunkID + 1) * chunkSize

			eval.reset(inputs, chunkStart, chunkStop, a)
			eval.evaluate()

			copy(res[chunkStart:chunkStop], eval.nodes[len(eval.nodes)-1].value[:])
		}

	})

	if areAllConstants(inputs) {
		return sv.NewConstant(res[0], totalSize)
	}

	return sv.NewRegular(res)
}

func newEvaluation(b *ExpressionBoard, chunkSize int, vArena *arena.VectorArena) evaluation {
	eval := evaluation{
		scratch:     make([]field.Element, chunkSize),
		chunkSize:   chunkSize,
		nodes:       make([]evaluationNode, b.CountNodes()),
		nbInputs:    len(b.Nodes[0]),
		vectorArena: vArena,
	}

	// count total number of children to allocate inputs arrays
	totalNbChildren := 0
	for i := range b.Nodes {
		if i == 0 {
			continue // level 0 has no children
		}
		for j := range b.Nodes[i] {
			totalNbChildren += len(b.Nodes[i][j].Children)
		}
	}
	inputsArena := arena.NewVectorArena[uint32](totalNbChildren)

	// Init the constants and inputs.
	inputCursor := 0
	nodeIndex := 0
	for i := range b.Nodes {
		for j := range b.Nodes[i] {
			na := &eval.nodes[nodeIndex]
			node := &b.Nodes[i][j]
			na.op = node.Operator
			na.hasValue = false
			na.isConstant = false
			na.inputs = arena.Get[uint32](inputsArena, len(node.Children))
			nodeIndex++

			switch op := node.Operator.(type) {
			case Constant:
				// The constants are identified to constant vectors
				na.isConstant = true
				na.hasValue = true
				na.value = make([]field.Element, 1)
				na.value[0] = op.Val
			case Variable:
				// we don't allocate for variables since we try to re-use the input vectors
				inputCursor++
			default:
				na.value = arena.Get[field.Element](eval.vectorArena, chunkSize)

			}

			// set the inputs pointers
			for k := range node.Children {
				id := node.Children[k]
				na.inputs[k] = getIndex(id, b) // index of the input node
=======

	// if all inputs are base, the result is also base
	isBase := sv.AreAllBase(inputs)
	if isBase {
		res := make([]field.Element, totalSize)

		parallel.Execute(numChunks, func(start, stop int) {

			eval := newEvaluation[field.Element](b, chunkSize)
			for chunkID := start; chunkID < stop; chunkID++ {

				chunkStart := chunkID * chunkSize
				chunkStop := (chunkID + 1) * chunkSize

				eval.reset(inputs, chunkStart, chunkStop, b)
				eval.evaluate()

				copy(res[chunkStart:chunkStop], eval.nodes[len(b.Nodes)-1][0].value[:])
>>>>>>> 3dc94214
			}

		})

		if areAllConstants(inputs) {
			// TODO @gbotrel we are wasting compute if this is a common case.
			// in standard_benchmark, this happens only once (not with base, with ext)
			return sv.NewConstant(res[0], totalSize)
		}
	}

<<<<<<< HEAD
	return eval
}

func getIndex(id nodeID, b *ExpressionBoard) uint32 {
	// note: quite inefficient, but it's only during initialization
	lvl := id.level()
	pos := id.posInLevel()
	cum := 0
	for i := 0; i < lvl; i++ {
		cum += len(b.Nodes[i])
	}
	return uint32(cum + pos)
}

func (e *evaluation) reset(inputs []sv.SmartVector, chunkStart, chunkStop int, vArena *arena.VectorArena) {
	inputCursor := 0
	chunkLen := chunkStop - chunkStart // can be < MaxChunkSize

	// Init the constants and inputs.
	for i := range e.nodes {
		na := &e.nodes[i]
		if !na.isConstant {
			na.hasValue = false
		}
		if i >= e.nbInputs {
			continue
		}
		switch na.op.(type) {
		case Variable:
			input := inputs[inputCursor]
			switch rv := input.(type) {
			case *sv.Regular:
				na.value = (*rv)[chunkStart:chunkStop]
			case *sv.Rotated:
				if na.value == nil {
					na.value = arena.Get[field.Element](vArena, chunkLen)
=======
		return sv.NewRegular(res)
	}

	// The result is an extension vector
	res := make([]fext.Element, totalSize)

	parallel.Execute(numChunks, func(start, stop int) {

		eval := newEvaluation[fext.Element](b, chunkSize)
		for chunkID := start; chunkID < stop; chunkID++ {

			chunkStart := chunkID * chunkSize
			chunkStop := (chunkID + 1) * chunkSize

			eval.reset(inputs, chunkStart, chunkStop, b)
			eval.evaluate()

			copy(res[chunkStart:chunkStop], eval.nodes[len(b.Nodes)-1][0].value[:])
		}

	})
	if areAllConstants(inputs) {
		// TODO @gbotrel we are wasting compute if this is a common case.
		// in standard_benchmark, this happens only once.
		return sv.NewConstantExt(res[0], totalSize)
	}

	return sv.NewRegularExt(res)
}

func areAllConstants(inp []sv.SmartVector) bool {
	for _, v := range inp {
		// must be sv.Constant or sv.ConstantExt
		switch v.(type) {
		case *sv.Constant:
		case *sv.ConstantExt:
		default:
			return false
		}
	}
	return true
}

func newEvaluation[T any](b *ExpressionBoard, chunkSize int) evaluation[T] {
	eval := evaluation[T]{
		scratch:     make([]T, chunkSize),
		chunkSize:   chunkSize,
		vectorArena: arena.NewVectorArena[T](b.CountNodes() * chunkSize),
		nodes:       make([][]evaluationNode[T], len(b.Nodes)),
	}
	for lvl := range eval.nodes {
		eval.nodes[lvl] = make([]evaluationNode[T], len(b.Nodes[lvl]))
	}

	// Init the constants and inputs.
	for i := range b.Nodes {
		for j := range b.Nodes[i] {
			na := &eval.nodes[i][j]
			node := &b.Nodes[i][j]
			na.op = node.Operator
			na.hasValue = false
			na.isConstant = false
			na.inputs = make([][]T, len(node.Children))
			na.value = arena.Get[T](eval.vectorArena, chunkSize)

			switch op := node.Operator.(type) {
			case Constant:
				// The constants are identified to constant vectors
				na.isConstant = true
				na.hasValue = true
				fill(na.value, op.Val)
				if len(node.Children) != 0 {
					panic("constant with children")
>>>>>>> 3dc94214
				}
				rv.WriteSubVectorInSlice(chunkStart, chunkStop, na.value[:chunkLen])
			case *sv.Constant:
				if !na.hasValue {
					na.value = make([]field.Element, 1)
					na.value[0] = rv.Value
				}
				na.isConstant = true
			default:
				if na.value == nil {
					na.value = arena.Get[field.Element](vArena, chunkLen)
				}
				sb := input.SubVector(chunkStart, chunkStop)
				sb.WriteInSlice(na.value[:chunkLen])
			}

<<<<<<< HEAD
			inputCursor++
			na.hasValue = true
		}
	}
}

func (e *evaluation) evaluate() {
	for i := e.nbInputs; i < len(e.nodes); i++ {
		evalNode(e, &e.nodes[i])
	}
}

func (e *evaluation) getNode(id uint32) *evaluationNode {
	return &e.nodes[id]
}

func evalProduct(vRes, vTmp field.Vector, inputs []uint32, exponents []int, e *evaluation) (isConstant bool) {
	hasConst := false
	constTerm := field.One()
	t0 := field.Element{}
	isResInitialized := false
	for i := 0; i < len(inputs); i++ {
		inputID := inputs[i]
		input := e.nodes[inputID]
		if input.isConstant {
			// accumulate the constant term
			hasConst = true
			field.ExpInt64(&t0, input.value[0], int64(exponents[i]))
			constTerm.Mul(&constTerm, &t0)
			continue
		}
		vInput := field.Vector(input.value[:])
		if !isResInitialized {
			field.ExpVec(vRes, vInput, int64(exponents[i]))
			isResInitialized = true
		} else {
			if exponents[i] == 1 {
				// common case
				vRes.Mul(vRes, vInput)
				continue
=======
			// set the inputs pointers
			for k := range node.Children {
				id := node.Children[k]
				na.inputs[k] = eval.nodes[id.level()][id.posInLevel()].value
			}
		}
	}

	// we can propagate constants here, since it will be useful for all chunks and done only once.
	// starting from level 1 since level 0 are inputs/constants,
	// if all my inputs are constant, I can compute my value, and be a constant too.
	// but in practice it never happens so we omit this part.
	return eval
}

func fill[T any](dst []T, v fext.GenericFieldElem) {
	switch casted := any(dst).(type) {
	case []fext.Element:
		ev := v.GetExt()
		for i := range casted {
			casted[i] = ev
		}
	case []field.Element:
		ev, _ := v.GetBase()
		for i := range casted {
			casted[i] = ev
		}
	default:
		utils.Panic("unknown type %T", dst)
	}
}

func (e *evaluation[T]) reset(inputs []sv.SmartVector, chunkStart, chunkStop int, b *ExpressionBoard) {
	inputCursor := 0
	chunkLen := chunkStop - chunkStart // can be < MaxChunkSize

	// Init the constants and inputs.
	for i := range b.Nodes {
		for j := range b.Nodes[i] {
			na := &e.nodes[i][j]
			if !na.isConstant {
				na.hasValue = false
			}

			if i == 0 {
				switch na.op.(type) {
				case Variable:
					input := inputs[inputCursor]
					switch casted := any(&na.value).(type) {
					case *[]field.Element:
						switch rv := input.(type) {
						case *sv.Regular:
							copy((*casted)[:chunkLen], (*rv)[chunkStart:chunkStop])
						default:
							sb := input.SubVector(chunkStart, chunkStop)
							sb.WriteInSlice((*casted)[:chunkLen])
						}
					case *[]fext.Element:

						// if input is rotated, SubVector is expensive so we check for that
						switch rv := input.(type) {
						case *sv.RotatedExt:
							rv.WriteSubVectorInSliceExt(chunkStart, chunkStop, (*casted)[:chunkLen])
						case *sv.Rotated:
							rv.WriteSubVectorInSliceExt(chunkStart, chunkStop, (*casted)[:chunkLen])
						case *sv.Regular:
							for i := 0; i < chunkLen; i++ {
								// rest of e4 should be at zero since the whole vector is a regular one
								// and we didn't mutate the input.
								(*casted)[i].B0.A0 = (*rv)[chunkStart+i]
							}
						case *sv.RegularExt:
							copy((*casted)[:chunkLen], (*rv)[chunkStart:chunkStop])
						case *sv.ConstantExt:
							for i := 0; i < chunkLen; i++ {
								(*casted)[i].Set(&rv.Value)
							}
						default:
							sb := input.SubVector(chunkStart, chunkStop)
							sb.WriteInSliceExt((*casted)[:chunkLen])
						}
					}

					inputCursor++
					na.hasValue = true
				}
>>>>>>> 3dc94214
			}
			field.ExpVec(vTmp, vInput, int64(exponents[i]))
			vRes.Mul(vRes, vTmp)
		}
	}
<<<<<<< HEAD
	if !isResInitialized {
		// all constant
		for i := range vRes {
			vRes[i] = constTerm
		}
		return true
	}
	if hasConst {
		vRes.ScalarMul(vRes, &constTerm)
	}
	return false
}

func evalNode(e *evaluation, na *evaluationNode) {
	if na.hasValue {
		return
	}

	vRes := field.Vector(na.value[:])
	vTmp := field.Vector(e.scratch[:])

	switch op := na.op.(type) {
	case Product:
		na.isConstant = evalProduct(vRes, vTmp, na.inputs, op.Exponents, e)
		na.hasValue = true
		return

	case LinComb:
		var t0 field.Element
		hasConst := false
		hasNonConst := false
		constTerm := field.Element{}
		for i := range na.inputs {
			if e.getNode(na.inputs[i]).isConstant {
				t0.SetInt64(int64(op.Coeffs[i]))
				t0.Mul(&t0, &e.getNode(na.inputs[i]).value[0])
				constTerm.Add(&constTerm, &t0)
				hasConst = true
			} else {
				hasNonConst = true
			}
		}

		if !hasNonConst {
			// all constant
			for i := range vRes {
				vRes[i] = constTerm
			}
			na.hasValue = true
			na.isConstant = true
			return
		}
		first := true
		for i := range na.inputs {
			if e.getNode(na.inputs[i]).isConstant {
				continue
			}
			vInput := field.Vector(e.getNode(na.inputs[i]).value[:])
			coeff := op.Coeffs[i]
			if first {
				switch coeff {
				case 0:
					for j := range vRes {
						vRes[j].SetZero()
					}
				case 1:
					copy(vRes, vInput)
				case 2:
					vRes.Add(vInput, vInput)
				case -1:
					for j := range vRes {
						vRes[j].SetZero()
					}
					vRes.Sub(vRes, vInput)
				default:
					t0.SetInt64(int64(coeff))
					vRes.ScalarMul(vInput, &t0)
				}
				first = false
				continue
			}

			switch coeff {
			case 0:
				continue
			case 1:
				vRes.Add(vRes, vInput)
			case 2:
				vRes.Add(vRes, vInput)
				vRes.Add(vRes, vInput)
			case -1:
				vRes.Sub(vRes, vInput)
			default:
				t0.SetInt64(int64(op.Coeffs[i]))
				vTmp.ScalarMul(vInput, &t0)
				vRes.Add(vRes, vTmp)
			}
		}
		if hasConst {
			for i := range vRes {
				vRes[i].Add(&vRes[i], &constTerm)
			}
		}

	case PolyEval:
		// result = input[0] + input[1]·x + input[2]·x² + input[3]·x³ + ...
		// i.e., ∑_{i=0}^{n} input[i]·x^i
		x := e.getNode(na.inputs[0]).value[0] // we assume that the first input is always a constant
		lastInput := e.getNode(na.inputs[len(na.inputs)-1])
		if lastInput.isConstant {
			for i := range vRes {
				vRes[i] = lastInput.value[0]
			}
		} else {
			vInput := field.Vector(lastInput.value[:])
			// copy the last input
			copy(vRes, vInput)
		}

		for i := len(na.inputs) - 2; i >= 1; i-- {
			vRes.ScalarMul(vRes, &x)
			if e.getNode(na.inputs[i]).isConstant {
				cst := &e.getNode(na.inputs[i]).value[0]
				for j := range vRes {
					vRes[j].Add(&vRes[j], cst)
				}
			} else {
				vInput := field.Vector(e.getNode(na.inputs[i]).value[:])
				vRes.Add(vRes, vInput)
			}
		}
=======
}

func (e *evaluation[T]) evaluate() {
	// Evaluate values level by level
	switch casted := any(e).(type) {
	case *evaluation[field.Element]:
		evaluateBase(casted)
	case *evaluation[fext.Element]:
		evaluateExt(casted)
	default:
		utils.Panic("unknown type %T", casted)
	}
}

func evaluateBase(s *evaluation[field.Element]) {
	// level 0 are inputs/constants
	// we start at level 1
	for level := 1; level < len(s.nodes); level++ {
		for pil := range s.nodes[level] {
			evalNodeBase(s, &s.nodes[level][pil])
		}
	}
}

func evaluateExt(s *evaluation[fext.Element]) {
	// level 0 are inputs/constants
	// we start at level 1
	for level := 1; level < len(s.nodes); level++ {
		for pil := range s.nodes[level] {
			evalNodeExt(s, &s.nodes[level][pil])
		}
	}
}

// evalNodeBase and evalNodeExt are specialized and identical; could use function operator
// to make more generic.

func evalNodeExt(solver *evaluation[fext.Element], na *evaluationNode[fext.Element]) {
	if na.hasValue {
		return
	}

	vRes := extensions.Vector(na.value[:])
	vTmp := extensions.Vector(solver.scratch[:])

	switch op := na.op.(type) {
	case Product:
		vRes.Exp(na.inputs[0][:], int64(op.Exponents[0]))
		for i := 1; i < len(na.inputs); i++ {
			vInput := extensions.Vector(na.inputs[i][:])
			if op.Exponents[i] == 1 {
				// common case
				vRes.Mul(vRes, vInput)
				continue
			}
			vTmp.Exp(vInput, int64(op.Exponents[i]))
			vRes.Mul(vRes, vTmp)
		}
	case LinComb:
		var t0 extensions.E4
		for i := range na.inputs {
			vInput := extensions.Vector(na.inputs[i][:])
			coeff := op.Coeffs[i]

			if i == 0 {
				switch coeff {
				case 0:
					for j := range vRes {
						vRes[j].SetZero()
					}
				case 1:
					copy(vRes, vInput)
				case 2:
					vRes.Add(vInput, vInput)
				case -1:
					for j := range vRes {
						vRes[j].SetZero()
					}
					vRes.Sub(vRes, vInput)
				default:
					t0.B0.A0.SetInt64(int64(coeff))
					vRes.ScalarMul(vInput, &t0)
				}
				continue
			}

			switch coeff {
			case 0:
				continue
			case 1:
				vRes.Add(vRes, vInput)
			case 2:
				vRes.Add(vRes, vInput)
				vRes.Add(vRes, vInput)
			case -1:
				vRes.Sub(vRes, vInput)
			default:
				t0.B0.A0.SetInt64(int64(op.Coeffs[i]))
				vTmp.ScalarMul(vInput, &t0)
				vRes.Add(vRes, vTmp)
			}
		}
	case PolyEval:
		// result = input[0] + input[1]·x + input[2]·x² + input[3]·x³ + ...
		// i.e., ∑_{i=0}^{n} input[i]·x^i
		x := na.inputs[0][0] // we assume that the first input is always a constant
		copy(vRes, extensions.Vector(na.inputs[len(na.inputs)-1][:]))

		for i := len(na.inputs) - 2; i >= 1; i-- {
			vInput := extensions.Vector(na.inputs[i][:])
			vRes.ScalarMul(vRes, &x)
			vRes.Add(vRes, vInput)
		}
>>>>>>> 3dc94214
	default:
		utils.Panic("unknown op %T", na.op)
	}

	na.hasValue = true

}

<<<<<<< HEAD
type GetDegree = func(m interface{}) int

// ListVariableMetadata return the list of the metadata of the variables
// into the board. Importantly, the order in which the metadata is returned
// matches the order in which the assignments to the boarded expression must be
// provided.
func (b *ExpressionBoard) ListVariableMetadata() []Metadata {
	res := []Metadata{}
	for i := range b.Nodes[0] {
		if vari, ok := b.Nodes[0][i].Operator.(Variable); ok {
			res = append(res, vari.Metadata)
=======
func evalNodeBase(solver *evaluation[field.Element], na *evaluationNode[field.Element]) {
	if na.hasValue {
		return
	}

	vRes := field.Vector(na.value[:])
	vTmp := field.Vector(solver.scratch[:])

	switch op := na.op.(type) {
	case Product:
		for i := range na.inputs {
			vInput := field.Vector(na.inputs[i][:])
			if i == 0 {
				vRes.Exp(vInput, int64(op.Exponents[i]))
			} else {
				vTmp.Exp(vInput, int64(op.Exponents[i]))
				vRes.Mul(vRes, vTmp)
			}
		}
	case LinComb:
		var t0 field.Element
		for i := range na.inputs {
			vInput := field.Vector(na.inputs[i][:])
			coeff := op.Coeffs[i]

			if i == 0 {
				switch coeff {
				case 0:
					for j := range vRes {
						vRes[j].SetZero()
					}
				case 1:
					copy(vRes, vInput)
				case 2:
					vRes.Add(vInput, vInput)
				case -1:
					for j := range vRes {
						vRes[j].SetZero()
					}
					vRes.Sub(vRes, vInput)
				default:
					t0.SetInt64(int64(coeff))
					vRes.ScalarMul(vInput, &t0)
				}
				continue
			}

			switch coeff {
			case 0:
				continue
			case 1:
				vRes.Add(vRes, vInput)
			case 2:
				vRes.Add(vRes, vInput)
				vRes.Add(vRes, vInput)
			case -1:
				vRes.Sub(vRes, vInput)
			default:
				t0.SetInt64(int64(op.Coeffs[i]))
				vTmp.ScalarMul(vInput, &t0)
				vRes.Add(vRes, vTmp)
			}
>>>>>>> 3dc94214
		}
	case PolyEval:
		// result = input[0] + input[1]·x + input[2]·x² + input[3]·x³ + ...
		// i.e., ∑_{i=0}^{n} input[i]·x^i
		x := na.inputs[0][0] // we assume that the first input is always a constant
		copy(vRes, field.Vector(na.inputs[len(na.inputs)-1][:]))

		for i := len(na.inputs) - 2; i >= 1; i-- {
			vTmp := field.Vector(na.inputs[i][:])
			vRes.ScalarMul(vRes, &x)
			vRes.Add(vRes, vTmp)
		}
	default:
		utils.Panic("unknown op %T", na.op)
	}
<<<<<<< HEAD
=======

	na.hasValue = true

}

type GetDegree = func(m interface{}) int

// ListVariableMetadata return the list of the metadata of the variables
// into the board. Importantly, the order in which the metadata is returned
// matches the order in which the assignments to the boarded expression must be
// provided.
func (b *ExpressionBoard) ListVariableMetadata() []Metadata {
	res := []Metadata{}
	for i := range b.Nodes[0] {
		if vari, ok := b.Nodes[0][i].Operator.(Variable); ok {
			res = append(res, vari.Metadata)
		}
	}
>>>>>>> 3dc94214
	return res
}

// Degree returns the overall degree of the expression board. It admits a custom
// function `getDeg` which is used to assign a degree to the [Variable] leaves
// of the ExpressionBoard.
func (b *ExpressionBoard) Degree(getdeg GetDegree) int {

	/*
		First, build a buffer to store the intermediate results
	*/
	intermediateRes := make([][]int, len(b.Nodes))
	for level := range b.Nodes {
		intermediateRes[level] = make([]int, len(b.Nodes[level]))
	}

	/*
		Then, store the initial values in the level entries of the vector
	*/
	inputCursor := 0

	for i, node := range b.Nodes[0] {
		switch v := node.Operator.(type) {
		case Constant:
			intermediateRes[0][i] = 0
		case Variable:
			intermediateRes[0][i] = getdeg(v.Metadata)
			inputCursor++
		}
	}

	/*
		Then computes the levels one by one
	*/
	for level := 1; level < len(b.Nodes); level++ {
		for pos, node := range b.Nodes[level] {
			/*
				Collect the inputs of the current node from the intermediateRes
			*/
			childrenDeg := make([]int, len(node.Children))
			for i, childID := range node.Children {
				childrenDeg[i] = intermediateRes[childID.level()][childID.posInLevel()]
			}

			/*
				Run the evaluation
			*/
			nodeDeg := node.Operator.Degree(childrenDeg)

			/*
				Registers the result in the intermediate results
			*/
			intermediateRes[level][pos] = nodeDeg
		}
	}

	// Deep-copy the result from the last level (which assumedly contains only one node)
	if len(intermediateRes[len(intermediateRes)-1]) > 1 {
		panic("multiple heads")
	}
	return intermediateRes[len(b.Nodes)-1][0]
}

/*
GnarkEval evaluates the expression in a gnark circuit
*/
func (b *ExpressionBoard) GnarkEval(api frontend.API, inputs []frontend.Variable) frontend.Variable {

	/*
		First, build a buffer to store the intermediate results
	*/
	intermediateRes := make([][]frontend.Variable, len(b.Nodes))
	for level := range b.Nodes {
		intermediateRes[level] = make([]frontend.Variable, len(b.Nodes[level]))
	}

	/*
		Then, store the initial values in the level entries of the vector
	*/
	inputCursor := 0

	for i := range b.Nodes[0] {
		switch op := b.Nodes[0][i].Operator.(type) {
		case Constant:
			intermediateRes[0][i] = op.Val
		case Variable:
			intermediateRes[0][i] = inputs[inputCursor]
			inputCursor++
		}
	}

	/*
		Then computes the levels one by one
	*/
	for level := 1; level < len(b.Nodes); level++ {
		for pos, node := range b.Nodes[level] {
			/*
				Collect the inputs of the current node from the intermediateRes
			*/
			nodeInputs := make([]frontend.Variable, len(node.Children))
			for i, childID := range node.Children {
				nodeInputs[i] = intermediateRes[childID.level()][childID.posInLevel()]
			}

			/*
				Run the evaluation
			*/
			res := node.Operator.GnarkEval(api, nodeInputs)

			/*
				Registers the result in the intermediate results
			*/
			intermediateRes[level][pos] = res
		}
	}

	// Deep-copy the result from the last level (which assumedly contains only one node)
	if len(intermediateRes[len(intermediateRes)-1]) > 1 {
		panic("multiple heads")
	}
	return intermediateRes[len(b.Nodes)-1][0]

}

<<<<<<< HEAD
// CountNodes returns the node count of the expression
func (b *ExpressionBoard) CountNodes() int {
	res := 0
	for i := 0; i < len(b.Nodes); i++ {
		res += len(b.Nodes[i])
=======
/*
GnarkEvalExt evaluates the expression in a gnark circuit
*/
func (b *ExpressionBoard) GnarkEvalExt(api frontend.API, inputs []gnarkfext.Element) gnarkfext.Element {

	/*
		First, build a buffer to store the intermediate results
	*/
	intermediateRes := make([][]gnarkfext.Element, len(b.Nodes))
	for level := range b.Nodes {
		intermediateRes[level] = make([]gnarkfext.Element, len(b.Nodes[level]))
	}

	/*
		Then, store the initial values in the level entries of the vector
	*/
	inputCursor := 0

	for i := range b.Nodes[0] {
		switch op := b.Nodes[0][i].Operator.(type) {
		case Constant:
			intermediateRes[0][i].Assign(op.Val.GetExt())
		case Variable:
			intermediateRes[0][i] = inputs[inputCursor]
			inputCursor++
		}
	}

	/*
		Then computes the levels one by one
	*/
	for level := 1; level < len(b.Nodes); level++ {
		for pos, node := range b.Nodes[level] {
			/*
				Collect the inputs of the current node from the intermediateRes
			*/
			nodeInputs := make([]gnarkfext.Element, len(node.Children))
			for i, childID := range node.Children {
				nodeInputs[i] = intermediateRes[childID.level()][childID.posInLevel()]
			}

			/*
				Run the evaluation
			*/
			res := node.Operator.GnarkEvalExt(api, nodeInputs)

			/*
				Registers the result in the intermediate results
			*/
			intermediateRes[level][pos] = res
		}
	}

	// Deep-copy the result from the last level (which assumedly contains only one node)
	if len(intermediateRes[len(intermediateRes)-1]) > 1 {
		panic("multiple heads")
	}
	return intermediateRes[len(b.Nodes)-1][0]

}

// DumpToString is a debug utility which print out the expression in a readable
// format.
func (b *ExpressionBoard) DumpToString() string {
	res := ""
	for i := range b.Nodes {
		res += fmt.Sprintf("LEVEL %v\n", i)
		for _, node := range b.Nodes[i] {
			res += fmt.Sprintf("\t(%T) %++v\n", node.Operator, node)
		}
>>>>>>> 3dc94214
	}
	return res
}

<<<<<<< HEAD
func (b *ExpressionBoard) CountNodesFilterConstants() int {
	res := 0
	for i := 0; i < len(b.Nodes); i++ {
		for j := 0; j < len(b.Nodes[i]); j++ {
			if _, ok := b.Nodes[i][j].Operator.(Constant); !ok {
				res++
			}
		}
=======
// CountNodes returns the node count of the expression
func (b *ExpressionBoard) CountNodes() int {
	res := 0
	for i := 0; i < len(b.Nodes); i++ {
		res += len(b.Nodes[i])
>>>>>>> 3dc94214
	}
	return res
}

func areAllConstants(inp []sv.SmartVector) bool {
	for _, v := range inp {
		// must be sv.Constant or sv.ConstantExt
		switch v.(type) {
		case *sv.Constant:
		default:
			return false
		}
	}
	return true
}<|MERGE_RESOLUTION|>--- conflicted
+++ resolved
@@ -1,15 +1,9 @@
 package symbolic
 
 import (
-<<<<<<< HEAD
-	"runtime/debug"
-	"sync"
-
-=======
 	"fmt"
 
 	"github.com/consensys/gnark-crypto/field/koalabear/extensions"
->>>>>>> 3dc94214
 	"github.com/consensys/linea-monorepo/prover/maths/field"
 	"github.com/consensys/linea-monorepo/prover/maths/field/fext"
 	"github.com/consensys/linea-monorepo/prover/maths/field/gnarkfext"
@@ -17,56 +11,16 @@
 	"github.com/consensys/linea-monorepo/prover/utils/arena"
 	"github.com/consensys/linea-monorepo/prover/utils/parallel"
 
+	"github.com/consensys/linea-monorepo/prover/maths/field"
+	"github.com/consensys/linea-monorepo/prover/utils"
+	"github.com/consensys/linea-monorepo/prover/utils/arena"
+	"github.com/consensys/linea-monorepo/prover/utils/parallel"
+
 	"github.com/consensys/gnark/frontend"
 
 	sv "github.com/consensys/linea-monorepo/prover/maths/common/smartvectors"
 )
 
-<<<<<<< HEAD
-var onceChunkSize sync.Once
-var chunkSize int
-
-// ChunkSize is the size of the chunks we use to evaluate the expression board.
-// It is determined at runtime depending on the available memory, from
-// GOMEMLIMIT>700GiB -> 1<<9
-// GOMEMLIMIT<=700GiB -> 1<<8
-func ChunkSize() int {
-	onceChunkSize.Do(func() {
-		// get the memory limit
-		memLimit := debug.SetMemoryLimit(-1)
-
-		// if we are <= 700GB, use 1 << 8
-		// else use 1 << 9
-		if memLimit > 0 && memLimit <= 700*1024*1024*1024 {
-			chunkSize = 1 << 8
-		} else {
-			chunkSize = 1 << 9
-		}
-	})
-	return chunkSize
-}
-
-// evaluation is a helper to evaluate an expression board on chunks of data.
-type evaluation struct {
-	nodes       []evaluationNode
-	scratch     []field.Element
-	chunkSize   int
-	nbInputs    int                // len of level 0
-	vectorArena *arena.VectorArena // contiguous memory to store all the vectors
-}
-
-// evaluationNode is a node in the evaluation graph.
-type evaluationNode struct {
-	value      []field.Element // value of the node after evaluation
-	inputs     []uint32        // index of the input nodes
-	op         Operator        // op(inputs) = value
-	hasValue   bool            // true if value is valid
-	isConstant bool            // true if the node is a constant
-}
-
-// Evaluate evaluates the expression board on the provided inputs.
-func (b *ExpressionBoard) Evaluate(inputs []sv.SmartVector, vArena ...*arena.VectorArena) sv.SmartVector {
-=======
 // evaluation is a helper to evaluate an expression board on chunks of data.
 type evaluation[T any] struct {
 	nodes       [][]evaluationNode[T]
@@ -86,7 +40,6 @@
 
 // Evaluate evaluates the expression board on the provided inputs.
 func (b *ExpressionBoard) Evaluate(inputs []sv.SmartVector) sv.SmartVector {
->>>>>>> 3dc94214
 	// essentially, we can see the inputs as "columns", and the chunks as "rows"
 	// the relations between the columns are defined by the expression board
 	// we evaluate the expression board chunk by chunk, in parallel.
@@ -105,110 +58,12 @@
 		panic("inputs all have size 0")
 	}
 
-<<<<<<< HEAD
-	chunkSize := min(ChunkSize(), totalSize) // default chunk size
-=======
 	chunkSize := min(1<<5, totalSize) // default chunk size
->>>>>>> 3dc94214
 	if totalSize%chunkSize != 0 {
 		panic("chunk size should divide total size")
 	}
 
 	numChunks := totalSize / chunkSize
-<<<<<<< HEAD
-
-	// if all inputs are base, the result is also base
-	res := make([]field.Element, totalSize)
-
-	parallel.Execute(numChunks, func(start, stop int) {
-		var a *arena.VectorArena
-		if len(vArena) == 1 {
-			a = vArena[0]
-		} else {
-			nbNodes := b.CountNodesFilterConstants()
-			for _, in := range inputs {
-				if _, ok := in.(*sv.Regular); ok {
-					nbNodes-- // for each regular , we are not going to alloc
-				}
-			}
-			a = arena.NewVectorArena[field.Element](nbNodes * chunkSize)
-		}
-
-		eval := newEvaluation(b, chunkSize, a)
-		for chunkID := start; chunkID < stop; chunkID++ {
-
-			chunkStart := chunkID * chunkSize
-			chunkStop := (chunkID + 1) * chunkSize
-
-			eval.reset(inputs, chunkStart, chunkStop, a)
-			eval.evaluate()
-
-			copy(res[chunkStart:chunkStop], eval.nodes[len(eval.nodes)-1].value[:])
-		}
-
-	})
-
-	if areAllConstants(inputs) {
-		return sv.NewConstant(res[0], totalSize)
-	}
-
-	return sv.NewRegular(res)
-}
-
-func newEvaluation(b *ExpressionBoard, chunkSize int, vArena *arena.VectorArena) evaluation {
-	eval := evaluation{
-		scratch:     make([]field.Element, chunkSize),
-		chunkSize:   chunkSize,
-		nodes:       make([]evaluationNode, b.CountNodes()),
-		nbInputs:    len(b.Nodes[0]),
-		vectorArena: vArena,
-	}
-
-	// count total number of children to allocate inputs arrays
-	totalNbChildren := 0
-	for i := range b.Nodes {
-		if i == 0 {
-			continue // level 0 has no children
-		}
-		for j := range b.Nodes[i] {
-			totalNbChildren += len(b.Nodes[i][j].Children)
-		}
-	}
-	inputsArena := arena.NewVectorArena[uint32](totalNbChildren)
-
-	// Init the constants and inputs.
-	inputCursor := 0
-	nodeIndex := 0
-	for i := range b.Nodes {
-		for j := range b.Nodes[i] {
-			na := &eval.nodes[nodeIndex]
-			node := &b.Nodes[i][j]
-			na.op = node.Operator
-			na.hasValue = false
-			na.isConstant = false
-			na.inputs = arena.Get[uint32](inputsArena, len(node.Children))
-			nodeIndex++
-
-			switch op := node.Operator.(type) {
-			case Constant:
-				// The constants are identified to constant vectors
-				na.isConstant = true
-				na.hasValue = true
-				na.value = make([]field.Element, 1)
-				na.value[0] = op.Val
-			case Variable:
-				// we don't allocate for variables since we try to re-use the input vectors
-				inputCursor++
-			default:
-				na.value = arena.Get[field.Element](eval.vectorArena, chunkSize)
-
-			}
-
-			// set the inputs pointers
-			for k := range node.Children {
-				id := node.Children[k]
-				na.inputs[k] = getIndex(id, b) // index of the input node
-=======
 
 	// if all inputs are base, the result is also base
 	isBase := sv.AreAllBase(inputs)
@@ -227,7 +82,6 @@
 				eval.evaluate()
 
 				copy(res[chunkStart:chunkStop], eval.nodes[len(b.Nodes)-1][0].value[:])
->>>>>>> 3dc94214
 			}
 
 		})
@@ -237,46 +91,7 @@
 			// in standard_benchmark, this happens only once (not with base, with ext)
 			return sv.NewConstant(res[0], totalSize)
 		}
-	}
-
-<<<<<<< HEAD
-	return eval
-}
-
-func getIndex(id nodeID, b *ExpressionBoard) uint32 {
-	// note: quite inefficient, but it's only during initialization
-	lvl := id.level()
-	pos := id.posInLevel()
-	cum := 0
-	for i := 0; i < lvl; i++ {
-		cum += len(b.Nodes[i])
-	}
-	return uint32(cum + pos)
-}
-
-func (e *evaluation) reset(inputs []sv.SmartVector, chunkStart, chunkStop int, vArena *arena.VectorArena) {
-	inputCursor := 0
-	chunkLen := chunkStop - chunkStart // can be < MaxChunkSize
-
-	// Init the constants and inputs.
-	for i := range e.nodes {
-		na := &e.nodes[i]
-		if !na.isConstant {
-			na.hasValue = false
-		}
-		if i >= e.nbInputs {
-			continue
-		}
-		switch na.op.(type) {
-		case Variable:
-			input := inputs[inputCursor]
-			switch rv := input.(type) {
-			case *sv.Regular:
-				na.value = (*rv)[chunkStart:chunkStop]
-			case *sv.Rotated:
-				if na.value == nil {
-					na.value = arena.Get[field.Element](vArena, chunkLen)
-=======
+
 		return sv.NewRegular(res)
 	}
 
@@ -350,65 +165,9 @@
 				fill(na.value, op.Val)
 				if len(node.Children) != 0 {
 					panic("constant with children")
->>>>>>> 3dc94214
 				}
-				rv.WriteSubVectorInSlice(chunkStart, chunkStop, na.value[:chunkLen])
-			case *sv.Constant:
-				if !na.hasValue {
-					na.value = make([]field.Element, 1)
-					na.value[0] = rv.Value
-				}
-				na.isConstant = true
-			default:
-				if na.value == nil {
-					na.value = arena.Get[field.Element](vArena, chunkLen)
-				}
-				sb := input.SubVector(chunkStart, chunkStop)
-				sb.WriteInSlice(na.value[:chunkLen])
-			}
-
-<<<<<<< HEAD
-			inputCursor++
-			na.hasValue = true
-		}
-	}
-}
-
-func (e *evaluation) evaluate() {
-	for i := e.nbInputs; i < len(e.nodes); i++ {
-		evalNode(e, &e.nodes[i])
-	}
-}
-
-func (e *evaluation) getNode(id uint32) *evaluationNode {
-	return &e.nodes[id]
-}
-
-func evalProduct(vRes, vTmp field.Vector, inputs []uint32, exponents []int, e *evaluation) (isConstant bool) {
-	hasConst := false
-	constTerm := field.One()
-	t0 := field.Element{}
-	isResInitialized := false
-	for i := 0; i < len(inputs); i++ {
-		inputID := inputs[i]
-		input := e.nodes[inputID]
-		if input.isConstant {
-			// accumulate the constant term
-			hasConst = true
-			field.ExpInt64(&t0, input.value[0], int64(exponents[i]))
-			constTerm.Mul(&constTerm, &t0)
-			continue
-		}
-		vInput := field.Vector(input.value[:])
-		if !isResInitialized {
-			field.ExpVec(vRes, vInput, int64(exponents[i]))
-			isResInitialized = true
-		} else {
-			if exponents[i] == 1 {
-				// common case
-				vRes.Mul(vRes, vInput)
-				continue
-=======
+			}
+
 			// set the inputs pointers
 			for k := range node.Children {
 				id := node.Children[k]
@@ -495,145 +254,9 @@
 					inputCursor++
 					na.hasValue = true
 				}
->>>>>>> 3dc94214
-			}
-			field.ExpVec(vTmp, vInput, int64(exponents[i]))
-			vRes.Mul(vRes, vTmp)
-		}
-	}
-<<<<<<< HEAD
-	if !isResInitialized {
-		// all constant
-		for i := range vRes {
-			vRes[i] = constTerm
-		}
-		return true
-	}
-	if hasConst {
-		vRes.ScalarMul(vRes, &constTerm)
-	}
-	return false
-}
-
-func evalNode(e *evaluation, na *evaluationNode) {
-	if na.hasValue {
-		return
-	}
-
-	vRes := field.Vector(na.value[:])
-	vTmp := field.Vector(e.scratch[:])
-
-	switch op := na.op.(type) {
-	case Product:
-		na.isConstant = evalProduct(vRes, vTmp, na.inputs, op.Exponents, e)
-		na.hasValue = true
-		return
-
-	case LinComb:
-		var t0 field.Element
-		hasConst := false
-		hasNonConst := false
-		constTerm := field.Element{}
-		for i := range na.inputs {
-			if e.getNode(na.inputs[i]).isConstant {
-				t0.SetInt64(int64(op.Coeffs[i]))
-				t0.Mul(&t0, &e.getNode(na.inputs[i]).value[0])
-				constTerm.Add(&constTerm, &t0)
-				hasConst = true
-			} else {
-				hasNonConst = true
-			}
-		}
-
-		if !hasNonConst {
-			// all constant
-			for i := range vRes {
-				vRes[i] = constTerm
-			}
-			na.hasValue = true
-			na.isConstant = true
-			return
-		}
-		first := true
-		for i := range na.inputs {
-			if e.getNode(na.inputs[i]).isConstant {
-				continue
-			}
-			vInput := field.Vector(e.getNode(na.inputs[i]).value[:])
-			coeff := op.Coeffs[i]
-			if first {
-				switch coeff {
-				case 0:
-					for j := range vRes {
-						vRes[j].SetZero()
-					}
-				case 1:
-					copy(vRes, vInput)
-				case 2:
-					vRes.Add(vInput, vInput)
-				case -1:
-					for j := range vRes {
-						vRes[j].SetZero()
-					}
-					vRes.Sub(vRes, vInput)
-				default:
-					t0.SetInt64(int64(coeff))
-					vRes.ScalarMul(vInput, &t0)
-				}
-				first = false
-				continue
-			}
-
-			switch coeff {
-			case 0:
-				continue
-			case 1:
-				vRes.Add(vRes, vInput)
-			case 2:
-				vRes.Add(vRes, vInput)
-				vRes.Add(vRes, vInput)
-			case -1:
-				vRes.Sub(vRes, vInput)
-			default:
-				t0.SetInt64(int64(op.Coeffs[i]))
-				vTmp.ScalarMul(vInput, &t0)
-				vRes.Add(vRes, vTmp)
-			}
-		}
-		if hasConst {
-			for i := range vRes {
-				vRes[i].Add(&vRes[i], &constTerm)
-			}
-		}
-
-	case PolyEval:
-		// result = input[0] + input[1]·x + input[2]·x² + input[3]·x³ + ...
-		// i.e., ∑_{i=0}^{n} input[i]·x^i
-		x := e.getNode(na.inputs[0]).value[0] // we assume that the first input is always a constant
-		lastInput := e.getNode(na.inputs[len(na.inputs)-1])
-		if lastInput.isConstant {
-			for i := range vRes {
-				vRes[i] = lastInput.value[0]
-			}
-		} else {
-			vInput := field.Vector(lastInput.value[:])
-			// copy the last input
-			copy(vRes, vInput)
-		}
-
-		for i := len(na.inputs) - 2; i >= 1; i-- {
-			vRes.ScalarMul(vRes, &x)
-			if e.getNode(na.inputs[i]).isConstant {
-				cst := &e.getNode(na.inputs[i]).value[0]
-				for j := range vRes {
-					vRes[j].Add(&vRes[j], cst)
-				}
-			} else {
-				vInput := field.Vector(e.getNode(na.inputs[i]).value[:])
-				vRes.Add(vRes, vInput)
-			}
-		}
-=======
+			}
+		}
+	}
 }
 
 func (e *evaluation[T]) evaluate() {
@@ -747,7 +370,6 @@
 			vRes.ScalarMul(vRes, &x)
 			vRes.Add(vRes, vInput)
 		}
->>>>>>> 3dc94214
 	default:
 		utils.Panic("unknown op %T", na.op)
 	}
@@ -756,19 +378,6 @@
 
 }
 
-<<<<<<< HEAD
-type GetDegree = func(m interface{}) int
-
-// ListVariableMetadata return the list of the metadata of the variables
-// into the board. Importantly, the order in which the metadata is returned
-// matches the order in which the assignments to the boarded expression must be
-// provided.
-func (b *ExpressionBoard) ListVariableMetadata() []Metadata {
-	res := []Metadata{}
-	for i := range b.Nodes[0] {
-		if vari, ok := b.Nodes[0][i].Operator.(Variable); ok {
-			res = append(res, vari.Metadata)
-=======
 func evalNodeBase(solver *evaluation[field.Element], na *evaluationNode[field.Element]) {
 	if na.hasValue {
 		return
@@ -831,7 +440,6 @@
 				vTmp.ScalarMul(vInput, &t0)
 				vRes.Add(vRes, vTmp)
 			}
->>>>>>> 3dc94214
 		}
 	case PolyEval:
 		// result = input[0] + input[1]·x + input[2]·x² + input[3]·x³ + ...
@@ -847,8 +455,6 @@
 	default:
 		utils.Panic("unknown op %T", na.op)
 	}
-<<<<<<< HEAD
-=======
 
 	na.hasValue = true
 
@@ -867,7 +473,6 @@
 			res = append(res, vari.Metadata)
 		}
 	}
->>>>>>> 3dc94214
 	return res
 }
 
@@ -992,13 +597,6 @@
 
 }
 
-<<<<<<< HEAD
-// CountNodes returns the node count of the expression
-func (b *ExpressionBoard) CountNodes() int {
-	res := 0
-	for i := 0; i < len(b.Nodes); i++ {
-		res += len(b.Nodes[i])
-=======
 /*
 GnarkEvalExt evaluates the expression in a gnark circuit
 */
@@ -1069,39 +667,15 @@
 		for _, node := range b.Nodes[i] {
 			res += fmt.Sprintf("\t(%T) %++v\n", node.Operator, node)
 		}
->>>>>>> 3dc94214
 	}
 	return res
 }
 
-<<<<<<< HEAD
-func (b *ExpressionBoard) CountNodesFilterConstants() int {
-	res := 0
-	for i := 0; i < len(b.Nodes); i++ {
-		for j := 0; j < len(b.Nodes[i]); j++ {
-			if _, ok := b.Nodes[i][j].Operator.(Constant); !ok {
-				res++
-			}
-		}
-=======
 // CountNodes returns the node count of the expression
 func (b *ExpressionBoard) CountNodes() int {
 	res := 0
 	for i := 0; i < len(b.Nodes); i++ {
 		res += len(b.Nodes[i])
->>>>>>> 3dc94214
-	}
-	return res
-}
-
-func areAllConstants(inp []sv.SmartVector) bool {
-	for _, v := range inp {
-		// must be sv.Constant or sv.ConstantExt
-		switch v.(type) {
-		case *sv.Constant:
-		default:
-			return false
-		}
 	}
 	return true
 }