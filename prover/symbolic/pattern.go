package symbolic

import (
	"github.com/consensys/linea-monorepo/prover/maths/field/fext"
)

/*
IsMul returns true if an expression is a mul at the top-level
*/
func (e *Expression) IsMul() bool {
	_, ok := e.Operator.(Product)
	return ok
}

/*
IsConstant returns true if it is a constant and return its value if so
*/
<<<<<<< HEAD
func (e *Expression) IsConstant() (bool, field.Element) {
=======
func (e *Expression) IsConstant() (bool, fext.GenericFieldElem) {
>>>>>>> 3dc94214
	if cons, ok := e.Operator.(Constant); ok {
		return ok, cons.Val
	}
	return false, fext.GenericFieldZero()
}

/*
IsLC returns true if the expression is a LC
*/
func (e *Expression) IsLC() bool {
	_, ok := e.Operator.(LinComb)
	return ok
}

/*
IsVariable returns true if the expression is a variable
*/
func (e *Expression) IsVariable() bool {
	_, ok := e.Operator.(Variable)
	return ok
}<|MERGE_RESOLUTION|>--- conflicted
+++ resolved
@@ -15,11 +15,7 @@
 /*
 IsConstant returns true if it is a constant and return its value if so
 */
-<<<<<<< HEAD
-func (e *Expression) IsConstant() (bool, field.Element) {
-=======
 func (e *Expression) IsConstant() (bool, fext.GenericFieldElem) {
->>>>>>> 3dc94214
 	if cons, ok := e.Operator.(Constant); ok {
 		return ok, cons.Val
 	}
