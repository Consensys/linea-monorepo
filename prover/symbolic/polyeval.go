--- conflicted
+++ resolved
@@ -6,10 +6,6 @@
 	"github.com/consensys/linea-monorepo/prover/maths/field/gnarkfext"
 
 	"github.com/consensys/gnark/frontend"
-<<<<<<< HEAD
-	"github.com/consensys/linea-monorepo/prover/maths/common/poly"
-=======
->>>>>>> 3dc94214
 	sv "github.com/consensys/linea-monorepo/prover/maths/common/smartvectors"
 	"github.com/consensys/linea-monorepo/prover/utils"
 )
@@ -71,11 +67,7 @@
 	// Get the constant value. We use Get(0) to get the value, but any integer would
 	// also work provided it is also in range. 0 ensures that.
 	x := inputs[0].(*sv.Constant).Get(0)
-<<<<<<< HEAD
-	return sv.PolyEval(inputs[1:], x)
-=======
 	return sv.LinearCombination(inputs[1:], x)
->>>>>>> 3dc94214
 }
 
 /*
