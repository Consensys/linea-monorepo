--- conflicted
+++ resolved
@@ -14,11 +14,7 @@
 	"github.com/consensys/linea-monorepo/prover/utils/collection"
 )
 
-<<<<<<< HEAD
-type esHash = field.Element
-=======
 type esHash = fext.Element
->>>>>>> 3dc94214
 
 // Expression represents a symbolic arithmetic expression. Expression can be
 // built using the [Add], [Mul], [Sub] etc... package. However, they can only
@@ -60,13 +56,10 @@
 	// Evaluate returns an evaluation of the operator from a list of assignments:
 	// one for each operand (children) of the expression.
 	Evaluate([]sv.SmartVector) sv.SmartVector
-<<<<<<< HEAD
-=======
 	// EvaluateExt returns an evaluation of the operator from a list of assignments:
 	// one for each operand (children) of the expression.
 	EvaluateExt([]sv.SmartVector) sv.SmartVector
 	EvaluateMixed([]sv.SmartVector) sv.SmartVector
->>>>>>> 3dc94214
 	// Validate performs a sanity-check of the expression the Operator belongs
 	// to.
 	Validate(e *Expression) error
@@ -88,41 +81,6 @@
 func (e *Expression) Board() ExpressionBoard {
 	board := emptyBoard()
 	e.anchor(&board)
-<<<<<<< HEAD
-	board.EsHashesToPos = nil // free the map, we don't need it anymore
-	return board
-}
-
-func (e *Expression) BoardListVariableMetadata() []Metadata {
-	// no need to build the whole board here, we simply walk the graph
-	// and collect variables as they appear
-	uniqueVars := map[string]struct{}{}
-	metadatas := []Metadata{}
-	var collectVars func(expr *Expression)
-	collectVars = func(expr *Expression) {
-		switch op := expr.Operator.(type) {
-		case Variable:
-			if _, seen := uniqueVars[op.Metadata.String()]; seen {
-				return
-			}
-			uniqueVars[op.Metadata.String()] = struct{}{}
-			metadatas = append(metadatas, op.Metadata)
-		default:
-			for _, c := range expr.Children {
-				collectVars(c)
-			}
-		}
-	}
-	collectVars(e)
-	return metadatas
-}
-
-// anchor pins down the Expression onto an ExpressionBoard.
-func (e *Expression) anchor(b *ExpressionBoard) nodeID {
-	// recursion base case: the node was already anchored
-	if id, ok := b.EsHashesToPos[e.ESHash]; ok {
-		return id
-=======
 
 	return board
 }
@@ -132,22 +90,14 @@
 	// recursion base case: the expression is already anchored
 	if nodeID, ok := b.ESHashesToPos[e.ESHash]; ok {
 		return nodeID
->>>>>>> 3dc94214
 	}
 
 	// anchor recursively all the children
 	maxChildrenLevel := 0
-<<<<<<< HEAD
-	childrenIDs := []nodeID{}
-	for _, child := range e.Children {
-		childID := child.anchor(b)
-		maxChildrenLevel = utils.Max(maxChildrenLevel, childID.level())
-=======
 	childrenIDs := make([]nodeID, 0, len(e.Children))
 	for _, child := range e.Children {
 		childID := child.anchor(b)
 		maxChildrenLevel = max(maxChildrenLevel, childID.level())
->>>>>>> 3dc94214
 		childrenIDs = append(childrenIDs, childID)
 	}
 
@@ -171,17 +121,7 @@
 		Operator: e.Operator,
 	}
 
-<<<<<<< HEAD
-	/*
-		Registers this NewNodeID in the children as a parents and in the
-		`ESHashToPosition` registry and in the children as a new `Parent`.
-		Also, add it to the list of nodes at the position corresponding to
-		its new NodeID
-	*/
-	b.EsHashesToPos[e.ESHash] = id
-=======
 	b.ESHashesToPos[e.ESHash] = id
->>>>>>> 3dc94214
 	b.Nodes[id.level()] = append(b.Nodes[id.level()], newNode)
 
 	return id
@@ -240,10 +180,7 @@
 			return e // return itself if not found
 		}
 		return res
-<<<<<<< HEAD
-=======
 	// LinCombExt
->>>>>>> 3dc94214
 	case LinComb:
 		children := make([]*Expression, len(e.Children))
 		allSame := true
@@ -258,10 +195,7 @@
 		}
 		res := NewLinComb(children, op.Coeffs)
 		return res
-<<<<<<< HEAD
-=======
 	// ProductExt
->>>>>>> 3dc94214
 	case Product:
 		children := make([]*Expression, len(e.Children))
 		allSame := true
