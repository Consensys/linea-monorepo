package symbolic

import (
	"encoding/json"
	"fmt"
	"reflect"
	"sync"

	"github.com/consensys/linea-monorepo/prover/maths/field/fext"
	"github.com/consensys/linea-monorepo/prover/maths/field/gnarkfext"

	"github.com/consensys/gnark/frontend"
	"github.com/consensys/linea-monorepo/prover/maths/common/mempool"
	sv "github.com/consensys/linea-monorepo/prover/maths/common/smartvectors"
	"github.com/consensys/linea-monorepo/prover/utils"
	"github.com/consensys/linea-monorepo/prover/utils/collection"
)

// anchoredExpression represents symbolic expression pinned into an overarching
// [ExpressionBoard] expression.
type anchoredExpression struct {
	Board  *ExpressionBoard
	ESHash fext.GenericFieldElem
}

// Expression represents a symbolic arithmetic expression. Expression can be
// built using the [Add], [Mul], [Sub] etc... package. However, they can only
// represent polynomial expressions: inversion is not supported.
//
// Expressions is structured like a tree where each node performs an elementary
// operation.
//
// Expression cannot be directly evaluated with an assignment. To do that, the
// expression must be first converted into a [BoardedExpression] using the
// [Expression.Board] method.
type Expression struct {
	// ESHash stands for Expression Sensitive Hash and is an identifier for
	// the expression. Specifically, it represents what the expression computes
	// rather than how the expression is structured.
	//
	// For instance, the expressions "a * 2" and "a + a" have the same ESHash,
	// the user should not modify this value directly.
	//
	// It is computed with the following rules:
	//
	//		- ESHash(a + b) = ESHash(a) + ESHash(b)
	// 		- ESHash(a * b) = ESHash(a) * ESHash(b)
	// 		- ESHash(c: Constant) = c
	// 		- ESHash(a: variable) = H(a.String())
	ESHash fext.GenericFieldElem
	// Children stores the list of all the sub-expressions the current
	// Expression uses as operands.
	Children []*Expression
	// Operator stores information relative to operation that the current
	// Expression performs on its inputs.
	Operator Operator
	IsBase   bool
}

// Operator specifies an elementary operation a node of an [Expression] performs
// (Add, Mul, Sub ...)
type Operator interface {
	// Evaluate returns an evaluation of the operator from a list of assignments:
	// one for each operand (children) of the expression.
	Evaluate([]sv.SmartVector, ...mempool.MemPool) sv.SmartVector
	// EvaluateExt returns an evaluation of the operator from a list of assignments:
	// one for each operand (children) of the expression.
	EvaluateExt([]sv.SmartVector, ...mempool.MemPool) sv.SmartVector
	EvaluateMixed([]sv.SmartVector, ...mempool.MemPool) sv.SmartVector
	// Validate performs a sanity-check of the expression the Operator belongs
	// to.
	Validate(e *Expression) error
	// Returns the polynomial degree of the expression.
	Degree([]int) int
	// GnarkEval returns an evaluation of the operator in a gnark circuit.
	GnarkEval(frontend.API, []frontend.Variable) frontend.Variable
	GnarkEvalExt(frontend.API, []gnarkfext.Element) gnarkfext.Element
}

// Board pins down the expression into an ExpressionBoard. This converts the
// Expression into a DAG and runs a topological sorting algorithm over the
// nodes of the expression. This has the effect of removing the duplicates
// nodes and making the expression more efficient to evaluate.
func (f *Expression) Board() ExpressionBoard {
	board := emptyBoard()
	f.anchor(&board)
	return board
}

// anchor pins down the Expression onto an ExpressionBoard.
func (f *Expression) anchor(b *ExpressionBoard) anchoredExpression {

	/*
		Check if the expression is a duplicate of another expression bearing
		the same GenericFieldElem and
	*/
	if _, ok := b.ESHashesToPos[f.ESHash]; ok {
		return anchoredExpression{Board: b, ESHash: f.ESHash}
	}

	/*
		Recurse the call in all the children to ensure all
		subexpressions are anchored. And get their levels
	*/
	maxChildrenLevel := 0
	childrenIDs := []nodeID{}
	for _, child := range f.Children {
		_ = child.anchor(b)
		childID, ok := b.ESHashesToPos[child.ESHash]
		if !ok {
			utils.Panic("Children not found in expr")
		}
		maxChildrenLevel = utils.Max(maxChildrenLevel, childID.level())
		childrenIDs = append(childrenIDs, childID)
	}

	newLevel := maxChildrenLevel + 1
	if len(f.Children) == 0 {
		// Then it is a leaf node and the level should be 0
		newLevel = 0
	}

	/*
		Computes the new ID of the node by adding a new one into the list.
		We extend the outer-list of Nodes if necessary.
	*/
	if len(b.Nodes) <= newLevel {
		b.Nodes = append(b.Nodes, []Node{})
	}
	NewNodeID := newNodeID(newLevel, len(b.Nodes[newLevel]))

	newNode := Node{
		ESHash:   f.ESHash,
		Parents:  []nodeID{},
		Children: childrenIDs,
		Operator: f.Operator,
	}

	/*
		Registers this NewNodeID in the children as a parents and in the
		`ESHashToPosition` registry and in the children as a new `Parent`.
		Also, add it to the list of nodes at the position corresponding to
		its new NodeID
	*/
	b.ESHashesToPos[f.ESHash] = NewNodeID
	for _, childID := range childrenIDs {
		b.getNode(childID).addParent(NewNodeID)
	}
	b.Nodes[NewNodeID.level()] = append(b.Nodes[NewNodeID.level()], newNode)

	/*
		And returns the new Anchored expression
	*/
	return anchoredExpression{
		ESHash: f.ESHash,
		Board:  b,
	}
}

// Validate operates a list of sanity-checks over the current expression to
// assess its well-formedness. It returns an error if the check fails.
func (e *Expression) Validate() error {
	if e.IsBase {
		return e.ValidateBase()
	} else {
		return e.ValidateExt()
	}
}

func (e *Expression) ValidateExt() error {

	eshashes := make([]sv.SmartVector, len(e.Children))
	for i := range e.Children {
		eshashes[i] = sv.NewConstantExt(e.Children[i].ESHash.GetExt(), 1)
	}

	if len(e.Children) > 0 {
		// The cast back to sv.Constant is not functionally important but is an
		// easy sanity check.
		expectedESH := e.Operator.EvaluateExt(eshashes).(*sv.ConstantExt).GetExt(0)
		if !e.ESHash.IsEqualExt(&expectedESH) {
			return fmt.Errorf("esh mismatch %v %v", expectedESH.String(), e.ESHash.String())
		}
	}

	// Operator specific validation
	if err := e.Operator.Validate(e); err != nil {
		return err
	}

	// Validate the children recursively
	for i := range e.Children {
		if err := e.Children[i].Validate(); err != nil {
			return err
		}
	}

	return nil
}

func (e *Expression) ValidateBase() error {

	eshashes := make([]sv.SmartVector, len(e.Children))
	for i := range e.Children {
		baseESHash, _ := e.Children[i].ESHash.GetBase()
		eshashes[i] = sv.NewConstant(baseESHash, 1)
	}

	if len(e.Children) > 0 {
		// The cast back to sv.Constant is not functionally important but is an
		// easy sanity check.
		expectedESH, _ := e.Operator.Evaluate(eshashes).(*sv.Constant).GetBase(0)
		expressionBaseESHash, _ := e.ESHash.GetBase()
		if expectedESH != expressionBaseESHash {
			return fmt.Errorf("esh mismatch %v %v", expectedESH.String(), e.ESHash.String())
		}
	}

	// Operator specific validation
	if err := e.Operator.Validate(e); err != nil {
		return err
	}

	// Validate the children recursively
	for i := range e.Children {
		if err := e.Children[i].Validate(); err != nil {
			return err
		}
	}

	return nil
}

// Same as [Expression.Validate] but panics on error.
func (e *Expression) AssertValid() {
	if err := e.Validate(); err != nil {
		panic(err)
	}
}

// Replay constructs an analogous expression. Replacing all the [Variable] by
// those given in the translation map.
func (e *Expression) Replay(translationMap collection.Mapping[string, *Expression]) (res *Expression) {

	switch op := e.Operator.(type) {
	// Constant
	case Constant:
		return NewConstant(op.Val)
	// Variable
	case Variable:
		res := translationMap.MustGet(op.Metadata.String())
		return res
	// LinCombExt
	case LinComb:
		children := make([]*Expression, len(e.Children))
		for i, c := range e.Children {
			children[i] = c.Replay(translationMap)
		}
		res := NewLinComb(children, op.Coeffs)
		return res
	// ProductExt
	case Product:
		children := make([]*Expression, len(e.Children))
		for i, c := range e.Children {
			children[i] = c.Replay(translationMap)
		}
		res := NewProduct(children, op.Exponents)
		return res
	// LinearCombinationExt
	case PolyEval:
		children := make([]*Expression, len(e.Children))
		for i, c := range e.Children {
			children[i] = c.Replay(translationMap)
		}
		res := NewPolyEval(children[0], children[1:])
		return res
	}
	panic("unreachable")
}

// ReconstructBottomUp applies the constructor function from the bottom-up of
// the current expression. It can be used to construct a new expression from
// `expr`. This is useful for symbolic expression simplication routines etc...
// The constructor function must not modify the value of the input expression
// nor it children.
func (e *Expression) ReconstructBottomUp(
	constructor func(e *Expression, children []*Expression) (new *Expression),
) *Expression {

	switch e.Operator.(type) {
	// Constant, indicating we reached the bottom of the expression. Thus it
	// applies the mutator and returns.
	case Constant, Variable:
		return constructor(e, []*Expression{})
	// LinCombExt or ProductExt or LinearCombinationExt. This is an intermediate expression.
	case LinComb, Product, PolyEval:
		children := make([]*Expression, len(e.Children))
		var wg sync.WaitGroup
		wg.Add(len(e.Children))

		for i, c := range e.Children {
			go func(i int, c *Expression) {
				defer wg.Done()
				children[i] = c.ReconstructBottomUp(constructor)
			}(i, c)
		}

		wg.Wait()
		return constructor(e, children)
	}

	panic("unreachable")
}

// ReconstructBottomUpSingleThreaded is the same as [Expression.ReconstructBottomUp]
// but it is single threaded.
func (e *Expression) ReconstructBottomUpSingleThreaded(
	constructor func(e *Expression, children []*Expression) (new *Expression),
) *Expression {

	switch e.Operator.(type) {
	// Constant, indicating we reached the bottom of the expression. Thus it
	// applies the mutator and returns.
	case Constant, Variable:
		x := constructor(e, []*Expression{})
		if x == nil {
			panic(x)
		}
		return x
<<<<<<< HEAD
	// LinCombExt or ProductExt or LinearCombinationExt. This is an intermediate expression.
=======
	// LinComb or Product or PolyEval. This is an intermediate expression.
>>>>>>> 50b50639
	case LinComb, Product, PolyEval:
		children := make([]*Expression, len(e.Children))
		for i, c := range e.Children {
			children[i] = c.ReconstructBottomUp(constructor)
			if children[i] == nil {
				panic(children[i])
			}
		}
		x := constructor(e, children)
		if x == nil {
			panic(x)
		}
		return x
	}

	panic("unreachable")
}

// SameWithNewChildren constructs a new expression that is a copy-cat of the
// receiver expression but swapping the children with the new ones instead. It
// is common for rebuilding expressions. If the expression is a variable or a
// constant, it returns itself.
func (e *Expression) SameWithNewChildren(newChildren []*Expression) *Expression {

	switch op := e.Operator.(type) {
	// Constant
	case Constant, Variable:
		return e
	// LinCombExt
	case LinComb:
		return NewLinComb(newChildren, op.Coeffs)
	// ProductExt
	case Product:
		return NewProduct(newChildren, op.Exponents)
	// LinearCombinationExt
	case PolyEval:
		return NewPolyEval(newChildren[0], newChildren[1:])
	default:
		panic("unexpected type: " + reflect.TypeOf(op).String())
	}
}

// MarshalJSONString returns a JSON string returns a JSON string representation
// of the expression.
func (e *Expression) MarshalJSONString() string {
	js, jsErr := json.MarshalIndent(e, "", "  ")
	if jsErr != nil {
		utils.Panic("failed to marshal expression: %v", jsErr)
	}
	return string(js)
}

// computeIsBaseFromChildren determines if an expression is a base expression
// based on its children.
func computeIsBaseFromChildren(children []*Expression) bool {
	for _, child := range children {
		if !child.IsBase {
			// at least one child is not a base expression, therefore the expression is itself not a base expression
			return false
		}
	}
	// all children are base expressions, therefore the expression is itself a base expression
	return true
}<|MERGE_RESOLUTION|>--- conflicted
+++ resolved
@@ -327,11 +327,7 @@
 			panic(x)
 		}
 		return x
-<<<<<<< HEAD
-	// LinCombExt or ProductExt or LinearCombinationExt. This is an intermediate expression.
-=======
 	// LinComb or Product or PolyEval. This is an intermediate expression.
->>>>>>> 50b50639
 	case LinComb, Product, PolyEval:
 		children := make([]*Expression, len(e.Children))
 		for i, c := range e.Children {
