// Copyright 2020 ConsenSys Software Inc.
//
// Licensed under the Apache License, Version 2.0 (the "License");
// you may not use this file except in compliance with the License.
// You may obtain a copy of the License at
//
//     http://www.apache.org/licenses/LICENSE-2.0
//
// Unless required by applicable law or agreed to in writing, software
// distributed under the License is distributed on an "AS IS" BASIS,
// WITHOUT WARRANTIES OR CONDITIONS OF ANY KIND, either express or implied.
// See the License for the specific language governing permissions and
// limitations under the License.

package vectorext

import (
<<<<<<< HEAD
	"bytes"
	"encoding/binary"
	"fmt"
	"io"
	"strings"
	"sync/atomic"
	"unsafe"

	"github.com/consensys/gnark-crypto/ecc/bls12-377/fr"
	"github.com/consensys/linea-monorepo/prover/maths/field/fext"
	"github.com/consensys/linea-monorepo/prover/utils/parallel"
)

const (
	frBytes = 32
	Bytes   = 64 // number of bytes needed to represent a Element
=======
	"github.com/consensys/gnark-crypto/field/koalabear/extensions"
>>>>>>> 3dc94214
)

// Vector represents a slice of Element.
//
// It implements the following interfaces:
//   - Stringer
//   - io.WriterTo
//   - io.ReaderFrom
//   - encoding.BinaryMarshaler
//   - encoding.BinaryUnmarshaler
//   - sort.Interface
<<<<<<< HEAD
type Vector []fext.Element

// MarshalBinary implements encoding.BinaryMarshaler
func (vector *Vector) MarshalBinary() (data []byte, err error) {
	var buf bytes.Buffer

	if _, err = vector.WriteTo(&buf); err != nil {
		return
	}
	return buf.Bytes(), nil
}

// UnmarshalBinary implements encoding.BinaryUnmarshaler
func (vector *Vector) UnmarshalBinary(data []byte) error {
	r := bytes.NewReader(data)
	_, err := vector.ReadFrom(r)
	return err
}

// WriteTo implements io.WriterTo and writes a vector of big endian encoded Element.
// Length of the vector is encoded as a uint32 on the first 4 bytes.
func (vector *Vector) WriteTo(w io.Writer) (int64, error) {
	// encode slice length
	if err := binary.Write(w, binary.BigEndian, uint32(len(*vector))); err != nil {
		return 0, err
	}

	n := int64(4)

	var buf [frBytes]byte
	for i := 0; i < len(*vector); i++ {
		subElems := [2]fr.Element{(*vector)[i].A0, (*vector)[i].A1}
		for j := 0; j < 2; j++ {
			fr.BigEndian.PutElement(&buf, subElems[j])
			m, err := w.Write(buf[:])
			n += int64(m)
			if err != nil {
				return n, err
			}
		}
	}
	return n, nil
}

// AsyncReadFrom reads a vector of big endian encoded Element.
// Length of the vector must be encoded as a uint32 on the first 4 bytes.
// It consumes the needed bytes from the reader and returns the number of bytes read and an error if any.
// It also returns a channel that will be closed when the validation is done.
// The validation consist of checking that the elements are smaller than the modulus, and
// converting them to montgomery form.
func (vector *Vector) AsyncReadFrom(r io.Reader) (int64, error, chan error) {
	chErr := make(chan error, 1)
	var buf [Bytes]byte
	if read, err := io.ReadFull(r, buf[:4]); err != nil {
		close(chErr)
		return int64(read), err, chErr
	}
	sliceLen := binary.BigEndian.Uint32(buf[:4])

	n := int64(4)
	(*vector) = make(Vector, sliceLen)
	if sliceLen == 0 {
		close(chErr)
		return n, nil, chErr
	}

	bSlice := unsafe.Slice((*byte)(unsafe.Pointer(&(*vector)[0])), sliceLen*Bytes)
	read, err := io.ReadFull(r, bSlice)
	n += int64(read)
	if err != nil {
		close(chErr)
		return n, err, chErr
	}

	go func() {
		var cptErrors uint64
		// process the elements in parallel
		parallel.Execute(int(sliceLen), func(start, end int) {
			for i := start; i < end; i++ {
				var z fr.Element
				bstart := i * 2 * frBytes
				bend := bstart + frBytes
				b := bSlice[bstart:bend]
				z[0] = binary.BigEndian.Uint64(b[24:32])
				z[1] = binary.BigEndian.Uint64(b[16:24])
				z[2] = binary.BigEndian.Uint64(b[8:16])
				z[3] = binary.BigEndian.Uint64(b[0:8])

				if !fext.SmallerThanModulus(&z) {
					atomic.AddUint64(&cptErrors, 1)
					return
				}
				fext.ToMont(&z)
				(*vector)[i].A0.Set(&z)
				// set second coordinate
				var w fr.Element
				cstart := (i*2 + 1) * frBytes
				cend := cstart + frBytes
				c := bSlice[cstart:cend]
				w[0] = binary.BigEndian.Uint64(c[24:32])
				w[1] = binary.BigEndian.Uint64(c[16:24])
				w[2] = binary.BigEndian.Uint64(c[8:16])
				w[3] = binary.BigEndian.Uint64(c[0:8])

				if !fext.SmallerThanModulus(&w) {
					atomic.AddUint64(&cptErrors, 1)
					return
				}
				fext.ToMont(&w)
				(*vector)[i].A1.Set(&w)
			}
		})

		if cptErrors > 0 {
			chErr <- fmt.Errorf("async read: %d elements failed validation", cptErrors)
		}
		close(chErr)
	}()
	return n, nil, chErr
}

// ReadFrom implements io.ReaderFrom and reads a vector of big endian encoded Element.
// Length of the vector must be encoded as a uint32 on the first 4 bytes.
func (vector *Vector) ReadFrom(r io.Reader) (int64, error) {

	var buf [frBytes]byte
	if read, err := io.ReadFull(r, buf[:4]); err != nil {
		return int64(read), err
	}
	sliceLen := binary.BigEndian.Uint32(buf[:4])

	n := int64(4)
	(*vector) = make(Vector, sliceLen)

	for i := 0; i < int(sliceLen); i++ {
		var A0, A1 fr.Element
		read, err := io.ReadFull(r, buf[:])
		n += int64(read)
		if err != nil {
			return n, err
		}
		A0, err = fr.BigEndian.Element(&buf)
		if err != nil {
			return n, err
		}

		// read the second element
		read, err = io.ReadFull(r, buf[:])
		n += int64(read)
		if err != nil {
			return n, err
		}
		A1, err = fr.BigEndian.Element(&buf)
		if err != nil {
			return n, err
		}
		(*vector)[i] = fext.Element{A0, A1}
	}

	return n, nil
}

// String implements fmt.Stringer interface
func (vector Vector) String() string {
	var sbb strings.Builder
	sbb.WriteByte('[')
	for i := 0; i < len(vector); i++ {
		sbb.WriteString(vector[i].String())
		if i != len(vector)-1 {
			sbb.WriteByte(',')
		}
	}
	sbb.WriteByte(']')
	return sbb.String()
}

// Len is the number of elements in the collection.
func (vector Vector) Len() int {
	return len(vector)
}

// Less reports whether the element with
// index i should sort before the element with index j.
func (vector Vector) Less(i, j int) bool {
	return vector[i].Cmp(&vector[j]) == -1
}

// Swap swaps the elements with indexes i and j.
func (vector Vector) Swap(i, j int) {
	vector[i], vector[j] = vector[j], vector[i]
}

func addVecGeneric(res, a, b Vector) {
	if len(a) != len(b) || len(a) != len(res) {
		panic("vector.Add: vectors don't have the same length")
	}
	for i := 0; i < len(a); i++ {
		res[i].Add(&a[i], &b[i])
	}
}

func subVecGeneric(res, a, b Vector) {
	if len(a) != len(b) || len(a) != len(res) {
		panic("vector.Sub: vectors don't have the same length")
	}
	for i := 0; i < len(a); i++ {
		res[i].Sub(&a[i], &b[i])
	}
}

func scalarMulVecGeneric(res, a Vector, b *fext.Element) {
	if len(a) != len(res) {
		panic("vector.ScalarMul: vectors don't have the same length")
	}
	for i := 0; i < len(a); i++ {
		res[i].Mul(&a[i], b)
	}
}

func sumVecGeneric(res *fext.Element, a Vector) {
	for i := 0; i < len(a); i++ {
		res.Add(res, &a[i])
	}
}

func innerProductVecGeneric(res *fext.Element, a, b Vector) {
	if len(a) != len(b) {
		panic("vector.InnerProduct: vectors don't have the same length")
	}
	var tmp fext.Element
	for i := 0; i < len(a); i++ {
		tmp.Mul(&a[i], &b[i])
		res.Add(res, &tmp)
	}
}

func mulVecGeneric(res, a, b Vector) {
	if len(a) != len(b) || len(a) != len(res) {
		panic("vector.Mul: vectors don't have the same length")
	}
	for i := 0; i < len(a); i++ {
		res[i].Mul(&a[i], &b[i])
	}
}
=======
type Vector = extensions.Vector
>>>>>>> 3dc94214
<|MERGE_RESOLUTION|>--- conflicted
+++ resolved
@@ -15,26 +15,7 @@
 package vectorext
 
 import (
-<<<<<<< HEAD
-	"bytes"
-	"encoding/binary"
-	"fmt"
-	"io"
-	"strings"
-	"sync/atomic"
-	"unsafe"
-
-	"github.com/consensys/gnark-crypto/ecc/bls12-377/fr"
-	"github.com/consensys/linea-monorepo/prover/maths/field/fext"
-	"github.com/consensys/linea-monorepo/prover/utils/parallel"
-)
-
-const (
-	frBytes = 32
-	Bytes   = 64 // number of bytes needed to represent a Element
-=======
 	"github.com/consensys/gnark-crypto/field/koalabear/extensions"
->>>>>>> 3dc94214
 )
 
 // Vector represents a slice of Element.
@@ -46,251 +27,4 @@
 //   - encoding.BinaryMarshaler
 //   - encoding.BinaryUnmarshaler
 //   - sort.Interface
-<<<<<<< HEAD
-type Vector []fext.Element
-
-// MarshalBinary implements encoding.BinaryMarshaler
-func (vector *Vector) MarshalBinary() (data []byte, err error) {
-	var buf bytes.Buffer
-
-	if _, err = vector.WriteTo(&buf); err != nil {
-		return
-	}
-	return buf.Bytes(), nil
-}
-
-// UnmarshalBinary implements encoding.BinaryUnmarshaler
-func (vector *Vector) UnmarshalBinary(data []byte) error {
-	r := bytes.NewReader(data)
-	_, err := vector.ReadFrom(r)
-	return err
-}
-
-// WriteTo implements io.WriterTo and writes a vector of big endian encoded Element.
-// Length of the vector is encoded as a uint32 on the first 4 bytes.
-func (vector *Vector) WriteTo(w io.Writer) (int64, error) {
-	// encode slice length
-	if err := binary.Write(w, binary.BigEndian, uint32(len(*vector))); err != nil {
-		return 0, err
-	}
-
-	n := int64(4)
-
-	var buf [frBytes]byte
-	for i := 0; i < len(*vector); i++ {
-		subElems := [2]fr.Element{(*vector)[i].A0, (*vector)[i].A1}
-		for j := 0; j < 2; j++ {
-			fr.BigEndian.PutElement(&buf, subElems[j])
-			m, err := w.Write(buf[:])
-			n += int64(m)
-			if err != nil {
-				return n, err
-			}
-		}
-	}
-	return n, nil
-}
-
-// AsyncReadFrom reads a vector of big endian encoded Element.
-// Length of the vector must be encoded as a uint32 on the first 4 bytes.
-// It consumes the needed bytes from the reader and returns the number of bytes read and an error if any.
-// It also returns a channel that will be closed when the validation is done.
-// The validation consist of checking that the elements are smaller than the modulus, and
-// converting them to montgomery form.
-func (vector *Vector) AsyncReadFrom(r io.Reader) (int64, error, chan error) {
-	chErr := make(chan error, 1)
-	var buf [Bytes]byte
-	if read, err := io.ReadFull(r, buf[:4]); err != nil {
-		close(chErr)
-		return int64(read), err, chErr
-	}
-	sliceLen := binary.BigEndian.Uint32(buf[:4])
-
-	n := int64(4)
-	(*vector) = make(Vector, sliceLen)
-	if sliceLen == 0 {
-		close(chErr)
-		return n, nil, chErr
-	}
-
-	bSlice := unsafe.Slice((*byte)(unsafe.Pointer(&(*vector)[0])), sliceLen*Bytes)
-	read, err := io.ReadFull(r, bSlice)
-	n += int64(read)
-	if err != nil {
-		close(chErr)
-		return n, err, chErr
-	}
-
-	go func() {
-		var cptErrors uint64
-		// process the elements in parallel
-		parallel.Execute(int(sliceLen), func(start, end int) {
-			for i := start; i < end; i++ {
-				var z fr.Element
-				bstart := i * 2 * frBytes
-				bend := bstart + frBytes
-				b := bSlice[bstart:bend]
-				z[0] = binary.BigEndian.Uint64(b[24:32])
-				z[1] = binary.BigEndian.Uint64(b[16:24])
-				z[2] = binary.BigEndian.Uint64(b[8:16])
-				z[3] = binary.BigEndian.Uint64(b[0:8])
-
-				if !fext.SmallerThanModulus(&z) {
-					atomic.AddUint64(&cptErrors, 1)
-					return
-				}
-				fext.ToMont(&z)
-				(*vector)[i].A0.Set(&z)
-				// set second coordinate
-				var w fr.Element
-				cstart := (i*2 + 1) * frBytes
-				cend := cstart + frBytes
-				c := bSlice[cstart:cend]
-				w[0] = binary.BigEndian.Uint64(c[24:32])
-				w[1] = binary.BigEndian.Uint64(c[16:24])
-				w[2] = binary.BigEndian.Uint64(c[8:16])
-				w[3] = binary.BigEndian.Uint64(c[0:8])
-
-				if !fext.SmallerThanModulus(&w) {
-					atomic.AddUint64(&cptErrors, 1)
-					return
-				}
-				fext.ToMont(&w)
-				(*vector)[i].A1.Set(&w)
-			}
-		})
-
-		if cptErrors > 0 {
-			chErr <- fmt.Errorf("async read: %d elements failed validation", cptErrors)
-		}
-		close(chErr)
-	}()
-	return n, nil, chErr
-}
-
-// ReadFrom implements io.ReaderFrom and reads a vector of big endian encoded Element.
-// Length of the vector must be encoded as a uint32 on the first 4 bytes.
-func (vector *Vector) ReadFrom(r io.Reader) (int64, error) {
-
-	var buf [frBytes]byte
-	if read, err := io.ReadFull(r, buf[:4]); err != nil {
-		return int64(read), err
-	}
-	sliceLen := binary.BigEndian.Uint32(buf[:4])
-
-	n := int64(4)
-	(*vector) = make(Vector, sliceLen)
-
-	for i := 0; i < int(sliceLen); i++ {
-		var A0, A1 fr.Element
-		read, err := io.ReadFull(r, buf[:])
-		n += int64(read)
-		if err != nil {
-			return n, err
-		}
-		A0, err = fr.BigEndian.Element(&buf)
-		if err != nil {
-			return n, err
-		}
-
-		// read the second element
-		read, err = io.ReadFull(r, buf[:])
-		n += int64(read)
-		if err != nil {
-			return n, err
-		}
-		A1, err = fr.BigEndian.Element(&buf)
-		if err != nil {
-			return n, err
-		}
-		(*vector)[i] = fext.Element{A0, A1}
-	}
-
-	return n, nil
-}
-
-// String implements fmt.Stringer interface
-func (vector Vector) String() string {
-	var sbb strings.Builder
-	sbb.WriteByte('[')
-	for i := 0; i < len(vector); i++ {
-		sbb.WriteString(vector[i].String())
-		if i != len(vector)-1 {
-			sbb.WriteByte(',')
-		}
-	}
-	sbb.WriteByte(']')
-	return sbb.String()
-}
-
-// Len is the number of elements in the collection.
-func (vector Vector) Len() int {
-	return len(vector)
-}
-
-// Less reports whether the element with
-// index i should sort before the element with index j.
-func (vector Vector) Less(i, j int) bool {
-	return vector[i].Cmp(&vector[j]) == -1
-}
-
-// Swap swaps the elements with indexes i and j.
-func (vector Vector) Swap(i, j int) {
-	vector[i], vector[j] = vector[j], vector[i]
-}
-
-func addVecGeneric(res, a, b Vector) {
-	if len(a) != len(b) || len(a) != len(res) {
-		panic("vector.Add: vectors don't have the same length")
-	}
-	for i := 0; i < len(a); i++ {
-		res[i].Add(&a[i], &b[i])
-	}
-}
-
-func subVecGeneric(res, a, b Vector) {
-	if len(a) != len(b) || len(a) != len(res) {
-		panic("vector.Sub: vectors don't have the same length")
-	}
-	for i := 0; i < len(a); i++ {
-		res[i].Sub(&a[i], &b[i])
-	}
-}
-
-func scalarMulVecGeneric(res, a Vector, b *fext.Element) {
-	if len(a) != len(res) {
-		panic("vector.ScalarMul: vectors don't have the same length")
-	}
-	for i := 0; i < len(a); i++ {
-		res[i].Mul(&a[i], b)
-	}
-}
-
-func sumVecGeneric(res *fext.Element, a Vector) {
-	for i := 0; i < len(a); i++ {
-		res.Add(res, &a[i])
-	}
-}
-
-func innerProductVecGeneric(res *fext.Element, a, b Vector) {
-	if len(a) != len(b) {
-		panic("vector.InnerProduct: vectors don't have the same length")
-	}
-	var tmp fext.Element
-	for i := 0; i < len(a); i++ {
-		tmp.Mul(&a[i], &b[i])
-		res.Add(res, &tmp)
-	}
-}
-
-func mulVecGeneric(res, a, b Vector) {
-	if len(a) != len(b) || len(a) != len(res) {
-		panic("vector.Mul: vectors don't have the same length")
-	}
-	for i := 0; i < len(a); i++ {
-		res[i].Mul(&a[i], &b[i])
-	}
-}
-=======
-type Vector = extensions.Vector
->>>>>>> 3dc94214
+type Vector = extensions.Vector