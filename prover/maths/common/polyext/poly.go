package polyext

import (
	"github.com/consensys/linea-monorepo/prover/maths/field"
	"github.com/consensys/linea-monorepo/prover/maths/field/fext"
	"github.com/consensys/linea-monorepo/prover/utils"
)

func EvalUnivariateMixed(pol []fext.GenericFieldElem, x fext.GenericFieldElem) fext.GenericFieldElem {
	res := fext.GenericFieldZero()
	for i := len(pol) - 1; i >= 0; i-- {
		res.Mul(&x)
		res.Add(&pol[i])
	}
	return res
}

<<<<<<< HEAD
=======
// MulByElement multiplies the polynomials a and b in coefficient form and return the result in coefficient form
// the coefficients of a are in the extension field, the coefficients of b are in the base field
>>>>>>> ae30b9ab
func MulByElement(a []fext.Element, b []field.Element) (res []fext.Element) {

	if len(a) == 0 || len(b) == 0 {
		return []fext.Element{}
	}

	res = make([]fext.Element, len(a)+len(b)-1)

	for i := 0; i < len(a); i++ {
		for j := 0; j < len(b); j++ {
			var tmp fext.Element
			tmp.MulByElement(&a[i], &b[j])
			res[i+j].Add(&res[i+j], &tmp)
		}
	}

	return res
}

func Add(a, b []fext.Element) (res []fext.Element) {

	res = make([]fext.Element, utils.Max(len(a), len(b)))
	copy(res, a)
	for i := range b {
		res[i].Add(&res[i], &b[i])
	}

	return res
}<|MERGE_RESOLUTION|>--- conflicted
+++ resolved
@@ -15,11 +15,8 @@
 	return res
 }
 
-<<<<<<< HEAD
-=======
 // MulByElement multiplies the polynomials a and b in coefficient form and return the result in coefficient form
 // the coefficients of a are in the extension field, the coefficients of b are in the base field
->>>>>>> ae30b9ab
 func MulByElement(a []fext.Element, b []field.Element) (res []fext.Element) {
 
 	if len(a) == 0 || len(b) == 0 {
