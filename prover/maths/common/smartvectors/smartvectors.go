--- conflicted
+++ resolved
@@ -17,7 +17,7 @@
 	"github.com/consensys/linea-monorepo/prover/utils"
 )
 
-const conversionError = "smartvector holds field extensions, but a base element was requested"
+var errConversion = errors.New("smartvector holds field extensions, but a base element was requested")
 
 // SmartVector is an abstraction over vectors of field elements that can be
 // optimized for structured vectors. For instance, if we have a vector of
@@ -147,7 +147,7 @@
 		s.WriteInSlice(res)
 		return res
 	} else {
-		panic(conversionError)
+		panic(errConversion)
 	}
 }
 
@@ -195,13 +195,13 @@
 func PaddingValGeneric(v SmartVector) (val fext.GenericFieldElem, hasPadding bool) {
 	switch w := v.(type) {
 	case *Constant:
-		return fext.NewESHashFromBase(w.val), true
+		return fext.NewESHashFromBase(w.Value), true
 	case *PaddedCircularWindow:
-		return fext.NewESHashFromBase(w.paddingVal), true
+		return fext.NewESHashFromBase(w.PaddingVal_), true
 	case *ConstantExt:
-		return fext.NewESHashFromExt(w.val), true
+		return fext.NewESHashFromExt(w.Value), true
 	case *PaddedCircularWindowExt:
-		return fext.NewESHashFromExt(w.paddingVal), true
+		return fext.NewESHashFromExt(w.PaddingVal_), true
 	default:
 		return fext.GenericFieldZero(), false
 	}
@@ -271,7 +271,7 @@
 	case *ConstantExt:
 		return 0
 	case *PaddedCircularWindowExt:
-		return len(w.window)
+		return len(w.Window_)
 	case *RegularExt:
 		return len(*w)
 	case *RotatedExt:
@@ -292,17 +292,10 @@
 
 	switch w := v.(type) {
 	case *PaddedCircularWindow:
-<<<<<<< HEAD
-		if w.offset == 0 {
-			return 1, nil
-		}
-		if w.offset+len(w.window) == w.totLen {
-=======
 		if w.Offset_ == 0 {
 			return 1, nil
 		}
 		if w.Offset_+len(w.Window_) == w.TotLen_ {
->>>>>>> 50b50639
 			return -1, nil
 		}
 	default:
@@ -318,7 +311,7 @@
 func Window(v SmartVector) []field.Element {
 	res, err := WindowBase(v)
 	if err != nil {
-		panic(conversionError)
+		panic(errConversion)
 	}
 	return res
 }
@@ -343,17 +336,10 @@
 	case *Constant:
 		return []fext.Element{}
 	case *PaddedCircularWindow:
-<<<<<<< HEAD
-		temp := make([]fext.Element, len(w.window))
-		for i := 0; i < len(w.window); i++ {
-			elem := w.window[i]
-			fext.SetFromBase(&temp[i], &elem)
-=======
 		temp := make([]fext.Element, len(w.Window_))
 		for i := 0; i < len(w.Window_); i++ {
 			elem := w.Window_[i]
-			temp[i].SetFromBase(&elem)
->>>>>>> 50b50639
+			fext.SetFromBase(&temp[i], &elem)
 		}
 		return temp
 	case *Regular:
@@ -369,7 +355,7 @@
 	case *ConstantExt:
 		return w.IntoRegVecSaveAllocExt()
 	case *PaddedCircularWindowExt:
-		return w.window
+		return w.Window_
 	case *RegularExt:
 		return *w
 	case *RotatedExt:
@@ -386,42 +372,32 @@
 func PaddingVal(v SmartVector) (val field.Element, hasPadding bool) {
 	switch w := v.(type) {
 	case *Constant:
-<<<<<<< HEAD
-		return w.val, true
-	case *PaddedCircularWindow:
-		return w.paddingVal, true
-=======
 		return w.Value, true
 	case *PaddedCircularWindow:
 		return w.PaddingVal_, true
->>>>>>> 50b50639
 	default:
 		return field.Element{}, false
 	}
 }
 
-<<<<<<< HEAD
 func PaddingValExt(v SmartVector) (val fext.Element, hasPadding bool) {
 	switch w := v.(type) {
 	case *ConstantExt:
-		return w.val, true
+		return w.Value, true
 	case *PaddedCircularWindowExt:
-		return w.paddingVal, true
+		return w.PaddingVal_, true
 	default:
 		return fext.Element{}, false
 	}
 }
 
-// TryReduceSize detects if the input smart-vector can be reduced to a constant
-// smart-vector. It will only apply over the following types: [Regular].
-func TryReduceSize(v SmartVector) (new SmartVector, totalSaving int) {
-=======
 // TryReduceSizeRight detects if the input smart-vector can be reduced to a constant
 // smart-vector. It will only apply over the following types: [Regular].
 func TryReduceSizeRight(v SmartVector) (new SmartVector, totalSaving int) {
 
 	switch w := v.(type) {
-	case *Constant, *Rotated, *Pooled, *PaddedCircularWindow:
+	case *Constant, *Rotated, *Pooled, *PaddedCircularWindow, *ConstantExt,
+		*RotatedExt, *PooledExt, *PaddedCircularWindowExt:
 		return v, 0
 	case *Regular:
 
@@ -434,7 +410,17 @@
 		}
 
 		return v, 0
-
+	case *RegularExt:
+
+		if res, ok := tryIntoConstantExt(*w); ok {
+			return res, len(*w)
+		}
+
+		if res, ok := tryIntoRightPaddedExt(*w); ok {
+			return res, len(*w) - len(res.Window_)
+		}
+
+		return v, 0
 	default:
 		panic(fmt.Sprintf("unexpected type %T", v))
 	}
@@ -444,170 +430,52 @@
 // left-padded smart-vector. It will only apply over the following types:
 // [Regular].
 func TryReduceSizeLeft(v SmartVector) (new SmartVector, totalSaving int) {
->>>>>>> 50b50639
 
 	switch w := v.(type) {
 	case *Constant, *Rotated, *Pooled, *PaddedCircularWindow:
 		return v, 0
-<<<<<<< HEAD
-	case *ConstantExt, *RotatedExt, *PooledExt, *PaddedCircularWindowExt:
-		return v, 0
-=======
->>>>>>> 50b50639
 	case *Regular:
 
 		if res, ok := tryIntoConstant(*w); ok {
 			return res, len(*w)
-<<<<<<< HEAD
-		}
-
-		if res, ok := tryIntoRightPadded(*w); ok {
-			return res, len(*w) - len(res.window)
-		}
-
-		return v, 0
-	case *RegularExt:
-
-		if res, ok := tryIntoConstantExt(*w); ok {
-			return res, len(*w)
-		}
-
-		if res, ok := tryIntoRightPaddedExt(*w); ok {
-			return res, len(*w) - len(res.window)
-		}
-
-		return v, 0
-	default:
-		panic(fmt.Sprintf("unexpected type %T", v))
-	}
-
-}
-
-func tryIntoConstantExt(w RegularExt) (*ConstantExt, bool) {
-
-	// to detect if a regular vector can be reduced to a constant, we need to
-	// check if all the values are equals. That's an expensive, so we instead
-	// by comparing values that would be likely to be unequal if it was not a
-	// constant. Also, we need to rule out the case where len(*w) because it
-	// is irrelevant to reducing the size.
-	if len(w) <= 1 {
-		return nil, false
-	}
-
-	if w[0] != w[1] {
-		return nil, false
-	}
-
-	if w[0] != w[len(w)-1] {
-		return nil, false
-	}
-
-	if w[0] != w[len(w)/2] {
-		return nil, false
-	}
-
-	// This is expensive check where we check all the values in the vector
-	// to see if they are all equal. This is not the most efficient way to
-	// detect if a vector is a constant but the only reliable one.
-	for i := range w {
-		if w[i] != w[0] {
-			return nil, false
-=======
->>>>>>> 50b50639
-		}
-	}
-
-	return NewConstantExt(w[0], len(w)), true
-}
-
-func tryIntoRightPaddedExt(v RegularExt) (*PaddedCircularWindowExt, bool) {
-
-	var (
-		bestPos = len(v) - 1
-		last    = v[len(v)-1]
-	)
-
-	for i := len(v) - 2; i >= 0; i-- {
-		if v[i] != last {
-			bestPos = i + 1
-			break
-		}
-	}
-
-	// 1000 is arbitrary value but is justified by the fact that saving less
-	// than 1000 field element is not interesting performance-wise.
-	if len(v)-bestPos < 1000 {
-		return nil, false
-	}
-
-	return RightPaddedExt(v[:bestPos], last, len(v)).(*PaddedCircularWindowExt), true
-}
-
-// tryIntoConstant attemps to rewrite the smart-vector into a constant smart-vector.
-func tryIntoConstant(w Regular) (*Constant, bool) {
-
-	// to detect if a regular vector can be reduced to a constant, we need to
-	// check if all the values are equals. That's an expensive, so we instead
-	// by comparing values that would be likely to be unequal if it was not a
-	// constant. Also, we need to rule out the case where len(*w) because it
-	// is irrelevant to reducing the size.
-	if len(w) <= 1 {
-		return nil, false
-	}
-
-	if w[0] != w[1] {
-		return nil, false
-	}
-
-	if w[0] != w[len(w)-1] {
-		return nil, false
-	}
-
-	if w[0] != w[len(w)/2] {
-		return nil, false
-	}
-
-<<<<<<< HEAD
-	// This is expensive check where we check all the values in the vector
-	// to see if they are all equal. This is not the most efficient way to
-	// detect if a vector is a constant but the only reliable one.
-	for i := range w {
-		if w[i] != w[0] {
-			return nil, false
-=======
+		}
+
 		if res, ok := tryIntoLeftPadded(*w); ok {
 			return res, len(*w) - len(res.Window_)
->>>>>>> 50b50639
-		}
-	}
-
-	return NewConstant(w[0], len(w)), true
-}
-
-// tryIntoRightPadded scans the smartvector and attempts to rewrite it into a
-// a more space-efficient right padded circular windows.
-func tryIntoRightPadded(v Regular) (*PaddedCircularWindow, bool) {
+		}
+
+		return v, 0
+
+	default:
+		panic(fmt.Sprintf("unexpected type %T", v))
+	}
+}
+
+// tryIntoLeftPadded scans the smartvector and attempts to rewrite it into a
+// a more space-efficient left padded circular windows.
+func tryIntoLeftPadded(v Regular) (*PaddedCircularWindow, bool) {
 
 	var (
-		bestPos = len(v) - 1
-		last    = v[len(v)-1]
+		bestPos = 0
+		first   = v[0]
 	)
 
-<<<<<<< HEAD
-	for i := len(v) - 2; i >= 0; i-- {
-		if v[i] != last {
-			bestPos = i + 1
+	for i := 1; i < len(v); i++ {
+		if v[i] != first {
 			break
 		}
-	}
-
-	// 1000 is arbitrary value but is justified by the fact that saving less
-	// than 1000 field element is not interesting performance-wise.
-	if len(v)-bestPos < 1000 {
-		return nil, false
-	}
-
-	return RightPadded(v[:bestPos], last, len(v)).(*PaddedCircularWindow), true
+		bestPos = i
+	}
+
+	if bestPos == 0 {
+		return nil, false
+	}
+
+	if bestPos == len(v)-1 {
+		utils.Panic("passed a constant vector to tryIntoLeftPadded, it should have been handled by tryIntoConstant")
+	}
+
+	return LeftPadded(v[bestPos+1:], first, len(v)).(*PaddedCircularWindow), true
 }
 
 // FromCompactWithShape creates a new smart-vector with the same shape as the
@@ -633,25 +501,43 @@
 		return NewConstant(compact[0], v.Len())
 	case *PaddedCircularWindow:
 		// right-padded
-		if w.offset == 0 {
-
-			if len(w.window) != len(compact)-1 {
+		if w.Offset_ == 0 {
+
+			if len(w.Window_) != len(compact)-1 {
 				panic("unexpected shape for padded circular window")
 			}
 
 			last := compact[len(compact)-1]
 			window := compact[:len(compact)-1]
 			return RightPadded(window, last, w.Len())
-=======
-		return v, 0
-
+		}
+
+		// left-padded
+		if w.Offset_+len(w.Window_) == w.TotLen_ {
+
+			if len(w.Window_) != len(compact)-1 {
+				panic("unexpected shape for padded circular window")
+			}
+
+			first := compact[0]
+			window := compact[1:]
+			return LeftPadded(window, first, w.Len())
+		}
+
+		panic("unexpected shape for padded circular window")
+	case *Regular:
+
+		if len(*w) != len(compact) {
+			panic("unexpected shape for regular vector")
+		}
+
+		return NewRegular(compact)
 	default:
 		panic(fmt.Sprintf("unexpected type %T", v))
 	}
 }
 
-// tryIntoConstant attemps to rewrite the smart-vector into a constant smart-vector.
-func tryIntoConstant(w Regular) (*Constant, bool) {
+func tryIntoConstantExt(w RegularExt) (*ConstantExt, bool) {
 
 	// to detect if a regular vector can be reduced to a constant, we need to
 	// check if all the values are equals. That's an expensive, so we instead
@@ -683,12 +569,10 @@
 		}
 	}
 
-	return NewConstant(w[0], len(w)), true
-}
-
-// tryIntoRightPadded scans the smartvector and attempts to rewrite it into a
-// a more space-efficient right padded circular windows.
-func tryIntoRightPadded(v Regular) (*PaddedCircularWindow, bool) {
+	return NewConstantExt(w[0], len(w)), true
+}
+
+func tryIntoRightPaddedExt(v RegularExt) (*PaddedCircularWindowExt, bool) {
 
 	var (
 		bestPos = len(v) - 1
@@ -697,129 +581,79 @@
 
 	for i := len(v) - 2; i >= 0; i-- {
 		if v[i] != last {
+			bestPos = i + 1
 			break
->>>>>>> 50b50639
-		}
-		bestPos = i
-	}
-
-	if bestPos == len(v)-1 {
-		return nil, false
-	}
-
-	if bestPos == 0 {
-		utils.Panic("passed a constant vector to tryIntoRightPadded, it should have been handled by tryIntoConstant")
+		}
+	}
+
+	// 1000 is arbitrary value but is justified by the fact that saving less
+	// than 1000 field element is not interesting performance-wise.
+	if len(v)-bestPos < 1000 {
+		return nil, false
+	}
+
+	return RightPaddedExt(v[:bestPos], last, len(v)).(*PaddedCircularWindowExt), true
+}
+
+// tryIntoConstant attemps to rewrite the smart-vector into a constant smart-vector.
+func tryIntoConstant(w Regular) (*Constant, bool) {
+
+	// to detect if a regular vector can be reduced to a constant, we need to
+	// check if all the values are equals. That's an expensive, so we instead
+	// by comparing values that would be likely to be unequal if it was not a
+	// constant. Also, we need to rule out the case where len(*w) because it
+	// is irrelevant to reducing the size.
+	if len(w) <= 1 {
+		return nil, false
+	}
+
+	if w[0] != w[1] {
+		return nil, false
+	}
+
+	if w[0] != w[len(w)-1] {
+		return nil, false
+	}
+
+	if w[0] != w[len(w)/2] {
+		return nil, false
+	}
+
+	// This is expensive check where we check all the values in the vector
+	// to see if they are all equal. This is not the most efficient way to
+	// detect if a vector is a constant but the only reliable one.
+	for i := range w {
+		if w[i] != w[0] {
+			return nil, false
+		}
+	}
+
+	return NewConstant(w[0], len(w)), true
+}
+
+// tryIntoRightPadded scans the smartvector and attempts to rewrite it into a
+// a more space-efficient right padded circular windows.
+func tryIntoRightPadded(v Regular) (*PaddedCircularWindow, bool) {
+
+	var (
+		bestPos = len(v) - 1
+		last    = v[len(v)-1]
+	)
+
+	for i := len(v) - 2; i >= 0; i-- {
+		if v[i] != last {
+			bestPos = i + 1
+			break
+		}
+	}
+
+	// 1000 is arbitrary value but is justified by the fact that saving less
+	// than 1000 field element is not interesting performance-wise.
+	if len(v)-bestPos < 1000 {
+		return nil, false
 	}
 
 	return RightPadded(v[:bestPos], last, len(v)).(*PaddedCircularWindow), true
-}
-
-// tryIntoLeftPadded scans the smartvector and attempts to rewrite it into a
-// a more space-efficient left padded circular windows.
-func tryIntoLeftPadded(v Regular) (*PaddedCircularWindow, bool) {
-
-<<<<<<< HEAD
-		// left-padded
-		if w.offset+len(w.window) == w.totLen {
-
-			if len(w.window) != len(compact)-1 {
-				panic("unexpected shape for padded circular window")
-			}
-
-			first := compact[0]
-			window := compact[1:]
-			return LeftPadded(window, first, w.Len())
-		}
-
-		panic("unexpected shape for padded circular window")
-	case *Regular:
-
-		if len(*w) != len(compact) {
-			panic("unexpected shape for regular vector")
-		}
-
-=======
-	var (
-		bestPos = 0
-		first   = v[0]
-	)
-
-	for i := 1; i < len(v); i++ {
-		if v[i] != first {
-			break
-		}
-		bestPos = i
-	}
-
-	if bestPos == 0 {
-		return nil, false
-	}
-
-	if bestPos == len(v)-1 {
-		utils.Panic("passed a constant vector to tryIntoLeftPadded, it should have been handled by tryIntoConstant")
-	}
-
-	return LeftPadded(v[bestPos+1:], first, len(v)).(*PaddedCircularWindow), true
-}
-
-// FromCompactWithShape creates a new smart-vector with the same shape as the
-// sameAs smart-vector and the values provided in the compact slice.
-//
-//   - If sameAs is left-padded, then the new smart-vector will be left-padded
-//     also, it will take the first value of compact as the padding value and the
-//     following one as the "plain" values. The function asserts that the window
-//     of len(sameAs.window) == len(compact) - 1.
-//   - If sameAs is right-padded, then the new smart-vector will be right-padded
-//     also, it will take the last value of compact as the padding value and the
-//     previous one as the "plain" values. The function asserts that the window
-//     of len(sameAs.window) == len(compact) - 1.
-//   - If sameAs is constant, then the new smart-vector will be constant as well
-//     and the function asserts that compact has the length 1.
-//   - If sameAs is regular, then the new smart-vector will be regular as well
-//     and have all its values from compact.
-//
-// In other situations, the function will panic.
-func FromCompactWithShape(v SmartVector, compact []field.Element) SmartVector {
-	switch w := v.(type) {
-	case *Constant:
-		return NewConstant(compact[0], v.Len())
-	case *PaddedCircularWindow:
-		// right-padded
-		if w.Offset_ == 0 {
-
-			if len(w.Window_) != len(compact)-1 {
-				panic("unexpected shape for padded circular window")
-			}
-
-			last := compact[len(compact)-1]
-			window := compact[:len(compact)-1]
-			return RightPadded(window, last, w.Len())
-		}
-
-		// left-padded
-		if w.Offset_+len(w.Window_) == w.TotLen_ {
-
-			if len(w.Window_) != len(compact)-1 {
-				panic("unexpected shape for padded circular window")
-			}
-
-			first := compact[0]
-			window := compact[1:]
-			return LeftPadded(window, first, w.Len())
-		}
-
-		panic("unexpected shape for padded circular window")
-	case *Regular:
-
-		if len(*w) != len(compact) {
-			panic("unexpected shape for regular vector")
-		}
-
->>>>>>> 50b50639
-		return NewRegular(compact)
-	default:
-		panic(fmt.Sprintf("unexpected type %T", v))
-	}
 }
 
 // CoWindowRange scans the windows range of all the provided smartvectors
