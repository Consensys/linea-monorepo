--- conflicted
+++ resolved
@@ -128,13 +128,8 @@
 
 		// In this case, the constant is already accumulated into the windowed.
 		// Thus, we just have to merge the windowed one into the regular one.
-<<<<<<< HEAD
-		interval := windowRes.Interval()
-		regvec := regularRes.Regular
-=======
 		interval := windowRes.interval()
 		regvec := *regularRes.(*Regular)
->>>>>>> 3dc94214
 		length := len(regvec)
 
 		// The windows rolls over
