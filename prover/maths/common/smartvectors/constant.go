package smartvectors

import (
	"fmt"
	"iter"
	"slices"

	"github.com/consensys/linea-monorepo/prover/maths/field/fext"

	"github.com/consensys/linea-monorepo/prover/maths/field"
	"github.com/consensys/linea-monorepo/prover/utils"
)

// A constant vector is a vector obtained by repeated "length" time the same value
type Constant struct {
	Value  field.Element
	Length int
}

// Construct a new "Constant" smart-vector
func NewConstant(val field.Element, length int) *Constant {
	if length <= 0 {
		utils.Panic("zero or negative length are not allowed")
	}
	return &Constant{Value: val, Length: length}
}

// Return the length of the smart-vector
func (c *Constant) Len() int { return c.Length }

// Returns an entry of the constant
func (c *Constant) GetBase(int) (field.Element, error) { return c.Value, nil }

<<<<<<< HEAD
func (c *Constant) GetExt(int) fext.Element {
	var res fext.Element
	fext.SetFromBase(&res, &c.val)
	return res
}
=======
func (c *Constant) GetExt(int) fext.Element { return *new(fext.Element).SetFromBase(&c.Value) }

>>>>>>> 50b50639
func (r *Constant) Get(n int) field.Element {
	res, err := r.GetBase(n)
	if err != nil {
		panic(err)
	}
	return res
}

func (r *Constant) GetPtr(n int) *field.Element {
<<<<<<< HEAD
	return &r.val
=======
	return &r.Value
>>>>>>> 50b50639
}

// Returns a subvector
func (c *Constant) SubVector(start, stop int) SmartVector {
	if start > stop {
		utils.Panic("negative length are not allowed")
	}
	if start == stop {
		utils.Panic("zero length are not allowed")
	}
	assertCorrectBound(start, c.Length)
	// The +1 is because we accept if "Stop = length"
	assertCorrectBound(stop, c.Length+1)
	return NewConstant(c.Value, stop-start)
}

// Returns a rotated version of the slice
func (c *Constant) RotateRight(int) SmartVector {
	return NewConstant(c.Value, c.Length)
}

// Write the constant vector in a slice
func (c *Constant) WriteInSlice(s []field.Element) {
	assertHasLength(len(s), c.Len())
	for i := range s {
		s[i] = c.Value
	}
}

func (c *Constant) WriteInSliceExt(s []fext.Element) {
	for i := 0; i < len(s); i++ {
<<<<<<< HEAD
		fext.SetFromBase(&s[i], &c.val)
=======
		s[i].SetFromBase(&c.Value)
>>>>>>> 50b50639
	}
}

func (c *Constant) Val() field.Element {
	return c.Value
}

func (c *Constant) Pretty() string {
	return fmt.Sprintf("Constant[%v;%v]", c.Value.String(), c.Length)
}

func (c *Constant) DeepCopy() SmartVector {
	return NewConstant(c.Value, c.Length)
}

func (c *Constant) IntoRegVecSaveAlloc() []field.Element {
	res, err := c.IntoRegVecSaveAllocBase()
	if err != nil {
		panic(conversionError)
	}
	return res
}

// Temporary function for code transition
func (c *Constant) IntoRegVecSaveAllocBase() ([]field.Element, error) {
	return IntoRegVec(c), nil
}

func (c *Constant) IntoRegVecSaveAllocExt() []fext.Element {
	temp := IntoRegVec(c)
	res := make([]fext.Element, len(temp))
	for i := 0; i < len(temp); i++ {
		elem := temp[i]
		fext.SetFromBase(&res[i], &elem)
	}
	return res
}

// IterateCompact returns an iterator returning a single time the constant
// value.
func (c *Constant) IterateCompact() iter.Seq[field.Element] {
<<<<<<< HEAD
	return slices.Values([]field.Element{c.val})
=======
	return slices.Values([]field.Element{c.Value})
>>>>>>> 50b50639
}

// IterateSkipPadding returns an empty iterator as the whole content of a
// [Constant] is padding.
func (c *Constant) IterateSkipPadding() iter.Seq[field.Element] {
	return slices.Values([]field.Element{})
}<|MERGE_RESOLUTION|>--- conflicted
+++ resolved
@@ -31,16 +31,11 @@
 // Returns an entry of the constant
 func (c *Constant) GetBase(int) (field.Element, error) { return c.Value, nil }
 
-<<<<<<< HEAD
 func (c *Constant) GetExt(int) fext.Element {
 	var res fext.Element
-	fext.SetFromBase(&res, &c.val)
+	fext.SetFromBase(&res, &c.Value)
 	return res
 }
-=======
-func (c *Constant) GetExt(int) fext.Element { return *new(fext.Element).SetFromBase(&c.Value) }
-
->>>>>>> 50b50639
 func (r *Constant) Get(n int) field.Element {
 	res, err := r.GetBase(n)
 	if err != nil {
@@ -50,11 +45,7 @@
 }
 
 func (r *Constant) GetPtr(n int) *field.Element {
-<<<<<<< HEAD
-	return &r.val
-=======
 	return &r.Value
->>>>>>> 50b50639
 }
 
 // Returns a subvector
@@ -86,11 +77,7 @@
 
 func (c *Constant) WriteInSliceExt(s []fext.Element) {
 	for i := 0; i < len(s); i++ {
-<<<<<<< HEAD
-		fext.SetFromBase(&s[i], &c.val)
-=======
-		s[i].SetFromBase(&c.Value)
->>>>>>> 50b50639
+		fext.SetFromBase(&s[i], &c.Value)
 	}
 }
 
@@ -109,7 +96,7 @@
 func (c *Constant) IntoRegVecSaveAlloc() []field.Element {
 	res, err := c.IntoRegVecSaveAllocBase()
 	if err != nil {
-		panic(conversionError)
+		panic(errConversion)
 	}
 	return res
 }
@@ -132,11 +119,7 @@
 // IterateCompact returns an iterator returning a single time the constant
 // value.
 func (c *Constant) IterateCompact() iter.Seq[field.Element] {
-<<<<<<< HEAD
-	return slices.Values([]field.Element{c.val})
-=======
 	return slices.Values([]field.Element{c.Value})
->>>>>>> 50b50639
 }
 
 // IterateSkipPadding returns an empty iterator as the whole content of a
