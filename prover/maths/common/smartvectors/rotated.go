--- conflicted
+++ resolved
@@ -87,20 +87,11 @@
 // Returns a particular element. The subvector is taken at indices
 // [start, stop). (stop being excluded from the span)
 func (r *Rotated) SubVector(start, stop int) SmartVector {
-<<<<<<< HEAD
-	if stop+r.offset < len(r.v.Regular) && start+r.offset >= 0 {
-		res := Regular(r.v.Regular[start+r.offset : stop+r.offset])
-=======
 	if stop+r.offset < len(r.v) && start+r.offset > 0 {
 		res := Regular(r.v[start+r.offset : stop+r.offset])
->>>>>>> 3dc94214
 		return &res
 	}
 	res := make([]field.Element, stop-start)
-<<<<<<< HEAD
-	r.WriteSubVectorInSlice(start, stop, res)
-	return NewRegular(res)
-=======
 	size := r.Len()
 	spanSize := stop - start
 
@@ -129,7 +120,6 @@
 	copy(res[howManyAlreadyCopied:], r.v[:howManyElementLeftToCopy])
 	ret := Regular(res)
 	return &ret
->>>>>>> 3dc94214
 }
 
 func (r *Rotated) WriteSubVectorInSliceExt(start, stop int, s []fext.Element) {
