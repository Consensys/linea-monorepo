--- conflicted
+++ resolved
@@ -1,13 +1,10 @@
 package smartvectors
 
 import (
-<<<<<<< HEAD
+	"sync/atomic"
+
 	"github.com/consensys/linea-monorepo/prover/maths/common/fastpoly"
-=======
-	"math/big"
-	"sync/atomic"
-
->>>>>>> 50b50639
+
 	"github.com/consensys/linea-monorepo/prover/maths/common/poly"
 	"github.com/consensys/linea-monorepo/prover/maths/field"
 	"github.com/consensys/linea-monorepo/prover/maths/field/fext"
@@ -96,11 +93,14 @@
 
 // EvaluateLagrange a polynomial in Lagrange basis at an field point
 func EvaluateLagrange(v SmartVector, x field.Element, oncoset ...bool) field.Element {
-	switch v.(type) {
+
+	if !IsBase(v) {
+		utils.Panic("Provided a non-base smart-vector")
+	}
+
+	switch con := v.(type) {
 	case *Constant:
-		var res field.Element
-		// fext.FromBase(&res, &con.val)
-		return res
+		return con.Value
 	}
 
 	// Maybe there is an optim for windowed here
@@ -115,13 +115,9 @@
 func EvaluateLagrangeMixed(v SmartVector, x fext.Element, oncoset ...bool) fext.Element {
 	switch con := v.(type) {
 	case *Constant:
-<<<<<<< HEAD
 		var res fext.Element
-		fext.SetFromBase(&res, &con.val)
+		fext.SetFromBase(&res, &con.Value)
 		return res
-=======
-		return con.Value
->>>>>>> 50b50639
 	}
 
 	// Maybe there is an optim for windowed here
@@ -136,16 +132,10 @@
 func BatchEvaluateLagrangeMixed(vs []SmartVector, x fext.Element, oncoset ...bool) []fext.Element {
 
 	var (
-<<<<<<< HEAD
-		polys    = make([][]field.Element, len(vs))
-		results  = make([]fext.Element, len(vs))
-		computed = make([]bool, len(vs))
-=======
 		polys         = make([][]field.Element, len(vs))
-		results       = make([]field.Element, len(vs))
+		results       = make([]fext.Element, len(vs))
 		computed      = make([]bool, len(vs))
 		totalConstant = uint64(0)
->>>>>>> 50b50639
 	)
 
 	// filter out constant vectors
@@ -159,16 +149,9 @@
 
 			switch con := vs[i].(type) {
 			case *Constant:
-<<<<<<< HEAD
-				fext.SetFromBase(&results[i], &con.val)
-
-				computed[i] = true
-=======
-				// constant vectors
-				results[i] = con.Value
+				fext.SetFromBase(&results[i], &con.Value)
 				computed[i] = true
 				atomic.AddUint64(&totalConstant, 1)
->>>>>>> 50b50639
 				continue
 			}
 
@@ -178,12 +161,8 @@
 		}
 	})
 
-<<<<<<< HEAD
 	// all the vectors are constant, nothing to do more
-	if indexNonConstantVector == -1 {
-=======
 	if int(totalConstant) == len(vs) {
->>>>>>> 50b50639
 		return results
 	}
 
