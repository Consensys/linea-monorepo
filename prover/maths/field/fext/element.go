package fext

import (
	"errors"
	"fmt"
	"math/big"
	"math/rand/v2"
	"reflect"
	"runtime"

	"github.com/consensys/gnark-crypto/field/koalabear/extensions"
	"github.com/consensys/linea-monorepo/prover/maths/field"
	"github.com/consensys/linea-monorepo/prover/utils/parallel"
)

const ExtensionDegree int = 4

var montConstantInv = field.NewFromString("1057030144")

// Embedding
type Element = extensions.E4

func NewFromUint(v1, v2, v3, v4 uint64) Element {
	var z Element
	z.B0.A0.SetUint64(v1)
	z.B0.A1.SetUint64(v2)
	z.B1.A0.SetUint64(v3)
	z.B1.A1.SetUint64(v4)
	return z
}

func NewFromInt(v1, v2, v3, v4 int64) Element {
	var z Element
	z.B0.A0.SetInt64(v1)
	z.B0.A1.SetInt64(v2)
	z.B1.A0.SetInt64(v3)
	z.B1.A1.SetInt64(v4)
	return z
}

// NewFromString only sets the first coordinate of the field extension
func NewFromString(s string) (res Element) {
	res.B0.A0 = field.NewFromString(s)
	return res
}

// var RootPowers = []int{1, 3}, v^2=u and u^2=3.
var RootPowers = []int{1, 3}

func BatchInvert(a []Element) []Element {
	return extensions.BatchInvertE4(a)
}

func PseudoRand(rng *rand.Rand) Element {

	result := new(Element).SetZero()
	result.B0.A0 = field.PseudoRand(rng)
	result.B0.A1 = field.PseudoRand(rng)
	result.B1.A0 = field.PseudoRand(rng)
	result.B1.A1 = field.PseudoRand(rng)

	return *result
}

/*
IsBase checks if the field extensionElement is a base element.
An Element is considered a base element if all coordinates are 0 except for the first one.
*/
func IsBase(z *Element) bool {
	if z.B0.A1[0] == 0 && z.B1.A0[0] == 0 && z.B1.A1[0] == 0 {
		return true
	} else {
		return false
	}

}

func GetBase(z *Element) (field.Element, error) {
	if IsBase(z) {
		return z.B0.A0, nil
	} else {
		return field.Zero(), fmt.Errorf("requested a base element but the field extension is not a wrapped field element")
	}
}
func AddByBase(z *Element, first *Element, second *field.Element) *Element {
	z.B0.A0.Add(&first.B0.A0, second)
	return z
}
func DivByBase(z *Element, first *Element, second *field.Element) *Element {
	z.B0.A0.Div(&first.B0.A0, second)
	z.B0.A1.Div(&first.B0.A1, second)
	z.B1.A0.Div(&first.B1.A0, second)
	z.B1.A1.Div(&first.B1.A1, second)
	return z
}

func SetInterface(z *Element, i1 interface{}) (*Element, error) {
	if i1 == nil {
		return nil, errors.New("can't set fr.Element with <nil>")
	}

	switch c1 := i1.(type) {
	case Element:
		return z.Set(&c1), nil
	case *Element:
		if c1 == nil {
			return nil, errors.New("can't set fext.Element with <nil>")
		}
		return z.Set(c1), nil
	case GenericFieldElem:
		return z.Set(&c1.Ext), nil
	case *GenericFieldElem:
		if c1 == nil {
			return nil, errors.New("can't set fext.Element with <nil>")
		}
		return z.Set(&c1.Ext), nil
	case field.Element:
		return SetFromBase(z, &c1), nil
	case *field.Element:
		if c1 == nil {
			return nil, errors.New("can't set fext.Element with <nil>")
		}
		return SetFromBase(z, c1), nil
	case uint8:
		return SetFromUIntBase(z, uint64(c1)), nil
	case uint16:
		return SetFromUIntBase(z, uint64(c1)), nil
	case uint32:
		return SetFromUIntBase(z, uint64(c1)), nil
	case uint:
		return SetFromUIntBase(z, uint64(c1)), nil
	case uint64:
		return SetFromUIntBase(z, c1), nil
	case int8:
		return SetFromIntBase(z, int64(c1)), nil
	case int16:
		return SetFromIntBase(z, int64(c1)), nil
	case int32:
		return SetFromIntBase(z, int64(c1)), nil
	case int64:
		return SetFromIntBase(z, c1), nil
	case int:
		return SetFromIntBase(z, int64(c1)), nil
	case string:
		z.B0.A0.SetString(c1)
		z.B0.A1.SetZero()
		z.B1.SetZero()
		return z, nil
	case *big.Int:
		if c1 == nil {
			return nil, errors.New("can't set fr.Element with <nil>")
		}
		z.B0.A0.SetBigInt(c1)
		return z, nil
	case big.Int:
		z.B0.A0.SetBigInt(&c1)
		return z, nil
	case []byte:
		z := SetBytes(c1)
		return &z, nil
	default:
		return nil, errors.New("can't set fext.Element from type " + reflect.TypeOf(i1).String())
	}
}

func Text(z *Element, base int) string {
	if base < 2 || base > 36 {
		panic("invalid base")
	}
	if z == nil {
		return "<nil>"
	}

	res := fmt.Sprintf("%s + %s*u + (%s + %s*u)*v", z.B0.A0.Text(base), z.B0.A1.Text(base), z.B1.A0.Text(base), z.B1.A1.Text(base))
	return res
}

func ParBatchInvert(a []Element, numCPU int) []Element {

	if numCPU == 0 {
		numCPU = runtime.NumCPU()
	}

	res := make([]Element, len(a))

	parallel.Execute(len(a), func(start, stop int) {
		subRes := BatchInvert(a[start:stop])
		copy(res[start:stop], subRes)
	}, numCPU)

	return res
}

// MulRInv multiplies the field element by R^-1, where R is the Montgommery constant
func MulRInv(x Element) Element {
	var res Element
<<<<<<< HEAD
	res.MulByElement(&x, &montConstantInv)
=======
	res.MulByElement(&x, &field.MontConstantInv)
>>>>>>> 2a094b4a
	return res
}<|MERGE_RESOLUTION|>--- conflicted
+++ resolved
@@ -194,10 +194,6 @@
 // MulRInv multiplies the field element by R^-1, where R is the Montgommery constant
 func MulRInv(x Element) Element {
 	var res Element
-<<<<<<< HEAD
-	res.MulByElement(&x, &montConstantInv)
-=======
 	res.MulByElement(&x, &field.MontConstantInv)
->>>>>>> 2a094b4a
 	return res
 }