--- conflicted
+++ resolved
@@ -34,20 +34,11 @@
 	GetColumnBase(ColID) ([]zk.WrappedVariable, error)
 	GetColumnExt(ColID) []gnarkfext.E4Gen
 	// GetColumnAt is as [Runtime.GetColumnAt] but in a gnark circuit
-<<<<<<< HEAD
 	GetColumnAt(ColID, int) zk.WrappedVariable
 	GetColumnAtBase(ColID, int) (zk.WrappedVariable, error)
 	GetColumnAtExt(ColID, int) gnarkfext.E4Gen
 	// GetRandomCoinField is as [Runtime.GetRandomCoinField] but in a gnark circuit
-	GetRandomCoinField(name coin.Name) zk.WrappedVariable
 	GetRandomCoinFieldExt(name coin.Name) gnarkfext.E4Gen
-=======
-	GetColumnAt(ColID, int) frontend.Variable
-	GetColumnAtBase(ColID, int) (frontend.Variable, error)
-	GetColumnAtExt(ColID, int) gnarkfext.Element
-	// GetRandomCoinFieldExt is as [Runtime.GetRandomCoinFieldExt] but in a gnark circuit
-	GetRandomCoinFieldExt(name coin.Name) gnarkfext.Element
->>>>>>> ae30b9ab
 	// GetRandomCoinIntegerVec is as [Runtime.GetRandomCoinIntegerVec] but in a gnark circuit
 	GetRandomCoinIntegerVec(name coin.Name) []zk.WrappedVariable
 	// GetParams is as [Runtime.GetParams] but in a gnark circuit
