package coin

import (
	"fmt"
	"strconv"

<<<<<<< HEAD
	"github.com/consensys/gnark-crypto/hash"
=======
	"github.com/consensys/gnark/frontend"
>>>>>>> ae30b9ab
	"github.com/consensys/linea-monorepo/prover/crypto/fiatshamir"
	"github.com/consensys/linea-monorepo/prover/crypto/state-management/hashtypes"
	"github.com/consensys/linea-monorepo/prover/maths/field"
	"github.com/consensys/linea-monorepo/prover/maths/zk"
	"github.com/consensys/linea-monorepo/prover/utils"
	"github.com/google/uuid"
)

// Wrapper type for naming the coins
type Name string

// Utility function to format names
func Namef(s string, args ...interface{}) Name {
	return Name(fmt.Sprintf(s, args...))
}

// MarshalJSON implements [json.Marshaler] directly returning the name as a
// quoted string.
func (n *Name) MarshalJSON() ([]byte, error) {
	var (
		nString = string(*n)
		nQuoted = strconv.Quote(nString)
	)
	return []byte(nQuoted), nil
}

// UnmarshalJSON implements [json.Unmarshaler] directly assigning the receiver's
// value from the unquoted string value of the bytes.
func (n *Name) UnmarshalJSON(b []byte) error {
	var (
		nQuoted        = string(b)
		nUnquoted, err = strconv.Unquote(nQuoted)
	)

	if err != nil {
		return fmt.Errorf("could not unmarshal Name from unquoted string: %v : %w", nQuoted, err)
	}

	*n = Name(nUnquoted)
	return nil
}

// Metadata around the random coin. The struct is made non-constructible to
// ensure that it is built from the [NewInfo] constructor. The reason is that
// the structure contains an internal UUID used for the serialization process
// and we want to be sure that all instances have their own UUID.
type Info struct {
	info
}

type info struct {
	Type Type `json:"type"`
	// Set if applicable (for instance, IntegerVec)
	Size int `json:"size"`
	// Upper-bound (if applicable, for instance for integers)
	UpperBound int `json:"upperBound"`
	// Name of the coin
	Name Name `json:"name"`
	// Round at which the coin was declared
	Round int `json:"round"`
	// uuid is a pointer to the compiler IOP. This is used as part of the
	// serialization process
	uuid uuid.UUID
}

// Type of random coin
type Type int

const (
	Field Type = iota
	IntegerVec
	FieldExt
)

// MarshalJSON implements [json.Marshaler] directly returning the Itoa of the
// integer.
func (t Type) MarshalJSON() ([]byte, error) {
	return []byte(strconv.Itoa(int(t))), nil
}

// UnmarshalJSON implements [json.Unmarshaler] and directly reuses ParseInt and
// performing validation : only 0 and 1 are acceptable values.
func (t *Type) UnmarshalJSON(b []byte) error {
	n, err := strconv.ParseInt(string(b), 10, 64)
	if err != nil {
		return fmt.Errorf("could not parse Type as integer: %w, got `%v`", err, string(b))
	}

	if n < 0 || Type(n) > IntegerVec {
		return fmt.Errorf("could not parse the integer `%v` as Type, must be in range [0, 1]", n)
	}

	*t = Type(n)
	return nil
}

/*
Sample a random coin, according to its `spec`
*/
func (info *Info) Sample(fs *hashtypes.Poseidon2FieldHasherDigest, seed field.Octuplet) interface{} {
	switch info.Type {
	case IntegerVec:
		return fiatshamir.RandomManyIntegers(fs, info.Size, info.UpperBound)
	case FieldExt:
		return fiatshamir.RandomFext(fs)
		// TODO@yao: the seed is used to allow we sampling the same randomness in different segments, we will need it when we integrate the work from distrubuted prover
	}
	panic("Unreachable")
}

<<<<<<< HEAD
// SampleGnark samples a random coin in a gnark circuit. The seed can optionally be
// passed by the caller is used for [FieldFromSeed] coins. The function returns
func (info *Info) SampleGnark(fs *fiatshamir.GnarkFiatShamir, seed zk.WrappedVariable) interface{} {
=======
// SampleGnark samples a random coin in a gnark circuit.
func (info *Info) SampleGnark(fs *fiatshamir.GnarkFiatShamir, seed frontend.Variable) interface{} {
>>>>>>> ae30b9ab
	switch info.Type {
	case IntegerVec:
		return fs.RandomManyIntegers(info.Size, info.UpperBound)

	}
	panic("Unreachable")
}

/*
Constructor for Info. For IntegerVec, size[0] contains the
number of integers and size[1] contains the upperBound.
*/
func NewInfo(name Name, type_ Type, round int, size ...int) Info {

	infos := Info{info{Name: name, Type: type_, Round: round, uuid: uuid.New()}}

	switch type_ {
	case IntegerVec:
		if len(size) != 2 || size[0] < 1 || size[1] < 1 {
			utils.Panic("caller requested an `IntegerVec` and was expected to provide [nbIntegers, upperBound] and additional parameters but provided `%v`", size)
		}
		infos.Size = size[0]
		infos.UpperBound = size[1]
	case Field:
		if len(size) > 0 {
			utils.Panic("size for Field")
		}

	case FieldExt:
		if len(size) > 0 {
			utils.Panic("size for FieldExt")
		}
	default:
		panic("unreachable")
	}

	return infos
}

func (info Info) UUID() uuid.UUID {
	return info.uuid
}<|MERGE_RESOLUTION|>--- conflicted
+++ resolved
@@ -4,11 +4,6 @@
 	"fmt"
 	"strconv"
 
-<<<<<<< HEAD
-	"github.com/consensys/gnark-crypto/hash"
-=======
-	"github.com/consensys/gnark/frontend"
->>>>>>> ae30b9ab
 	"github.com/consensys/linea-monorepo/prover/crypto/fiatshamir"
 	"github.com/consensys/linea-monorepo/prover/crypto/state-management/hashtypes"
 	"github.com/consensys/linea-monorepo/prover/maths/field"
@@ -119,14 +114,9 @@
 	panic("Unreachable")
 }
 
-<<<<<<< HEAD
 // SampleGnark samples a random coin in a gnark circuit. The seed can optionally be
 // passed by the caller is used for [FieldFromSeed] coins. The function returns
 func (info *Info) SampleGnark(fs *fiatshamir.GnarkFiatShamir, seed zk.WrappedVariable) interface{} {
-=======
-// SampleGnark samples a random coin in a gnark circuit.
-func (info *Info) SampleGnark(fs *fiatshamir.GnarkFiatShamir, seed frontend.Variable) interface{} {
->>>>>>> ae30b9ab
 	switch info.Type {
 	case IntegerVec:
 		return fs.RandomManyIntegers(info.Size, info.UpperBound)
