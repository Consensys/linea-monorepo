package mimc

import (
	"fmt"

	"github.com/consensys/linea-monorepo/prover/crypto/mimc"
	"github.com/consensys/linea-monorepo/prover/maths/common/smartvectors"
	"github.com/consensys/linea-monorepo/prover/maths/common/vector"
	"github.com/consensys/linea-monorepo/prover/maths/field"
	"github.com/consensys/linea-monorepo/prover/protocol/column"
	"github.com/consensys/linea-monorepo/prover/protocol/dedicated/selector"
	"github.com/consensys/linea-monorepo/prover/protocol/ifaces"
	"github.com/consensys/linea-monorepo/prover/protocol/variables"
	"github.com/consensys/linea-monorepo/prover/protocol/wizard"
	"github.com/consensys/linea-monorepo/prover/symbolic"
	"github.com/consensys/linea-monorepo/prover/utils"
	"github.com/consensys/linea-monorepo/prover/utils/parallel"
)

/*
Holds intermediate values for the linear hash wizard
*/
type linearHashCtx struct {
	// The compiled IOP
	Comp *wizard.CompiledIOP

<<<<<<< HEAD
	name string
=======
	Name string
>>>>>>> 50b50639

	// Output column, which containing the result each
	// individual hash.
	ExpectedHash ifaces.Column
	// Column describing the hashing of each chunk
	ToHash, OldState, NewState, NewStateClean ifaces.Column

	// Name of the optional columns

	// IsFullyActive is a boolean flag indicating whether
	// the columns are entirely used in for hashing.
	// Name of the created columns
	IsFullyActive bool
	// Optional precomputed column indicating
	// if a row is active or not. And when a
	// hash is finished
	IsActiveLarge, IsActiveRowExpected, IsEndOfHash, Ones ifaces.Column

	// Period of the linear hash
	Period, NumHash int
	// Round of declaration of the linear hash
	Round int
}

/*
Check a linear hashby chunk of columns

  - tohash : (a, b, c, d) || (e, f, g, h)

  - period : 4 // indicates that we should hash chunks of 4 entries

  - expectedhash : (Hash(a, b, c, d) || Hash(e, f, g, h))
*/
func CheckLinearHash(
	comp *wizard.CompiledIOP,
	name string,
	tohash ifaces.Column,
	period int, numHash int,
	expectedHashes ifaces.Column,
) {

	// Initialize the context
	ctx := linearHashCtx{
<<<<<<< HEAD
		comp:         comp,
		name:         name,
=======
		Comp:         comp,
		Name:         name,
>>>>>>> 50b50639
		ToHash:       tohash,
		Period:       period,
		NumHash:      numHash,
		ExpectedHash: expectedHashes,
	}

	// Get the rounds
	ctx.Round = utils.Max(tohash.Round(), expectedHashes.Round())
	ctx.IsFullyActive = utils.IsPowerOfTwo(numHash * period)

	ctx.HashingCols()

	if ctx.IsFullyActive {
		selector.CheckSubsample(
			comp,
			prefixWithLinearHash(comp, name, "RES_EXTRACTION"),
			[]ifaces.Column{ctx.NewStateClean},
			[]ifaces.Column{ctx.ExpectedHash},
			period-1,
		)
	} else {
		ctx.Comp.InsertInclusion(
			ctx.Round,
			ifaces.QueryID(prefixWithLinearHash(comp, name, "RESULT_CHECK_%v", tohash.GetColID())),
			[]ifaces.Column{ctx.IsEndOfHash, ctx.NewStateClean},
			[]ifaces.Column{ctx.IsActiveExpected(), ctx.ExpectedHash},
		)
	}

}

func prefixWithLinearHash(comp *wizard.CompiledIOP, name, msg string, args ...any) string {
	args = append([]any{name, comp.SelfRecursionCount}, args...)
	return fmt.Sprintf("%v.LINEAR_HASH_%v_"+msg, args...)
}

<<<<<<< HEAD
type linearHashProverAction struct {
	ctx             *linearHashCtx
	oldStateID      ifaces.ColID
	newStateID      ifaces.ColID
	newStateCleanID ifaces.ColID
}

func (a *linearHashProverAction) Run(run *wizard.ProverRuntime) {
	blocksWit := a.ctx.ToHash.GetColAssignment(run)
	olds := make([]field.Element, a.ctx.Period*a.ctx.NumHash)
	news := make([]field.Element, a.ctx.Period*a.ctx.NumHash)

	parallel.Execute(a.ctx.NumHash, func(start, stop int) {
		for hashID := start; hashID < stop; hashID++ {
			old := field.Zero()
			for i := 0; i < a.ctx.Period; i++ {
				pos := hashID*a.ctx.Period + i
=======
type LinearHashProverAction struct {
	Ctx             *linearHashCtx
	OldStateID      ifaces.ColID
	NewStateID      ifaces.ColID
	NewStateCleanID ifaces.ColID
}

func (a *LinearHashProverAction) Run(run *wizard.ProverRuntime) {
	blocksWit := a.Ctx.ToHash.GetColAssignment(run)
	olds := make([]field.Element, a.Ctx.Period*a.Ctx.NumHash)
	news := make([]field.Element, a.Ctx.Period*a.Ctx.NumHash)

	parallel.Execute(a.Ctx.NumHash, func(start, stop int) {
		for hashID := start; hashID < stop; hashID++ {
			old := field.Zero()
			for i := 0; i < a.Ctx.Period; i++ {
				pos := hashID*a.Ctx.Period + i
>>>>>>> 50b50639
				currentBlock := blocksWit.Get(pos)
				new := mimc.BlockCompression(old, currentBlock)
				olds[pos] = old
				news[pos] = new
				old = new
			}
		}
	})

	padNew := mimc.BlockCompression(field.Zero(), field.Zero())
<<<<<<< HEAD
	oldSV := smartvectors.RightZeroPadded(olds, a.ctx.ToHash.Size())
	newSV := smartvectors.RightPadded(news, padNew, a.ctx.ToHash.Size())
	newCleanSV := smartvectors.RightZeroPadded(vector.DeepCopy(news), a.ctx.ToHash.Size())

	run.AssignColumn(a.oldStateID, oldSV)
	run.AssignColumn(a.newStateID, newSV)
	run.AssignColumn(a.newStateCleanID, newCleanSV)
=======
	oldSV := smartvectors.RightZeroPadded(olds, a.Ctx.ToHash.Size())
	newSV := smartvectors.RightPadded(news, padNew, a.Ctx.ToHash.Size())
	newCleanSV := smartvectors.RightZeroPadded(vector.DeepCopy(news), a.Ctx.ToHash.Size())

	run.AssignColumn(a.OldStateID, oldSV)
	run.AssignColumn(a.NewStateID, newSV)
	run.AssignColumn(a.NewStateCleanID, newCleanSV)
>>>>>>> 50b50639
}

// Declares assign and constraints the columns OldStates and NewStates
func (ctx *linearHashCtx) HashingCols() {

	// Registers the old states columns
	ctx.OldState = ctx.Comp.InsertCommit(
		ctx.Round,
<<<<<<< HEAD
		ifaces.ColID(prefixWithLinearHash(ctx.comp, ctx.name, "OLD_STATE_%v", ctx.ToHash.GetColID())),
=======
		ifaces.ColID(prefixWithLinearHash(ctx.Comp, ctx.Name, "OLD_STATE_%v", ctx.ToHash.GetColID())),
>>>>>>> 50b50639
		ctx.ToHash.Size(),
	)

	ctx.NewState = ctx.Comp.InsertCommit(
		ctx.Round,
<<<<<<< HEAD
		ifaces.ColID(prefixWithLinearHash(ctx.comp, ctx.name, "NEW_STATE_%v", ctx.ToHash.GetColID())),
=======
		ifaces.ColID(prefixWithLinearHash(ctx.Comp, ctx.Name, "NEW_STATE_%v", ctx.ToHash.GetColID())),
>>>>>>> 50b50639
		ctx.ToHash.Size(),
	)

	ctx.NewStateClean = ctx.Comp.InsertCommit(
		ctx.Round,
<<<<<<< HEAD
		ifaces.ColIDf(prefixWithLinearHash(ctx.comp, ctx.name, "NEW_STATE_CLEAN_%v", ctx.ToHash.GetColID())),
		ctx.ToHash.Size(),
	)

	ctx.comp.RegisterProverAction(ctx.Round, &linearHashProverAction{
		ctx:             ctx,
		oldStateID:      ctx.OldState.GetColID(),
		newStateID:      ctx.NewState.GetColID(),
		newStateCleanID: ctx.NewStateClean.GetColID(),
=======
		ifaces.ColIDf(prefixWithLinearHash(ctx.Comp, ctx.Name, "NEW_STATE_CLEAN_%v", ctx.ToHash.GetColID())),
		ctx.ToHash.Size(),
	)

	ctx.Comp.RegisterProverAction(ctx.Round, &LinearHashProverAction{
		Ctx:             ctx,
		OldStateID:      ctx.OldState.GetColID(),
		NewStateID:      ctx.NewState.GetColID(),
		NewStateCleanID: ctx.NewStateClean.GetColID(),
>>>>>>> 50b50639
	})

	// And registers queries for the initial values

	//
	// Propagation of the state within the chunks
	//
	expr := ifaces.ColumnAsVariable(ctx.NewState).
		Mul(ctx.IsActiveVar()).
		Mul(ctx.IsNotEndOfHashVar()).
		Sub(ifaces.ColumnAsVariable(column.Shift(ctx.OldState, 1)))

	ctx.Comp.InsertGlobal(
		ctx.Round,
<<<<<<< HEAD
		ifaces.QueryID(prefixWithLinearHash(ctx.comp, ctx.name, "STATE_PROPAGATION_%v", ctx.ToHash.GetColID())),
=======
		ifaces.QueryID(prefixWithLinearHash(ctx.Comp, ctx.Name, "STATE_PROPAGATION_%v", ctx.ToHash.GetColID())),
>>>>>>> 50b50639
		expr,
		true, // no bound cancel to also enforce the first value of old state to be zero
	)

	//
	// Cleaning the new state
	//
	ctx.Comp.InsertGlobal(
		ctx.Round,
<<<<<<< HEAD
		ifaces.QueryIDf(prefixWithLinearHash(ctx.comp, ctx.name, "CLEAN_NEW_STATE_%v", ctx.ToHash.GetColID())),
=======
		ifaces.QueryIDf(prefixWithLinearHash(ctx.Comp, ctx.Name, "CLEAN_NEW_STATE_%v", ctx.ToHash.GetColID())),
>>>>>>> 50b50639
		ctx.IsActiveVar().
			Mul(ifaces.ColumnAsVariable(ctx.NewState)).
			Sub(ifaces.ColumnAsVariable(ctx.NewStateClean)),
	)

	//
	// Correctness of the blocks compressions
	//
	ctx.Comp.InsertMiMC(
		ctx.Round,
<<<<<<< HEAD
		ifaces.QueryID(prefixWithLinearHash(ctx.comp, ctx.name, "BLOCKS_COMPRESSION_%v", ctx.ToHash.GetColID())),
=======
		ifaces.QueryID(prefixWithLinearHash(ctx.Comp, ctx.Name, "BLOCKS_COMPRESSION_%v", ctx.ToHash.GetColID())),
>>>>>>> 50b50639
		ctx.ToHash, ctx.OldState, ctx.NewState, nil,
	)

}

func (ctx *linearHashCtx) IsActiveExpected() ifaces.Column {
	if ctx.IsFullyActive {
		// Always active
		panic("asked isActiveExpected but the module is fully active")
	}

	// Lazily registers the columns
	if ctx.IsActiveRowExpected == nil {

		var assignment smartvectors.SmartVector

		if utils.IsPowerOfTwo(ctx.NumHash) {
			assignment = smartvectors.NewConstant(field.One(), ctx.NumHash)
		} else {
			assignment = smartvectors.RightZeroPadded(
				vector.Repeat(field.One(), ctx.NumHash),
				ctx.ExpectedHash.Size(),
			)
		}

<<<<<<< HEAD
		ctx.isActiveExpected = ctx.comp.InsertPrecomputed(
			ifaces.ColIDf(prefixWithLinearHash(ctx.comp, ctx.name, "IS_ACTIVE_EXPECTED_%v", ctx.ToHash.GetColID())),
=======
		ctx.IsActiveRowExpected = ctx.Comp.InsertPrecomputed(
			ifaces.ColIDf(prefixWithLinearHash(ctx.Comp, ctx.Name, "IS_ACTIVE_EXPECTED_%v", ctx.ToHash.GetColID())),
>>>>>>> 50b50639
			assignment,
		)
	}

	return ctx.IsActiveRowExpected
}

func (ctx *linearHashCtx) IsActiveVar() *symbolic.Expression {
	if ctx.IsFullyActive {
		// Always active
		return symbolic.NewConstant(1)
	}

	// Lazily registers the columns
	if ctx.IsActiveLarge == nil {
<<<<<<< HEAD
		ctx.IsActiveLarge = ctx.comp.InsertPrecomputed(
			ifaces.ColIDf(prefixWithLinearHash(ctx.comp, ctx.name, "IS_ACTIVE_%v", ctx.ToHash.GetColID())),
=======
		ctx.IsActiveLarge = ctx.Comp.InsertPrecomputed(
			ifaces.ColIDf(prefixWithLinearHash(ctx.Comp, ctx.Name, "IS_ACTIVE_%v", ctx.ToHash.GetColID())),
>>>>>>> 50b50639
			smartvectors.RightZeroPadded(
				vector.Repeat(field.One(), ctx.NumHash*ctx.Period),
				ctx.ToHash.Size(),
			),
		)
	}

	return ifaces.ColumnAsVariable(ctx.IsActiveLarge)
}

func (ctx *linearHashCtx) IsEndOfHashVar() *symbolic.Expression {
	if ctx.IsFullyActive {
		// Always active
		return variables.NewPeriodicSample(ctx.Period, ctx.Period-1)
	}

	// Lazily registers the columns
	if ctx.IsEndOfHash == nil {

		window := make([]field.Element, ctx.NumHash*ctx.Period)
		for i := range window {
			if i%ctx.Period == ctx.Period-1 {
				window[i].SetOne()
			}
		}

<<<<<<< HEAD
		ctx.IsEndOfHash = ctx.comp.InsertPrecomputed(
			ifaces.ColIDf(prefixWithLinearHash(ctx.comp, ctx.name, "IS_END_OF_HASH_%v", ctx.ToHash.GetColID())),
=======
		ctx.IsEndOfHash = ctx.Comp.InsertPrecomputed(
			ifaces.ColIDf(prefixWithLinearHash(ctx.Comp, ctx.Name, "IS_END_OF_HASH_%v", ctx.ToHash.GetColID())),
>>>>>>> 50b50639
			smartvectors.RightZeroPadded(window, ctx.ToHash.Size()),
		)
	}

	return ifaces.ColumnAsVariable(ctx.IsEndOfHash)
}

func (ctx *linearHashCtx) IsNotEndOfHashVar() *symbolic.Expression {
	return symbolic.NewConstant(1).Sub(ctx.IsEndOfHashVar())
}<|MERGE_RESOLUTION|>--- conflicted
+++ resolved
@@ -24,11 +24,7 @@
 	// The compiled IOP
 	Comp *wizard.CompiledIOP
 
-<<<<<<< HEAD
-	name string
-=======
 	Name string
->>>>>>> 50b50639
 
 	// Output column, which containing the result each
 	// individual hash.
@@ -72,13 +68,8 @@
 
 	// Initialize the context
 	ctx := linearHashCtx{
-<<<<<<< HEAD
-		comp:         comp,
-		name:         name,
-=======
 		Comp:         comp,
 		Name:         name,
->>>>>>> 50b50639
 		ToHash:       tohash,
 		Period:       period,
 		NumHash:      numHash,
@@ -115,25 +106,6 @@
 	return fmt.Sprintf("%v.LINEAR_HASH_%v_"+msg, args...)
 }
 
-<<<<<<< HEAD
-type linearHashProverAction struct {
-	ctx             *linearHashCtx
-	oldStateID      ifaces.ColID
-	newStateID      ifaces.ColID
-	newStateCleanID ifaces.ColID
-}
-
-func (a *linearHashProverAction) Run(run *wizard.ProverRuntime) {
-	blocksWit := a.ctx.ToHash.GetColAssignment(run)
-	olds := make([]field.Element, a.ctx.Period*a.ctx.NumHash)
-	news := make([]field.Element, a.ctx.Period*a.ctx.NumHash)
-
-	parallel.Execute(a.ctx.NumHash, func(start, stop int) {
-		for hashID := start; hashID < stop; hashID++ {
-			old := field.Zero()
-			for i := 0; i < a.ctx.Period; i++ {
-				pos := hashID*a.ctx.Period + i
-=======
 type LinearHashProverAction struct {
 	Ctx             *linearHashCtx
 	OldStateID      ifaces.ColID
@@ -151,7 +123,6 @@
 			old := field.Zero()
 			for i := 0; i < a.Ctx.Period; i++ {
 				pos := hashID*a.Ctx.Period + i
->>>>>>> 50b50639
 				currentBlock := blocksWit.Get(pos)
 				new := mimc.BlockCompression(old, currentBlock)
 				olds[pos] = old
@@ -162,15 +133,6 @@
 	})
 
 	padNew := mimc.BlockCompression(field.Zero(), field.Zero())
-<<<<<<< HEAD
-	oldSV := smartvectors.RightZeroPadded(olds, a.ctx.ToHash.Size())
-	newSV := smartvectors.RightPadded(news, padNew, a.ctx.ToHash.Size())
-	newCleanSV := smartvectors.RightZeroPadded(vector.DeepCopy(news), a.ctx.ToHash.Size())
-
-	run.AssignColumn(a.oldStateID, oldSV)
-	run.AssignColumn(a.newStateID, newSV)
-	run.AssignColumn(a.newStateCleanID, newCleanSV)
-=======
 	oldSV := smartvectors.RightZeroPadded(olds, a.Ctx.ToHash.Size())
 	newSV := smartvectors.RightPadded(news, padNew, a.Ctx.ToHash.Size())
 	newCleanSV := smartvectors.RightZeroPadded(vector.DeepCopy(news), a.Ctx.ToHash.Size())
@@ -178,7 +140,6 @@
 	run.AssignColumn(a.OldStateID, oldSV)
 	run.AssignColumn(a.NewStateID, newSV)
 	run.AssignColumn(a.NewStateCleanID, newCleanSV)
->>>>>>> 50b50639
 }
 
 // Declares assign and constraints the columns OldStates and NewStates
@@ -187,37 +148,18 @@
 	// Registers the old states columns
 	ctx.OldState = ctx.Comp.InsertCommit(
 		ctx.Round,
-<<<<<<< HEAD
-		ifaces.ColID(prefixWithLinearHash(ctx.comp, ctx.name, "OLD_STATE_%v", ctx.ToHash.GetColID())),
-=======
 		ifaces.ColID(prefixWithLinearHash(ctx.Comp, ctx.Name, "OLD_STATE_%v", ctx.ToHash.GetColID())),
->>>>>>> 50b50639
 		ctx.ToHash.Size(),
 	)
 
 	ctx.NewState = ctx.Comp.InsertCommit(
 		ctx.Round,
-<<<<<<< HEAD
-		ifaces.ColID(prefixWithLinearHash(ctx.comp, ctx.name, "NEW_STATE_%v", ctx.ToHash.GetColID())),
-=======
 		ifaces.ColID(prefixWithLinearHash(ctx.Comp, ctx.Name, "NEW_STATE_%v", ctx.ToHash.GetColID())),
->>>>>>> 50b50639
 		ctx.ToHash.Size(),
 	)
 
 	ctx.NewStateClean = ctx.Comp.InsertCommit(
 		ctx.Round,
-<<<<<<< HEAD
-		ifaces.ColIDf(prefixWithLinearHash(ctx.comp, ctx.name, "NEW_STATE_CLEAN_%v", ctx.ToHash.GetColID())),
-		ctx.ToHash.Size(),
-	)
-
-	ctx.comp.RegisterProverAction(ctx.Round, &linearHashProverAction{
-		ctx:             ctx,
-		oldStateID:      ctx.OldState.GetColID(),
-		newStateID:      ctx.NewState.GetColID(),
-		newStateCleanID: ctx.NewStateClean.GetColID(),
-=======
 		ifaces.ColIDf(prefixWithLinearHash(ctx.Comp, ctx.Name, "NEW_STATE_CLEAN_%v", ctx.ToHash.GetColID())),
 		ctx.ToHash.Size(),
 	)
@@ -227,7 +169,6 @@
 		OldStateID:      ctx.OldState.GetColID(),
 		NewStateID:      ctx.NewState.GetColID(),
 		NewStateCleanID: ctx.NewStateClean.GetColID(),
->>>>>>> 50b50639
 	})
 
 	// And registers queries for the initial values
@@ -242,11 +183,7 @@
 
 	ctx.Comp.InsertGlobal(
 		ctx.Round,
-<<<<<<< HEAD
-		ifaces.QueryID(prefixWithLinearHash(ctx.comp, ctx.name, "STATE_PROPAGATION_%v", ctx.ToHash.GetColID())),
-=======
 		ifaces.QueryID(prefixWithLinearHash(ctx.Comp, ctx.Name, "STATE_PROPAGATION_%v", ctx.ToHash.GetColID())),
->>>>>>> 50b50639
 		expr,
 		true, // no bound cancel to also enforce the first value of old state to be zero
 	)
@@ -256,11 +193,7 @@
 	//
 	ctx.Comp.InsertGlobal(
 		ctx.Round,
-<<<<<<< HEAD
-		ifaces.QueryIDf(prefixWithLinearHash(ctx.comp, ctx.name, "CLEAN_NEW_STATE_%v", ctx.ToHash.GetColID())),
-=======
 		ifaces.QueryIDf(prefixWithLinearHash(ctx.Comp, ctx.Name, "CLEAN_NEW_STATE_%v", ctx.ToHash.GetColID())),
->>>>>>> 50b50639
 		ctx.IsActiveVar().
 			Mul(ifaces.ColumnAsVariable(ctx.NewState)).
 			Sub(ifaces.ColumnAsVariable(ctx.NewStateClean)),
@@ -271,11 +204,7 @@
 	//
 	ctx.Comp.InsertMiMC(
 		ctx.Round,
-<<<<<<< HEAD
-		ifaces.QueryID(prefixWithLinearHash(ctx.comp, ctx.name, "BLOCKS_COMPRESSION_%v", ctx.ToHash.GetColID())),
-=======
 		ifaces.QueryID(prefixWithLinearHash(ctx.Comp, ctx.Name, "BLOCKS_COMPRESSION_%v", ctx.ToHash.GetColID())),
->>>>>>> 50b50639
 		ctx.ToHash, ctx.OldState, ctx.NewState, nil,
 	)
 
@@ -301,13 +230,8 @@
 			)
 		}
 
-<<<<<<< HEAD
-		ctx.isActiveExpected = ctx.comp.InsertPrecomputed(
-			ifaces.ColIDf(prefixWithLinearHash(ctx.comp, ctx.name, "IS_ACTIVE_EXPECTED_%v", ctx.ToHash.GetColID())),
-=======
 		ctx.IsActiveRowExpected = ctx.Comp.InsertPrecomputed(
 			ifaces.ColIDf(prefixWithLinearHash(ctx.Comp, ctx.Name, "IS_ACTIVE_EXPECTED_%v", ctx.ToHash.GetColID())),
->>>>>>> 50b50639
 			assignment,
 		)
 	}
@@ -323,13 +247,8 @@
 
 	// Lazily registers the columns
 	if ctx.IsActiveLarge == nil {
-<<<<<<< HEAD
-		ctx.IsActiveLarge = ctx.comp.InsertPrecomputed(
-			ifaces.ColIDf(prefixWithLinearHash(ctx.comp, ctx.name, "IS_ACTIVE_%v", ctx.ToHash.GetColID())),
-=======
 		ctx.IsActiveLarge = ctx.Comp.InsertPrecomputed(
 			ifaces.ColIDf(prefixWithLinearHash(ctx.Comp, ctx.Name, "IS_ACTIVE_%v", ctx.ToHash.GetColID())),
->>>>>>> 50b50639
 			smartvectors.RightZeroPadded(
 				vector.Repeat(field.One(), ctx.NumHash*ctx.Period),
 				ctx.ToHash.Size(),
@@ -356,13 +275,8 @@
 			}
 		}
 
-<<<<<<< HEAD
-		ctx.IsEndOfHash = ctx.comp.InsertPrecomputed(
-			ifaces.ColIDf(prefixWithLinearHash(ctx.comp, ctx.name, "IS_END_OF_HASH_%v", ctx.ToHash.GetColID())),
-=======
 		ctx.IsEndOfHash = ctx.Comp.InsertPrecomputed(
 			ifaces.ColIDf(prefixWithLinearHash(ctx.Comp, ctx.Name, "IS_END_OF_HASH_%v", ctx.ToHash.GetColID())),
->>>>>>> 50b50639
 			smartvectors.RightZeroPadded(window, ctx.ToHash.Size()),
 		)
 	}
