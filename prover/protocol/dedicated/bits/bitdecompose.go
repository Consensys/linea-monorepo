package bits

import (
	"encoding/binary"
	"github.com/consensys/gnark-crypto/ecc/bls12-377/fr"
	"github.com/consensys/linea-monorepo/prover/maths/common/smartvectors"
	"github.com/consensys/linea-monorepo/prover/maths/field"
	"github.com/consensys/linea-monorepo/prover/protocol/ifaces"
	"github.com/consensys/linea-monorepo/prover/protocol/wizard"
	"github.com/consensys/linea-monorepo/prover/symbolic"
	"github.com/consensys/linea-monorepo/prover/zkevm/prover/common"
)

// BitDecomposed represents the output of a bit decomposition of
// a column. The struct implements the [wizard.ProverAction] interface
// to self-assign itself.
type BitDecomposed struct {
	// Packed is the input of the bit-decomposition
	Packed []ifaces.Column
	// Bits lists the decomposed bits of the "packed" column in LSbit
	// order.
	Bits                []ifaces.Column
	isPackedLimbNotZero []ifaces.Column
}

// BitDecompose generates a bit decomposition of a column and returns
// a struct that implements the [wizard.ProverAction] interface to
// self-assign itself.
func BitDecompose(comp *wizard.CompiledIOP, packed []ifaces.Column, numBits int) *BitDecomposed {

	var (
		round = packed[0].Round()
		bd    = &BitDecomposed{
			Packed: packed,
			Bits:   make([]ifaces.Column, numBits),
		}
	)

<<<<<<< HEAD
	var bitExpr = make([]*symbolic.Expression, numBits)

	for j := 0; j < numBits; j++ {
		bd.Bits[j] = comp.InsertCommit(round, ifaces.ColIDf("%v_BIT_%v", packed[0].GetColID(), j), packed[0].Size())
		MustBeBoolean(comp, bd.Bits[j])
		bitExpr = append(bitExpr, symbolic.NewVariable(bd.Bits[j]))
=======
	for i := 0; i < numBits; i++ {
		bd.Bits[i] = comp.InsertCommit(round, ifaces.ColIDf("%v_BIT_%v", packed.GetColID(), i), packed.Size(), true)
		MustBeBoolean(comp, bd.Bits[i])
		bitExpr = append(bitExpr, symbolic.NewVariable(bd.Bits[i]))
>>>>>>> 3dc94214
	}

	// This constraint ensures that the recombined bits are equal to the
	// original column.
	for i := 0; i < len(packed); i++ {
		bd.isPackedLimbNotZero = append(bd.isPackedLimbNotZero, comp.InsertCommit(round, ifaces.ColIDf("IS_PACKED_NOT_ZERO_%v", i), packed[0].Size()))
	}

	for i := len(packed) - 1; i >= 0; i-- {
		ind := len(packed) - i - 1

		if ind < len(bd.Bits)/16 {
			break
		}

		comp.InsertGlobal(
			round,
			ifaces.QueryIDf("%v_BIT_RECOMBINATION", packed[i].GetColID()),
			symbolic.Mul(
				bd.isPackedLimbNotZero[ind],
				symbolic.Sub(
					packed[i],
					symbolic.NewPolyEval(symbolic.NewConstant(2), bitExpr[ind*16:ind*16+16]),
				),
			),
		)
	}

	return bd
}

// Run implements the [wizard.ProverAction] interface and assigns the bits
// columns
func (bd *BitDecomposed) Run(run *wizard.ProverRuntime) {
	bits := make([][]field.Element, len(bd.Bits))

	// Obtain packed elements from
	var elements [][]field.Element
	for i, packed := range bd.Packed {

<<<<<<< HEAD
		v := packed.GetColAssignment(run)
		var packedElements []field.Element
		var packedElementsIsZero []field.Element

		for colElement := range v.IterateCompact() {
			packedElements = append(packedElements, colElement)

			isPackedLimbNotZero := field.One()
			if colElement.IsZero() {
				isPackedLimbNotZero = field.Zero()
			}

			packedElementsIsZero = append(packedElementsIsZero, isPackedLimbNotZero)
		}

		run.AssignColumn(bd.isPackedLimbNotZero[i].GetColID(), smartvectors.RightZeroPadded(packedElementsIsZero, bd.Packed[0].Size()))

		elements = append(elements, packedElements)
	}

	for i := range elements[0] {
		var elementBytes []byte
		for j := range elements {
			limbBytes := elements[j][i].Bytes()
			elementBytes = append(elementBytes, limbBytes[fr.Bytes-common.LimbBytes:]...)
		}

		if len(elementBytes) > 8 {
			panic("can handle 64 bits at most")
		}
=======
		x := x.Uint64()
>>>>>>> 3dc94214

		xNum := binary.BigEndian.Uint64(elementBytes)
		for j := range len(bd.Bits) {
			if xNum>>j&1 == 1 {
				bits[j] = append(bits[j], field.One())
			} else {
				bits[j] = append(bits[j], field.Zero())
			}
		}
	}

	for i, bitCol := range bd.Bits {
		run.AssignColumn(bitCol.GetColID(), smartvectors.FromCompactWithShape(bd.Packed[0].GetColAssignment(run), bits[i]))
	}
}

// MustBeBoolean adds a constraint ensuring that the input is a boolean
// column. The constraint is named after the column.
func MustBeBoolean(comp *wizard.CompiledIOP, col ifaces.Column) {
	// This adds the constraint x^2 = x
	comp.InsertGlobal(
		col.Round(),
		ifaces.QueryID(col.GetColID())+"_IS_BOOLEAN",
		symbolic.Sub(col, symbolic.Mul(col, col)))
}<|MERGE_RESOLUTION|>--- conflicted
+++ resolved
@@ -2,6 +2,7 @@
 
 import (
 	"encoding/binary"
+
 	"github.com/consensys/gnark-crypto/ecc/bls12-377/fr"
 	"github.com/consensys/linea-monorepo/prover/maths/common/smartvectors"
 	"github.com/consensys/linea-monorepo/prover/maths/field"
@@ -36,19 +37,10 @@
 		}
 	)
 
-<<<<<<< HEAD
-	var bitExpr = make([]*symbolic.Expression, numBits)
-
-	for j := 0; j < numBits; j++ {
-		bd.Bits[j] = comp.InsertCommit(round, ifaces.ColIDf("%v_BIT_%v", packed[0].GetColID(), j), packed[0].Size())
-		MustBeBoolean(comp, bd.Bits[j])
-		bitExpr = append(bitExpr, symbolic.NewVariable(bd.Bits[j]))
-=======
 	for i := 0; i < numBits; i++ {
 		bd.Bits[i] = comp.InsertCommit(round, ifaces.ColIDf("%v_BIT_%v", packed.GetColID(), i), packed.Size(), true)
 		MustBeBoolean(comp, bd.Bits[i])
 		bitExpr = append(bitExpr, symbolic.NewVariable(bd.Bits[i]))
->>>>>>> 3dc94214
 	}
 
 	// This constraint ensures that the recombined bits are equal to the
@@ -89,45 +81,11 @@
 	var elements [][]field.Element
 	for i, packed := range bd.Packed {
 
-<<<<<<< HEAD
-		v := packed.GetColAssignment(run)
-		var packedElements []field.Element
-		var packedElementsIsZero []field.Element
+		x := x.Uint64()
 
-		for colElement := range v.IterateCompact() {
-			packedElements = append(packedElements, colElement)
-
-			isPackedLimbNotZero := field.One()
-			if colElement.IsZero() {
-				isPackedLimbNotZero = field.Zero()
-			}
-
-			packedElementsIsZero = append(packedElementsIsZero, isPackedLimbNotZero)
-		}
-
-		run.AssignColumn(bd.isPackedLimbNotZero[i].GetColID(), smartvectors.RightZeroPadded(packedElementsIsZero, bd.Packed[0].Size()))
-
-		elements = append(elements, packedElements)
-	}
-
-	for i := range elements[0] {
-		var elementBytes []byte
-		for j := range elements {
-			limbBytes := elements[j][i].Bytes()
-			elementBytes = append(elementBytes, limbBytes[fr.Bytes-common.LimbBytes:]...)
-		}
-
-		if len(elementBytes) > 8 {
-			panic("can handle 64 bits at most")
-		}
-=======
-		x := x.Uint64()
->>>>>>> 3dc94214
-
-		xNum := binary.BigEndian.Uint64(elementBytes)
-		for j := range len(bd.Bits) {
-			if xNum>>j&1 == 1 {
-				bits[j] = append(bits[j], field.One())
+		for i := range bd.Bits {
+			if x>>i&1 == 1 {
+				bits[i] = append(bits[i], field.One())
 			} else {
 				bits[j] = append(bits[j], field.Zero())
 			}
