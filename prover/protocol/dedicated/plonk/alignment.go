--- conflicted
+++ resolved
@@ -1,11 +1,8 @@
 package plonk
 
 import (
-<<<<<<< HEAD
-=======
 	"fmt"
 	"os"
->>>>>>> efe3b24c
 	"sync"
 
 	"github.com/consensys/gnark-crypto/ecc"
@@ -18,11 +15,8 @@
 	"github.com/consensys/linea-monorepo/prover/protocol/query"
 	"github.com/consensys/linea-monorepo/prover/protocol/wizard"
 	"github.com/consensys/linea-monorepo/prover/utils"
-<<<<<<< HEAD
 	"github.com/consensys/linea-monorepo/prover/utils/gnarkutil"
-=======
 	"github.com/sirupsen/logrus"
->>>>>>> efe3b24c
 	"golang.org/x/net/context"
 	"golang.org/x/sync/errgroup"
 )
@@ -91,11 +85,8 @@
 // if this uncovers an overflow.
 func (ci *CircuitAlignmentInput) prepareWitnesses(run *wizard.ProverRuntime) {
 
-<<<<<<< HEAD
 	nbPublicInputs, _ := gnarkutil.CountVariables(ci.Circuit)
 
-=======
->>>>>>> efe3b24c
 	ci.witnessesOnce.Do(func() {
 
 		if err := ci.checkNbCircuitInvocation(run); err != nil {
@@ -203,8 +194,9 @@
 func (ci *CircuitAlignmentInput) checkNbCircuitInvocation(run *wizard.ProverRuntime) error {
 
 	var (
-		mask  = ci.DataToCircuitMask.GetColAssignment(run).IntoRegVecSaveAlloc()
-		count = 0
+		mask              = ci.DataToCircuitMask.GetColAssignment(run).IntoRegVecSaveAlloc()
+		count             = 0
+		nbPublicInputs, _ = gnarkutil.CountVariables(ci.Circuit)
 	)
 
 	for i := range mask {
@@ -213,10 +205,10 @@
 		}
 	}
 
-	if count > ci.nbPublicInputs*ci.NbCircuitInstances {
+	if count > nbPublicInputs*ci.NbCircuitInstances {
 		return fmt.Errorf(
 			"[circuit-alignement] too many inputs circuit=%v nb-public-input-required=%v nb-public-input-per-circuit=%v nb-circuits-available=%v nb-circuit-required=%v",
-			ci.Name, count, ci.nbPublicInputs, ci.NbCircuitInstances, utils.DivCeil(count, ci.nbPublicInputs),
+			ci.Name, count, nbPublicInputs, ci.NbCircuitInstances, utils.DivCeil(count, nbPublicInputs),
 		)
 	}
 
