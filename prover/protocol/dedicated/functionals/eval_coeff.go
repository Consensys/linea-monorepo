package functionals

import (
	"github.com/consensys/linea-monorepo/prover/maths/common/smartvectors"
	"github.com/consensys/linea-monorepo/prover/maths/field/fext"
	"github.com/consensys/linea-monorepo/prover/protocol/accessors"
	"github.com/consensys/linea-monorepo/prover/protocol/coin"
	"github.com/consensys/linea-monorepo/prover/protocol/column"
	"github.com/consensys/linea-monorepo/prover/protocol/ifaces"
	"github.com/consensys/linea-monorepo/prover/protocol/wizard"
	"github.com/consensys/linea-monorepo/prover/utils"
)

const (
	EVAL_COEFF_POLY                 string = "EVAL_COEFF_COEFF_EVAL"
	EVAL_COEFF_LOCAL_CONSTRAINT_END string = "EVAL_COEFF_LOCAL_CONSTRAINT_END"
	EVAL_COEFF_FIXED_POINT_BEGIN    string = "EVAL_COEFF_FIXED_POINT_BEGIN"
	EVAL_COEFF_GLOBAL               string = "EVAL_COEFF_GLOBAL"
)

<<<<<<< HEAD
type coeffEvalProverAction struct {
	name   string
	x      coin.Info
	pol    ifaces.Column
	length int
}

func (a *coeffEvalProverAction) Run(assi *wizard.ProverRuntime) {
	x := assi.GetRandomCoinFieldExt(a.x.Name)
	p := a.pol.GetColAssignment(assi)

	h := make([]fext.Element, a.length)
	h[a.length-1] = p.GetExt(a.length - 1)

	for i := a.length - 2; i >= 0; i-- {
		pi := p.GetExt(i)
		h[i].Mul(&h[i+1], &x).Add(&h[i], &pi)
	}

	assi.AssignColumn(ifaces.ColIDf("%v_%v", a.name, EVAL_COEFF_POLY), smartvectors.NewRegularExt(h))
	assi.AssignLocalPointExt(ifaces.QueryIDf("%v_%v", a.name, EVAL_COEFF_FIXED_POINT_BEGIN), h[0])
=======
type CoeffEvalProverAction struct {
	Name   string
	X      coin.Info
	Pol    ifaces.Column
	Length int
}

func (a *CoeffEvalProverAction) Run(assi *wizard.ProverRuntime) {
	x := assi.GetRandomCoinField(a.X.Name)
	p := a.Pol.GetColAssignment(assi)

	h := make([]field.Element, a.Length)
	h[a.Length-1] = p.Get(a.Length - 1)

	for i := a.Length - 2; i >= 0; i-- {
		pi := p.Get(i)
		h[i].Mul(&h[i+1], &x).Add(&h[i], &pi)
	}

	assi.AssignColumn(ifaces.ColIDf("%v_%v", a.Name, EVAL_COEFF_POLY), smartvectors.NewRegular(h))
	assi.AssignLocalPoint(ifaces.QueryIDf("%v_%v", a.Name, EVAL_COEFF_FIXED_POINT_BEGIN), h[0])
>>>>>>> 50b50639
}

// Create a dedicated wizard to perform an evaluation in coefficient basis.
// Returns an accessor for the value of the polynomial. Takes an expression
// as input.
func CoeffEval(comp *wizard.CompiledIOP, name string, x coin.Info, pol ifaces.Column) ifaces.Accessor {

	length := pol.Size()
	maxRound := utils.Max(x.Round, pol.Round())

	hornerPoly := comp.InsertCommit(
		maxRound,
		ifaces.ColIDf("%v_%v", name, EVAL_COEFF_POLY),
		length,
	)

	// (x * h[i+1]) + expr[i] == h[i]
	// This will be cancelled at the border already
	globalExpr := ifaces.ColumnAsVariable(column.Shift(hornerPoly, 1)).
		Mul(x.AsVariable()).
		Add(ifaces.ColumnAsVariable(pol)).
		Sub(ifaces.ColumnAsVariable(hornerPoly))

	comp.InsertGlobal(
		maxRound,
		ifaces.QueryIDf("%v_%v", name, EVAL_COEFF_GLOBAL),
		globalExpr,
	)

	// p[-1] = h[-1]
	comp.InsertLocal(
		maxRound,
		ifaces.QueryIDf("%v_%v", name, EVAL_COEFF_LOCAL_CONSTRAINT_END),
		ifaces.ColumnAsVariable(column.Shift(hornerPoly, -1)).
			Sub(ifaces.ColumnAsVariable(column.Shift(pol, -1))),
	)

	// The result is given by
	localOpening := comp.InsertLocalOpening(
		maxRound,
		ifaces.QueryIDf("%v_%v", name, EVAL_COEFF_FIXED_POINT_BEGIN),
		hornerPoly,
	)

<<<<<<< HEAD
	comp.RegisterProverAction(maxRound, &coeffEvalProverAction{
		name:   name,
		x:      x,
		pol:    pol,
		length: length,
=======
	comp.RegisterProverAction(maxRound, &CoeffEvalProverAction{
		Name:   name,
		X:      x,
		Pol:    pol,
		Length: length,
>>>>>>> 50b50639
	})

	return accessors.NewLocalOpeningAccessor(localOpening, maxRound)
}<|MERGE_RESOLUTION|>--- conflicted
+++ resolved
@@ -18,29 +18,6 @@
 	EVAL_COEFF_GLOBAL               string = "EVAL_COEFF_GLOBAL"
 )
 
-<<<<<<< HEAD
-type coeffEvalProverAction struct {
-	name   string
-	x      coin.Info
-	pol    ifaces.Column
-	length int
-}
-
-func (a *coeffEvalProverAction) Run(assi *wizard.ProverRuntime) {
-	x := assi.GetRandomCoinFieldExt(a.x.Name)
-	p := a.pol.GetColAssignment(assi)
-
-	h := make([]fext.Element, a.length)
-	h[a.length-1] = p.GetExt(a.length - 1)
-
-	for i := a.length - 2; i >= 0; i-- {
-		pi := p.GetExt(i)
-		h[i].Mul(&h[i+1], &x).Add(&h[i], &pi)
-	}
-
-	assi.AssignColumn(ifaces.ColIDf("%v_%v", a.name, EVAL_COEFF_POLY), smartvectors.NewRegularExt(h))
-	assi.AssignLocalPointExt(ifaces.QueryIDf("%v_%v", a.name, EVAL_COEFF_FIXED_POINT_BEGIN), h[0])
-=======
 type CoeffEvalProverAction struct {
 	Name   string
 	X      coin.Info
@@ -49,20 +26,19 @@
 }
 
 func (a *CoeffEvalProverAction) Run(assi *wizard.ProverRuntime) {
-	x := assi.GetRandomCoinField(a.X.Name)
+	x := assi.GetRandomCoinFieldExt(a.X.Name)
 	p := a.Pol.GetColAssignment(assi)
 
-	h := make([]field.Element, a.Length)
-	h[a.Length-1] = p.Get(a.Length - 1)
+	h := make([]fext.Element, a.Length)
+	h[a.Length-1] = p.GetExt(a.Length - 1)
 
 	for i := a.Length - 2; i >= 0; i-- {
-		pi := p.Get(i)
+		pi := p.GetExt(i)
 		h[i].Mul(&h[i+1], &x).Add(&h[i], &pi)
 	}
 
-	assi.AssignColumn(ifaces.ColIDf("%v_%v", a.Name, EVAL_COEFF_POLY), smartvectors.NewRegular(h))
-	assi.AssignLocalPoint(ifaces.QueryIDf("%v_%v", a.Name, EVAL_COEFF_FIXED_POINT_BEGIN), h[0])
->>>>>>> 50b50639
+	assi.AssignColumn(ifaces.ColIDf("%v_%v", a.Name, EVAL_COEFF_POLY), smartvectors.NewRegularExt(h))
+	assi.AssignLocalPointExt(ifaces.QueryIDf("%v_%v", a.Name, EVAL_COEFF_FIXED_POINT_BEGIN), h[0])
 }
 
 // Create a dedicated wizard to perform an evaluation in coefficient basis.
@@ -107,19 +83,11 @@
 		hornerPoly,
 	)
 
-<<<<<<< HEAD
-	comp.RegisterProverAction(maxRound, &coeffEvalProverAction{
-		name:   name,
-		x:      x,
-		pol:    pol,
-		length: length,
-=======
 	comp.RegisterProverAction(maxRound, &CoeffEvalProverAction{
 		Name:   name,
 		X:      x,
 		Pol:    pol,
 		Length: length,
->>>>>>> 50b50639
 	})
 
 	return accessors.NewLocalOpeningAccessor(localOpening, maxRound)
