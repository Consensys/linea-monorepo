package functionals

import (
	"fmt"

	"github.com/consensys/gnark-crypto/field/koalabear/fft"
	"github.com/consensys/linea-monorepo/prover/maths/common/smartvectors"
	"github.com/consensys/linea-monorepo/prover/maths/field"
	"github.com/consensys/linea-monorepo/prover/protocol/accessors"
	"github.com/consensys/linea-monorepo/prover/protocol/column"
	"github.com/consensys/linea-monorepo/prover/protocol/ifaces"
	"github.com/consensys/linea-monorepo/prover/protocol/wizard"
	"github.com/consensys/linea-monorepo/prover/symbolic"
	"github.com/consensys/linea-monorepo/prover/utils"
)

const (
	INTERPOLATION_POLY          string = "INTERPOLATION_COEFF_EVAL"
	INTERPOLATION_LOCAL_BEGIN_0 string = "INTERPOLATION_LOCAL_BEGIN_0"
	INTERPOLATION_LOCAL_BEGIN_1 string = "INTERPOLATION_LOCAL_BEGIN_1"
	INTERPOLATION_OPEN_END      string = "INTERPOLATION_OPEN_END"
	INTERPOLATION_GLOBAL        string = "INTERPOLATION_GLOBAL"
)

<<<<<<< HEAD
type interpolationProverAction struct {
	name string
	a    ifaces.Accessor
	p    ifaces.Column
	n    int
}

func (a *interpolationProverAction) Run(assi *wizard.ProverRuntime) {
	aVal := a.a.GetVal(assi)
	one := field.One()
	p := a.p.GetColAssignment(assi)

	omegaInv, err := fft.Generator(uint64(a.n))
	if err != nil {
		panic(err)
	}
	omegaInv.Inverse(&omegaInv)

	witi := make([]field.Element, a.n)
	witi[0] = aVal

	aRootOfUnityFlag := false
	for i := 1; i < a.n; i++ {
=======
type InterpolationProverAction struct {
	Name string
	A    ifaces.Accessor
	P    ifaces.Column
	N    int
}

func (a *InterpolationProverAction) Run(assi *wizard.ProverRuntime) {
	aVal := a.A.GetVal(assi)
	one := field.One()
	p := a.P.GetColAssignment(assi)

	omegaInv := fft.GetOmega(a.N)
	omegaInv.Inverse(&omegaInv)

	witi := make([]field.Element, a.N)
	witi[0] = aVal

	aRootOfUnityFlag := false
	for i := 1; i < a.N; i++ {
>>>>>>> 50b50639
		witi[i].Mul(&witi[i-1], &omegaInv)
		witi[i-1].Sub(&witi[i-1], &one)
		if witi[i-1].IsZero() {
			aRootOfUnityFlag = true
		}
	}
<<<<<<< HEAD
	witi[a.n-1].Sub(&witi[a.n-1], &one)

	if witi[a.n-1].IsZero() || aRootOfUnityFlag {
=======
	witi[a.N-1].Sub(&witi[a.N-1], &one)

	if witi[a.N-1].IsZero() || aRootOfUnityFlag {
>>>>>>> 50b50639
		utils.Panic("detected that a is a root of unity")
	}

	witi = field.BatchInvert(witi)

	for i := range witi {
		pi := p.Get(i)
		witi[i].Mul(&pi, &witi[i])
		if i > 0 {
			witi[i].Add(&witi[i], &witi[i-1])
		}
	}

<<<<<<< HEAD
	assi.AssignColumn(ifaces.ColIDf("%v_%v", a.name, INTERPOLATION_POLY), smartvectors.NewRegular(witi))
	assi.AssignLocalPoint(ifaces.QueryIDf("%v_%v", a.name, INTERPOLATION_OPEN_END), witi[a.n-1])
=======
	assi.AssignColumn(ifaces.ColIDf("%v_%v", a.Name, INTERPOLATION_POLY), smartvectors.NewRegular(witi))
	assi.AssignLocalPoint(ifaces.QueryIDf("%v_%v", a.Name, INTERPOLATION_OPEN_END), witi[a.N-1])
>>>>>>> 50b50639
}

// See the explainer here : https://hackmd.io/S78bJUa0Tk-T256iduE22g#Evaluate-in-Lagrange-form
// The variable names are the same as the one in the hackmd
func Interpolation(comp *wizard.CompiledIOP, name string, a ifaces.Accessor, p ifaces.Column) ifaces.Accessor {

	length := p.Size()
	maxRound := utils.Max(a.Round(), p.Round())

	i := comp.InsertCommit(
		maxRound,
		ifaces.ColIDf("%v_%v", name, INTERPOLATION_POLY),
		length,
	)

	/*
		Common variables
	*/
	aV := a.AsVariable()
	pPrev := ifaces.ColumnAsVariable(column.Shift(p, -1))
	pV := ifaces.ColumnAsVariable(p)
	pNext := ifaces.ColumnAsVariable(column.Shift(p, 1))
	iPrevPrev := ifaces.ColumnAsVariable(column.Shift(i, -2))
	iPrev := ifaces.ColumnAsVariable(column.Shift(i, -1))
	iV := ifaces.ColumnAsVariable(i)
	iNext := ifaces.ColumnAsVariable(column.Shift(i, 1))
	one := symbolic.NewConstant(1)
	omegainit, err := fft.Generator(uint64(p.Size()))
	if err != nil {
		panic(err)
	}
	omega := symbolic.NewConstant(omegainit)
	omegaMin1 := omega.Sub(one)

	/*
		For the global constraint
			(ω−1)Δ[i]Δ[i−1] + ωΔ[i−1]P[i] − Δ[i]P[i−1] == 0
	*/
	delta := iV.Sub(iPrev)
	deltaPrev := iPrev.Sub(iPrevPrev)
	t1 := omegaMin1.Mul(delta).Mul(deltaPrev)
	t2 := omega.Mul(deltaPrev).Mul(ifaces.ColumnAsVariable(p))
	t3 := pPrev.Mul(delta)

	comp.InsertGlobal(
		maxRound,
		ifaces.QueryIDf("%v_%v", name, INTERPOLATION_GLOBAL),
		t1.Add(t2).Sub(t3),
	)

	/*
		For the local constraint at the beginning
			(a − 1)I[0] = P[0]
	*/

	comp.InsertLocal(
		maxRound,
		ifaces.QueryIDf("%v_%v", name, INTERPOLATION_LOCAL_BEGIN_0),
		aV.Sub(one).Mul(iV).Sub(pV),
	)

	/*
		For the the second local constraint
			(a − ω)(I[1] − I[0]) = ωP[1]
	*/

	comp.InsertLocal(
		maxRound,
		ifaces.QueryIDf("%v_%v", name, INTERPOLATION_LOCAL_BEGIN_1),
		aV.Sub(omega).Mul(iNext.Sub(iV)).Sub(pNext.Mul(omega)),
	)

	/*
		Local opening at the end
	*/

	localOpenEnd := comp.InsertLocalOpening(
		maxRound,
		ifaces.QueryIDf("%v_%v", name, INTERPOLATION_OPEN_END),
		column.Shift(i, -1),
	)

<<<<<<< HEAD
	comp.RegisterProverAction(maxRound, &interpolationProverAction{
		name: name,
		a:    a,
		p:    p,
		n:    length,
=======
	comp.RegisterProverAction(maxRound, &InterpolationProverAction{
		Name: name,
		A:    a,
		P:    p,
		N:    length,
>>>>>>> 50b50639
	})

	// Since the symbolic package does not support inversion, we have to compute
	// n**(-1) outside of the expression that we use to instantiate the returned
	// accessor.
	nInv := field.NewElement(uint64(p.Size()))
	nInv.Inverse(&nInv)

	return accessors.NewFromExpression(
		symbolic.Mul(
			symbolic.Sub(
				symbolic.Pow(a, p.Size()),
				1,
			),
			accessors.NewLocalOpeningAccessor(localOpenEnd, maxRound),
			nInv,
		),
		fmt.Sprintf("INTERPOLATION_RES_%v", name),
	)
}<|MERGE_RESOLUTION|>--- conflicted
+++ resolved
@@ -22,31 +22,6 @@
 	INTERPOLATION_GLOBAL        string = "INTERPOLATION_GLOBAL"
 )
 
-<<<<<<< HEAD
-type interpolationProverAction struct {
-	name string
-	a    ifaces.Accessor
-	p    ifaces.Column
-	n    int
-}
-
-func (a *interpolationProverAction) Run(assi *wizard.ProverRuntime) {
-	aVal := a.a.GetVal(assi)
-	one := field.One()
-	p := a.p.GetColAssignment(assi)
-
-	omegaInv, err := fft.Generator(uint64(a.n))
-	if err != nil {
-		panic(err)
-	}
-	omegaInv.Inverse(&omegaInv)
-
-	witi := make([]field.Element, a.n)
-	witi[0] = aVal
-
-	aRootOfUnityFlag := false
-	for i := 1; i < a.n; i++ {
-=======
 type InterpolationProverAction struct {
 	Name string
 	A    ifaces.Accessor
@@ -59,7 +34,10 @@
 	one := field.One()
 	p := a.P.GetColAssignment(assi)
 
-	omegaInv := fft.GetOmega(a.N)
+	omegaInv, err := fft.Generator(uint64(a.N))
+	if err != nil {
+		utils.Panic("the domain size is too large (%v)", err)
+	}
 	omegaInv.Inverse(&omegaInv)
 
 	witi := make([]field.Element, a.N)
@@ -67,22 +45,15 @@
 
 	aRootOfUnityFlag := false
 	for i := 1; i < a.N; i++ {
->>>>>>> 50b50639
 		witi[i].Mul(&witi[i-1], &omegaInv)
 		witi[i-1].Sub(&witi[i-1], &one)
 		if witi[i-1].IsZero() {
 			aRootOfUnityFlag = true
 		}
 	}
-<<<<<<< HEAD
-	witi[a.n-1].Sub(&witi[a.n-1], &one)
-
-	if witi[a.n-1].IsZero() || aRootOfUnityFlag {
-=======
 	witi[a.N-1].Sub(&witi[a.N-1], &one)
 
 	if witi[a.N-1].IsZero() || aRootOfUnityFlag {
->>>>>>> 50b50639
 		utils.Panic("detected that a is a root of unity")
 	}
 
@@ -96,13 +67,8 @@
 		}
 	}
 
-<<<<<<< HEAD
-	assi.AssignColumn(ifaces.ColIDf("%v_%v", a.name, INTERPOLATION_POLY), smartvectors.NewRegular(witi))
-	assi.AssignLocalPoint(ifaces.QueryIDf("%v_%v", a.name, INTERPOLATION_OPEN_END), witi[a.n-1])
-=======
 	assi.AssignColumn(ifaces.ColIDf("%v_%v", a.Name, INTERPOLATION_POLY), smartvectors.NewRegular(witi))
 	assi.AssignLocalPoint(ifaces.QueryIDf("%v_%v", a.Name, INTERPOLATION_OPEN_END), witi[a.N-1])
->>>>>>> 50b50639
 }
 
 // See the explainer here : https://hackmd.io/S78bJUa0Tk-T256iduE22g#Evaluate-in-Lagrange-form
@@ -185,19 +151,11 @@
 		column.Shift(i, -1),
 	)
 
-<<<<<<< HEAD
-	comp.RegisterProverAction(maxRound, &interpolationProverAction{
-		name: name,
-		a:    a,
-		p:    p,
-		n:    length,
-=======
 	comp.RegisterProverAction(maxRound, &InterpolationProverAction{
 		Name: name,
 		A:    a,
 		P:    p,
 		N:    length,
->>>>>>> 50b50639
 	})
 
 	// Since the symbolic package does not support inversion, we have to compute
