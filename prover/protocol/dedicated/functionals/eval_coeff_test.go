package functionals_test

import (
	"testing"

	"github.com/consensys/linea-monorepo/prover/maths/common/smartvectors"
	"github.com/consensys/linea-monorepo/prover/protocol/coin"
	"github.com/consensys/linea-monorepo/prover/protocol/compiler/dummy"
	"github.com/consensys/linea-monorepo/prover/protocol/dedicated/functionals"
	"github.com/consensys/linea-monorepo/prover/protocol/ifaces"
	"github.com/consensys/linea-monorepo/prover/protocol/wizard"
	"github.com/stretchr/testify/require"
)

func TestEvalCoeff(t *testing.T) {

	var (
		x            coin.Info
		p            ifaces.Column
		acc          ifaces.Accessor
		savedRuntime *wizard.ProverRuntime
	)

	wp := smartvectors.Rand(32)

	definer := func(b *wizard.Builder) {
		p = b.RegisterCommit("P", wp.Len())
		x = b.RegisterRandomCoin("X", coin.Field)
		acc = functionals.CoeffEval(b.CompiledIOP, "EVAL", x, p)

	}

	prover := func(run *wizard.ProverRuntime) {
		// Save the pointer toward the prover
		savedRuntime = run
		run.AssignColumn("P", wp)
	}

	compiled := wizard.Compile(definer,
<<<<<<< HEAD
		compiler.Arcane(
			compiler.WithTargetColSize(1<<4),
		),
=======
>>>>>>> 50b50639
		dummy.Compile,
	)

	proof := wizard.Prove(compiled, prover)

	xVal := savedRuntime.GetRandomCoinFieldExt(x.Name)
	accY := acc.GetVal(savedRuntime)
	expectedY := smartvectors.EvalCoeffExt(wp, xVal)

	require.Equal(t, accY, expectedY)

	err := wizard.Verify(compiled, proof)
	require.NoError(t, err)
}<|MERGE_RESOLUTION|>--- conflicted
+++ resolved
@@ -37,12 +37,6 @@
 	}
 
 	compiled := wizard.Compile(definer,
-<<<<<<< HEAD
-		compiler.Arcane(
-			compiler.WithTargetColSize(1<<4),
-		),
-=======
->>>>>>> 50b50639
 		dummy.Compile,
 	)
 
