--- conflicted
+++ resolved
@@ -13,39 +13,6 @@
 	"github.com/sirupsen/logrus"
 )
 
-<<<<<<< HEAD
-type foldOuterProverAction struct {
-	h           ifaces.Column
-	x           ifaces.Accessor
-	foldedName  ifaces.ColID
-	innerDegree int
-	outerDegree int
-	foldedSize  int
-}
-
-func (a *foldOuterProverAction) Run(assi *wizard.ProverRuntime) {
-	h := a.h.GetColAssignment(assi)
-	x := a.x.GetVal(assi)
-
-	innerChunks := make([]smartvectors.SmartVector, a.outerDegree)
-	for i := range innerChunks {
-		innerChunks[i] = h.SubVector(i*a.innerDegree, (i+1)*a.innerDegree)
-	}
-
-	foldedVal := smartvectors.LinearCombination(innerChunks, x)
-	assi.AssignColumn(a.foldedName, foldedVal)
-}
-
-type foldOuterVerifierAction struct {
-	foldedEvalAcc ifaces.Accessor
-	hEvalAcc      ifaces.Accessor
-	foldedName    ifaces.ColID
-}
-
-func (a *foldOuterVerifierAction) Run(run wizard.Runtime) error {
-	if a.foldedEvalAcc.GetVal(run) != a.hEvalAcc.GetVal(run) {
-		return fmt.Errorf("verifier of folding failed %v", a.foldedName)
-=======
 type FoldOuterProverAction struct {
 	H           ifaces.Column
 	X           ifaces.Accessor
@@ -64,7 +31,7 @@
 		innerChunks[i] = h.SubVector(i*a.InnerDegree, (i+1)*a.InnerDegree)
 	}
 
-	foldedVal := smartvectors.PolyEval(innerChunks, x)
+	foldedVal := smartvectors.LinearCombination(innerChunks, x)
 	assi.AssignColumn(a.FoldedName, foldedVal)
 }
 
@@ -77,20 +44,13 @@
 func (a *FoldOuterVerifierAction) Run(run wizard.Runtime) error {
 	if a.FoldedEvalAcc.GetVal(run) != a.HEvalAcc.GetVal(run) {
 		return fmt.Errorf("verifier of folding failed %v", a.FoldedName)
->>>>>>> 50b50639
 	}
 	return nil
 }
 
-<<<<<<< HEAD
-func (a *foldOuterVerifierAction) RunGnark(api frontend.API, run wizard.GnarkRuntime) {
-	c := a.foldedEvalAcc.GetFrontendVariable(api, run)
-	c_ := a.hEvalAcc.GetFrontendVariable(api, run)
-=======
 func (a *FoldOuterVerifierAction) RunGnark(api frontend.API, run wizard.GnarkRuntime) {
 	c := a.FoldedEvalAcc.GetFrontendVariable(api, run)
 	c_ := a.HEvalAcc.GetFrontendVariable(api, run)
->>>>>>> 50b50639
 	api.AssertIsEqual(c, c_)
 }
 
@@ -108,15 +68,6 @@
 		logrus.Debugf("Unsafe, the coin is before the commitment : %v", foldedName)
 	}
 
-<<<<<<< HEAD
-	comp.RegisterProverAction(round, &foldOuterProverAction{
-		h:           h,
-		x:           x,
-		foldedName:  foldedName,
-		innerDegree: innerDegree,
-		outerDegree: outerDegree,
-		foldedSize:  foldedSize,
-=======
 	comp.RegisterProverAction(round, &FoldOuterProverAction{
 		H:           h,
 		X:           x,
@@ -124,7 +75,6 @@
 		InnerDegree: innerDegree,
 		OuterDegree: outerDegree,
 		FoldedSize:  foldedSize,
->>>>>>> 50b50639
 	})
 
 	innerCoinName := coin.Namef("INNER_COIN_%v", folded.GetColID())
@@ -137,17 +87,10 @@
 	verRound := utils.Max(innerCoinAcc.Round(), foldedEvalAcc.Round())
 
 	// Check that the two evaluations yield the same result
-<<<<<<< HEAD
-	comp.RegisterVerifierAction(verRound, &foldOuterVerifierAction{
-		foldedEvalAcc: foldedEvalAcc,
-		hEvalAcc:      hEvalAcc,
-		foldedName:    foldedName,
-=======
 	comp.RegisterVerifierAction(verRound, &FoldOuterVerifierAction{
 		FoldedEvalAcc: foldedEvalAcc,
 		HEvalAcc:      hEvalAcc,
 		FoldedName:    foldedName,
->>>>>>> 50b50639
 	})
 
 	return folded
