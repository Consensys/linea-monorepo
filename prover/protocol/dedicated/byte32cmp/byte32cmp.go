--- conflicted
+++ resolved
@@ -7,16 +7,6 @@
 	"github.com/consensys/linea-monorepo/prover/symbolic"
 )
 
-<<<<<<< HEAD
-type bytes32CmpProverAction struct {
-	bcp *BytesCmpCtx
-}
-
-func (a *bytes32CmpProverAction) Run(run *wizard.ProverRuntime) {
-	colA := a.bcp.columnA.GetColAssignment(run)
-	colB := a.bcp.columnB.GetColAssignment(run)
-	a.bcp.assign(run, colA, colB)
-=======
 type Bytes32CmpProverAction struct {
 	Bcp *BytesCmpCtx
 }
@@ -25,7 +15,6 @@
 	colA := a.Bcp.ColumnA.GetColAssignment(run)
 	colB := a.Bcp.ColumnB.GetColAssignment(run)
 	a.Bcp.assign(run, colA, colB)
->>>>>>> 50b50639
 }
 
 func Bytes32Cmp(
@@ -42,15 +31,6 @@
 ) {
 	bcp := BytesCmpCtx{}
 	round := column.MaxRound(columnA, columnB)
-<<<<<<< HEAD
-	bcp.round = round
-	bcp.columnA = columnA
-	bcp.columnB = columnB
-	bcp.activeRow = activeRow
-	comp.RegisterProverAction(round, &bytes32CmpProverAction{
-		// Must pass pointer here
-		bcp: &bcp,
-=======
 	bcp.Round = round
 	bcp.ColumnA = columnA
 	bcp.ColumnB = columnB
@@ -58,7 +38,6 @@
 	comp.RegisterProverAction(round, &Bytes32CmpProverAction{
 		// Must pass pointer here
 		Bcp: &bcp,
->>>>>>> 50b50639
 	})
 	// We do call the assign function before define to avoid the race condition with
 	// the bigrange module
