--- conflicted
+++ resolved
@@ -104,15 +104,9 @@
 		numLimbs        = len(a.Limbs)
 		numBitsPerLimbs = a.LimbBitSize
 		ctx             = &MultiLimbCmp{
-<<<<<<< HEAD
-			IsGreater:          comp.InsertCommit(round, ifaces.ColIDf("%s", ctxName("IS_GREATER")), nRows),
-			IsLower:            comp.InsertCommit(round, ifaces.ColIDf("%s", ctxName("IS_LOWER")), nRows),
-			NonNegativeSyndrom: comp.InsertCommit(round, ifaces.ColIDf("%s", ctxName("MUST_BE_POSITIVE")), nRows),
-=======
 			IsGreater:          comp.InsertCommit(round, ifaces.ColIDf("%s", ctxName("IS_GREATER")), nRows, true),
 			IsLower:            comp.InsertCommit(round, ifaces.ColIDf("%s", ctxName("IS_LOWER")), nRows, true),
 			NonNegativeSyndrom: comp.InsertCommit(round, ifaces.ColIDf("%s", ctxName("MUST_BE_POSITIVE")), nRows, true),
->>>>>>> ae30b9ab
 		}
 
 		syndromExpression = sym.NewConstant(0)
