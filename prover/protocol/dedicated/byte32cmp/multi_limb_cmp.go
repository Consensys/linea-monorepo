package byte32cmp

import (
	"fmt"
	"sync"

	"github.com/consensys/linea-monorepo/prover/maths/common/smartvectors"
	"github.com/consensys/linea-monorepo/prover/maths/field"
	"github.com/consensys/linea-monorepo/prover/protocol/column"
	"github.com/consensys/linea-monorepo/prover/protocol/dedicated"
	"github.com/consensys/linea-monorepo/prover/protocol/ifaces"
	"github.com/consensys/linea-monorepo/prover/protocol/wizard"
	sym "github.com/consensys/linea-monorepo/prover/symbolic"
	"github.com/consensys/linea-monorepo/prover/utils"
	"github.com/consensys/linea-monorepo/prover/utils/parallel"
)

// MultiLimbCmp is a dedicated wizard which can compare two [LimbColumns] and
// thereby constructing indicator columns indicating whether the first operand
// is lower, greater or if the two operands are equals.
//
// This object implements the [wizard.ProverAction] interface and is meant to
// be run to compute the assignment of the returned column by [CmpMultiLimbs].
type MultiLimbCmp struct {

	// IsGreater and IsLower are columns to be assigned by the context. The
	// reason isEqual is missing is because its handling is defered
	// to a dedicated sub-context.
	IsGreater, IsLower ifaces.Column

	// IsEqualCtx is the dedicated [wizard.ProverAction] responsible for
	// assigning the returned isEqual column.
	IsEqualCtx *dedicated.IsZeroCtx

	// nonNegative syndrom is an internal column created such that it should
	// always represent a number of size 1 << numLimbs. It is constructed using
	// the result of the other limb-by-limb comparison.
	NonNegativeSyndrom ifaces.Column

	// SyndromBoard is an expression board used to assign the non-negative
	// syndromColumn its is the same as (isGreater - isLower).
	SyndromBoard sym.ExpressionBoard

	// The SubCtxs are the [wizard.ProverAction] responsible for doing the
	// assignment part for each limb-by-limb comparison.
	SubCtxs []wizard.ProverAction
}

// CmpMultiLimbs returns three columns: isGreater, isEqual and isLower which
// are mutually-exclusive pre-constrainted binary columns and a
// [wizard.ProverAction] computing their assignement. The returned columns
// indicates whether the words represented by `a` are greater, equal or
// smaller compared to `b`. It can be used to perform comparison between large
// numbers.
//
// The function assumes that `a` and `b` are already constrained to be well-formed.
//
// The function works by using the [CmpSmallCols] limb-wise to obtain a partial
// comparison limb-by-limbs (gi, ei, li). From there, isEqual is constrained
// by "all the ei == 1" <==> "isEqual = 1" using a [dedicated.IsZero]
// sub-routine. isGreater and isLower are constrained using what we call a
// syndrom = \sum_i (gi - li) 2**i. We have that isGreater = 1 <=> syndrom > 0
// and isLower <=> syndrom < 0.
//
// The function is limited to 64 limbs.
func CmpMultiLimbs(comp *wizard.CompiledIOP, a, b LimbColumns) (isGreater, isEqual, isLower ifaces.Column, pa wizard.ProverAction) {

	if len(a.Limbs) != len(b.Limbs) {
		utils.Panic("a and b don't have the same number of limbs: %v %v", len(a.Limbs), len(b.Limbs))
	}

	if len(a.Limbs) == 0 || len(b.Limbs) == 0 {
		utils.Panic("a and b cannot have zero limbs %v %v", len(a.Limbs), len(b.Limbs))
	}

	if len(a.Limbs) > 31 || len(b.Limbs) > 31 {
		utils.Panic("a and b cannot have more than 31 limbs, the syndrom will overflow. a has %v limbs and b has %v limbs", len(a.Limbs), len(b.Limbs))
	}

	if a.LimbBitSize != b.LimbBitSize {
		utils.Panic("a and b don't use the same limb-bit-size: %v %v", a.LimbBitSize, b.LimbBitSize)
	}

	if a.IsBigEndian != b.IsBigEndian {
		utils.Panic("a and b don't have the same endianness")
	}

	var (
		nRows   = ifaces.AssertSameLength(a.Limbs...)
		nRowsB  = ifaces.AssertSameLength(b.Limbs...)
		ctxName = func(subName string) string {
			return fmt.Sprintf("CMP_MULTI_LIMB_%v_%v", comp.Columns.NumEntriesTotal(), subName)
		}
	)

	if nRows != nRowsB {
		utils.Panic("a and b must have the same length")
	}

	var (
		isBigEndian     = a.IsBigEndian
		roundA          = column.MaxRound(a.Limbs...)
		round           = max(roundA, column.MaxRound(b.Limbs...))
		numLimbs        = len(a.Limbs)
		numBitsPerLimbs = a.LimbBitSize
		ctx             = &MultiLimbCmp{
<<<<<<< HEAD
			IsGreater:          comp.InsertCommit(round, ifaces.ColID(ctxName("IS_GREATER")), nRows),
			IsLower:            comp.InsertCommit(round, ifaces.ColID(ctxName("IS_LOWER")), nRows),
			NonNegativeSyndrom: comp.InsertCommit(round, ifaces.ColID(ctxName("MUST_BE_POSITIVE")), nRows),
=======
			IsGreater:          comp.InsertCommit(round, ifaces.ColIDf("%s", ctxName("IS_GREATER")), nRows, true),
			IsLower:            comp.InsertCommit(round, ifaces.ColIDf("%s", ctxName("IS_LOWER")), nRows, true),
			NonNegativeSyndrom: comp.InsertCommit(round, ifaces.ColIDf("%s", ctxName("MUST_BE_POSITIVE")), nRows, true),
>>>>>>> 3dc94214
		}

		syndromExpression = sym.NewConstant(0)
		allLimbsEqual     = sym.NewConstant(0)
	)

	for i := 0; i < numLimbs; i++ {
		var (
			g, e, l, lCtx = CmpSmallCols(comp, a.Limbs[i], b.Limbs[i], numBitsPerLimbs)
		)

		ctx.SubCtxs = append(ctx.SubCtxs, lCtx)
		allLimbsEqual = sym.Add(allLimbsEqual, sym.Sub(e, 1))

		factor := 1 << i
		if isBigEndian {
			factor = 1 << (numLimbs - i - 1)
		}

		syndromExpression = sym.Add(
			syndromExpression,
			sym.Mul(factor, sym.Sub(g, l)),
		)
	}

	comp.InsertGlobal(
		round,
		ifaces.QueryID(ctxName("IS_GREATER_IS_BINARY")),
		sym.Mul(ctx.IsGreater, sym.Sub(ctx.IsGreater, 1)),
	)

	comp.InsertGlobal(
		round,
		ifaces.QueryID(ctxName("IS_LOWER_IS_BINARY")),
		sym.Mul(ctx.IsLower, sym.Sub(ctx.IsLower, 1)),
	)

	ctx.IsEqualCtx = dedicated.IsZero(comp, allLimbsEqual)
	isEqual = ctx.IsEqualCtx.IsZero

	comp.InsertGlobal(
		round,
<<<<<<< HEAD
		ifaces.QueryID(ctxName("FLAGS_MUTUALLY_EXCLUSIVE")),
=======
		ifaces.QueryIDf("%s", ctxName("FLAGS_MUTUALLY_EXCLUSIVE")),
>>>>>>> 3dc94214
		sym.Sub(1, ctx.IsGreater, isEqual, ctx.IsLower),
	)

	ctx.SyndromBoard = syndromExpression.Board()

	comp.InsertGlobal(
		round,
		ifaces.QueryID(ctxName("COMPUTE_NN_SYNDROME")),
		sym.Sub(
			ctx.NonNegativeSyndrom,
			sym.Mul(
				sym.Sub(ctx.IsGreater, ctx.IsLower),
				syndromExpression,
			),
		),
	)

	comp.InsertRange(
		round,
		ifaces.QueryID(ctxName("RANGE_CHECK_NN_SYNDROM")),
		ctx.NonNegativeSyndrom,
		1<<numLimbs,
	)

	return ctx.IsGreater, isEqual, ctx.IsLower, ctx
}

// Run implements the [wizard.ProverAction] interface.
func (mCmp *MultiLimbCmp) Run(run *wizard.ProverRuntime) {

	// This will assign the per-limbs comparision contexts
	parallel.Execute(len(mCmp.SubCtxs), func(start, stop int) {
		for i := start; i < stop; i++ {
			mCmp.SubCtxs[i].Run(run)
		}
	})

	// This will assign the IsEqual column. It can be done in parallel of the
	// the rest. But it requires the per-limb context to be run prior to this.
	wg := &sync.WaitGroup{}
	wg.Add(1)
	go func() {
		mCmp.IsEqualCtx.Run(run)
		wg.Done()
	}()

	var (
		syndrom   = column.EvalExprColumn(run, mCmp.SyndromBoard)
		isGreater = make([]field.Element, mCmp.IsGreater.Size())
		isLower   = make([]field.Element, mCmp.IsLower.Size())
		nnSyndrom = make([]field.Element, mCmp.IsLower.Size())
	)

	for i := range isGreater {
		var (
			sF = syndrom.Get(i)
		)

		// sf is positive
		if !sF.LexicographicallyLargest() && !sF.IsZero() {

			isGreater[i] = field.One()
			nnSyndrom[i] = sF
		}

		// sf is negitive
		if sF.LexicographicallyLargest() {

			isLower[i] = field.One()
			nnSyndrom[i].Neg(&sF)
		}

	}

	run.AssignColumn(mCmp.IsGreater.GetColID(), smartvectors.NewRegular(isGreater))
	run.AssignColumn(mCmp.IsLower.GetColID(), smartvectors.NewRegular(isLower))
	run.AssignColumn(mCmp.NonNegativeSyndrom.GetColID(), smartvectors.NewRegular(nnSyndrom))

	wg.Wait()
}<|MERGE_RESOLUTION|>--- conflicted
+++ resolved
@@ -104,15 +104,9 @@
 		numLimbs        = len(a.Limbs)
 		numBitsPerLimbs = a.LimbBitSize
 		ctx             = &MultiLimbCmp{
-<<<<<<< HEAD
-			IsGreater:          comp.InsertCommit(round, ifaces.ColID(ctxName("IS_GREATER")), nRows),
-			IsLower:            comp.InsertCommit(round, ifaces.ColID(ctxName("IS_LOWER")), nRows),
-			NonNegativeSyndrom: comp.InsertCommit(round, ifaces.ColID(ctxName("MUST_BE_POSITIVE")), nRows),
-=======
 			IsGreater:          comp.InsertCommit(round, ifaces.ColIDf("%s", ctxName("IS_GREATER")), nRows, true),
 			IsLower:            comp.InsertCommit(round, ifaces.ColIDf("%s", ctxName("IS_LOWER")), nRows, true),
 			NonNegativeSyndrom: comp.InsertCommit(round, ifaces.ColIDf("%s", ctxName("MUST_BE_POSITIVE")), nRows, true),
->>>>>>> 3dc94214
 		}
 
 		syndromExpression = sym.NewConstant(0)
@@ -155,11 +149,7 @@
 
 	comp.InsertGlobal(
 		round,
-<<<<<<< HEAD
-		ifaces.QueryID(ctxName("FLAGS_MUTUALLY_EXCLUSIVE")),
-=======
 		ifaces.QueryIDf("%s", ctxName("FLAGS_MUTUALLY_EXCLUSIVE")),
->>>>>>> 3dc94214
 		sym.Sub(1, ctx.IsGreater, isEqual, ctx.IsLower),
 	)
 
