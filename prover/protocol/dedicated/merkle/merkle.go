--- conflicted
+++ resolved
@@ -47,19 +47,6 @@
 	merkleProofCheck(comp, name, depth, numProofs, proofs, roots, leaves, pos, UseNextMerkleProof, IsActive, counter, true)
 }
 
-<<<<<<< HEAD
-type merkleProofProverAction struct {
-	cm     *ComputeMod
-	leaves ifaces.Column
-	pos    ifaces.Column
-}
-
-func (a *merkleProofProverAction) Run(run *wizard.ProverRuntime) {
-	leaves := a.leaves.GetColAssignment(run)
-	pos := a.pos.GetColAssignment(run)
-	a.cm.assign(run, leaves, pos)
-}
-=======
 type MerkleProofProverAction struct {
 	Cm     *ComputeMod
 	Leaves ifaces.Column
@@ -72,7 +59,6 @@
 	a.Cm.assign(run, leaves, pos)
 }
 
->>>>>>> 50b50639
 func merkleProofCheck(
 	// compiled IOP
 	comp *wizard.CompiledIOP,
@@ -130,17 +116,10 @@
 	}
 
 	// assigns the compute module
-<<<<<<< HEAD
-	comp.RegisterProverAction(round, &merkleProofProverAction{
-		cm:     &cm,
-		leaves: leaves,
-		pos:    pos,
-=======
 	comp.RegisterProverAction(round, &MerkleProofProverAction{
 		Cm:     &cm,
 		Leaves: leaves,
 		Pos:    pos,
->>>>>>> 50b50639
 	})
 }
 
