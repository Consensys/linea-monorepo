package merkle

import (
	"fmt"
	"testing"

	"github.com/consensys/linea-monorepo/prover/crypto/state-management/smt_koalabear"
	"github.com/consensys/linea-monorepo/prover/maths/common/smartvectors"
	"github.com/consensys/linea-monorepo/prover/maths/field"
	"github.com/consensys/linea-monorepo/prover/protocol/compiler/dummy"
	"github.com/consensys/linea-monorepo/prover/protocol/ifaces"
	"github.com/consensys/linea-monorepo/prover/protocol/wizard"
)

const (
	merkleTestDepth  = 16
	merkleTestNumRow = 16
)

// testcases is a list of test-cases scenarios for the merkle tree
var testcases = [][]merkleTestCaseInstance{
	{
		{
			IsWrite: true,
			Pos:     0,
			Leaf:    field.RandomOctuplet()},
		{
			Pos: 1,
		},
	},
}

func TestMerkleTreeFlat(t *testing.T) {

	for i, testcase := range testcases {
		t.Run(fmt.Sprintf("testcase-%v", i), func(t *testing.T) {

			tree := newMerkleTestBuilder(merkleTestDepth)

			for _, instance := range testcase {
				if instance.IsWrite {
					tree.AddWrite(instance.Pos, instance.Leaf)
				} else {
					tree.AddRead(instance.Pos)
				}
			}

			var (
				tr   = &merkleTestRunnerFlat{}
				comp = wizard.Compile(tr.Define, dummy.CompileAtProverLvl())
				_    = wizard.Prove(comp, func(run *wizard.ProverRuntime) { tr.Assign(run, tree) })
			)

		})
	}
}

// merkleTestRunnerFlat is a runner for the merkle tree test-cases
type merkleTestRunnerFlat struct {
	ctx *FlatMerkleProofVerification
}

// Define implements the [wizard.DefineFunc] interface
func (ctx *merkleTestRunnerFlat) Define(b *wizard.Builder) {

	var (
		leaf, roots [blockSize]ifaces.Column
		position    [limbPerU64]ifaces.Column
	)

	proofs := *NewProof(b.CompiledIOP, 0, "test", merkleTestDepth, merkleTestNumRow)

	for i := 0; i < blockSize; i++ {
		leaf[i] = b.RegisterCommit(ifaces.ColIDf("LEAF_%v", i), merkleTestNumRow)
		roots[i] = b.RegisterCommit(ifaces.ColIDf("ROOTS_%v", i), merkleTestNumRow)
	}
	for i := 0; i < limbPerU64; i++ {
		position[i] = b.RegisterCommit(ifaces.ColIDf("POS_LIMB_%v", i), merkleTestNumRow)
	}
	mpvInputs := FlatProofVerificationInputs{
		Name:     "test",
		Proof:    proofs,
		Leaf:     leaf,
		Roots:    roots,
		Position: position,
		IsActive: b.RegisterCommit("ACTIVE", merkleTestNumRow),
	}

	ctx.ctx = CheckFlatMerkleProofs(b.CompiledIOP, mpvInputs)
}

// Assign assigns the merkle tree test-cases at runtime
func (ctx *merkleTestRunnerFlat) Assign(run *wizard.ProverRuntime, data *merkleTestBuilder) {
	for i := 0; i < blockSize; i++ {
		run.AssignColumn(ifaces.ColIDf("LEAF_%v", i), smartvectors.RightZeroPadded(data.leaves[i], merkleTestNumRow))
		run.AssignColumn(ifaces.ColIDf("ROOTS_%v", i), smartvectors.RightZeroPadded(data.roots[i], merkleTestNumRow))
	}
	for i := 0; i < limbPerU64; i++ {
		run.AssignColumn(ifaces.ColIDf("POS_LIMB_%v", i), smartvectors.RightZeroPadded(data.pos[i], merkleTestNumRow))
	}
	run.AssignColumn("ACTIVE", smartvectors.RightZeroPadded(data.isActive, merkleTestNumRow))

	ctx.ctx.Proof.Assign(run, data.proofs)
	ctx.ctx.Run(run)

	for i := 0; i < merkleTestNumRow; i++ {
		for l := 0; l < merkleTestDepth; l++ {

			var left, right, node [blockSize]field.Element

			for k := 0; k < blockSize; k++ {
				left[k] = ctx.ctx.Lefts[l][k].Result.GetColAssignmentAt(run, i)
				right[k] = ctx.ctx.Rights[l][k].Result.GetColAssignmentAt(run, i)
				node[k] = ctx.ctx.Nodes[l].Result()[k].GetColAssignmentAt(run, i)
				fmt.Printf("proof=%v level=%v left=%v right=%v node=%v\n", i, l, left[k].Text(16), right[k].Text(16), node[k].Text(16))
			}

		}
	}
}

// merkleTestCaseInstance represents either a read or a write operation to add to
// the test-cases.
type merkleTestCaseInstance struct {
	IsWrite bool
	Pos     int
	// Leaf is only taken into consideration if Write is true
	Leaf field.Octuplet
}

// merkleTestBuilder is used to build the assignment of merkle proofs
// and is implemented like a writer.
type merkleTestBuilder struct {
<<<<<<< HEAD
	proofs             []smt.Proof
	pos                [limbPerU64][]field.Element
=======
	proofs             []smt_koalabear.Proof
	pos                []field.Element
>>>>>>> 9da607e9
	roots              [blockSize][]field.Element
	leaves             [blockSize][]field.Element
	useNextMerkleProof []field.Element
	isActive           []field.Element
	counter            []field.Element
	tree               smt_koalabear.Tree
}

// merkleTestBuilderRow is a pure-data structure specifying a row in the test builder
type merkleTestBuilderRow struct {
	proof              smt_koalabear.Proof
	pos                int
	leaf               field.Octuplet
	root               field.Octuplet
	useNextMerkleProof bool
}

func newMerkleTestBuilder(depth int) *merkleTestBuilder {
	return &merkleTestBuilder{
		tree: *smt_koalabear.BuildComplete(make([]field.Octuplet, 1<<depth)),
	}
}

func (mt *merkleTestBuilder) AddRead(pos int) {

	var (
		proof              = mt.tree.MustProve(pos)
		leaf, _            = mt.tree.GetLeaf(pos)
		root               = mt.tree.Root
		useNextMerkleProof = false
	)

	mt.pushRow(merkleTestBuilderRow{
		proof:              proof,
		pos:                pos,
		leaf:               leaf,
		root:               root,
		useNextMerkleProof: useNextMerkleProof,
	})
}

func (mt *merkleTestBuilder) AddWrite(pos int, newLeaf field.Octuplet) {

	proof := mt.tree.MustProve(pos)

	mt.pushRow(merkleTestBuilderRow{
		proof:              proof,
		pos:                pos,
		leaf:               mt.tree.MustGetLeaf(pos),
		root:               mt.tree.Root,
		useNextMerkleProof: true,
	})

	mt.tree.Update(pos, newLeaf)

	mt.pushRow(merkleTestBuilderRow{
		proof: proof,
		pos:   pos,
		leaf:  newLeaf,
		root:  mt.tree.Root,
	})
}

// pushRow adds a row to the builder
func (mt *merkleTestBuilder) pushRow(row merkleTestBuilderRow) {
	mt.counter = append(mt.counter, field.NewElement(uint64(len(mt.counter))))
	mt.proofs = append(mt.proofs, row.proof)
	leafOct := row.leaf
	rootOct := row.root
	for i := 0; i < blockSize; i++ {
		mt.leaves[i] = append(mt.leaves[i], leafOct[i])
		mt.roots[i] = append(mt.roots[i], rootOct[i])
	}
	// compute position limbs
	limbs := uint64To4BitLimbs(uint64(row.pos))
	for i := 0; i < limbPerU64; i++ {
		mt.pos[i] = append(mt.pos[i], field.NewElement(limbs[i]))

	}
	mt.useNextMerkleProof = append(mt.useNextMerkleProof, field.FromBool(row.useNextMerkleProof))
	mt.isActive = append(mt.isActive, field.One())
}

// uint64To4BitLimbs splits v into four 16-bit limbs (big-endian order):
// limbs[3] = low 16 bits, limbs[0] = highest 16 bits.
func uint64To4BitLimbs(v uint64) [16]uint64 {
	var limbs [16]uint64
	limbs[15] = uint64(v & 0xF)
	limbs[14] = uint64((v >> 4) & 0xF)
	limbs[13] = uint64((v >> 8) & 0xF)
	limbs[12] = uint64((v >> 12) & 0xF)
	limbs[11] = uint64((v >> 16) & 0xF)
	limbs[10] = uint64((v >> 20) & 0xF)
	limbs[9] = uint64((v >> 24) & 0xF)
	limbs[8] = uint64((v >> 28) & 0xF)
	limbs[7] = uint64((v >> 32) & 0xF)
	limbs[6] = uint64((v >> 36) & 0xF)
	limbs[5] = uint64((v >> 40) & 0xF)
	limbs[4] = uint64((v >> 44) & 0xF)
	limbs[3] = uint64((v >> 48) & 0xF)
	limbs[2] = uint64((v >> 52) & 0xF)
	limbs[1] = uint64((v >> 56) & 0xF)
	limbs[0] = uint64((v >> 60) & 0xF)
	return limbs
}<|MERGE_RESOLUTION|>--- conflicted
+++ resolved
@@ -131,13 +131,10 @@
 // merkleTestBuilder is used to build the assignment of merkle proofs
 // and is implemented like a writer.
 type merkleTestBuilder struct {
-<<<<<<< HEAD
+	proofs             []smt_koalabear.Proof
+	pos                []field.Element
 	proofs             []smt.Proof
 	pos                [limbPerU64][]field.Element
-=======
-	proofs             []smt_koalabear.Proof
-	pos                []field.Element
->>>>>>> 9da607e9
 	roots              [blockSize][]field.Element
 	leaves             [blockSize][]field.Element
 	useNextMerkleProof []field.Element
