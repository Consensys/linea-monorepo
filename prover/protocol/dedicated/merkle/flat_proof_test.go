--- conflicted
+++ resolved
@@ -11,6 +11,7 @@
 	"github.com/consensys/linea-monorepo/prover/protocol/compiler/dummy"
 	"github.com/consensys/linea-monorepo/prover/protocol/ifaces"
 	"github.com/consensys/linea-monorepo/prover/protocol/wizard"
+	"github.com/consensys/linea-monorepo/prover/utils/types"
 )
 
 const (
@@ -104,11 +105,7 @@
 				left[k] = ctx.ctx.Lefts[l][k].Result.GetColAssignmentAt(run, i)
 				right[k] = ctx.ctx.Rights[l][k].Result.GetColAssignmentAt(run, i)
 				node[k] = ctx.ctx.Nodes[l].Result()[k].GetColAssignmentAt(run, i)
-<<<<<<< HEAD
-				// fmt.Printf("proof=%v level=%v left=%v right=%v node=%v\n", i, l, left[k].Text(16), right[k].Text(16), node[k].Text(16))
-=======
 				fmt.Printf("proof=%v level=%v left=%v right=%v node=%v\n", i, l, left[k].Text(16), right[k].Text(16), node[k].Text(16))
->>>>>>> 2a094b4a
 			}
 
 		}
@@ -148,11 +145,8 @@
 
 func newMerkleTestBuilder(depth int) *merkleTestBuilder {
 	return &merkleTestBuilder{
-<<<<<<< HEAD
 		tree: *smt.BuildComplete(make([]field.Octuplet, 1<<depth), hashtypes.Poseidon2),
-=======
 		tree: *smt.BuildComplete(make([]types.Bytes32, 1<<depth), hashtypes.Poseidon2),
->>>>>>> 2a094b4a
 	}
 }
 
@@ -201,13 +195,8 @@
 	mt.counter = append(mt.counter, field.NewElement(uint64(len(mt.counter))))
 	mt.proofs = append(mt.proofs, row.proof)
 	mt.pos = append(mt.pos, field.NewElement(uint64(row.pos)))
-<<<<<<< HEAD
-	leafOct := row.leaf
-	rootOct := row.root
-=======
 	leafOct := types.Bytes32ToHash(row.leaf)
 	rootOct := types.Bytes32ToHash(row.root)
->>>>>>> 2a094b4a
 	for i := 0; i < blockSize; i++ {
 		mt.leaves[i] = append(mt.leaves[i], leafOct[i])
 		mt.roots[i] = append(mt.roots[i], rootOct[i])
