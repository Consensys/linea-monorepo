package merkle

import (
	"fmt"
	"github.com/consensys/linea-monorepo/prover/protocol/ifaces"
	"github.com/consensys/linea-monorepo/prover/zkevm/prover/common"
	"testing"

	"github.com/consensys/linea-monorepo/prover/crypto/poseidon2"
	"github.com/consensys/linea-monorepo/prover/crypto/state-management/smt"
	"github.com/consensys/linea-monorepo/prover/maths/common/smartvectors"
	"github.com/consensys/linea-monorepo/prover/maths/field"
	"github.com/consensys/linea-monorepo/prover/protocol/compiler/dummy"
	"github.com/consensys/linea-monorepo/prover/protocol/ifaces"
	"github.com/consensys/linea-monorepo/prover/protocol/wizard"
)

const (
	merkleTestDepth  = 16
	merkleTestNumRow = 16
)

// testcases is a list of test-cases scenarios for the merkle tree
var testcases = [][]merkleTestCaseInstance{
	{
		{
			IsWrite: true,
			Pos:     0,
			Leaf:    field.RandomOctuplet()},
		{
			Pos: 1,
		},
	},
}

func TestMerkleTreeFlat(t *testing.T) {

	for i, testcase := range testcases {
		t.Run(fmt.Sprintf("testcase-%v", i), func(t *testing.T) {

			tree := newMerkleTestBuilder(merkleTestDepth)

			for _, instance := range testcase {
				if instance.IsWrite {
					tree.AddWrite(instance.Pos, instance.Leaf)
				} else {
					tree.AddRead(instance.Pos)
				}
			}

			var (
				tr   = &merkleTestRunnerFlat{}
				comp = wizard.Compile(tr.Define, dummy.CompileAtProverLvl())
				_    = wizard.Prove(comp, func(run *wizard.ProverRuntime) { tr.Assign(run, tree) })
			)

		})
	}
}

// merkleTestRunnerFlat is a runner for the merkle tree test-cases
type merkleTestRunnerFlat struct {
	ctx *FlatMerkleProofVerification
}

// Define implements the [wizard.DefineFunc] interface
func (ctx *merkleTestRunnerFlat) Define(b *wizard.Builder) {

	var leaf, roots [blockSize]ifaces.Column
	proofs := *NewProof(b.CompiledIOP, 0, "test", merkleTestDepth, merkleTestNumRow)

	for i := 0; i < blockSize; i++ {
		leaf[i] = b.RegisterCommit(ifaces.ColIDf("LEAF_%v", i), merkleTestNumRow)
		roots[i] = b.RegisterCommit(ifaces.ColIDf("ROOTS_%v", i), merkleTestNumRow)
	}
	mpvInputs := FlatProofVerificationInputs{
		Name:     "test",
<<<<<<< HEAD
		Proof:    *NewProof(b.CompiledIOP, 0, "test", merkleTestDepth, merkleTestNumRow),
=======
		Proof:    proofs,
		Leaf:     leaf,
		Roots:    roots,
		Position: b.RegisterCommit("POS", merkleTestNumRow),
>>>>>>> 3dc94214
		IsActive: b.RegisterCommit("ACTIVE", merkleTestNumRow),
	}

	for i := range mpvInputs.Leaf {
		mpvInputs.Leaf[i] = b.RegisterCommit(ifaces.ColIDf("LEAF_%d", i), merkleTestNumRow)
		mpvInputs.Roots[i] = b.RegisterCommit(ifaces.ColIDf("ROOTS_%d", i), merkleTestNumRow)
	}

	for i := range mpvInputs.Position {
		mpvInputs.Position[i] = b.RegisterCommit(ifaces.ColIDf("POS_%d", i), merkleTestNumRow)
	}

	ctx.ctx = CheckFlatMerkleProofs(b.CompiledIOP, mpvInputs)
}

// Assign assigns the merkle tree test-cases at runtime
func (ctx *merkleTestRunnerFlat) Assign(run *wizard.ProverRuntime, data *merkleTestBuilder) {
<<<<<<< HEAD

	for i := range data.leaves {
		run.AssignColumn(ifaces.ColIDf("LEAF_%d", i), smartvectors.RightZeroPadded(data.leaves[i], merkleTestNumRow))

		run.AssignColumn(ifaces.ColIDf("ROOTS_%d", i), smartvectors.RightZeroPadded(data.roots[i], merkleTestNumRow))
	}

	for i := range data.pos {
		run.AssignColumn(ifaces.ColIDf("POS_%d", i), smartvectors.RightZeroPadded(data.pos[i], merkleTestNumRow))
	}

=======
	for i := 0; i < blockSize; i++ {
		run.AssignColumn(ifaces.ColIDf("LEAF_%v", i), smartvectors.RightZeroPadded(data.leaves[i], merkleTestNumRow))
		run.AssignColumn(ifaces.ColIDf("ROOTS_%v", i), smartvectors.RightZeroPadded(data.roots[i], merkleTestNumRow))
	}
	run.AssignColumn("POS", smartvectors.RightZeroPadded(data.pos, merkleTestNumRow))
>>>>>>> 3dc94214
	run.AssignColumn("ACTIVE", smartvectors.RightZeroPadded(data.isActive, merkleTestNumRow))

	ctx.ctx.Proof.Assign(run, data.proofs)
	ctx.ctx.Run(run)

	for i := 0; i < merkleTestNumRow; i++ {
		for l := 0; l < merkleTestDepth; l++ {

<<<<<<< HEAD
			var (
				left  = ctx.ctx.Lefts[l].Result.GetColAssignmentAt(run, i)
				right = ctx.ctx.Rights[l].Result.GetColAssignmentAt(run, i)
			)

			for j := range data.leaves {
				node := ctx.ctx.Nodes[l].Result()[j].GetColAssignmentAt(run, i)

				fmt.Printf("proof=%v level=%v left=%v right=%v node=%v\n", i, l, left.Text(16), right.Text(16), node.Text(16))
			}
=======
			var left, right, node [blockSize]field.Element

			for k := 0; k < blockSize; k++ {
				left[k] = ctx.ctx.Lefts[l][k].Result.GetColAssignmentAt(run, i)
				right[k] = ctx.ctx.Rights[l][k].Result.GetColAssignmentAt(run, i)
				node[k] = ctx.ctx.Nodes[l].Result()[k].GetColAssignmentAt(run, i)
				fmt.Printf("proof=%v level=%v left=%v right=%v node=%v\n", i, l, left[k].Text(16), right[k].Text(16), node[k].Text(16))
			}

>>>>>>> 3dc94214
		}
	}
}

// merkleTestCaseInstance represents either a read or a write operation to add to
// the test-cases.
type merkleTestCaseInstance struct {
	IsWrite bool
	Pos     int
	// Leaf is only taken into consideration if Write is true
	Leaf field.Octuplet
}

// merkleTestBuilder is used to build the assignment of merkle proofs
// and is implemented like a writer.
type merkleTestBuilder struct {
	proofs             []smt.Proof
<<<<<<< HEAD
	pos                [common.NbLimbU64][]field.Element
	roots              [common.NbLimbU256][]field.Element
	leaves             [common.NbLimbU256][]field.Element
=======
	pos                []field.Element
	roots              [blockSize][]field.Element
	leaves             [blockSize][]field.Element
>>>>>>> 3dc94214
	useNextMerkleProof []field.Element
	isActive           []field.Element
	counter            [common.NbLimbU64][]field.Element
	tree               smt.Tree
}

// merkleTestBuilderRow is a pure-data structure specifying a row in the test builder
type merkleTestBuilderRow struct {
	proof              smt.Proof
	pos                int
	leaf               field.Octuplet
	root               field.Octuplet
	useNextMerkleProof bool
}

func newMerkleTestBuilder(depth int) *merkleTestBuilder {
	return &merkleTestBuilder{
		tree: *smt.BuildComplete(make([]field.Octuplet, 1<<depth), poseidon2.Poseidon2),
	}
}

func (mt *merkleTestBuilder) AddRead(pos int) {

	var (
		proof              = mt.tree.MustProve(pos)
		leaf, _            = mt.tree.GetLeaf(pos)
		root               = mt.tree.Root
		useNextMerkleProof = false
	)

	mt.pushRow(merkleTestBuilderRow{
		proof:              proof,
		pos:                pos,
		leaf:               leaf,
		root:               root,
		useNextMerkleProof: useNextMerkleProof,
	})
}

func (mt *merkleTestBuilder) AddWrite(pos int, newLeaf field.Octuplet) {

	proof := mt.tree.MustProve(pos)

	mt.pushRow(merkleTestBuilderRow{
		proof:              proof,
		pos:                pos,
		leaf:               mt.tree.MustGetLeaf(pos),
		root:               mt.tree.Root,
		useNextMerkleProof: true,
	})

	mt.tree.Update(pos, newLeaf)

	mt.pushRow(merkleTestBuilderRow{
		proof: proof,
		pos:   pos,
		leaf:  newLeaf,
		root:  mt.tree.Root,
	})
}

func valueToLimbs(limbsNb int, value uint64) (res []field.Element) {
	res = make([]field.Element, limbsNb)
	for i := range limbsNb - 1 {
		res[i] = field.Zero()
	}

	res[limbsNb-1] = field.NewElement(value)
	return res
}

// pushRow adds a row to the builder
func (mt *merkleTestBuilder) pushRow(row merkleTestBuilderRow) {
	counterLimbs := valueToLimbs(4, uint64(len(mt.counter)))
	posLimbs := valueToLimbs(4, uint64(row.pos))
	for i := range counterLimbs {
		mt.counter[i] = append(mt.counter[i], counterLimbs[i])
		mt.pos[i] = append(mt.pos[i], posLimbs[i])
	}

	mt.proofs = append(mt.proofs, row.proof)
<<<<<<< HEAD

	leafs := common.SplitElement(row.leaf.ToField())
	roots := common.SplitElement(row.root.ToField())
	for i := range leafs {
		mt.leaves[i] = append(mt.leaves[i], leafs[i])
		mt.roots[i] = append(mt.roots[i], roots[i])
	}

=======
	mt.pos = append(mt.pos, field.NewElement(uint64(row.pos)))
	leafOct := row.leaf
	rootOct := row.root
	for i := 0; i < blockSize; i++ {
		mt.leaves[i] = append(mt.leaves[i], leafOct[i])
		mt.roots[i] = append(mt.roots[i], rootOct[i])
	}
>>>>>>> 3dc94214
	mt.useNextMerkleProof = append(mt.useNextMerkleProof, field.FromBool(row.useNextMerkleProof))
	mt.isActive = append(mt.isActive, field.One())
}<|MERGE_RESOLUTION|>--- conflicted
+++ resolved
@@ -2,9 +2,10 @@
 
 import (
 	"fmt"
+	"testing"
+
 	"github.com/consensys/linea-monorepo/prover/protocol/ifaces"
 	"github.com/consensys/linea-monorepo/prover/zkevm/prover/common"
-	"testing"
 
 	"github.com/consensys/linea-monorepo/prover/crypto/poseidon2"
 	"github.com/consensys/linea-monorepo/prover/crypto/state-management/smt"
@@ -75,14 +76,10 @@
 	}
 	mpvInputs := FlatProofVerificationInputs{
 		Name:     "test",
-<<<<<<< HEAD
-		Proof:    *NewProof(b.CompiledIOP, 0, "test", merkleTestDepth, merkleTestNumRow),
-=======
 		Proof:    proofs,
 		Leaf:     leaf,
 		Roots:    roots,
 		Position: b.RegisterCommit("POS", merkleTestNumRow),
->>>>>>> 3dc94214
 		IsActive: b.RegisterCommit("ACTIVE", merkleTestNumRow),
 	}
 
@@ -100,25 +97,11 @@
 
 // Assign assigns the merkle tree test-cases at runtime
 func (ctx *merkleTestRunnerFlat) Assign(run *wizard.ProverRuntime, data *merkleTestBuilder) {
-<<<<<<< HEAD
-
-	for i := range data.leaves {
-		run.AssignColumn(ifaces.ColIDf("LEAF_%d", i), smartvectors.RightZeroPadded(data.leaves[i], merkleTestNumRow))
-
-		run.AssignColumn(ifaces.ColIDf("ROOTS_%d", i), smartvectors.RightZeroPadded(data.roots[i], merkleTestNumRow))
-	}
-
-	for i := range data.pos {
-		run.AssignColumn(ifaces.ColIDf("POS_%d", i), smartvectors.RightZeroPadded(data.pos[i], merkleTestNumRow))
-	}
-
-=======
 	for i := 0; i < blockSize; i++ {
 		run.AssignColumn(ifaces.ColIDf("LEAF_%v", i), smartvectors.RightZeroPadded(data.leaves[i], merkleTestNumRow))
 		run.AssignColumn(ifaces.ColIDf("ROOTS_%v", i), smartvectors.RightZeroPadded(data.roots[i], merkleTestNumRow))
 	}
 	run.AssignColumn("POS", smartvectors.RightZeroPadded(data.pos, merkleTestNumRow))
->>>>>>> 3dc94214
 	run.AssignColumn("ACTIVE", smartvectors.RightZeroPadded(data.isActive, merkleTestNumRow))
 
 	ctx.ctx.Proof.Assign(run, data.proofs)
@@ -127,18 +110,6 @@
 	for i := 0; i < merkleTestNumRow; i++ {
 		for l := 0; l < merkleTestDepth; l++ {
 
-<<<<<<< HEAD
-			var (
-				left  = ctx.ctx.Lefts[l].Result.GetColAssignmentAt(run, i)
-				right = ctx.ctx.Rights[l].Result.GetColAssignmentAt(run, i)
-			)
-
-			for j := range data.leaves {
-				node := ctx.ctx.Nodes[l].Result()[j].GetColAssignmentAt(run, i)
-
-				fmt.Printf("proof=%v level=%v left=%v right=%v node=%v\n", i, l, left.Text(16), right.Text(16), node.Text(16))
-			}
-=======
 			var left, right, node [blockSize]field.Element
 
 			for k := 0; k < blockSize; k++ {
@@ -148,7 +119,6 @@
 				fmt.Printf("proof=%v level=%v left=%v right=%v node=%v\n", i, l, left[k].Text(16), right[k].Text(16), node[k].Text(16))
 			}
 
->>>>>>> 3dc94214
 		}
 	}
 }
@@ -166,15 +136,9 @@
 // and is implemented like a writer.
 type merkleTestBuilder struct {
 	proofs             []smt.Proof
-<<<<<<< HEAD
-	pos                [common.NbLimbU64][]field.Element
-	roots              [common.NbLimbU256][]field.Element
-	leaves             [common.NbLimbU256][]field.Element
-=======
 	pos                []field.Element
 	roots              [blockSize][]field.Element
 	leaves             [blockSize][]field.Element
->>>>>>> 3dc94214
 	useNextMerkleProof []field.Element
 	isActive           []field.Element
 	counter            [common.NbLimbU64][]field.Element
@@ -256,16 +220,6 @@
 	}
 
 	mt.proofs = append(mt.proofs, row.proof)
-<<<<<<< HEAD
-
-	leafs := common.SplitElement(row.leaf.ToField())
-	roots := common.SplitElement(row.root.ToField())
-	for i := range leafs {
-		mt.leaves[i] = append(mt.leaves[i], leafs[i])
-		mt.roots[i] = append(mt.roots[i], roots[i])
-	}
-
-=======
 	mt.pos = append(mt.pos, field.NewElement(uint64(row.pos)))
 	leafOct := row.leaf
 	rootOct := row.root
@@ -273,7 +227,6 @@
 		mt.leaves[i] = append(mt.leaves[i], leafOct[i])
 		mt.roots[i] = append(mt.roots[i], rootOct[i])
 	}
->>>>>>> 3dc94214
 	mt.useNextMerkleProof = append(mt.useNextMerkleProof, field.FromBool(row.useNextMerkleProof))
 	mt.isActive = append(mt.isActive, field.One())
 }