--- conflicted
+++ resolved
@@ -24,11 +24,7 @@
 		{
 			IsWrite: true,
 			Pos:     0,
-<<<<<<< HEAD
-			Leaf:    types.Bytes32ToHash(types.Bytes32{1, 2, 3, 4})},
-=======
 			Leaf:    field.RandomOctuplet()},
->>>>>>> ae30b9ab
 		{
 			Pos: 1,
 		},
@@ -108,11 +104,7 @@
 				left[k] = ctx.ctx.Lefts[l][k].Result.GetColAssignmentAt(run, i)
 				right[k] = ctx.ctx.Rights[l][k].Result.GetColAssignmentAt(run, i)
 				node[k] = ctx.ctx.Nodes[l].Result()[k].GetColAssignmentAt(run, i)
-<<<<<<< HEAD
-				// fmt.Printf("proof=%v level=%v left=%v right=%v node=%v\n", i, l, left[k].Text(16), right[k].Text(16), node[k].Text(16))
-=======
 				fmt.Printf("proof=%v level=%v left=%v right=%v node=%v\n", i, l, left[k].Text(16), right[k].Text(16), node[k].Text(16))
->>>>>>> ae30b9ab
 			}
 
 		}
