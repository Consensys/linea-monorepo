--- conflicted
+++ resolved
@@ -21,15 +21,9 @@
 	// Proof are the columns reserved for storing the Merkle proofs
 	Proof FlatProof
 	// Leaf contains the alleged leaves
-<<<<<<< HEAD
-	Leaf [common.NbLimbU256]ifaces.Column
-	// Roots contains the Merkle roots
-	Roots [common.NbLimbU256]ifaces.Column
-=======
 	Leaf [blockSize]ifaces.Column
 	// Roots contains the Merkle roots
 	Roots [blockSize]ifaces.Column
->>>>>>> 3dc94214
 	// Position contains the positions of the alleged leaves
 	Position [common.NbLimbU64]ifaces.Column
 	// Use for looking up and selecting only the the columns containing the
@@ -63,35 +57,12 @@
 
 	ctx := &FlatMerkleProofVerification{
 		FlatProofVerificationInputs: inputs,
-<<<<<<< HEAD
-=======
 		PosBits:                     bits.BitDecompose(comp, inputs.Position, len(inputs.Proof.Nodes[0])),
->>>>>>> 3dc94214
 	}
 
 	ctx.PosBits = bits.BitDecompose(comp, inputs.Position[:], len(inputs.Proof.Nodes[0]))
 
 	prevNode := inputs.Leaf
-<<<<<<< HEAD
-
-	for j := range len(inputs.Proof.Nodes[0]) {
-		var leftLimbs [common.NbLimbU256]ifaces.Column
-		var rightLimbs [common.NbLimbU256]ifaces.Column
-
-		for k := range inputs.Proof.Nodes {
-
-			var (
-				left  = dedicated.Ternary(comp, ctx.PosBits.Bits[j], inputs.Proof.Nodes[k][j], prevNode[k])
-				right = dedicated.Ternary(comp, ctx.PosBits.Bits[j], prevNode[k], inputs.Proof.Nodes[k][j])
-			)
-
-			leftLimbs[k] = left.Result
-			rightLimbs[k] = right.Result
-
-			ctx.Lefts = append(ctx.Lefts, left)
-			ctx.Rights = append(ctx.Rights, right)
-		}
-=======
 	var left, right [blockSize]*dedicated.TernaryCtx
 	var leftResult, rightResult [blockSize]ifaces.Column
 	for i := range inputs.Proof.Nodes[0] {
@@ -105,7 +76,18 @@
 		var (
 			node = poseidon2.HashOf(comp, [][blockSize]ifaces.Column{leftResult, rightResult})
 		)
->>>>>>> 3dc94214
+
+			var (
+				left  = dedicated.Ternary(comp, ctx.PosBits.Bits[j], inputs.Proof.Nodes[k][j], prevNode[k])
+				right = dedicated.Ternary(comp, ctx.PosBits.Bits[j], prevNode[k], inputs.Proof.Nodes[k][j])
+			)
+
+			leftLimbs[k] = left.Result
+			rightLimbs[k] = right.Result
+
+			ctx.Lefts = append(ctx.Lefts, left)
+			ctx.Rights = append(ctx.Rights, right)
+		}
 
 		node := mimc.HashOf(comp, [][]ifaces.Column{leftLimbs[:], rightLimbs[:]})
 		prevNode = node.Result()
@@ -113,18 +95,6 @@
 		ctx.Nodes = append(ctx.Nodes, node)
 	}
 
-<<<<<<< HEAD
-	// This check ensures that the computed and the provided root match. Note
-	// that prevNode is the last node computed, hence the root.
-	for i := range prevNode {
-		comp.InsertGlobal(
-			max(prevNode[i].Round(), inputs.Roots[i].Round()),
-			ifaces.QueryIDf("%v_ROOT_MATCH_%v", inputs.Name, i),
-			symbolic.Mul(inputs.IsActive, symbolic.Sub(prevNode[i], inputs.Roots[i])),
-		)
-
-		break
-=======
 	for i := 0; i < blockSize; i++ {
 		// This check ensures that the computed and the provided root match. Note
 		// that prevNode is the last node computed, hence the root.
@@ -133,7 +103,6 @@
 			ifaces.QueryIDf("%v_ROOT_%v_MATCH", inputs.Name, i),
 			symbolic.Mul(inputs.IsActive, symbolic.Sub(prevNode[i], inputs.Roots[i])),
 		)
->>>>>>> 3dc94214
 	}
 
 	return ctx
@@ -143,18 +112,6 @@
 // across different rows of the Merkle proof verification module.
 func (ctx *FlatMerkleProofVerification) AddProofReuseConstraint(comp *wizard.CompiledIOP, mustReuseForNext ifaces.Column) {
 
-<<<<<<< HEAD
-	for i := range ctx.Proof.Nodes {
-		for j := range ctx.Proof.Nodes[i] {
-			comp.InsertGlobal(
-				max(mustReuseForNext.Round(), ctx.Proof.Nodes[0][0].Round()),
-				ifaces.QueryIDf("%v_PROOF_REUSE_%v_%v", ctx.FlatProofVerificationInputs.Name, i, j),
-				symbolic.Mul(
-					mustReuseForNext,
-					symbolic.Sub(
-						ctx.Proof.Nodes[i][j],
-						column.Shift(ctx.Proof.Nodes[i][j], 1),
-=======
 	for i := range ctx.Proof.Nodes[0] {
 		for j := 0; j < blockSize; j++ {
 			comp.InsertGlobal(
@@ -165,7 +122,6 @@
 					symbolic.Sub(
 						ctx.Proof.Nodes[j][i],
 						column.Shift(ctx.Proof.Nodes[j][i], 1),
->>>>>>> 3dc94214
 					),
 				),
 			)
@@ -181,15 +137,6 @@
 
 	ctx.PosBits.Run(run)
 
-<<<<<<< HEAD
-	for i := range ctx.Lefts {
-		ctx.Lefts[i].Run(run)
-		ctx.Rights[i].Run(run)
-
-		if (i+1)%len(ctx.Leaf) == 0 {
-			ctx.Nodes[i/len(ctx.Leaf)].Run(run)
-		}
-=======
 	for i := range ctx.PosBits.Bits {
 
 		for j := 0; j < blockSize; j++ {
@@ -197,7 +144,6 @@
 			ctx.Rights[i][j].Run(run)
 		}
 		ctx.Nodes[i].Run(run)
->>>>>>> 3dc94214
 	}
 }
 
@@ -206,36 +152,19 @@
 func checkColumnsAllHaveSameSize(inp *FlatProofVerificationInputs) error {
 
 	size := inp.Roots[0].Size()
-<<<<<<< HEAD
-	for i := range inp.Roots {
-		for _, node := range inp.Proof.Nodes[i] {
-=======
 	for j := 0; j < blockSize; j++ {
 		for _, node := range inp.Proof.Nodes[j] {
->>>>>>> 3dc94214
 			if node.Size() != size {
 				return fmt.Errorf("all nodes must have the same size: root=%v proof=%v", size, node.Size())
 			}
 		}
 
-<<<<<<< HEAD
-		if inp.Leaf[i].Size() != size {
-			return fmt.Errorf("all nodes must have the same size: root=%v leaf=%v", size, inp.Leaf[i].Size())
-		}
-	}
-
-	for i := range inp.Position {
-		if inp.Position[i].Size() != size {
-			return fmt.Errorf("all nodes must have the same size: root=%v position=%v", size, inp.Position[i].Size())
-		}
-=======
 		if inp.Leaf[j].Size() != size {
 			return fmt.Errorf("all nodes must have the same size: root=%v leaf=%v", size, inp.Leaf[j].Size())
 		}
 	}
 	if inp.Position.Size() != size {
 		return fmt.Errorf("all nodes must have the same size: root=%v position=%v", size, inp.Position.Size())
->>>>>>> 3dc94214
 	}
 
 	if inp.IsActive.Size() != size {
