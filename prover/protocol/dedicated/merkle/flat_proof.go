--- conflicted
+++ resolved
@@ -31,11 +31,7 @@
 	proof := &FlatProof{}
 	for i := 0; i < depth; i++ {
 		for j := 0; j < blockSize; j++ {
-<<<<<<< HEAD
-			node := comp.InsertCommit(round, ifaces.ColIDf("%v_NODE_%v_%v", name, i, j), numRows)
-=======
 			node := comp.InsertCommit(round, ifaces.ColIDf("%v_NODE_%v_%v", name, i, j), numRows, true)
->>>>>>> ae30b9ab
 			proof.Nodes[j] = append(proof.Nodes[j], node)
 		}
 	}
