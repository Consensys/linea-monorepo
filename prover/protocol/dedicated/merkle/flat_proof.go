--- conflicted
+++ resolved
@@ -4,6 +4,7 @@
 	"github.com/consensys/linea-monorepo/prover/crypto/state-management/smt"
 	"github.com/consensys/linea-monorepo/prover/maths/common/smartvectors"
 	"github.com/consensys/linea-monorepo/prover/maths/field"
+	"github.com/consensys/linea-monorepo/prover/maths/zk"
 	"github.com/consensys/linea-monorepo/prover/protocol/column"
 	"github.com/consensys/linea-monorepo/prover/protocol/ifaces"
 	"github.com/consensys/linea-monorepo/prover/protocol/wizard"
@@ -126,21 +127,19 @@
 	for i := 0; i < nbProofs; i++ {
 
 		newProof := smt.GnarkProof{
-			Path:     entryList[i],
-<<<<<<< HEAD
+			Path: entryList[i],
+
 			Siblings: make([]zk.WrappedVariable, len(p.Nodes)),
-=======
-			Siblings: make([]frontend.Variable, len(p.Nodes[0])),
->>>>>>> 2a094b4a
 		}
 
 		for j := range p.Nodes[0] {
-			var node [blockSize]frontend.Variable
+			var node [blockSize]zk.WrappedVariable
 
 			for k := 0; k < blockSize; k++ {
 				node[k] = p.Nodes[k][j].GetColAssignmentGnarkAt(run, i)
 			}
-			newProof.Siblings[j] = node
+			// TODO @thomas fixme
+			// newProof.Siblings[j] = node
 		}
 
 		proofs = append(proofs, newProof)
