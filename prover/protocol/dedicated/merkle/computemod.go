package merkle

import (
	"strings"

	"github.com/consensys/linea-monorepo/prover/crypto/mimc"
	"github.com/consensys/linea-monorepo/prover/maths/common/smartvectors"
	"github.com/consensys/linea-monorepo/prover/maths/common/vector"
	"github.com/consensys/linea-monorepo/prover/maths/field"
	"github.com/consensys/linea-monorepo/prover/protocol/column"
	"github.com/consensys/linea-monorepo/prover/protocol/column/verifiercol"
	"github.com/consensys/linea-monorepo/prover/protocol/dedicated"
	"github.com/consensys/linea-monorepo/prover/protocol/ifaces"
	"github.com/consensys/linea-monorepo/prover/protocol/variables"
	"github.com/consensys/linea-monorepo/prover/protocol/wizard"
	"github.com/consensys/linea-monorepo/prover/symbolic"
	"github.com/consensys/linea-monorepo/prover/utils"
	"github.com/consensys/linea-monorepo/prover/utils/parallel"
)

// ComputeMod defines by the modules whose responsibility is
// to recompute the Merkle root from the Merkle proofs.
type ComputeMod struct {

	// The compiled IOP
	Comp *wizard.CompiledIOP

	// Number of rows in the module
	NumRows int
	// Number of proofs
	NumProofs int
	// Depth of the proof
	Depth int
	// Name if the name of parent context joined with a specifier.
	Name string
	// Round of the module
	Round int
	// WithOptProofReuseCheck is true if we want to check reuse of Merkle proofs
	WithOptProofReuseCheck bool

	// Columns of the modules
	Cols struct {
		// IsInactive is a flags used to detect when a column
		// is not used
		IsInactive ifaces.Column
		// NewProof is a flag indicating that a new proof is
		// being verified
		NewProof *dedicated.HeartBeatColumn
		// IsEndOfProof is a flag indicating that this is the
		// last row to verify of a proof and that the NodeHash
		// field contains the computed root.
		IsEndOfProof *dedicated.HeartBeatColumn
		// Root that contains the leaf of the current proof
		Root ifaces.Column
		// Curr contains the current node to be hashes
		Curr ifaces.Column
		// Columns containing the Merkle proof
		Proof ifaces.Column
		// PosBit, indicates whether the current nodes is left
		// or right
		PosBit ifaces.Column
		// PosAcc recomputes the leaf position from the pos-bits
		PosAcc ifaces.Column
		// Zero is a dummy column containing the constant zero
		Zero ifaces.Column
		// Left contains the leftmost node of the current level
		Left ifaces.Column
		// Right contains the rightmost node of the current level
		Right ifaces.Column
		// Interm contains the intermediate hasher state after
		// hashing Left and before hashing Right.
		Interm ifaces.Column
		// NodeHash contains the hash of the parent node.
		NodeHash ifaces.Column
		// UseNextMerkleProof has a special structure when we want to reuse the next Merkle proof
		// and check if two contiguous Merkle proofs are from the same Merkle tree. It is alternatively 1 or 0
		// in a particular segment strating from 1.
		UseNextMerkleProof ifaces.Column
		// The depth expanded version of UseNextMerkleProof is used in the query
		UseNextMerkleProofExpanded ifaces.Column
		// Denote the active part of the accumultor
		IsActiveAccumulator ifaces.Column
		// The depth expanded version of IsActiveAccumulator is used in the query
		IsActiveExpanded ifaces.Column
		// SegmentCounter is constant in a particular proof segment and
		// increases by 1 in the next segment. It is an optonal column when reuse of Merkle proof
		// is verified by the accumulator module
		SegmentCounter ifaces.Column
	}
	// Expressions required to write the queries of the module
	SugarVar struct {
		// NotNewProof = 1 - NewProof
		NotNewProof *symbolic.Expression
		// IsActive = 1 - IsInactive
		IsActive *symbolic.Expression
		// Variables needed for normal Merkle proof verification
		EndOfProof, NewProof, IsInactive, NotEndOfProof *symbolic.Expression
	}
}

// Declare all the columns of the module. Assumes that Proof as
// been assigned to the module. Also registers all the constraints
func (cm *ComputeMod) Define(comp *wizard.CompiledIOP, round int, name string, numProofs, depth int) {

	// Sanity-check that proof has been assigned
	if cm.Cols.Proof == nil {
		panic("proof must be assigned")
	}

	// Optional sanity-check that UseNextMerkleProof column has been assigned
	if cm.WithOptProofReuseCheck && cm.Cols.UseNextMerkleProof == nil {
		panic("UseNextMerkleProof column must be assigned")
	}

	// Optional sanity-check that IsActiveAccumulator column has been assigned
	if cm.WithOptProofReuseCheck && cm.Cols.IsActiveAccumulator == nil {
		panic("IsActiveAccumulator column must be assigned")
	}

	// Sanity-check the value of NumRows
	numRows := cm.Cols.Proof.Size()
	if numRows != utils.NextPowerOfTwo(numProofs*depth) {
		utils.Panic("numRows %v but numProofs %v and depth %v", numRows, numProofs, depth)
	}

	// Assigns the depth and the number of proofs
	cm.Comp = comp
	cm.NumRows = numRows
	cm.NumProofs = numProofs
	cm.Depth = depth
	cm.Round = round
	cm.Name = strings.Join([]string{"MERKLE", "COMPUTEMOD", name}, "_")

	// Declare all the columns
	cm.defineIsInactive()
	cm.defineZero()

	cm.Cols.Root = comp.InsertCommit(cm.Round, cm.colname("ROOT"), cm.NumRows)
	cm.Cols.Curr = comp.InsertCommit(cm.Round, cm.colname("CURR"), cm.NumRows)
	cm.Cols.PosBit = comp.InsertCommit(cm.Round, cm.colname("POSBIT"), cm.NumRows)
	cm.Cols.PosAcc = comp.InsertCommit(cm.Round, cm.colname("POSACC"), cm.NumRows)
	cm.Cols.Left = comp.InsertCommit(cm.Round, cm.colname("LEFT"), cm.NumRows)
	cm.Cols.Interm = comp.InsertCommit(cm.Round, cm.colname("INTERM_STATE"), cm.NumRows)
	cm.Cols.Right = comp.InsertCommit(cm.Round, cm.colname("RIGHT"), cm.NumRows)
	cm.Cols.NodeHash = comp.InsertCommit(cm.Round, cm.colname("NODE_HASH"), cm.NumRows)
	if cm.WithOptProofReuseCheck {
		cm.Cols.UseNextMerkleProofExpanded = comp.InsertCommit(cm.Round, cm.colname("USE_NEXT_MERKLE_PROOF_EXPANDED"), cm.NumRows)
		cm.Cols.IsActiveExpanded = comp.InsertCommit(cm.Round, cm.colname("IS_ACTIVE_ACCUMULATOR_EXPANDED"), cm.NumRows)
		cm.Cols.SegmentCounter = comp.InsertCommit(cm.Round, cm.colname("SEGMENT_COUNTER"), cm.NumRows)
	}

	// Initializes all the sugar, we will use for the
	// module constraining
	cm.defineNewProofAndProofEnd()
	cm.createSugarVar()

	// And registers all the queries
	cm.rootConsistency()
	cm.rootIsLastNodeHash()
	cm.posbitBoolean()
	cm.posAccConstraint()
	cm.selectLeft()
	cm.selectRight()
	cm.currIsNextNodeHash()
	cm.checkMiMCCompressions()

	// The below means the column size is not a power of two
	// and there is zero padding at the right of all columns
	if !cm.isFullyActive() {
		cm.colZeroWhenInactive()
	}
	if cm.WithOptProofReuseCheck {
		cm.reuseMerkleColZeroWhenInactive()
		cm.checkReuseMerkleProofs()
	}

}

// Declare and assigns the IsInactive Column
func (cm *ComputeMod) defineIsInactive() {

	// check for potential optimization
	if cm.isFullyActive() {
		// we can just skip this column because all rows are used
		// no need to cancel anything.
		return
	}

<<<<<<< HEAD
	if cm.withOptProofReuseCheck {
=======
	if cm.WithOptProofReuseCheck {
>>>>>>> 50b50639
		// In this case, the IsInactive column is computed very
		// differently from the IsActiveExpanded column.
		return
	}

	activeSize := cm.Depth * cm.NumProofs

	cm.Cols.IsInactive = cm.Comp.InsertPrecomputed(
		cm.colname("IS_INACTIVE"),
		smartvectors.RightPadded(
			vector.Repeat(field.Zero(), activeSize),
			field.One(),
			cm.NumRows,
		),
	)
}

// Declare the NewProof column
func (cm *ComputeMod) defineNewProofAndProofEnd() {

	var isActive *symbolic.Expression

<<<<<<< HEAD
	if cm.withOptProofReuseCheck {
		isActive = symbolic.NewVariable(cm.Cols.IsActiveExpanded)
	} else if cm.isFullyActive() {
		isActive = symbolic.NewVariable(verifiercol.NewConstantCol(field.One(), cm.NumRows))
=======
	if cm.WithOptProofReuseCheck {
		isActive = symbolic.NewVariable(cm.Cols.IsActiveExpanded)
	} else if cm.isFullyActive() {
		isActive = symbolic.NewVariable(verifiercol.NewConstantCol(field.One(), cm.NumRows, ""))
>>>>>>> 50b50639
	} else if cm.Cols.IsInactive != nil {
		isActive = symbolic.Sub(1, cm.Cols.IsInactive)
	} else {
		panic("none of the three above cases was matched")
	}

<<<<<<< HEAD
	cm.Cols.NewProof = dedicated.CreateHeartBeat(cm.comp, cm.Round, cm.Depth, cm.Depth-1, isActive)
	cm.Cols.IsEndOfProof = dedicated.CreateHeartBeat(cm.comp, cm.Round, cm.Depth, 0, isActive)
=======
	cm.Cols.NewProof = dedicated.CreateHeartBeat(cm.Comp, cm.Round, cm.Depth, cm.Depth-1, isActive)
	cm.Cols.IsEndOfProof = dedicated.CreateHeartBeat(cm.Comp, cm.Round, cm.Depth, 0, isActive)
>>>>>>> 50b50639
}

// Defines the precomputed column ZERO (always zero)
func (cm *ComputeMod) defineZero() {
	cm.Cols.Zero = verifiercol.NewConstantCol(field.Zero(), cm.NumRows, "")
}

// Defines all the variables that we will need for the constraints
// of the module.
func (cm *ComputeMod) createSugarVar() {
	sug := &cm.SugarVar
	cols := cm.Cols
	sug.NewProof = ifaces.ColumnAsVariable(cols.NewProof.Natural)

<<<<<<< HEAD
	if cm.withOptProofReuseCheck {
=======
	if cm.WithOptProofReuseCheck {
>>>>>>> 50b50639
		// new definition of IsActive and IsInactive
		sug.IsActive = ifaces.ColumnAsVariable(cols.IsActiveExpanded)
		sug.IsInactive = symbolic.Sub(1, sug.IsActive)
	} else if cm.isFullyActive() {
		sug.IsInactive = symbolic.NewConstant(0)
		sug.IsActive = symbolic.NewConstant(1)
	} else {
		sug.IsInactive = ifaces.ColumnAsVariable(cols.IsInactive)
		sug.IsActive = symbolic.Sub(1, sug.IsInactive)
	}

	if cm.isFullyActive() {
		sug.EndOfProof = variables.NewPeriodicSample(cm.Depth, 0)
	} else {
		sug.EndOfProof = ifaces.ColumnAsVariable(cols.IsEndOfProof.Natural)
	}

	sug.NotNewProof = symbolic.Sub(1, sug.NewProof)
	sug.NotEndOfProof = symbolic.Sub(1, sug.EndOfProof)
}

// Define the query responsible for ensuring that the roots
// are consistent between themselves and with current. It does not
// require a bound cancellation because the inactive flag prevents
// boundary effects.
// NotNewProof[i]*(IsActive[i]*Root[i+1]-Root[i]) = 0
func (cm *ComputeMod) rootConsistency() {
	sug := cm.SugarVar
	cols := cm.Cols
	expr := symbolic.Mul(sug.NotNewProof,
		symbolic.Sub(symbolic.Mul(sug.IsActive, ifaces.ColumnAsVariable(column.Shift(cols.Root, 1))),
			cols.Root))
	cm.Comp.InsertGlobal(cm.Round, cm.qname("ROOT_CONSISTENCY"), expr, true)
}

// Ensures that the roots column equals the last nodehash of a segment
// EndOfProof[i] * IsActive[i] * (Root[i] - NodeHash[i]) = 0
func (cm *ComputeMod) rootIsLastNodeHash() {
	sug := cm.SugarVar
	cols := cm.Cols
	expr := symbolic.Mul(sug.EndOfProof,
		sug.IsActive,
		symbolic.Sub(cols.Root, cols.NodeHash))
	cm.Comp.InsertGlobal(cm.Round, cm.qname("ROOT_IS_LAST_NODEHASH"), expr, true)
}

// Define the query responsible for ensuring that posbits are boolean
// zero when the inactive flag is set.
// (IsActive[i]*PosBit[i]^2)-PosBit[i] = 0
func (cm *ComputeMod) posbitBoolean() {
	sug := cm.SugarVar
	cols := cm.Cols
	expr := symbolic.Sub(symbolic.Mul(sug.IsActive, symbolic.Square(cols.PosBit)),
		cols.PosBit)
	cm.Comp.InsertGlobal(cm.Round, cm.qname("POSBIT_BOOLEAN"), expr)
}

// Defines the global constraint ensuring that posacc is well constructed
// and consistent with posbit. It does not need bound cancellation (and
// it should not be because we want the inactive flag to work on the last
// column.
// (2*NotEndOfProof[i]*PosAcc[i-1]+PosBit[i])*IsActive[i]-PosAcc[i] = 0
func (cm *ComputeMod) posAccConstraint() {
	sug := cm.SugarVar
	cols := cm.Cols
	expr := symbolic.Mul(2,
		sug.NotEndOfProof,
		ifaces.ColumnAsVariable(column.Shift(cols.PosAcc, -1)))
	expr = symbolic.Mul(sug.IsActive,
		symbolic.Add(cols.PosBit, expr))
	expr = symbolic.Sub(expr, cols.PosAcc)
	cm.Comp.InsertGlobal(cm.Round, cm.qname("POSACC_CMPT"), expr, true)
}

// Defines the global constraint responsible for ensuring that left was
// correctly constructed.
// Left[i] - (PosBit[i]*Proof[i]) - (1 - PosBit[i])*Curr[i] = 0
func (cm *ComputeMod) selectLeft() {
	cols := cm.Cols
	expr := symbolic.Sub(cols.Left,
		symbolic.Mul(cols.PosBit, cols.Proof),
		symbolic.Mul(symbolic.Sub(1, cols.PosBit), cols.Curr))
	cm.Comp.InsertGlobal(cm.Round, cm.qname("SELECT_LEFT"), expr)
}

// Defines the global constraint responsible for ensuring that right was
// correctly constructed.
// Right[i] - (PosBit[i]*Curr[i]) - (1 - PosBit[i])*Proof[i] = 0
func (cm *ComputeMod) selectRight() {
	cols := cm.Cols
	expr := symbolic.Sub(cols.Right,
		symbolic.Mul(cols.PosBit, cols.Curr),
		symbolic.Mul(symbolic.Sub(1, cols.PosBit), cols.Proof))
	cm.Comp.InsertGlobal(cm.Round, cm.qname("SELECT_RIGHT"), expr)

}

// The columns should cancel in the inactive area
func (cm *ComputeMod) colZeroWhenInactive() {
	cols := cm.Cols
	// Skipping NewProof and IsEndOfProof, as they are precomputed columns e.g.,
	// they are computed before the active area is known
	cm.colZeroAtInactive(cols.Root, "ROOT_ZERO_AT_INACTIVE")
	cm.colZeroAtInactive(cols.Curr, "CURR_ZERO_AT_INACTIVE")
	cm.colZeroAtInactive(cols.Proof, "PROOF_ZERO_AT_INACTIVE")
	cm.colZeroAtInactive(cols.PosBit, "POS_BIT_ZERO_AT_INACTIVE")
	cm.colZeroAtInactive(cols.PosAcc, "POS_ACC_ZERO_AT_INACTIVE")
	// Skipping Zero as it is a verifier defined column
	cm.colZeroAtInactive(cols.Left, "LEFT_ZERO_AT_INACTIVE")
	cm.colZeroAtInactive(cols.Right, "RIGHT_ZERO_AT_INACTIVE")
	// Skipping Interm and NodeHash as they contain zero hashes.
	// Also optional columns for reuse of Merkle proof are treated
	// separately
}

// The columns used in the check of reuse of Merkle proofs,
// should be zero in the inactive area
func (cm *ComputeMod) reuseMerkleColZeroWhenInactive() {
	cols := cm.Cols
	// We verify the expanded version of the optional columns
	// because they are the ones used in the queries
	cm.colZeroAtInactive(cols.UseNextMerkleProofExpanded, "USE_NEXT_MERKLE_PROOF_EXPANDED_ZERO_AT_INACTIVE")
	cm.colZeroAtInactive(cols.IsActiveExpanded, "IS_ACTIVE_EXPANDED_ZERO_AT_INACTIVE")
	cm.colZeroAtInactive(cols.SegmentCounter, "SEGMENT_COUNTER_ZERO_AT_INACTIVE")
}

// Defines the global constraint responsible for ensuring that NodeHash
// is correctly reported into Curr during the computation. No bound cancel
// to ensure that curr is zero at the last row.
// (IsActive[i]*NodeHash[i+1] - Curr[i])*NotNewProof[i] = 0
func (cm *ComputeMod) currIsNextNodeHash() {
	sug := cm.SugarVar
	cols := cm.Cols
	expr := symbolic.Mul(sug.NotNewProof,
		symbolic.Sub(symbolic.Mul(sug.IsActive, ifaces.ColumnAsVariable(column.Shift(cols.NodeHash, 1))),
			cols.Curr))
	cm.Comp.InsertGlobal(cm.Round, cm.qname("CURR_IS_NEXT_NODE_HASH"), expr, true)
}

// Ensures that the triplets (LEFT, ZERO, INTERM) and (RIGHT, INTERM, NODEHASH)
// are valid MiMC triplets.
func (cm *ComputeMod) checkMiMCCompressions() {
	cols := cm.Cols
<<<<<<< HEAD
	cm.comp.InsertMiMC(cm.Round, cm.qname("MIMC_LEFT"), cols.Left, cols.Zero, cols.Interm, nil)
	cm.comp.InsertMiMC(cm.Round, cm.qname("MIMC_RIGHT"), cols.Right, cols.Interm, cols.NodeHash, nil)
=======
	cm.Comp.InsertMiMC(cm.Round, cm.qname("MIMC_LEFT"), cols.Left, cols.Zero, cols.Interm, nil)
	cm.Comp.InsertMiMC(cm.Round, cm.qname("MIMC_RIGHT"), cols.Right, cols.Interm, cols.NodeHash, nil)
>>>>>>> 50b50639
}

// Optional constraints checking reuse of Merkle proofs e.g., all the position
// bits and proofs are the same for the contiguous Merkle proofs
func (cm *ComputeMod) checkReuseMerkleProofs() {
	cols := cm.Cols
	// UseNextMerkleProofExpanded[i] * IsActiveExpanded[i] * (Proof[i] * (SegmentCounter[i] + 1) - Proof[i+depth] * SegmentCounter[i+depth]) = 0, two consecutive proofs are equal when UseNextMerkleProofExpanded is 1, it is in the active area. It also verify that SegmentCounter is consistent with the Proof column
	expr1 := symbolic.Mul(cols.UseNextMerkleProofExpanded,
		cols.IsActiveExpanded,
		symbolic.Sub(symbolic.Mul(cols.Proof, symbolic.Add(cols.SegmentCounter, 1)),
			symbolic.Mul(ifaces.ColumnAsVariable(column.Shift(cols.Proof, cm.Depth)),
				ifaces.ColumnAsVariable(column.Shift(cols.SegmentCounter, cm.Depth)))))
	cm.Comp.InsertGlobal(cm.Round, cm.qname("CONSECUTIVE_PROOFS_EQUAL"), expr1)

	// UseNextMerkleProofExpanded[i] * IsActiveExpanded[i] * (PosBit[i] * (SegmentCounter[i] + 1) - PosBit[i+depth] * SegmentCounter[i+depth]) = 0, two consecutive PosBits are equal when UseNextMerkleProofExpanded is 1 and it is in the active area. It also verify that SegmentCounter is consistent with the PosBit column
	expr2 := symbolic.Mul(cols.UseNextMerkleProofExpanded,
		cols.IsActiveExpanded,
		symbolic.Sub(symbolic.Mul(cols.PosBit, symbolic.Add(cols.SegmentCounter, 1)),
			symbolic.Mul(ifaces.ColumnAsVariable(column.Shift(cols.PosBit, cm.Depth)),
				ifaces.ColumnAsVariable(column.Shift(cols.SegmentCounter, cm.Depth)))))
	cm.Comp.InsertGlobal(cm.Round, cm.qname("CONSECUTIVE_POSBIT_EQUAL"), expr2)

	// UseNextMerkleProofExpanded is segment wise constant i.e.,
	// IsActiveExpanded[i] * (UseNextMerkleProofExpanded[i+1] - UseNextMerkleProofExpanded[i]) * (1 - Proof[i])
	expr3 := symbolic.Mul(cols.IsActiveExpanded,
		symbolic.Sub(ifaces.ColumnAsVariable(column.Shift(cols.UseNextMerkleProofExpanded, 1)), cols.UseNextMerkleProofExpanded),
		symbolic.Sub(1, cols.NewProof.Natural))
<<<<<<< HEAD
	cm.comp.InsertGlobal(cm.Round, cm.qname("USE_NEXT_MERKLE_PROOF_EXPANDED_CONSISTENCY"), expr3)
=======
	cm.Comp.InsertGlobal(cm.Round, cm.qname("USE_NEXT_MERKLE_PROOF_EXPANDED_CONSISTENCY"), expr3)
>>>>>>> 50b50639

	// SegmentCounter is segment wise constant i.e.,
	// IsActiveExpanded[i] * (SegmentCounter[i+1] - SegmentCounter[i]) * (1 - Proof[i]),
	// It does not require a bound cancellation because the inactive flag prevents
	// boundary effects.
	expr4 := symbolic.Mul(cols.IsActiveExpanded,
		symbolic.Sub(ifaces.ColumnAsVariable(column.Shift(cols.SegmentCounter, 1)), cols.SegmentCounter),
		symbolic.Sub(1, cols.NewProof.Natural))
<<<<<<< HEAD
	cm.comp.InsertGlobal(cm.Round, cm.qname("SEGMENT_COUNTER_CONSISTENCY_1"), expr4)
=======
	cm.Comp.InsertGlobal(cm.Round, cm.qname("SEGMENT_COUNTER_CONSISTENCY_1"), expr4)
>>>>>>> 50b50639

	// SegmentCounter is incremented by 1 in the next segment in the active area
	// (this is false when SegmentCounter[i+depth] = 0) i.e.,
	// IsActiveExpanded[i+depth] * (SegmentCounter[i+depth] - SegmentCounter[i] - 1)
	expr5 := symbolic.Mul(ifaces.ColumnAsVariable(column.Shift(cols.IsActiveExpanded, cm.Depth)),
		symbolic.Sub(ifaces.ColumnAsVariable(column.Shift(cols.SegmentCounter, cm.Depth)),
			cols.SegmentCounter, 1))
	cm.Comp.InsertGlobal(cm.Round, cm.qname("SEGMENT_COUNTER_CONSISTENCY_2"), expr5)

	// Booleanity check on IsActive
	expr6 := symbolic.Sub(symbolic.Square(cols.IsActiveExpanded),
		cols.IsActiveExpanded)
	cm.Comp.InsertGlobal(cm.Round, cm.qname("ISACTIVE_EXPANDED_BOOLEANITY"), expr6)
}

func (cm *ComputeMod) colname(name string, args ...any) ifaces.ColID {
	return ifaces.ColIDf("%v_%v", cm.Name, cm.Comp.SelfRecursionCount) + "_" + ifaces.ColIDf(name, args...)
}

func (cm *ComputeMod) qname(name string, args ...any) ifaces.QueryID {
	return ifaces.QueryIDf("%v_%v", cm.Name, cm.Comp.SelfRecursionCount) + "_" + ifaces.QueryIDf(name, args...)
}

// Function inserting a query that col is zero when IsActive is zero
func (cm *ComputeMod) colZeroAtInactive(col ifaces.Column, name string) {
	// col zero at inactive area, e.g., IsInactive[i]) * col[i] = 0
	sug := cm.SugarVar
	cm.Comp.InsertGlobal(cm.Round, cm.qname(name),
		symbolic.Mul(sug.IsInactive, col))
}

// Assigns the module from an assignment to the inputs of the
// roots and leaves
func (cm *ComputeMod) assign(
	run *wizard.ProverRuntime,
	leaves, pos smartvectors.SmartVector,
) {

	// Function responsible for post-padding with zeroes
	pad := func(vec []field.Element, padVal_ ...field.Element) smartvectors.SmartVector {
		// padding value
		padVal := field.Zero()
		if len(padVal_) > 0 {
			padVal = padVal_[0]
		}
		return smartvectors.RightPadded(vec, padVal, cm.NumRows)
	}

	// Number of active rows
	numActiveRows := cm.Depth * cm.NumProofs

	// List of columns to assign
	var (
		roots    = make([]field.Element, numActiveRows)
		curr     = make([]field.Element, numActiveRows)
		proof    = cm.Cols.Proof.GetColAssignment(run)
		posbit   = make([]field.Element, numActiveRows)
		posacc   = make([]field.Element, numActiveRows)
		left     = make([]field.Element, numActiveRows)
		right    = make([]field.Element, numActiveRows)
		interm   = make([]field.Element, numActiveRows)
		nodehash = make([]field.Element, numActiveRows)
		// optional columns coming from the Accumulator module
		useNextMerkleProof = func() smartvectors.SmartVector {
			if cm.WithOptProofReuseCheck {
				return cm.Cols.UseNextMerkleProof.GetColAssignment(run)
			} else {
				return smartvectors.AllocateRegular(cm.NumProofs)
			}
		}()
		isActiveAccumulator = func() smartvectors.SmartVector {
			if cm.WithOptProofReuseCheck {
				return cm.Cols.IsActiveAccumulator.GetColAssignment(run)
			} else {
				return smartvectors.AllocateRegular(cm.NumProofs)
			}
		}()
		useNextMerkleProofExpanded = make([]field.Element, numActiveRows)
		isActiveExpanded           = make([]field.Element, numActiveRows)
		// The counter slice is used to populate the segmentCounter column
		counter        = make([]field.Element, 0, cm.NumProofs)
		segmentCounter = make([]field.Element, numActiveRows)
	)

	bitAt := func(x field.Element, i int) uint64 {
		xint := x.Uint64()
		return (xint >> i) & 1
	}

	// For the Accumulator module, cm.NumProofs is the maximum number of merkle proofs
	// the module can verify rather than the actual number of proofs that is assigned.
	// Hence we compute the actual number of proofs below to know the assignment range.
	numProofs := cm.NumProofs
	if cm.WithOptProofReuseCheck {
		proofCounter := 0
		isActiveAccumulatorReg := smartvectors.IntoRegVec(isActiveAccumulator)
		for _, elem := range isActiveAccumulatorReg {
			if elem == field.One() {
				counter = append(counter, field.NewElement(uint64(proofCounter)))
				proofCounter += 1
			}
			// If we encounter a zero, that denotes inactive area. We don't need to continue
			if elem == field.Zero() {
				break
			}
		}
		numProofs = proofCounter
	}

	// Assigns everything in parallel proof per proof
	parallel.Execute(numProofs, func(start, stop int) {
		for proofNo := start; proofNo < stop; proofNo++ {

			// placeholder for the root of the current proof
			var root field.Element

			// recall that we fill the trace bottom up for every proof
			for level := 0; level < cm.Depth; level++ {
				row := (proofNo+1)*cm.Depth - level - 1

				// assign curr
				if level == 0 {
					curr[row] = leaves.Get(proofNo)
				} else {
					curr[row] = nodehash[row+1]
				}

				// Assign posbit
				posbitUint := bitAt(pos.Get(proofNo), level)
				posbit[row].SetUint64(posbitUint)

				// Assign left, right
				switch posbitUint {
				case 0:
					left[row] = curr[row]
					right[row] = proof.Get(row)
				case 1:
					left[row] = proof.Get(row)
					right[row] = curr[row]
				default:
					utils.Panic("not a bit")
				}

				// And run the mimc compression function
				interm[row] = mimc.BlockCompression(field.Zero(), left[row])
				nodehash[row] = mimc.BlockCompression(interm[row], right[row])
			}

			root = nodehash[proofNo*cm.Depth]

			// Then computes the posacc and root, topdown
			for i := 0; i < cm.Depth; i++ {
				row := proofNo*cm.Depth + i
				if i == 0 {
					posacc[row] = posbit[row]
				} else {
					posacc[row].Double(&posacc[row-1]).Add(&posacc[row], &posbit[row])
				}
				roots[row] = root
			}
			// Assign useNextMerkleProofExpanded, isActiveAccumulatorExpanded, and segmentCounter
			if cm.WithOptProofReuseCheck {
				for i := 0; i < cm.Depth; i++ {
					row := proofNo*cm.Depth + i
					useNextMerkleProofExpanded[row] = useNextMerkleProof.Get(proofNo)
					isActiveExpanded[row] = isActiveAccumulator.Get(proofNo)
					segmentCounter[row] = counter[proofNo]
				}
			}
		}
	})

	intermPadding := mimc.BlockCompression(field.Zero(), field.Zero())
	// Assign zero blocks in the inactive area when the actual number of proofs and maximum number of proofs
	// are different
	if cm.WithOptProofReuseCheck {
		for i := numProofs * cm.Depth; i < numActiveRows; i++ {
			interm[i] = intermPadding
			nodehash[i] = mimc.BlockCompression(intermPadding, field.Zero())
		}
	}

	nodeHashPadding := mimc.BlockCompression(intermPadding, field.Zero())

	// and assign the freshly computed columns
	cols := cm.Cols
	run.AssignColumn(cols.Root.GetColID(), pad(roots))
	run.AssignColumn(cols.Curr.GetColID(), pad(curr))
	run.AssignColumn(cols.PosBit.GetColID(), pad(posbit))
	run.AssignColumn(cols.PosAcc.GetColID(), pad(posacc))
	run.AssignColumn(cols.Left.GetColID(), pad(left))
	run.AssignColumn(cols.Right.GetColID(), pad(right))
	run.AssignColumn(cols.Interm.GetColID(), pad(interm, intermPadding))
	run.AssignColumn(cols.NodeHash.GetColID(), pad(nodehash, nodeHashPadding))
	if cm.WithOptProofReuseCheck {
		run.AssignColumn(cols.UseNextMerkleProofExpanded.GetColID(), pad(useNextMerkleProofExpanded))
		run.AssignColumn(cols.IsActiveExpanded.GetColID(), pad(isActiveExpanded))
		run.AssignColumn(cols.SegmentCounter.GetColID(), pad(segmentCounter))
	}
	cm.Cols.IsEndOfProof.Assign(run)
	cm.Cols.NewProof.Assign(run)
}

func (cm *ComputeMod) isFullyActive() bool {
	return cm.NumRows == cm.Depth*cm.NumProofs
}<|MERGE_RESOLUTION|>--- conflicted
+++ resolved
@@ -186,11 +186,7 @@
 		return
 	}
 
-<<<<<<< HEAD
-	if cm.withOptProofReuseCheck {
-=======
-	if cm.WithOptProofReuseCheck {
->>>>>>> 50b50639
+	if cm.WithOptProofReuseCheck {
 		// In this case, the IsInactive column is computed very
 		// differently from the IsActiveExpanded column.
 		return
@@ -213,30 +209,18 @@
 
 	var isActive *symbolic.Expression
 
-<<<<<<< HEAD
-	if cm.withOptProofReuseCheck {
-		isActive = symbolic.NewVariable(cm.Cols.IsActiveExpanded)
-	} else if cm.isFullyActive() {
-		isActive = symbolic.NewVariable(verifiercol.NewConstantCol(field.One(), cm.NumRows))
-=======
 	if cm.WithOptProofReuseCheck {
 		isActive = symbolic.NewVariable(cm.Cols.IsActiveExpanded)
 	} else if cm.isFullyActive() {
 		isActive = symbolic.NewVariable(verifiercol.NewConstantCol(field.One(), cm.NumRows, ""))
->>>>>>> 50b50639
 	} else if cm.Cols.IsInactive != nil {
 		isActive = symbolic.Sub(1, cm.Cols.IsInactive)
 	} else {
 		panic("none of the three above cases was matched")
 	}
 
-<<<<<<< HEAD
-	cm.Cols.NewProof = dedicated.CreateHeartBeat(cm.comp, cm.Round, cm.Depth, cm.Depth-1, isActive)
-	cm.Cols.IsEndOfProof = dedicated.CreateHeartBeat(cm.comp, cm.Round, cm.Depth, 0, isActive)
-=======
 	cm.Cols.NewProof = dedicated.CreateHeartBeat(cm.Comp, cm.Round, cm.Depth, cm.Depth-1, isActive)
 	cm.Cols.IsEndOfProof = dedicated.CreateHeartBeat(cm.Comp, cm.Round, cm.Depth, 0, isActive)
->>>>>>> 50b50639
 }
 
 // Defines the precomputed column ZERO (always zero)
@@ -251,11 +235,7 @@
 	cols := cm.Cols
 	sug.NewProof = ifaces.ColumnAsVariable(cols.NewProof.Natural)
 
-<<<<<<< HEAD
-	if cm.withOptProofReuseCheck {
-=======
-	if cm.WithOptProofReuseCheck {
->>>>>>> 50b50639
+	if cm.WithOptProofReuseCheck {
 		// new definition of IsActive and IsInactive
 		sug.IsActive = ifaces.ColumnAsVariable(cols.IsActiveExpanded)
 		sug.IsInactive = symbolic.Sub(1, sug.IsActive)
@@ -399,13 +379,8 @@
 // are valid MiMC triplets.
 func (cm *ComputeMod) checkMiMCCompressions() {
 	cols := cm.Cols
-<<<<<<< HEAD
-	cm.comp.InsertMiMC(cm.Round, cm.qname("MIMC_LEFT"), cols.Left, cols.Zero, cols.Interm, nil)
-	cm.comp.InsertMiMC(cm.Round, cm.qname("MIMC_RIGHT"), cols.Right, cols.Interm, cols.NodeHash, nil)
-=======
 	cm.Comp.InsertMiMC(cm.Round, cm.qname("MIMC_LEFT"), cols.Left, cols.Zero, cols.Interm, nil)
 	cm.Comp.InsertMiMC(cm.Round, cm.qname("MIMC_RIGHT"), cols.Right, cols.Interm, cols.NodeHash, nil)
->>>>>>> 50b50639
 }
 
 // Optional constraints checking reuse of Merkle proofs e.g., all the position
@@ -433,11 +408,7 @@
 	expr3 := symbolic.Mul(cols.IsActiveExpanded,
 		symbolic.Sub(ifaces.ColumnAsVariable(column.Shift(cols.UseNextMerkleProofExpanded, 1)), cols.UseNextMerkleProofExpanded),
 		symbolic.Sub(1, cols.NewProof.Natural))
-<<<<<<< HEAD
-	cm.comp.InsertGlobal(cm.Round, cm.qname("USE_NEXT_MERKLE_PROOF_EXPANDED_CONSISTENCY"), expr3)
-=======
 	cm.Comp.InsertGlobal(cm.Round, cm.qname("USE_NEXT_MERKLE_PROOF_EXPANDED_CONSISTENCY"), expr3)
->>>>>>> 50b50639
 
 	// SegmentCounter is segment wise constant i.e.,
 	// IsActiveExpanded[i] * (SegmentCounter[i+1] - SegmentCounter[i]) * (1 - Proof[i]),
@@ -446,11 +417,7 @@
 	expr4 := symbolic.Mul(cols.IsActiveExpanded,
 		symbolic.Sub(ifaces.ColumnAsVariable(column.Shift(cols.SegmentCounter, 1)), cols.SegmentCounter),
 		symbolic.Sub(1, cols.NewProof.Natural))
-<<<<<<< HEAD
-	cm.comp.InsertGlobal(cm.Round, cm.qname("SEGMENT_COUNTER_CONSISTENCY_1"), expr4)
-=======
 	cm.Comp.InsertGlobal(cm.Round, cm.qname("SEGMENT_COUNTER_CONSISTENCY_1"), expr4)
->>>>>>> 50b50639
 
 	// SegmentCounter is incremented by 1 in the next segment in the active area
 	// (this is false when SegmentCounter[i+depth] = 0) i.e.,
