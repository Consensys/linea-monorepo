package accessors

import (
	"fmt"

	"github.com/consensys/linea-monorepo/prover/maths/field/fext"
	"github.com/consensys/linea-monorepo/prover/maths/field/gnarkfext"

	"github.com/consensys/gnark/frontend"
	"github.com/consensys/linea-monorepo/prover/maths/common/smartvectors"
	"github.com/consensys/linea-monorepo/prover/maths/field"
	"github.com/consensys/linea-monorepo/prover/protocol/coin"
	"github.com/consensys/linea-monorepo/prover/protocol/ifaces"
	"github.com/consensys/linea-monorepo/prover/protocol/variables"
	"github.com/consensys/linea-monorepo/prover/symbolic"
	"github.com/consensys/linea-monorepo/prover/utils"
)

var _ ifaces.Accessor = &FromExprAccessor{}

// FromExprAccessor symbolizes a value derived from others values via a
// [symbolic.Expression] and implements [ifaces.Accessor].
type FromExprAccessor struct {
	// The expression represented by the accessor
	Expr *symbolic.Expression
	// The boarded expression
	Boarded symbolic.ExpressionBoard
	// An identifier to denote the expression. This will be used to evaluate
	// [ifaces.Accessor.String]
	ExprName string
	// The definition round of the expression
	ExprRound int
}

// NewFromExpression returns an [ifaces.Accessor] symbolizing the evaluation of a
// symbolic expression. The provided expression must be evaluable from verifier
// inputs only meaning in may contain only (accessors or coins) otherwise, calling
// [ifaces.Accessor.GetVal] may panic.
//
// This can be used if we want to use, not the
func NewFromExpression(expr *symbolic.Expression, exprName string) ifaces.Accessor {

	// This sanity-checks the expression to detect if it is valid to be used
	// as an accessor. We need to "board" the expression before we can access
	// its metadata. We also use this to detect the definition round of the
	// expression automatically.
	var (
		board     = expr.Board()
		metadata  = board.ListVariableMetadata()
		exprRound = 0
	)

	for _, m := range metadata {
		switch castedMetadata := m.(type) {
		case variables.X, variables.PeriodicSample:
			// this is not supported
			panic("variables are not supported")
		case ifaces.Accessor:
			// this is always fine because all coins are public
			exprRound = utils.Max(exprRound, castedMetadata.Round())
		case coin.Info:
			// this is always fine because all coins are public
			exprRound = utils.Max(exprRound, castedMetadata.Round)
		default:
			utils.Panic("unsupported type %T", m)
		}
	}

	return &FromExprAccessor{
		Expr:      expr,
		ExprName:  exprName,
		Boarded:   board,
		ExprRound: exprRound,
	}
}

// NewExponent constructs an accessor for the exponentiation of a another
// [ifaces.Accessor] by another constant `n`.
func NewExponent(a symbolic.Metadata, n int) ifaces.Accessor {
	return NewFromExpression(
		symbolic.Pow(a, n),
		fmt.Sprintf("EXP_%v_%v", a.String(), n),
	)
}

// Name implements [ifaces.Accessor]
func (e *FromExprAccessor) Name() string {
	return fmt.Sprintf("EXPR_AS_ACCESSOR_%v", e.ExprName)
}

// String implements [github.com/consensys/linea-monorepo/prover/symbolic.Metadata]
func (e *FromExprAccessor) String() string {
	return e.Name()
}

// GetVal implements [ifaces.Accessor]
func (e *FromExprAccessor) GetVal(run ifaces.Runtime) field.Element {

	metadata := e.Boarded.ListVariableMetadata()
	inputs := make([]smartvectors.SmartVector, len(metadata))

	for i, m := range metadata {
		switch castedMetadata := m.(type) {
		case ifaces.Accessor:
			x := castedMetadata.GetVal(run)
			inputs[i] = smartvectors.NewConstant(x, 1)
		case coin.Info:
			// this is always fine because all coins are public
			x := run.GetRandomCoinField(castedMetadata.Name)
			inputs[i] = smartvectors.NewConstant(x, 1)
		default:
			utils.Panic("unsupported type %T", m)
		}
	}

	return e.Boarded.Evaluate(inputs).Get(0)
}

func (e *FromExprAccessor) GetValBase(run ifaces.Runtime) (field.Element, error) {
	if e.IsBase() {
		metadata := e.Boarded.ListVariableMetadata()
		inputs := make([]smartvectors.SmartVector, len(metadata))

		for i, m := range metadata {
			switch castedMetadata := m.(type) {
			case ifaces.Accessor:
				x, _ := castedMetadata.GetValBase(run)
				inputs[i] = smartvectors.NewConstant(x, 1)
			case coin.Info:
				// this is always fine because all coins are public
				x := run.GetRandomCoinField(castedMetadata.Name)
				inputs[i] = smartvectors.NewConstant(x, 1)
			default:
				utils.Panic("unsupported type %T", m)
			}
		}

		return e.Boarded.Evaluate(inputs).GetBase(0)

	} else {
		return field.Zero(), fmt.Errorf("requested a base element from an accessor over field extensions")
	}
}

func (e *FromExprAccessor) GetValExt(run ifaces.Runtime) fext.Element {
	if e.IsBase() {
		res, _ := e.GetValBase(run)
		return fext.Lift(res)
	} else {
		// expression is over field extensions
		metadata := e.Boarded.ListVariableMetadata()
		inputs := make([]smartvectors.SmartVector, len(metadata))

		for i, m := range metadata {
			switch castedMetadata := m.(type) {
			case ifaces.Accessor:
				x := castedMetadata.GetValExt(run)
				inputs[i] = smartvectors.NewConstantExt(x, 1)
			case coin.Info:
				// this is always fine because all coins are public
				x := run.GetRandomCoinFieldExt(castedMetadata.Name)
				inputs[i] = smartvectors.NewConstantExt(x, 1)
			default:
				utils.Panic("unsupported type %T", m)
			}
		}
		return e.Boarded.Evaluate(inputs).GetExt(0)
	}
}

// GetFrontendVariable implements [ifaces.Accessor]
func (e *FromExprAccessor) GetFrontendVariable(api frontend.API, circ ifaces.GnarkRuntime) frontend.Variable {

	metadata := e.Boarded.ListVariableMetadata()
	inputs := make([]frontend.Variable, len(metadata))

	for i, m := range metadata {
		switch castedMetadata := m.(type) {
		case ifaces.Accessor:
			inputs[i] = castedMetadata.GetFrontendVariable(api, circ)
		case coin.Info:
			inputs[i] = circ.GetRandomCoinField(castedMetadata.Name)
		default:
			utils.Panic("unsupported type %T", m)
		}
	}

	return e.Boarded.GnarkEval(api, inputs)
}

func (e *FromExprAccessor) GetFrontendVariableBase(api frontend.API, circ ifaces.GnarkRuntime) (frontend.Variable, error) {
	if e.IsBase() {
		metadata := e.Boarded.ListVariableMetadata()
		inputs := make([]frontend.Variable, len(metadata))

		for i, m := range metadata {
			switch castedMetadata := m.(type) {
			case ifaces.Accessor:
				inputs[i] = castedMetadata.GetFrontendVariable(api, circ)
			case coin.Info:
				inputs[i] = circ.GetRandomCoinField(castedMetadata.Name)
			default:
				utils.Panic("unsupported type %T", m)
			}
		}

		return e.Boarded.GnarkEval(api, inputs), nil
	} else {
		return nil, fmt.Errorf("requested a base element from a col over field extensions")
	}
}

func (e *FromExprAccessor) GetFrontendVariableExt(api frontend.API, circ ifaces.GnarkRuntime) gnarkfext.Element {
	if e.IsBase() {
		baseElem, _ := e.GetFrontendVariableBase(api, circ)
		return gnarkfext.NewFromBase(baseElem)
	} else {
		metadata := e.Boarded.ListVariableMetadata()
		inputs := make([]gnarkfext.Element, len(metadata))

		for i, m := range metadata {
			switch castedMetadata := m.(type) {
			case ifaces.Accessor:
				inputs[i] = castedMetadata.GetFrontendVariableExt(api, circ)
			case coin.Info:
				inputs[i] = circ.GetRandomCoinFieldExt(castedMetadata.Name)
			default:
				utils.Panic("unsupported type %T", m)
			}
		}

		return e.Boarded.GnarkEvalExt(api, inputs)

	}
}

// AsVariable implements the [ifaces.Accessor] interface
func (e *FromExprAccessor) AsVariable() *symbolic.Expression {
	return symbolic.NewVariable(e)
}

// Round implements the [ifaces.Accessor] interface
func (e *FromExprAccessor) Round() int {
	return e.ExprRound
}

func (e *FromExprAccessor) IsBase() bool {
<<<<<<< HEAD
	// Check all dependencies in the expression
	metadata := e.Boarded.ListVariableMetadata()

	for _, m := range metadata {
		switch castedMetadata := m.(type) {
		case ifaces.Accessor:
			if castedMetadata.IsBase() {
				return true
			} else {
				return false
			}
		default:
			panic("unknown data type")
		}
	}
	panic("unknown data type")
=======
	return e.Expr.IsBase
>>>>>>> e4755630
}<|MERGE_RESOLUTION|>--- conflicted
+++ resolved
@@ -245,24 +245,5 @@
 }
 
 func (e *FromExprAccessor) IsBase() bool {
-<<<<<<< HEAD
-	// Check all dependencies in the expression
-	metadata := e.Boarded.ListVariableMetadata()
-
-	for _, m := range metadata {
-		switch castedMetadata := m.(type) {
-		case ifaces.Accessor:
-			if castedMetadata.IsBase() {
-				return true
-			} else {
-				return false
-			}
-		default:
-			panic("unknown data type")
-		}
-	}
-	panic("unknown data type")
-=======
 	return e.Expr.IsBase
->>>>>>> e4755630
 }