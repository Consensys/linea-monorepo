--- conflicted
+++ resolved
@@ -87,12 +87,7 @@
 // Deserializer manages the deserialization process, reconstructing objects from a PackedObject.
 // It caches reconstructed objects to resolve back-references and collects warnings.
 type Deserializer struct {
-<<<<<<< HEAD
 	PackedObject  *PackedObject          // The input structure to deserialize.
-=======
-	PackedObject *PackedObject // The input structure to deserialize.
-	//StructSchemaMap map[string]int         // Maps struct type names to indices in PackedObject.StructSchema.
->>>>>>> aebcdc95
 	PointedValues []reflect.Value        // Maps pointer values to indices in PackedObject.Pointers.
 	Columns       []*column.Natural      // Cache of deserialized columns, indexed by BackReference.
 	Coins         []*coin.Info           // Cache of deserialized coins.
