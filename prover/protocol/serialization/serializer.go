package serialization

import (
	"bytes"
	"fmt"
	"hash"
	"math/big"
	"reflect"
	"strconv"
	"strings"
	"sync"

	"github.com/consensys/gnark-crypto/ecc/bls12-377/fr/fft"
	cs "github.com/consensys/gnark/constraint/bls12-377"
	"github.com/consensys/gnark/frontend"
	"github.com/consensys/linea-monorepo/prover/crypto/ringsis"
	"github.com/consensys/linea-monorepo/prover/crypto/state-management/hashtypes"
	"github.com/consensys/linea-monorepo/prover/maths/field"
	"github.com/consensys/linea-monorepo/prover/protocol/coin"
	"github.com/consensys/linea-monorepo/prover/protocol/column"
	"github.com/consensys/linea-monorepo/prover/protocol/ifaces"
	"github.com/consensys/linea-monorepo/prover/protocol/wizard"
	"github.com/consensys/linea-monorepo/prover/symbolic"
	"github.com/consensys/linea-monorepo/prover/zkevm/arithmetization"
	"github.com/google/uuid"
)

var (
	SerdeStructTag = "serde"

	// Do not serialize fields with this tag
	SerdeStructTagOmit = "omit"

	// Serialize this but don't include it in test comparisions to prevent OOM
	SerdeStructTagTestOmit = "test_omit"
)

// Global type constants for reflection-based type checking.
// These define the reflect.Type of key protocol-specific types, used to identify
// special types during serialization and deserialization.
var (
	TypeOfColumnNatural      = reflect.TypeOf(column.Natural{})
	TypeOfColumnID           = reflect.TypeOf(ifaces.ColID(""))
	TypeOfCoin               = reflect.TypeOf(coin.Info{})
	TypeOfCoinID             = reflect.TypeOf(coin.Name(""))
	TypeOfQuery              = reflect.TypeOf((*ifaces.Query)(nil)).Elem()
	TypeOfQueryID            = reflect.TypeOf(ifaces.QueryID(""))
	TypeOfCompiledIOPPointer = reflect.TypeOf(&wizard.CompiledIOP{})
	TypeOfCompiledIOP        = reflect.TypeOf(wizard.CompiledIOP{})
	TypeOfStorePtr           = reflect.TypeOf(&column.Store{})
	TypeOfPackedColumn       = reflect.TypeOf(column.PackedNatural{})
	TypeOfPackedStore        = reflect.TypeOf(column.PackedStore{})
	TypeOfVariableMetadata   = reflect.TypeOf((*symbolic.Metadata)(nil)).Elem()
	TypeOfArrayOfExpr        = reflect.TypeOf([]*symbolic.Expression{})
	TypeOfExpressionPtr      = reflect.TypeOf(&symbolic.Expression{})
	TypeOfExpression         = reflect.TypeOf(symbolic.Expression{})
	TypeOfArrayOfInt         = reflect.TypeOf([]int{})
	TypeOfFieldElement       = reflect.TypeOf(field.Element{})
	TypeOfBigInt             = reflect.TypeOf(&big.Int{})
	TypeOfArrOfFieldElement  = reflect.TypeOf([]field.Element{})
	TypeOfPlonkCirc          = reflect.TypeOf(&cs.SparseR1CS{})
	TypeOfArithmetization    = reflect.TypeOf(arithmetization.Arithmetization{})
	TypeOfFrontendVariable   = reflect.TypeOf((*frontend.Variable)(nil)).Elem()
	TypeOfHashFuncGenerator  = reflect.TypeOf(func() hash.Hash { return nil })
	TypeOfHashTypeHasher     = reflect.TypeOf(func() hashtypes.Hasher { return hashtypes.Hasher{} })
	TypeOfRingSisKeyPtr      = reflect.TypeOf(&ringsis.Key{})
	TypeOfGnarkFFTDomainPtr  = reflect.TypeOf(&fft.Domain{})
	TypeOfRingSisKeyGenParam = reflect.TypeOf(ringsis.KeyGen{})
	TypeOfMutexPtr           = reflect.TypeOf(&sync.Mutex{})
)

// BackReference represents an integer index into PackedObject arrays (e.g., Columns, Coins).
// It enables efficient reuse of shared objects, avoiding redundant serialization.
type BackReference int

// Serializer manages the serialization process, packing objects into a PackedObject.
// It tracks references to objects (e.g., columns, coins) and collects warnings for non-fatal issues.
type Serializer struct {
<<<<<<< HEAD
	PackedObject     *PackedObject               // The output structure containing serialized data.
	typeMap          map[string]int              // Maps type names to indices in PackedObject.Types.
	pointerMap       map[uintptr]int             // Maps pointer values to indices in PackedObject.Pointers.
	coinMap          map[uuid.UUID]int           // Maps coin UUIDs to indices in PackedObject.Coins.
	coinIdMap        map[string]int              // Maps coin IDs to indices in PackedObject.CoinIDs.
	columnMap        map[uuid.UUID]int           // Maps column UUIDs to indices in PackedObject.Columns.
	columnIdMap      map[string]int              // Maps column IDs to indices in PackedObject.ColumnIDs.
	queryMap         map[uuid.UUID]int           // Maps query UUIDs to indices in PackedObject.Queries.
	queryIDMap       map[string]int              // Maps query IDs to indices in PackedObject.QueryIDs.
	compiledIOPsFast map[*wizard.CompiledIOP]int // Maps CompiledIOP pointers to indices in PackedObject.CompiledIOP.
	stores           map[*column.Store]int       // Maps Store pointers to indices in PackedObject.Store.
	circuitMap       map[*cs.SparseR1CS]int      // Maps circuit pointers to indices in PackedObject.Circuits.
	exprMap          map[field.Element]int       // Maps expression pointers to indices in PackedObject.Expressions
	warnings         []string                    // Collects warnings (e.g., unexported fields) for debugging.
=======
	PackedObject     *PackedObject                // The output structure containing serialized data.
	typeMap          map[string]int               // Maps type names to indices in PackedObject.Types.
	pointerMap       map[uintptr]int              // Maps pointer values to indices in PackedObject.Pointers.
	coinMap          map[uuid.UUID]int            // Maps coin UUIDs to indices in PackedObject.Coins.
	coinIdMap        map[string]int               // Maps coin IDs to indices in PackedObject.CoinIDs.
	columnMap        map[uuid.UUID]int            // Maps column UUIDs to indices in PackedObject.Columns.
	columnIdMap      map[string]int               // Maps column IDs to indices in PackedObject.ColumnIDs.
	queryMap         map[uuid.UUID]int            // Maps query UUIDs to indices in PackedObject.Queries.
	queryIDMap       map[string]int               // Maps query IDs to indices in PackedObject.QueryIDs.
	compiledIOPsFast map[*wizard.CompiledIOP]int  // Maps CompiledIOP pointers to indices in PackedObject.CompiledIOP.
	stores           map[*column.Store]int        // Maps Store pointers to indices in PackedObject.Store.
	circuitMap       map[*cs.SparseR1CS]int       // Maps circuit pointers to indices in PackedObject.Circuits.
	exprMap          map[*symbolic.Expression]int // Maps expression pointers to indices in PackedObject.Expressions
	warnings         []string                     // Collects warnings (e.g., unexported fields) for debugging.
>>>>>>> 56ec26c3

	// compiledIOPs map[*wizard.CompiledIOP]int // Maps CompiledIOP pointers to indices in PackedObject.CompiledIOP.
}

// Deserializer manages the deserialization process, reconstructing objects from a PackedObject.
// It caches reconstructed objects to resolve back-references and collects warnings.
type Deserializer struct {
	PackedObject     *PackedObject          // The input structure to deserialize.
	pointedValues    []reflect.Value        // Maps pointer values to indices in PackedObject.Pointers.
	columns          []*column.Natural      // Cache of deserialized columns, indexed by BackReference.
	coins            []*coin.Info           // Cache of deserialized coins.
	queries          []*ifaces.Query        // Cache of deserialized queries.
	compiledIOPsFast []*wizard.CompiledIOP  // Cache of deserialized CompiledIOPs.
	stores           []*column.Store        // Cache of deserialized stores.
	circuits         []*cs.SparseR1CS       // Cache of deserialized circuits.
	expressions      []*symbolic.Expression // Cache of deserialized expressions
	warnings         []string               // Collects warnings for debugging.

	muPtr sync.RWMutex

	// CompiledIOPs  []*wizard.CompiledIOP  // Cache of deserialized CompiledIOPs.
}

// PackedObject is the serialized representation of data, designed for CBOR encoding.
// It stores type metadata, objects, and a payload for the root serialized value.
type PackedObject struct {
	Types           []string             `cbor:"a"` // Type names for interfaces.
	PointedValues   []any                `cbor:"c"` // Serialized pointers (as PackedIFace).
	ColumnIDs       []string             `cbor:"d"` // String IDs for columns.
	Columns         []PackedStructObject `cbor:"e"` // Serialized columns (as PackedStructObject).
	CoinIDs         []string             `cbor:"f"` // String IDs for coins.
	Coins           []PackedCoin         `cbor:"g"` // Serialized coins.
	QueryIDs        []string             `cbor:"h"` // String IDs for queries.
	Queries         []PackedStructObject `cbor:"i"` // Serialized queries.
	Store           [][]any              `cbor:"j"` // Serialized stores (as arrays).
	CompiledIOPFast []PackedCompiledIOP  `cbor:"k"` // Serialized CompiledIOPs.
	Circuits        [][]byte             `cbor:"l"` // Serialized circuits.
	Expressions     []PackedStructObject `cbor:"m"` // Serialized expressions
	Payload         any                  `cbor:"n"` // CBOR-encoded root value.

	// CompiledIOP   []PackedStructObject `cbor:"k"` // Serialized CompiledIOPs.
}

// PackedIFace serializes an interface value, storing its type index and concrete value.
type PackedIFace struct {
	Type     int `cbor:"t"` // Index into PackedObject.Types.
	Concrete any `cbor:"c"` // Serialized concrete value.
}

// PackedCoin is a compact representation of coin.Info, optimized for CBOR encoding.
type PackedCoin struct {
	Type       int8   `cbor:"t"`           // Coin type (e.g., Random, Fixed).
	Size       int    `cbor:"s,omitempty"` // Coin size (optional).
	UpperBound int32  `cbor:"u,omitempty"` // Upper bound for coin (optional).
	Name       string `cbor:"n"`           // Coin name.
	Round      int    `cbor:"r"`           // Round number.
}

// PackedStructObject is a slice of serialized field values for a struct.
type PackedStructObject []any

func NewSerializer() *Serializer {
	return &Serializer{
		PackedObject:     &PackedObject{},
		typeMap:          map[string]int{},
		pointerMap:       map[uintptr]int{},
		coinMap:          map[uuid.UUID]int{},
		coinIdMap:        map[string]int{},
		columnMap:        map[uuid.UUID]int{},
		columnIdMap:      map[string]int{},
		queryMap:         map[uuid.UUID]int{},
		queryIDMap:       map[string]int{},
		compiledIOPsFast: map[*wizard.CompiledIOP]int{},
		stores:           map[*column.Store]int{},
		circuitMap:       map[*cs.SparseR1CS]int{},
<<<<<<< HEAD
		exprMap:          map[field.Element]int{},
=======
		exprMap:          map[*symbolic.Expression]int{},
>>>>>>> 56ec26c3
	}
}

// Serialize is the entry point for serializing any value into CBOR-encoded bytes.
// It packs the value into a PackedObject.Payload, encodes the PackedObject, and returns the result.
// Warnings are printed for debugging.
func Serialize(v any) (bytesOfV []byte, err error) {
	// Initialize a new Serializer with empty maps and a PackedObject.
	ser := NewSerializer()

	// Pack the input value.
	payload, errV := ser.PackValue(reflect.ValueOf(v))
	if errV != nil {
		return nil, newSerdeErrorf("could not pack the value: %w", errV)
	}

	// Print any warnings (e.g., unexported fields).
	for i := range ser.warnings {
		fmt.Println(ser.warnings[i])
	}

	// Store the packed (already serialized) payload directly
	packedObject := ser.PackedObject
	packedObject.Payload = payload

	// Single CBOR encode of the whole PackedObject
	bytesOfV, err = encodeWithCBOR(packedObject)
	if err != nil {
		return nil, fmt.Errorf("could not encode the packedObject with CBOR: %v", err)
	}
	return bytesOfV, nil

}

func NewDeserializer(packedObject *PackedObject) *Deserializer {
	return &Deserializer{
		pointedValues:    make([]reflect.Value, len(packedObject.PointedValues)),
		columns:          make([]*column.Natural, len(packedObject.Columns)),
		coins:            make([]*coin.Info, len(packedObject.Coins)),
		queries:          make([]*ifaces.Query, len(packedObject.Queries)),
		compiledIOPsFast: make([]*wizard.CompiledIOP, len(packedObject.CompiledIOPFast)),
		stores:           make([]*column.Store, len(packedObject.Store)),
		circuits:         make([]*cs.SparseR1CS, len(packedObject.Circuits)),
		expressions:      make([]*symbolic.Expression, len(packedObject.Expressions)),
		PackedObject:     packedObject,
	}
}

// Deserialize is the entry point for deserializing CBOR-encoded bytes into a pointer.
// It decodes the bytes into a PackedObject, unpacks the Payload, and sets the result into v.
// Warnings are printed for debugging.
func Deserialize(b []byte, v any) error {
	packedObject := &PackedObject{}

	if reflect.TypeOf(v).Kind() != reflect.Ptr {
		return fmt.Errorf("invalid type: %v, expected a pointer", reflect.TypeOf(v).String())
	}
	// Decode the CBOR-encoded PackedObject once
	if err := decodeWithCBOR(b, packedObject); err != nil {
		return fmt.Errorf("the serialized object does not have the [PackedObject] format, err=%w", err)
	}

	deser := NewDeserializer(packedObject)
	payloadType := reflect.TypeOf(v).Elem()

	// Directly unpack the already-decoded payload (no CBOR decode here)
	res, err := deser.UnpackValue(packedObject.Payload, payloadType)
	if err != nil {
		return fmt.Errorf("could not deserialize the payload, err=%w", err)
	}
	for i := range deser.warnings {
		fmt.Println(deser.warnings[i])
	}

	reflect.ValueOf(v).Elem().Set(res)
	return nil
}

// PackValue recursively serializes a reflect.Value into a serializable form.
// It handles protocol-specific types (e.g., columns, coins) and generic types (e.g., structs, slices).
// Returns the serialized value or an error.
func (ser *Serializer) PackValue(v reflect.Value) (any, *serdeError) {
	// This captures the case where the value is nil to begin with
	if !v.IsValid() || v.Interface() == nil || (v.Kind() == reflect.Ptr && v.IsNil()) {
		return nil, nil
	}

	typeOfV := v.Type()
	// Identify custom codexes
	if codex, ok := CustomCodexes[typeOfV]; ok {
		return codex.Ser(ser, v)
	}

	// Handle protocol-specific types.
	switch {
	case typeOfV == TypeOfColumnNatural:
		return ser.PackColumn(v.Interface().(column.Natural))
	case typeOfV == TypeOfColumnID:
		return ser.PackColumnID(v.Interface().(ifaces.ColID))
	case typeOfV == TypeOfCoin:
		return ser.PackCoin(v.Interface().(coin.Info))
	case typeOfV == TypeOfCoinID:
		return ser.PackCoinID(v.Interface().(coin.Name))
	case typeOfV.Implements(TypeOfQuery) && typeOfV.Kind() != reflect.Interface && !(typeOfV.Kind() == reflect.Ptr && typeOfV.Elem().Implements(TypeOfQuery)):
		return ser.PackQuery(v.Interface().(ifaces.Query))
	case typeOfV == TypeOfQueryID:
		return ser.PackQueryID(v.Interface().(ifaces.QueryID))
	case typeOfV == TypeOfCompiledIOPPointer:
		unpacked := v.Interface().(*wizard.CompiledIOP)
		if unpacked == nil {
			return nil, nil
		}
		return ser.PackCompiledIOPFast(unpacked)
	case typeOfV == TypeOfStorePtr:
		unpacked := v.Interface().(*column.Store)
		if unpacked == nil {
			return nil, nil
		}
		return ser.PackStore(unpacked)
	case typeOfV == TypeOfPlonkCirc:
		unpacked := v.Interface().(*cs.SparseR1CS)
		if unpacked == nil {
			return nil, nil
		}
		return ser.PackPlonkCircuit(unpacked)
	case typeOfV == TypeOfExpressionPtr:
		unpacked := v.Interface().(*symbolic.Expression)
		if unpacked == nil {
			return nil, nil
		}
		return ser.PackExpression(unpacked)
	}

	// Handle generic Go types.
	switch v.Kind() {
	case reflect.Bool, reflect.Int, reflect.Int8, reflect.Int16, reflect.Int32,
		reflect.Int64, reflect.Uint, reflect.Uint8, reflect.Uint16,
		reflect.Uint32, reflect.Uint64, reflect.String:
		return v.Interface(), nil
	case reflect.Array, reflect.Slice:
		return ser.PackArrayOrSlice(v)
	case reflect.Interface:
		return ser.PackInterface(v)
	case reflect.Map:
		return ser.PackMap(v)
	case reflect.Pointer:
		return ser.PackPointer(v)
	case reflect.Struct:
		return ser.PackStructObject(v)
	default:
		// Panic for unsupported types
		return nil, newSerdeErrorf("unsupported type kind: %v", v.Kind())
	}
}

// UnpackValue recursively deserializes a value into a target reflect.Type.
// It resolves back-references for protocol-specific types and handles generic types.
// Returns the deserialized reflect.Value or an error.
func (de *Deserializer) UnpackValue(v any, t reflect.Type) (r reflect.Value, e *serdeError) {

	if v == nil {
		return reflect.Zero(t), nil
	}

	// Identify custom codexes
	if codex, ok := CustomCodexes[t]; ok {
		return codex.Des(de, v, t)
	}

	// Handle protocol-specific types.
	switch {
	case t == TypeOfColumnNatural:
		return de.UnpackColumn(backReferenceFromCBORInt(v))
	case t == TypeOfColumnID:
		return de.UnpackColumnID(backReferenceFromCBORInt(v))
	case t == TypeOfCoin:
		return de.UnpackCoin(backReferenceFromCBORInt(v))
	case t == TypeOfCoinID:
		return de.UnpackCoinID(backReferenceFromCBORInt(v))
	case t.Implements(TypeOfQuery) && t.Kind() != reflect.Interface && !(t.Kind() == reflect.Ptr && t.Elem().Implements(TypeOfQuery)):
		return de.UnpackQuery(backReferenceFromCBORInt(v), t)
	case t == TypeOfQueryID:
		return de.UnpackQueryID(backReferenceFromCBORInt(v))
	case t == TypeOfCompiledIOPPointer:
		return de.UnpackCompiledIOPFast(backReferenceFromCBORInt(v))
	case t == TypeOfStorePtr:
		return de.UnpackStore(backReferenceFromCBORInt(v))
	case t == TypeOfPlonkCirc:
		return de.UnpackPlonkCircuit(backReferenceFromCBORInt(v))
	case t == TypeOfExpressionPtr:
		return de.UnpackExpression(backReferenceFromCBORInt(v))
	}

	// Handle generic Go types.
	switch t.Kind() {
	case reflect.Bool, reflect.Int, reflect.Int8, reflect.Int16, reflect.Int32,
		reflect.Int64, reflect.Uint, reflect.Uint8, reflect.Uint16,
		reflect.Uint32, reflect.Uint64, reflect.String:
		return de.UnpackPrimitive(v, t), nil
	case reflect.Array, reflect.Slice:
		return de.UnpackArrayOrSlice(v.([]any), t)
	case reflect.Map:
		v := v.(map[any]any)
		return de.UnpackMap(v, t)
	case reflect.Interface:
		v_, ok := v.(map[interface{}]any)
		if !ok {
			return reflect.Value{}, newSerdeErrorf("expected %v to be of type map[interface{}]any, was=%T", v, v)
		}
		return de.UnpackInterface(v_, t)
	case reflect.Pointer:
		return de.UnpackPointer(v, t)
	case reflect.Struct:
		if v_, ok := v.(PackedStructObject); ok {
			v = []any(v_)
		}
		return de.UnpackStructObject(v.([]any), t)
	default:
		return reflect.Value{}, newSerdeErrorf("unsupported type kind: %v", t.Kind())
	}
}

// PackColumn serializes a column.Natural, returning a BackReference to its index in PackedObject.Columns.
// It ensures columns are serialized once, using UUIDs for deduplication.
func (ser *Serializer) PackColumn(c column.Natural) (BackReference, *serdeError) {

	// The error must be reported before we access the UUID otherwise, it will panic.
	if c.ID == "" {
		return 0, newSerdeErrorf("empty column ID")
	}

	cid := c.UUID()
	if _, ok := ser.columnMap[cid]; !ok {
		packed := c.Pack()
		marshaled, err := ser.PackStructObject(reflect.ValueOf(packed))
		if err != nil {
			return 0, err.wrapPath("(column)")
		}
		ser.PackedObject.Columns = append(ser.PackedObject.Columns, marshaled)
		ser.columnMap[cid] = len(ser.PackedObject.Columns) - 1
	}

	return BackReference(
		ser.columnMap[cid],
	), nil
}

// UnpackColumn deserializes a column.Natural from a BackReference.
// It caches the result to maintain object identity.
func (de *Deserializer) UnpackColumn(v BackReference) (reflect.Value, *serdeError) {
	if v < 0 || int(v) >= len(de.PackedObject.Columns) {
		return reflect.Value{}, newSerdeErrorf("invalid column backreference: %v", v)
	}

	// It's the first time that 'd' sees the column: it unpacks it from the
	// pre-unmarshalled object
	if de.columns[v] == nil {
		packedStruct := de.PackedObject.Columns[v]
		packedNatVal, err := de.UnpackStructObject(packedStruct, TypeOfPackedColumn)
		if err != nil {
			return reflect.Value{}, err.wrapPath("(column)")
		}

		packedNat := packedNatVal.Interface().(column.PackedNatural)
		nat := packedNat.Unpack()
		de.columns[v] = &nat
	}

	return reflect.ValueOf(*de.columns[v]), nil
}

// PackColumnID serializes an ifaces.ColID (string), returning a BackReference to its index in PackedObject.ColumnIDs.
func (ser *Serializer) PackColumnID(c ifaces.ColID) (BackReference, *serdeError) {
	if _, ok := ser.columnIdMap[string(c)]; !ok {
		ser.PackedObject.ColumnIDs = append(ser.PackedObject.ColumnIDs, string(c))
		ser.columnIdMap[string(c)] = len(ser.PackedObject.ColumnIDs) - 1
	}

	return BackReference(ser.columnIdMap[string(c)]), nil
}

// UnpackColumnID deserializes an ifaces.ColID from a BackReference.
func (de *Deserializer) UnpackColumnID(v BackReference) (reflect.Value, *serdeError) {
	if v < 0 || int(v) >= len(de.PackedObject.ColumnIDs) {
		return reflect.Value{}, newSerdeErrorf("invalid column-ID backreference: %v", v)
	}

	res := ifaces.ColID(de.PackedObject.ColumnIDs[v])
	return reflect.ValueOf(res), nil
}

// PackCoin serializes a coin.Info, returning a BackReference to its index in PackedObject.Coins.
func (ser *Serializer) PackCoin(c coin.Info) (BackReference, *serdeError) {
	if _, ok := ser.coinMap[c.UUID()]; !ok {
		ser.PackedObject.Coins = append(ser.PackedObject.Coins, ser.AsPackedCoin(c))
		ser.coinMap[c.UUID()] = len(ser.PackedObject.Coins) - 1
	}

	return BackReference(ser.coinMap[c.UUID()]), nil
}

// UnpackCoin deserializes a coin.Info from a BackReference, caching the result.
func (de *Deserializer) UnpackCoin(v BackReference) (reflect.Value, *serdeError) {
	if v < 0 || int(v) >= len(de.PackedObject.Coins) {
		return reflect.Value{}, newSerdeErrorf("invalid coin back-reference=%v", v)
	}

	if de.coins[v] == nil {
		packedCoin := de.PackedObject.Coins[v]

		sizes := []int{}
		if packedCoin.Size > 0 {
			sizes = append(sizes, packedCoin.Size)
		}
		if packedCoin.UpperBound > 0 {
			sizes = append(sizes, int(packedCoin.UpperBound))
		}

		unpacked := coin.NewInfo(
			coin.Name(packedCoin.Name),
			coin.Type(packedCoin.Type),
			packedCoin.Round,
			sizes...,
		)

		de.coins[v] = &unpacked
	}

	return reflect.ValueOf(*de.coins[v]), nil
}

// AsPackedCoin converts a coin.Info to a PackedCoin for serialization.
func (ser *Serializer) AsPackedCoin(c coin.Info) PackedCoin {
	return PackedCoin{
		Type:       int8(c.Type),
		Size:       c.Size,
		UpperBound: int32(c.UpperBound),
		Name:       string(c.Name),
		Round:      c.Round,
	}
}

// PackCoinID serializes a coin.Name (string), returning a BackReference to its index in PackedObject.CoinIDs.
func (ser *Serializer) PackCoinID(c coin.Name) (BackReference, *serdeError) {
	if _, ok := ser.coinIdMap[string(c)]; !ok {
		ser.PackedObject.CoinIDs = append(ser.PackedObject.CoinIDs, string(c))
		ser.coinIdMap[string(c)] = len(ser.PackedObject.CoinIDs) - 1
	}

	return BackReference(ser.coinIdMap[string(c)]), nil
}

// UnpackCoinID deserializes a coin.Name from a BackReference.
func (de *Deserializer) UnpackCoinID(v BackReference) (reflect.Value, *serdeError) {
	if v < 0 || int(v) >= len(de.PackedObject.CoinIDs) {
		return reflect.Value{}, newSerdeErrorf("invalid coin ID back reference: %v", v)
	}

	res := coin.Name(de.PackedObject.CoinIDs[v])
	return reflect.ValueOf(res), nil
}

// PackQuery serializes an ifaces.Query, returning a BackReference to its index in PackedObject.Queries.
func (ser *Serializer) PackQuery(q ifaces.Query) (BackReference, *serdeError) {
	if _, ok := ser.queryMap[q.UUID()]; !ok {
		valueOfQ := reflect.ValueOf(q)
		if valueOfQ.Type().Kind() == reflect.Ptr {
			valueOfQ = valueOfQ.Elem()
		}

		obj, err := ser.PackStructObject(valueOfQ)
		if err != nil {
			return 0, err.wrapPath("(query)")
		}
		ser.PackedObject.Queries = append(ser.PackedObject.Queries, obj)
		ser.queryMap[q.UUID()] = len(ser.PackedObject.Queries) - 1
	}

	return BackReference(ser.queryMap[q.UUID()]), nil
}

// UnpackQuery deserializes an ifaces.Query from a BackReference, ensuring it matches the target type.
func (de *Deserializer) UnpackQuery(v BackReference, t reflect.Type) (reflect.Value, *serdeError) {
	typeConcrete := t
	if t.Kind() == reflect.Ptr {
		typeConcrete = t.Elem()
	}

	if !t.Implements(TypeOfQuery) || typeConcrete.Kind() != reflect.Struct {
		return reflect.Value{}, newSerdeErrorf("invalid query type: %v", t.String())
	}

	if v < 0 || int(v) >= len(de.PackedObject.Queries) {
		return reflect.Value{}, newSerdeErrorf("invalid query backreference: %v", v)
	}

	if de.queries[v] == nil {
		packedQuery := de.PackedObject.Queries[v]
		query, err := de.UnpackStructObject(packedQuery, typeConcrete)
		if err != nil {
			return reflect.Value{}, err.wrapPath("(query)")
		}

		if t.Kind() == reflect.Ptr {
			query = query.Addr()
		}

		q := query.Interface().(ifaces.Query)
		de.queries[v] = &q
	}

	var (
		qIfaces = *de.queries[v]
		qValue  = reflect.ValueOf(qIfaces)
	)

	if qValue.Type() != t {
		return reflect.Value{}, newSerdeErrorf("the deserialized query does not have the expected type, %v != %v", t.String(), qValue.Type().String())
	}

	return qValue, nil
}

// PackQueryID serializes an ifaces.QueryID (string), returning a BackReference to its index in PackedObject.QueryIDs.
func (ser *Serializer) PackQueryID(q ifaces.QueryID) (BackReference, *serdeError) {
	if _, ok := ser.queryIDMap[string(q)]; !ok {
		ser.PackedObject.QueryIDs = append(ser.PackedObject.QueryIDs, string(q))
		ser.queryIDMap[string(q)] = len(ser.PackedObject.QueryIDs) - 1
	}

	return BackReference(ser.queryIDMap[string(q)]), nil
}

// UnpackQueryID deserializes an ifaces.QueryID from a BackReference.
func (de *Deserializer) UnpackQueryID(v BackReference) (reflect.Value, *serdeError) {
	if v < 0 || int(v) >= len(de.PackedObject.QueryIDs) {
		return reflect.Value{}, newSerdeErrorf("invalid query-ID backreference: %v", v)
	}

	res := ifaces.QueryID(de.PackedObject.QueryIDs[v])
	return reflect.ValueOf(res), nil
}

// PackStore serializes a column.Store, returning a BackReference to its index in PackedObject.Store.
func (ser *Serializer) PackStore(s *column.Store) (BackReference, *serdeError) {
	if _, ok := ser.stores[s]; !ok {
		packedStore := s.Pack()
		obj, err := ser.PackArrayOrSlice(reflect.ValueOf(packedStore))
		if err != nil {
			return 0, err.wrapPath("(store)")
		}
		ser.PackedObject.Store = append(ser.PackedObject.Store, obj)
		ser.stores[s] = len(ser.PackedObject.Store) - 1
	}

	return BackReference(ser.stores[s]), nil
}

// UnpackStore deserializes a column.Store from a BackReference, caching the result.
func (de *Deserializer) UnpackStore(v BackReference) (reflect.Value, *serdeError) {
	if v < 0 || int(v) >= len(de.PackedObject.Store) {
		return reflect.Value{}, newSerdeErrorf("invalid store backreference: %v", v)
	}

	if de.stores[v] == nil {
		preStore := de.PackedObject.Store[v]
		storeArr, err := de.UnpackArrayOrSlice(preStore, TypeOfPackedStore)
		if err != nil {
			return reflect.Value{}, err.wrapPath("(store)")
		}

		pStore := storeArr.Interface().(column.PackedStore)
		de.stores[v] = pStore.Unpack()
	}

	return reflect.ValueOf(de.stores[v]), nil
}

// PackPlonkCircuit serializes a plonk circuit using gnark's optimized serialization
// algoritm. The serialized object is stored in the table [PackedObject.Circuit]
// table and the
func (ser *Serializer) PackPlonkCircuit(circuit *cs.SparseR1CS) (BackReference, *serdeError) {

	if _, ok := ser.circuitMap[circuit]; !ok {
		buf := &bytes.Buffer{}
		circuit.WriteTo(buf)
		ser.PackedObject.Circuits = append(ser.PackedObject.Circuits, buf.Bytes())
		ser.circuitMap[circuit] = len(ser.PackedObject.Circuits) - 1
	}

	return BackReference(ser.circuitMap[circuit]), nil
}

// UnpackPlonkCircuit deserializes a circuit from a BackReference, caching the result.
func (de *Deserializer) UnpackPlonkCircuit(v BackReference) (reflect.Value, *serdeError) {
	if v < 0 || int(v) >= len(de.PackedObject.Circuits) {
		return reflect.Value{}, newSerdeErrorf("invalid circuit backreference: %v", v)
	}

	if de.circuits[v] == nil {
		circ := &cs.SparseR1CS{}
		packedCircuit := de.PackedObject.Circuits[v]
		r := bytes.NewReader(packedCircuit)
		if _, err := circ.ReadFrom(r); err != nil {
			return reflect.Value{}, newSerdeErrorf("could not scan the unpacked circuit, err=%w", err)
		}

		de.circuits[v] = circ
	}

	return reflect.ValueOf(de.circuits[v]), nil
}

// PackExpression packs a symbolic expression by caching the packed expression
// in the table [PackedObject.Expressions] table and returning a BackReference
// to it. The expression is cached using its ESHash.
func (ser *Serializer) PackExpression(e *symbolic.Expression) (BackReference, *serdeError) {
<<<<<<< HEAD
	if _, ok := ser.exprMap[e.ESHash]; !ok {

		n := len(ser.PackedObject.Expressions)
		ser.exprMap[e.ESHash] = n
=======
	if _, ok := ser.exprMap[e]; !ok {

		n := len(ser.PackedObject.Expressions)
		ser.exprMap[e] = n
>>>>>>> 56ec26c3
		ser.PackedObject.Expressions = append(ser.PackedObject.Expressions, nil)

		packed, err := ser.PackStructObject(reflect.ValueOf(*e))
		if err != nil {
			return 0, err
		}

		ser.PackedObject.Expressions[n] = packed
	}

<<<<<<< HEAD
	return BackReference(ser.exprMap[e.ESHash]), nil
=======
	return BackReference(ser.exprMap[e]), nil
>>>>>>> 56ec26c3
}

// UnpackExpression unpacks an expression from a BackReference, using the cached
// result if possible or unpacking the underlying expression and then caching it.
func (de *Deserializer) UnpackExpression(v BackReference) (reflect.Value, *serdeError) {
	if v < 0 || int(v) >= len(de.PackedObject.Expressions) {
		return reflect.Value{}, newSerdeErrorf("invalid expression backreference: %v", v)
	}

	if de.expressions[v] == nil {
		preExpr := de.PackedObject.Expressions[v]
		expr, err := de.UnpackStructObject(preExpr, TypeOfExpression)
		if err != nil {
			return reflect.Value{}, err
		}

		unpacked := expr.Interface().(symbolic.Expression)
		de.expressions[v] = &unpacked
	}

	return reflect.ValueOf(de.expressions[v]), nil
}

// PackArrayOrSlice serializes arrays or slices by recursively serializing each element.
// It collects errors for all elements and returns a combined error if any fail.
func (ser *Serializer) PackArrayOrSlice(v reflect.Value) ([]any, *serdeError) {
	res := make([]any, v.Len())
	globalErr := &serdeError{}

	for i := 0; i < v.Len(); i++ {
		ri, err := ser.PackValue(v.Index(i))
		if err != nil {
			globalErr.appendError(err.wrapPath("[" + strconv.Itoa(i) + "]"))
		}
		res[i] = ri
	}

	if !globalErr.isEmpty() {
		return nil, globalErr
	}

	return res, nil
}

// UnpackArrayOrSlice deserializes arrays or slices, reconstructing elements into the target type.
// It collects errors for all elements and returns a combined error if any fail.
func (de *Deserializer) UnpackArrayOrSlice(v []any, t reflect.Type) (reflect.Value, *serdeError) {
	var res reflect.Value

	switch t.Kind() {
	case reflect.Array:
		res = reflect.New(t).Elem()
		if t.Len() != len(v) {
			return reflect.Value{}, newSerdeErrorf("failed to deserialize to %q, size mismatch: %d != %d", t.String(), len(v), t.Len())
		}
	case reflect.Slice:
		res = reflect.MakeSlice(t, len(v), len(v))
	default:
		return reflect.Value{}, newSerdeErrorf("failed to deserialize to %q, expected array or slice", t.String())
	}

	globalErr := &serdeError{}

	subType := t.Elem()
	for i := 0; i < len(v); i++ {
		subV, err := de.UnpackValue(v[i], subType)
		if err != nil {
			globalErr.appendError(err.wrapPath("[" + strconv.Itoa(i) + "]"))
			continue
		}
		res.Index(i).Set(subV)
	}

	if !globalErr.isEmpty() {
		return reflect.Value{}, globalErr
	}

	return res, nil
}

// PackInterface serializes an interface value, storing its type index and concrete value in a PackedIFace.
// It ensures the concrete type is registered and returns an error if not.
func (ser *Serializer) PackInterface(v reflect.Value) (any, *serdeError) {
	var (
		concrete          = v.Elem()
		cleanConcreteType = getPkgPathAndTypeNameIndirect(concrete.Interface())
	)

	if _, err := findRegisteredImplementation(cleanConcreteType); err != nil {
		return nil, newSerdeErrorf("attempted to serialize unregistered type repr=%q type=%v: %v", cleanConcreteType, concrete.Type().String(), err)
	}

	if _, ok := ser.typeMap[cleanConcreteType]; !ok {
		ser.PackedObject.Types = append(ser.PackedObject.Types, cleanConcreteType)
		ser.typeMap[cleanConcreteType] = len(ser.PackedObject.Types) - 1
	}

	packedConcrete, err := ser.PackValue(concrete)
	if err != nil {
		return nil, err.wrapPath("(" + concrete.Type().String() + ")")
	}

	return PackedIFace{
		Type:     ser.typeMap[cleanConcreteType],
		Concrete: packedConcrete,
	}, nil
}

// UnpackInterface deserializes an interface value from a map, resolving the concrete type and value.
func (de *Deserializer) UnpackInterface(pi map[interface{}]interface{}, t reflect.Type) (reflect.Value, *serdeError) {
	var (
		ctype, ok = pi["t"].(uint64)
		concrete  = pi["c"]
	)

	if !ok || int(ctype) >= len(de.PackedObject.Types) {
		return reflect.Value{}, newSerdeErrorf("invalid packed interface, it does not have a valid type integer: %v", ctype)
	}

	cleanConcreteType := de.PackedObject.Types[ctype]
	refType, err := findRegisteredImplementation(cleanConcreteType)
	if err != nil {
		return reflect.Value{}, newSerdeErrorf("unregistered type %q for interface: %w", cleanConcreteType, err)
	}

	if !refType.Implements(t) {
		return reflect.Value{}, newSerdeErrorf("the resolved type does not implement the target interface, %v ~ %v", refType.String(), t.String())
	}

	cres, errV := de.UnpackValue(concrete, refType)
	if errV != nil {
		return reflect.Value{}, errV.wrapPath("(" + refType.String() + ")")
	}

	// Create a new reflect.Value for the interface type
	// Reminder; here the important thing is to ensure that the returned
	// Value actually bears the requested interface type and not the
	// concrete type.
	ifaceValue := reflect.New(t).Elem()
	ifaceValue.Set(cres)

	return ifaceValue, nil
}

// PackStructObject serializes a struct as a PackedStructObject (slice of field values).
// It skips unexported fields, logs warnings, and registers the schema.
func (ser *Serializer) PackStructObject(obj reflect.Value) (PackedStructObject, *serdeError) {
	if obj.Kind() != reflect.Struct {
		return nil, newSerdeErrorf("obj.Kind() != reflect.Struct, type=%v", obj.Type().String())
	}

	values := make([]any, obj.NumField())
	globalErr := &serdeError{}

	// Note, since we don't want to register the schema before going through
	// all the components, we have to rely on the fact that schema and this loop
	// declare the fields in the same order.
	for i := 0; i < obj.NumField(); i++ {
		field := obj.Field(i)

		// Definitely not something we can accept
		if obj.Type().Field(i).Type == reflect.TypeOf(reflect.Value{}) {
			return nil, newSerdeErrorf("field type is reflect.Value, %v.%v", obj.Type().String(), obj.Type().Field(i).Name)
		}

		// When the field is has the omitted tag, we skip it there without any
		// warning.
		if tag, hasTag := obj.Type().Field(i).Tag.Lookup(SerdeStructTag); hasTag {
			if strings.Contains(tag, SerdeStructTagOmit) {
				// implicitly, we leave values[i] as nil
				continue
			}
		}

		// By caution, we emit a warning when finding an unexported field. To
		// help the caller understand that we might omit something that he would
		// not want to.
		if !obj.Type().Field(i).IsExported() {
			ser.warnf(fmt.Sprintf("field %v.%v is not exported", obj.Type().String(), obj.Type().Field(i).Name))
			// implicitly, we leave values[i] as nil
			continue
		}

		vi, err := ser.PackValue(field)
		if err != nil {
			prefix := "." + obj.Type().Field(i).Name
			globalErr.appendError(err.wrapPath(prefix))
		}
		values[i] = vi
	}

	if !globalErr.isEmpty() {
		return PackedStructObject{}, globalErr
	}

	// Importantly, we want to be sure that all the component have been
	// converted before we convert the current type. That way, we can ensure
	// that all the information of the dependency is added prior to the
	// information on the dependant struct. This is necessary for seria-
	// lization.
	return values, nil
}

// UnpackStructObject deserializes a PackedStructObject into a struct, using the schema to map fields.
// It skips unexported fields, logs warnings, and collects errors.
func (de *Deserializer) UnpackStructObject(v PackedStructObject, t reflect.Type) (reflect.Value, *serdeError) {
	if t.Kind() != reflect.Struct {
		return reflect.Value{}, newSerdeErrorf("invalid type: %v", t.String())
	}

	var (
		res = reflect.New(t).Elem()
	)

	if len(v) != t.NumField() {
		return reflect.Value{}, newSerdeErrorf("invalid number of fields: %v, expected %v, type=%v", len(v), t.NumField(), t.String())
	}

	// To ease debugging, all the errors for all the fields are joined and
	// wrapped in a single error.
	globalErr := &serdeError{}

	for i := 0; i < t.NumField(); i++ {

		structField := t.Field(i)

		// When the field is has the omitted tag, we skip it there without any
		// warning.
		if tag, hasTag := structField.Tag.Lookup(SerdeStructTag); hasTag {
			if strings.Contains(tag, SerdeStructTagOmit) {
				continue
			}
		}

		if !structField.IsExported() {
			de.warnf(fmt.Sprintf("field %v.%v is not exported", t.String(), structField.Name))
			continue
		}

		field := res.Field(i)
		value, err := de.UnpackValue(v[i], field.Type())
		if err != nil {
			prefix := "." + structField.Name
			globalErr.appendError(err.wrapPath(prefix))
			continue
		}

		if field.Type() != value.Type() {
			err := newSerdeErrorf("field type mismatch: %v != %v", field.Type().String(), value.Type().String())
			prefix := "." + structField.Name
			globalErr.appendError(err.wrapPath(prefix))
			continue
		}

		field.Set(value)
	}

	if !globalErr.isEmpty() {
		return reflect.Value{}, globalErr
	}

	return res, nil
}

// PackMap serializes a map with string keys, returning a map[any]any.
// It sorts keys for deterministic encoding and collects errors. The map is
// packed as an array of tuples.
func (ser *Serializer) PackMap(obj reflect.Value) (map[any]any, *serdeError) {
	if obj.Kind() != reflect.Map {
		return nil, newSerdeErrorf("obj.Kind() != reflect.Map, type=%v", obj.Type().String())
	}

	var (
		keys         = obj.MapKeys()
		packedKeys   = make([]any, len(keys))
		packedValues = make([]any, len(keys))
		globalErr    = &serdeError{}
	)

	for i, key := range keys {

		packedKey, err := ser.PackValue(key)
		if err != nil {
			prefix := fmt.Sprintf(".keys[%d]", i)
			globalErr.appendError(err.wrapPath(prefix))
			continue
		}

		val := obj.MapIndex(key)
		packedValue, err := ser.PackValue(val)
		if err != nil {
			prefix := fmt.Sprintf("[%v]", key.Interface())
			globalErr.appendError(err.wrapPath(prefix))
			continue
		}

		packedKeys[i] = packedKey
		packedValues[i] = packedValue
	}

	if !globalErr.isEmpty() {
		return nil, globalErr
	}

	return map[any]any{
		"k": packedKeys,
		"v": packedValues,
	}, nil
}

// UnpackMap deserializes a map[any]any into a map of the target type.
// It collects errors for keys and values.
func (de *Deserializer) UnpackMap(packedMap map[any]any, t reflect.Type) (reflect.Value, *serdeError) {
	if t.Kind() != reflect.Map {
		return reflect.Value{}, newSerdeErrorf("invalid map type: %v", t.String())
	}

	var (
		typeOfKey    = t.Key()
		typeOfValue  = t.Elem()
		packedKeys   = packedMap["k"].([]any)
		packedValues = packedMap["v"].([]any)
		res          = reflect.MakeMap(t)
		globalErr    = &serdeError{}
	)

	for i := range packedKeys {

		key := packedKeys[i]
		val := packedValues[i]

		k, err := de.UnpackValue(key, typeOfKey)
		if err != nil {
			prefix := fmt.Sprintf(".keys[%d]", i)
			globalErr.appendError(err.wrapPath(prefix))
			continue
		}

		v, err := de.UnpackValue(val, typeOfValue)
		if err != nil {
			prefix := fmt.Sprintf("[%v]", k.Interface())
			globalErr.appendError(err.wrapPath(prefix))
			continue
		}

		res.SetMapIndex(k, v)
	}

	if !globalErr.isEmpty() {
		return reflect.Value{}, globalErr
	}

	return res, nil
}

// PackPointer serializes a pointer value.
func (ser *Serializer) PackPointer(v reflect.Value) (any, *serdeError) {

	if v.Kind() != reflect.Ptr {
		return reflect.Value{}, newSerdeErrorf("invalid type: %v, expected a pointer", v.Type().String())
	}

	if v.IsNil() {
		return nil, nil
	}

	if _, ok := ser.pointerMap[v.Pointer()]; !ok {

		// nil is appended just so that the recursive calls do not also use the
		// same backref for different objects. Also, we preemptively assign the
		// backref in the map to prevent infinite-loop with recursive data
		// structure (e.g. circular pointer references).
		backRef := len(ser.PackedObject.PointedValues)
		ser.pointerMap[v.Pointer()] = backRef
		ser.PackedObject.PointedValues = append(ser.PackedObject.PointedValues, nil)

		packedElem, err := ser.PackValue(v.Elem())
		if err != nil {
			return nil, err.wrapPath("(pointer)")
		}

		ser.PackedObject.PointedValues[backRef] = packedElem
	}

	return BackReference(ser.pointerMap[v.Pointer()]), nil
}

func (de *Deserializer) UnpackPointer(v any, t reflect.Type) (reflect.Value, *serdeError) {

	if t.Kind() != reflect.Ptr {
		return reflect.Value{}, newSerdeErrorf("invalid type: %v, expected a pointer", t.String())
	}

	if v == nil {
		// This returns a nil-pointer of the target type.
		return reflect.Zero(t), nil
	}

	backRefInt, ok := v.(uint64)
	if !ok {
		return reflect.Value{}, newSerdeErrorf("pointer type=%v is not a BackReference nor a nil value, got=%++v", t.String(), v)
	}
	backRef := BackReference(backRefInt)

	if backRef < 0 || int(backRef) >= len(de.PackedObject.PointedValues) {
		return reflect.Value{}, newSerdeErrorf("invalid pointer backreference: %v", v)
	}

	de.muPtr.RLock()
	val := de.pointedValues[backRef]
	de.muPtr.RUnlock()

	if (val == reflect.Value{}) {

		// To guards against infinite recursion, we preemptively assign a
		// pointer value that we will use for subsequent occurence of the same
		// backreference. This can happen when ser/de a structure with recursive
		// pointers.
		ptrValue := reflect.New(t.Elem())

		de.muPtr.Lock()
		de.pointedValues[backRef] = ptrValue
		de.muPtr.Unlock()

		packedElem := de.PackedObject.PointedValues[backRef]
		elem, err := de.UnpackValue(packedElem, t.Elem())
		if err != nil {
			return reflect.Value{}, err.wrapPath("(pointer)")
		}

		de.muPtr.Lock()
		ptrValue.Elem().Set(elem)
		de.muPtr.Unlock()
	}

	return de.pointedValues[backRef], nil
}

// UnpackPrimitive converts a primitive value to the target type using reflection.
func (de *Deserializer) UnpackPrimitive(v any, t reflect.Type) reflect.Value {
	return reflect.ValueOf(v).Convert(t)
}

// warnf logs a warning message to the Serializer’s Warnings slice.
func (ser *Serializer) warnf(warning string) {
	ser.warnings = append(ser.warnings, warning)
}

// warnf logs a warning message to the Deserializer’s Warnings slice.
func (de *Deserializer) warnf(warning string) {
	de.warnings = append(de.warnings, warning)
}

// backReferenceFromCBORInt converts a CBOR-decoded uint64 to a BackReference.
// It assumes the input is a valid index.
func backReferenceFromCBORInt(n any) BackReference {
	return BackReference(n.(uint64))
}<|MERGE_RESOLUTION|>--- conflicted
+++ resolved
@@ -76,22 +76,6 @@
 // Serializer manages the serialization process, packing objects into a PackedObject.
 // It tracks references to objects (e.g., columns, coins) and collects warnings for non-fatal issues.
 type Serializer struct {
-<<<<<<< HEAD
-	PackedObject     *PackedObject               // The output structure containing serialized data.
-	typeMap          map[string]int              // Maps type names to indices in PackedObject.Types.
-	pointerMap       map[uintptr]int             // Maps pointer values to indices in PackedObject.Pointers.
-	coinMap          map[uuid.UUID]int           // Maps coin UUIDs to indices in PackedObject.Coins.
-	coinIdMap        map[string]int              // Maps coin IDs to indices in PackedObject.CoinIDs.
-	columnMap        map[uuid.UUID]int           // Maps column UUIDs to indices in PackedObject.Columns.
-	columnIdMap      map[string]int              // Maps column IDs to indices in PackedObject.ColumnIDs.
-	queryMap         map[uuid.UUID]int           // Maps query UUIDs to indices in PackedObject.Queries.
-	queryIDMap       map[string]int              // Maps query IDs to indices in PackedObject.QueryIDs.
-	compiledIOPsFast map[*wizard.CompiledIOP]int // Maps CompiledIOP pointers to indices in PackedObject.CompiledIOP.
-	stores           map[*column.Store]int       // Maps Store pointers to indices in PackedObject.Store.
-	circuitMap       map[*cs.SparseR1CS]int      // Maps circuit pointers to indices in PackedObject.Circuits.
-	exprMap          map[field.Element]int       // Maps expression pointers to indices in PackedObject.Expressions
-	warnings         []string                    // Collects warnings (e.g., unexported fields) for debugging.
-=======
 	PackedObject     *PackedObject                // The output structure containing serialized data.
 	typeMap          map[string]int               // Maps type names to indices in PackedObject.Types.
 	pointerMap       map[uintptr]int              // Maps pointer values to indices in PackedObject.Pointers.
@@ -106,7 +90,6 @@
 	circuitMap       map[*cs.SparseR1CS]int       // Maps circuit pointers to indices in PackedObject.Circuits.
 	exprMap          map[*symbolic.Expression]int // Maps expression pointers to indices in PackedObject.Expressions
 	warnings         []string                     // Collects warnings (e.g., unexported fields) for debugging.
->>>>>>> 56ec26c3
 
 	// compiledIOPs map[*wizard.CompiledIOP]int // Maps CompiledIOP pointers to indices in PackedObject.CompiledIOP.
 }
@@ -182,11 +165,7 @@
 		compiledIOPsFast: map[*wizard.CompiledIOP]int{},
 		stores:           map[*column.Store]int{},
 		circuitMap:       map[*cs.SparseR1CS]int{},
-<<<<<<< HEAD
-		exprMap:          map[field.Element]int{},
-=======
 		exprMap:          map[*symbolic.Expression]int{},
->>>>>>> 56ec26c3
 	}
 }
 
@@ -704,17 +683,10 @@
 // in the table [PackedObject.Expressions] table and returning a BackReference
 // to it. The expression is cached using its ESHash.
 func (ser *Serializer) PackExpression(e *symbolic.Expression) (BackReference, *serdeError) {
-<<<<<<< HEAD
-	if _, ok := ser.exprMap[e.ESHash]; !ok {
-
-		n := len(ser.PackedObject.Expressions)
-		ser.exprMap[e.ESHash] = n
-=======
 	if _, ok := ser.exprMap[e]; !ok {
 
 		n := len(ser.PackedObject.Expressions)
 		ser.exprMap[e] = n
->>>>>>> 56ec26c3
 		ser.PackedObject.Expressions = append(ser.PackedObject.Expressions, nil)
 
 		packed, err := ser.PackStructObject(reflect.ValueOf(*e))
@@ -725,11 +697,7 @@
 		ser.PackedObject.Expressions[n] = packed
 	}
 
-<<<<<<< HEAD
-	return BackReference(ser.exprMap[e.ESHash]), nil
-=======
 	return BackReference(ser.exprMap[e]), nil
->>>>>>> 56ec26c3
 }
 
 // UnpackExpression unpacks an expression from a BackReference, using the cached
