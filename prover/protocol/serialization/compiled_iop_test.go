package serialization_test

import (
	"fmt"
	"testing"

	"github.com/consensys/linea-monorepo/prover/crypto/ringsis"
	"github.com/consensys/linea-monorepo/prover/maths/common/smartvectors"
	"github.com/consensys/linea-monorepo/prover/protocol/coin"
	"github.com/consensys/linea-monorepo/prover/protocol/compiler"
	"github.com/consensys/linea-monorepo/prover/protocol/compiler/cleanup"
	"github.com/consensys/linea-monorepo/prover/protocol/compiler/dummy"
	"github.com/consensys/linea-monorepo/prover/protocol/compiler/globalcs"
	"github.com/consensys/linea-monorepo/prover/protocol/compiler/localcs"
	"github.com/consensys/linea-monorepo/prover/protocol/compiler/logderivativesum"
	"github.com/consensys/linea-monorepo/prover/protocol/compiler/mimc"
	"github.com/consensys/linea-monorepo/prover/protocol/compiler/mpts"
	"github.com/consensys/linea-monorepo/prover/protocol/compiler/plonkinwizard"
	"github.com/consensys/linea-monorepo/prover/protocol/compiler/recursion"
	"github.com/consensys/linea-monorepo/prover/protocol/compiler/selfrecursion"
	"github.com/consensys/linea-monorepo/prover/protocol/compiler/univariates"
	"github.com/consensys/linea-monorepo/prover/protocol/compiler/vortex"
	"github.com/consensys/linea-monorepo/prover/protocol/ifaces"
	"github.com/consensys/linea-monorepo/prover/protocol/wizard"
	"github.com/sirupsen/logrus"
)

<<<<<<< HEAD
func TestCompiled(t *testing.T) {
	comp := newEmptyCompiledIOP()
	foo := comp.Columns.AddToRound(0, "foo", 16, column.Committed)
	bar := comp.Columns.AddToRound(1, "bar", 16, column.Committed)
	_ = comp.InsertCoin(1, "coin", coin.IntegerVec, 16, 16)
	coiz := comp.InsertCoin(1, "coiz", coin.FieldExt)

	comp.InsertGlobal(
		1,
		"global",
		func() *symbolic.Expression {
			var (
				foo  = ifaces.ColumnAsVariable(foo)
				bar  = ifaces.ColumnAsVariable(bar)
				coiz = symbolic.NewVariable(coiz)
=======
// returns a dummy column name
func dummyColName(i int) ifaces.ColID {
	return ifaces.ColIDf("POLY_%v", i)
}

// returns a precomputed column name
func precompColName(i int) ifaces.ColID {
	return ifaces.ColIDf("PRE_COMP_POLY_%v", i)
}

// returns a dummy column name
func dummyCoinName(i int) coin.Name {
	return coin.Namef("A%v", i)
}

// name of the evaluation query
const QNAME ifaces.QueryID = "EVAL"

// sis instances
var sisInstances = []ringsis.Params{
	{LogTwoBound: 8, LogTwoDegree: 1},
	{LogTwoBound: 8, LogTwoDegree: 2},
	{LogTwoBound: 8, LogTwoDegree: 3},
	{LogTwoBound: 8, LogTwoDegree: 6},
	{LogTwoBound: 8, LogTwoDegree: 5},
	{LogTwoBound: 16, LogTwoDegree: 6},
}

// testcase type
type TestCase struct {
	Numpoly, NumRound, PolSize, NumOpenCol, NumPrecomp int
	SisInstance                                        ringsis.Params
	IsCommitPrecomp                                    bool
}

// tests-cases for all tests
var testcases []TestCase = []TestCase{
	{Numpoly: 32, NumRound: 1, PolSize: 32, NumOpenCol: 16, SisInstance: sisInstances[0]},
	{Numpoly: 32, NumRound: 2, PolSize: 32, NumOpenCol: 16, SisInstance: sisInstances[0]},
	{Numpoly: 2, NumRound: 2, PolSize: 32, NumOpenCol: 2, SisInstance: sisInstances[0]},
	{Numpoly: 32, NumRound: 3, PolSize: 32, NumOpenCol: 16, SisInstance: sisInstances[0]},
	{Numpoly: 32, NumRound: 1, PolSize: 16, NumOpenCol: 16, SisInstance: sisInstances[1]},
	{Numpoly: 32, NumRound: 3, PolSize: 32, NumOpenCol: 16, SisInstance: sisInstances[2]},
	{Numpoly: 27, NumRound: 1, PolSize: 32, NumOpenCol: 8, SisInstance: sisInstances[0]},
	{Numpoly: 32, NumRound: 1, PolSize: 32, NumOpenCol: 16, SisInstance: sisInstances[3]},
	{Numpoly: 27, NumRound: 3, PolSize: 32, NumOpenCol: 16, SisInstance: sisInstances[3]},
	{Numpoly: 29, NumRound: 1, PolSize: 32, NumOpenCol: 16, SisInstance: sisInstances[3]},
}

var testcases_precomp []TestCase = []TestCase{
	{Numpoly: 32, NumRound: 1, PolSize: 32, NumOpenCol: 16, SisInstance: sisInstances[0], NumPrecomp: 4, IsCommitPrecomp: true},
	{Numpoly: 32, NumRound: 2, PolSize: 32, NumOpenCol: 16, SisInstance: sisInstances[0], NumPrecomp: 4, IsCommitPrecomp: true},
	{Numpoly: 2, NumRound: 2, PolSize: 32, NumOpenCol: 2, SisInstance: sisInstances[0], NumPrecomp: 2, IsCommitPrecomp: true},
	{Numpoly: 32, NumRound: 3, PolSize: 32, NumOpenCol: 16, SisInstance: sisInstances[0], NumPrecomp: 4, IsCommitPrecomp: true},
	{Numpoly: 32, NumRound: 1, PolSize: 16, NumOpenCol: 16, SisInstance: sisInstances[1], NumPrecomp: 4, IsCommitPrecomp: true},
	{Numpoly: 32, NumRound: 3, PolSize: 32, NumOpenCol: 16, SisInstance: sisInstances[2], NumPrecomp: 4, IsCommitPrecomp: true},
	{Numpoly: 27, NumRound: 1, PolSize: 32, NumOpenCol: 8, SisInstance: sisInstances[0], NumPrecomp: 4, IsCommitPrecomp: true},
	{Numpoly: 32, NumRound: 1, PolSize: 32, NumOpenCol: 16, SisInstance: sisInstances[3], NumPrecomp: 4, IsCommitPrecomp: true},
	{Numpoly: 27, NumRound: 3, PolSize: 32, NumOpenCol: 16, SisInstance: sisInstances[3], NumPrecomp: 4, IsCommitPrecomp: true},
	{Numpoly: 29, NumRound: 1, PolSize: 32, NumOpenCol: 16, SisInstance: sisInstances[3], NumPrecomp: 4, IsCommitPrecomp: true},
}

// generate a testcase protocol with given parameters
func generateProtocol(tc TestCase) (define func(*wizard.Builder)) {

	// the define function creates a dummy protocol
	// with only univariate evaluations
	define = func(b *wizard.Builder) {
		var cols []ifaces.Column
		if tc.IsCommitPrecomp {
			cols = make([]ifaces.Column, (tc.Numpoly + tc.NumPrecomp))
		} else {
			cols = make([]ifaces.Column, tc.Numpoly)
		}
		numColPerRound := tc.Numpoly / tc.NumRound
		// register the precomputed polynomials at the beginning of cols
		if tc.IsCommitPrecomp {
			for i := 0; i < tc.NumPrecomp; i++ {
				p := smartvectors.Rand(tc.PolSize)
				cols[i] = b.RegisterPrecomputed(precompColName(i), p)
			}
		}
		logrus.Printf("Registered precomp polynomials")
		for round := 0; round < tc.NumRound; round++ {
			logrus.Printf("round = %d", round)
			// determine which columns should be declared for each round
			start, stop := round*numColPerRound, (round+1)*numColPerRound
			// Consider the precomputed polys
			if tc.IsCommitPrecomp {
				start, stop = round*numColPerRound+tc.NumPrecomp, (round+1)*numColPerRound+tc.NumPrecomp
			}
			if round == tc.NumRound-1 && tc.IsCommitPrecomp {
				stop = tc.Numpoly + tc.NumPrecomp
			}
			if round == tc.NumRound-1 && !tc.IsCommitPrecomp {
				stop = tc.Numpoly
			}

			for i := start; i < stop; i++ {
				cols[i] = b.RegisterCommit(dummyColName(i), tc.PolSize)
			}

			if round < tc.NumRound-1 {
				b.RegisterRandomCoin(dummyCoinName(round), coin.Field)
			}
		}

		b.UnivariateEval(QNAME, cols...)
	}

	return define
}

func TestSerdeIOP1(t *testing.T) {

	for _, tc := range testcases {
		t.Run(fmt.Sprintf("testcase-%++v", tc), func(subT *testing.T) {
			define := generateProtocol(tc)
			sisInstances := tc.SisInstance

			comp := wizard.Compile(
				define,
				vortex.Compile(
					2,
					vortex.ForceNumOpenedColumns(16),
					vortex.WithSISParams(&sisInstances),
				),
				selfrecursion.SelfRecurse,
				dummy.Compile,
>>>>>>> 50b50639
			)

			runSerdeTest(t, comp, "iop1", true, false)
		})
	}
}

func TestSerdeIOP2(t *testing.T) {

	tc := TestCase{Numpoly: 32, NumRound: 3, PolSize: 32, NumOpenCol: 16, SisInstance: sisInstances[0]}
	t.Run(fmt.Sprintf("testcase-%++v", tc), func(subT *testing.T) {
		define := generateProtocol(tc)

		comp := wizard.Compile(
			define,
			vortex.Compile(
				2,
				vortex.ForceNumOpenedColumns(tc.NumOpenCol),
				vortex.WithSISParams(&tc.SisInstance),
			),
			selfrecursion.SelfRecurse,
			mimc.CompileMiMC,
			compiler.Arcane(
				compiler.WithTargetColSize(1<<10)),
			vortex.Compile(
				2,
				vortex.ForceNumOpenedColumns(tc.NumOpenCol),
				vortex.WithSISParams(&tc.SisInstance),
			),
			selfrecursion.SelfRecurse,
			mimc.CompileMiMC,
			compiler.Arcane(
				compiler.WithTargetColSize(1<<13)),
			vortex.Compile(
				2,
				vortex.ForceNumOpenedColumns(tc.NumOpenCol),
				vortex.WithSISParams(&tc.SisInstance),
			),
			dummy.Compile,
		)

		runSerdeTest(t, comp, "iop2", true, false)
	})
}

// Test for committing to the precomputed polynomials
func TestSerdeIOP3(t *testing.T) {

	for _, tc := range testcases_precomp {
		t.Run(fmt.Sprintf("testcase-%++v", tc), func(subT *testing.T) {
			define := generateProtocol(tc)
			sisInstances := tc.SisInstance
			comp := wizard.Compile(
				define,
				vortex.Compile(
					2,
					vortex.ForceNumOpenedColumns(16),
					vortex.WithSISParams(&sisInstances),
				),
				selfrecursion.SelfRecurse,
				dummy.Compile,
			)

			runSerdeTest(t, comp, "iop3", true, false)
		})
	}
}

// Test for precomputed polys with multilayered self recursion
func TestSerdeIOP4(t *testing.T) {

	logrus.SetLevel(logrus.FatalLevel)

	tc := TestCase{Numpoly: 32, NumRound: 3, PolSize: 32, NumOpenCol: 16, SisInstance: sisInstances[0],
		NumPrecomp: 4, IsCommitPrecomp: true}
	t.Run(fmt.Sprintf("testcase-%++v", tc), func(subT *testing.T) {
		define := generateProtocol(tc)

		comp := wizard.Compile(
			define,
			vortex.Compile(
				2,
				vortex.ForceNumOpenedColumns(16),
				vortex.WithSISParams(&tc.SisInstance),
			),
			selfrecursion.SelfRecurse,
			mimc.CompileMiMC,
			compiler.Arcane(
				compiler.WithTargetColSize(1<<10)),
			vortex.Compile(
				2,
				vortex.ForceNumOpenedColumns(16),
				vortex.WithSISParams(&tc.SisInstance),
			),
			selfrecursion.SelfRecurse,
			mimc.CompileMiMC,
			compiler.Arcane(
				compiler.WithTargetColSize(1<<13)),
			vortex.Compile(
				2,
				vortex.ForceNumOpenedColumns(16),
				vortex.WithSISParams(&tc.SisInstance),
			),
			dummy.Compile,
		)

		runSerdeTest(t, comp, "iop4", true, false)
	})
}

const lppMerkleRootPublicInput = "LPP_COLUMNS_MERKLE_ROOTS"

func TestSerdeIOP5(t *testing.T) {

	numRow := 1 << 10
	tc := distributeTestCase{numRow: numRow}
	sisInstance := ringsis.Params{LogTwoBound: 16, LogTwoDegree: 6}

	t.Run(fmt.Sprintf("testcase-%++v", tc), func(subT *testing.T) {

		comp := wizard.Compile(
			func(build *wizard.Builder) {
				tc.define(build.CompiledIOP)
			},
			mimc.CompileMiMC,
			plonkinwizard.Compile,
			compiler.Arcane(
				compiler.WithTargetColSize(1<<17),
				compiler.WithDebugMode("conglomeration"),
			),
			vortex.Compile(
				2,
				vortex.ForceNumOpenedColumns(256),
				vortex.WithSISParams(&sisInstance),
				vortex.AddMerkleRootToPublicInputs(lppMerkleRootPublicInput, []int{0}),
			),
			selfrecursion.SelfRecurse,
			cleanup.CleanUp,
			mimc.CompileMiMC,
			compiler.Arcane(
				compiler.WithTargetColSize(1<<15),
			),
			vortex.Compile(
				8,
				vortex.ForceNumOpenedColumns(64),
				vortex.WithSISParams(&sisInstance),
			),
			selfrecursion.SelfRecurse,
			cleanup.CleanUp,
			mimc.CompileMiMC,
			compiler.Arcane(
				compiler.WithTargetColSize(1<<13),
			),
			vortex.Compile(
				8,
				vortex.ForceNumOpenedColumns(64),
				vortex.WithOptionalSISHashingThreshold(1<<20),
			),
		)

		runSerdeTest(t, comp, "iop5", true, false)
	})
}

func TestSerdeIOP6(t *testing.T) {

	define1 := func(bui *wizard.Builder) {

		var (
			a = bui.RegisterCommit("A", 8)
			b = bui.RegisterCommit("B", 8)
		)

		bui.Inclusion("Q", []ifaces.Column{a}, []ifaces.Column{b})
	}

	suites := [][]func(*wizard.CompiledIOP){
		{
			logderivativesum.CompileLookups,
			localcs.Compile,
			globalcs.Compile,
			univariates.Naturalize,
			mpts.Compile(),
			vortex.Compile(
				2,
				vortex.ForceNumOpenedColumns(4),
				vortex.WithSISParams(&ringsis.StdParams),
				vortex.PremarkAsSelfRecursed(),
				vortex.WithOptionalSISHashingThreshold(0),
			),
		},
	}

	for i, s := range suites {

		t.Run(fmt.Sprintf("case-%v", i), func(t *testing.T) {
			comp1 := wizard.Compile(define1, s...)
			runSerdeTest(t, comp1, fmt.Sprintf("iop6-recursion-comp1-%v", i), true, false)
			define2 := func(build2 *wizard.Builder) {
				recursion.DefineRecursionOf(build2.CompiledIOP, comp1, recursion.Parameters{
					Name:        "test",
					WithoutGkr:  true,
					MaxNumProof: 1,
				})
			}
			comp2 := wizard.Compile(define2, dummy.CompileAtProverLvl())
			runSerdeTest(t, comp2, fmt.Sprintf("iop6-recursion-comp2-%v", i), true, false)
		})
	}
}<|MERGE_RESOLUTION|>--- conflicted
+++ resolved
@@ -25,23 +25,6 @@
 	"github.com/sirupsen/logrus"
 )
 
-<<<<<<< HEAD
-func TestCompiled(t *testing.T) {
-	comp := newEmptyCompiledIOP()
-	foo := comp.Columns.AddToRound(0, "foo", 16, column.Committed)
-	bar := comp.Columns.AddToRound(1, "bar", 16, column.Committed)
-	_ = comp.InsertCoin(1, "coin", coin.IntegerVec, 16, 16)
-	coiz := comp.InsertCoin(1, "coiz", coin.FieldExt)
-
-	comp.InsertGlobal(
-		1,
-		"global",
-		func() *symbolic.Expression {
-			var (
-				foo  = ifaces.ColumnAsVariable(foo)
-				bar  = ifaces.ColumnAsVariable(bar)
-				coiz = symbolic.NewVariable(coiz)
-=======
 // returns a dummy column name
 func dummyColName(i int) ifaces.ColID {
 	return ifaces.ColIDf("POLY_%v", i)
@@ -171,7 +154,6 @@
 				),
 				selfrecursion.SelfRecurse,
 				dummy.Compile,
->>>>>>> 50b50639
 			)
 
 			runSerdeTest(t, comp, "iop1", true, false)
