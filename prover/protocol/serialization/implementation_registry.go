--- conflicted
+++ resolved
@@ -102,11 +102,8 @@
 	RegisterImplementation(verifiercol.FromAccessors{})
 	RegisterImplementation(verifiercol.ExpandedVerifCol{})
 	RegisterImplementation(verifiercol.RepeatedAccessor{})
-<<<<<<< HEAD
-=======
 
 	// Queries
->>>>>>> 50b50639
 	RegisterImplementation(query.FixedPermutation{})
 	RegisterImplementation(query.GlobalConstraint{})
 	RegisterImplementation(query.Inclusion{})
@@ -490,17 +487,4 @@
 	}
 
 	return strings.TrimPrefix(pkgPath, pkgPathPrefixToRemove) + "#" + typeName
-<<<<<<< HEAD
-}
-
-// castAsString returns the string value of a [reflect.String] kind
-// [reflect.Value]. It will return an error if the value does not have the right
-// kind.
-func castAsString(v reflect.Value) (string, error) {
-	if v.Kind() != reflect.String {
-		return "", fmt.Errorf("expected a string kind value: got %q", v.String())
-	}
-	return v.String(), nil
-=======
->>>>>>> 50b50639
 }