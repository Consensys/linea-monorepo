package distributed

import (
	"errors"
	"fmt"
	"slices"
	"strconv"
	"strings"

	"github.com/consensys/gnark/frontend"
	"github.com/consensys/linea-monorepo/prover/backend/files"
	"github.com/consensys/linea-monorepo/prover/crypto/hasher_factory"
	"github.com/consensys/linea-monorepo/prover/crypto/poseidon2_koalabear"
	smt_koalabear "github.com/consensys/linea-monorepo/prover/crypto/state-management/smt_koalabear"
	"github.com/consensys/linea-monorepo/prover/maths/common/smartvectors"
	"github.com/consensys/linea-monorepo/prover/maths/field"
	"github.com/consensys/linea-monorepo/prover/maths/field/fext"
	"github.com/consensys/linea-monorepo/prover/protocol/accessors"
	"github.com/consensys/linea-monorepo/prover/protocol/compiler/logdata"
	"github.com/consensys/linea-monorepo/prover/protocol/compiler/recursion"
	"github.com/consensys/linea-monorepo/prover/protocol/ifaces"
	"github.com/consensys/linea-monorepo/prover/protocol/wizard"
	"github.com/consensys/linea-monorepo/prover/utils"
)

type ProofType int

const (

	// types enum for the proof types
	proofTypeLPP ProofType = iota
	proofTypeGL
	proofTypeConglo

	// aggregationArity is the arity of the aggregation circuit
	aggregationArity = 2

	// name of the public inputs
	TargetNbSegmentPublicInputBase          = "TARGET_NB_SEGMENTS"
	SegmentCountLPPPublicInputBase          = "LPP_SEGMENT_COUNT"
	SegmentCountGLPublicInputBase           = "GL_SEGMENT_COUNT"
	GeneralMultiSetPublicInputBase          = "GENERAL_MULTI_SET"
	SharedRandomnessMultiSetPublicInputBase = "SHARED_RANDOMNESS_MULTI_SET"
	VkMerkleProofBase                       = "VK_MERKLE_PROOF"
	InitialRandomnessPublicInput            = "INITIAL_RANDOMNESS_PUBLIC_INPUT"
	LogDerivativeSumPublicInput             = "LOG_DERIVATE_SUM_PUBLIC_INPUT"
	GrandProductPublicInput                 = "GRAND_PRODUCT_PUBLIC_INPUT"
	HornerPublicInput                       = "HORNER_FINAL_RES_PUBLIC_INPUT"
	globalHashSentPublicInput               = "GLOBAL_HASH_SENT"
	globalHashReceivedPublicInput           = "GLOBAL_HASH_RECEIVED"
	VerifyingKeyPublicInput                 = "VERIFYING_KEY"
	VerifyingKey2PublicInput                = "VERIFYING_KEY_2"
	VerifyingKeyMerkleRootPublicInput       = "VK_MERKLE_ROOT"
	lppMerkleRootPublicInput                = "LPP_COLUMNS_MERKLE_ROOTS"
)

// ConglomerationCompilation holds the compilation context of the hierarchical
// conglomeration.
type ModuleConglo struct {
	// ModuleNumber gives the number of modules of the distributed prover
	ModuleNumber int
	// Wiop is the compiled IOP of the conglomeration wizard.
	Wiop *wizard.CompiledIOP
	// Recursion is the recursion context used to compile the conglomeration
	// proof.
	Recursion *recursion.Recursion
	// PublicInputs stores the public inputs of the conglomeration proof.
	PublicInputs LimitlessPublicInput[wizard.PublicInput, wizard.PublicInput]
	// VerificationKeyMerkleProofs is the list of the verification keys proving
	// the membership of the verifying keys of the instances inside the
	// VerificationKeyMerkleTree. Each merkle proof is structured as a list of
	// D columns if size 1 where D is the depth of the merkle tree.
	VerificationKeyMerkleProofs [][][8]ifaces.Column
}

// ModuleWitnessConglo collects the witness elements of the conglomeration
// compiler
type ModuleWitnessConglo struct {
	SegmentProofs             []SegmentProof
	VerificationKeyMerkleTree VerificationKeyMerkleTree
}

// VerificationKeyMerkleTree is a Merkle tree storing a list of verification keys
// and it is meant to store the verification keys of all the moduleGL/LPP and
// and of the ConglomerationHierarchical circuit.
type VerificationKeyMerkleTree struct {
	Tree             *smt_koalabear.Tree
	VerificationKeys [][2]field.Octuplet
}

// ConglomerationHierarchicalVerifierAction implements the [wizard.VerifierAction]
// interface for the conglomeration proof. It checks the consistency of the
// public inputs with the children instance's public inputs.
type ConglomerationHierarchicalVerifierAction struct {
	ModuleConglo
}

// LimitlessPublicInput stores the columns totalling the
// public inputs of a conglomeration node.
// T is the base field type, E is the extension field type.
type LimitlessPublicInput[T, E any] struct {
	Functionals                  []T
	TargetNbSegments             []T
	SegmentCountGL               []T
	SegmentCountLPP              []T
	GeneralMultiSetHash          []T
	SharedRandomnessMultiSetHash []T
	VKeyMerkleRoot               [8]T
	VerifyingKey                 [2][8]T
	LogDerivativeSum             E
	HornerSum                    E
	GrandProduct                 E
	SharedRandomness             [8]T
}

// buildVerificationKeyMerkleTree builds the verification key merkle tree.
func buildVerificationKeyMerkleTree(moduleGL, moduleLPP []*RecursedSegmentCompilation, hierAgg *RecursedSegmentCompilation) VerificationKeyMerkleTree {

	var (
		leaves           = make([]field.Octuplet, 0, len(moduleGL)+len(moduleLPP)+1)
		verificationKeys = make([][2]field.Octuplet, 0, len(moduleGL)+len(moduleLPP)+1)
		vkList           = ""
	)

	appendLeaf := func(comp *wizard.CompiledIOP) {
		var (
			vk0, vk1 = getVerifyingKeyPair(comp)
			leaf     = poseidon2_koalabear.HashVec(append(vk0[:], vk1[:]...)...)
		)

		leaves = append(leaves, leaf)
		verificationKeys = append(verificationKeys, [2]field.Octuplet{vk0, vk1})

		vkList += fmt.Sprintf("\t%v %v\n", vk0, vk1)
	}

	for _, module := range moduleGL {
		appendLeaf(module.RecursionComp)
	}

	for _, module := range moduleLPP {
		appendLeaf(module.RecursionComp)
	}

	appendLeaf(hierAgg.RecursionComp)

	// padding with zeroes so that the leaves number if a power-of-two
	paddedSize := utils.NextPowerOfTwo(len(leaves))
	for i := len(leaves); i < paddedSize; i++ {
		leaves = append(leaves, field.Octuplet{})
	}

	return VerificationKeyMerkleTree{
		Tree:             smt_koalabear.NewTree(leaves),
		VerificationKeys: verificationKeys,
	}
}

// GetVkMerkleProof return the merkle proof of a verification key
func (vmt VerificationKeyMerkleTree) GetVkMerkleProof(segProof SegmentProof) []field.Octuplet {

	var (
		leafPosition = -1
		numModule    = utils.DivExact(len(vmt.VerificationKeys)-1, 2)
		moduleIndex  = segProof.ModuleIndex
	)

	switch segProof.ProofType {
	// the instance is a conglomeration proof
	case proofTypeConglo:
		leafPosition = 2 * numModule
	case proofTypeLPP:
		leafPosition = moduleIndex + numModule
	case proofTypeGL:
		leafPosition = moduleIndex
	default:
		panic("unexpected proof type")
	}

	proof := vmt.Tree.MustProve(leafPosition)

	fmt.Printf(
		"[getMerkleProof] leaf position: %v, root: %v, leaf: %v, vk: %v\n",
		leafPosition, vmt.Tree.Root, vmt.Tree.OccupiedLeaves[leafPosition],
		vmt.VerificationKeys[leafPosition][:])

	return proof.Siblings
}

// GetRoot returns the root of the verification key merkle tree encoded as a
// field element.
func (vmt VerificationKeyMerkleTree) GetRoot() field.Octuplet {
	root := vmt.Tree.Root
	return root
}

// CheckMembership checks if a verification key is in the merkle tree.
func checkVkMembership(t ProofType, numModule int, moduleIndex int, vk [2]field.Octuplet, rootF field.Octuplet, proofF []field.Octuplet) error {

	var leafPosition = -1

	switch t {
	// the instance is a conglomeration proof
	case proofTypeConglo:
		leafPosition = 2 * numModule
	case proofTypeLPP:
		leafPosition = moduleIndex + numModule
	case proofTypeGL:
		leafPosition = moduleIndex
	default:
		panic("unexpected proof type")
	}

	// This part of the loop checks the membership of the VK as a member of
	// the tree using the leafPosition from above.

	var (
		merkleDepth = utils.Log2Ceil(2*numModule + 1)
		mProof      = smt_koalabear.Proof{
			Path:     leafPosition,
			Siblings: make([]field.Octuplet, merkleDepth),
		}
		leaf = poseidon2_koalabear.HashVec(append(vk[0][:], vk[1][:]...)...)
	)

	if merkleDepth != len(proofF) {
		panic("merkleDepth != len(proofF)")
	}

	for lvl := 0; lvl < merkleDepth; lvl++ {
		mProof.Siblings[lvl] = proofF[lvl]
	}

	fmt.Printf("verified VK merkle proof: %v, moduleIndex: %v, proofType: %v, leaf: %v, root: %v", leafPosition, moduleIndex, t, leaf, rootF)

	if err := smt_koalabear.Verify(&mProof, leaf, rootF); err != nil {
		return fmt.Errorf("VK is not a member of the tree: pos: %v, moduleIndex: %v, proofType: %v, leaf: %v, root: %v", leafPosition, moduleIndex, t, leaf, rootF)
	}

	return nil
}

// CheckMembershipGnark checks if a verification key is in the merkle tree.
func checkVkMembershipGnark(
	api frontend.API,
	leafPosition frontend.Variable,
	numModule int,
	vk [2]frontend.Variable,
	root frontend.Variable,
	proofF []frontend.Variable,
) {

	panic("gnark api is still under migration, to be uncommented once we are ready to integrate the limitless prover")
	// 	// This part of the loop checks the membership of the VK as a member of
	// 	// the tree using the leafPosition from above.

	// 	var (
	// 		merkleDepth = utils.Log2Ceil(2*numModule + 1)
	// 		mProof      = smt_koalabear.GnarkProof{
	// 			Path:     leafPosition,
	// 			Siblings: []poseidon2.Octuplet{proofF},
	// 		}
	// 		leaf = hasher_factory.GnarkHashVec(api, vk[:])
	// 	)

	// 	if merkleDepth != len(proofF) {
	// 		panic("merkleDepth != len(proofF)")
	// 	}

	// 	h, err := ghasher_factory.NewMiMC(api)
	// 	if err != nil {
	// 		panic(err)
	// 	}

	// smt.GnarkVerifyMerkleProof(api, mProof, leaf, root, &h)
}

// Conglomerate runs the conglomeration compiler and returns a pointer to the
// receiver of the method.
func (d *DistributedWizard) Conglomerate(params CompilationParams) *DistributedWizard {

	conglo := &ModuleConglo{
		ModuleNumber: len(d.CompiledGLs),
	}

	comp := wizard.NewCompiledIOP()
	conglo.Compile(comp, d.CompiledGLs[0].RecursionComp)
	d.CompiledConglomeration = CompileSegment(conglo, params)
	assertCompatibleIOPs(d)

	d.VerificationKeyMerkleTree = buildVerificationKeyMerkleTree(
		d.CompiledGLs,
		d.CompiledLPPs,
		d.CompiledConglomeration,
	)

	return d
}

// Compile compiles the conglomeration proof. The function first checks if the
// public inputs are compatible and then compiles the conglomeration proof.
func (c *ModuleConglo) Compile(comp *wizard.CompiledIOP, moduleMod *wizard.CompiledIOP) {

	c.Recursion = recursion.DefineRecursionOf(comp, moduleMod, recursion.Parameters{
		Name:                   "conglomeration",
		WithoutGkr:             true,
		MaxNumProof:            2,
		WithExternalHasherOpts: true,
	})

	c.Wiop = comp

	for _, pi := range scanFunctionalInputs(moduleMod) {
		c.PublicInputs.Functionals = append(c.PublicInputs.Functionals, declarePiColumn(c.Wiop, pi.Name))
	}

	c.PublicInputs.TargetNbSegments = declareListOfPiColumns(c.Wiop, 0, TargetNbSegmentPublicInputBase, c.ModuleNumber)
	c.PublicInputs.SegmentCountGL = declareListOfPiColumns(c.Wiop, 0, SegmentCountGLPublicInputBase, c.ModuleNumber)
	c.PublicInputs.SegmentCountLPP = declareListOfPiColumns(c.Wiop, 0, SegmentCountLPPPublicInputBase, c.ModuleNumber)
	c.PublicInputs.GeneralMultiSetHash = declareListOfPiColumns(c.Wiop, 0, GeneralMultiSetPublicInputBase, hasher_factory.MSetHashSize)
	c.PublicInputs.SharedRandomnessMultiSetHash = declareListOfPiColumns(c.Wiop, 0, SharedRandomnessMultiSetPublicInputBase, hasher_factory.MSetHashSize)
	c.PublicInputs.LogDerivativeSum = declarePiColumn(c.Wiop, LogDerivativeSumPublicInput)
	c.PublicInputs.HornerSum = declarePiColumn(c.Wiop, HornerPublicInput)
	c.PublicInputs.GrandProduct = declarePiColumn(c.Wiop, GrandProductPublicInput)

	for i := range c.PublicInputs.SharedRandomness {
		c.PublicInputs.SharedRandomness[i] = declarePiColumn(c.Wiop, fmt.Sprintf("%s_%d", InitialRandomnessPublicInput, i))
	}

	for i := 0; i < 8; i++ {
		c.PublicInputs.VKeyMerkleRoot[i] = declarePiColumn(c.Wiop, fmt.Sprintf("%s_%d", VerifyingKeyMerkleRootPublicInput, i))
	}

	// vkMerkleTreeDepth is the depth of the verification key merkle tree
	vkMerkleTreeDepth := c.VKeyMTreeDepth()
	c.VerificationKeyMerkleProofs = make([][][8]ifaces.Column, aggregationArity)
	for i := 0; i < aggregationArity; i++ {
		c.VerificationKeyMerkleProofs[i] = make([][8]ifaces.Column, vkMerkleTreeDepth)
		for j := 0; j < vkMerkleTreeDepth; j++ {
			for k := 0; k < 8; k++ {
				col := comp.InsertProof(0, ifaces.ColID(fmt.Sprintf("vkMerkleProof_%d_%d_%d", i, j, k)), 1, true)
				c.VerificationKeyMerkleProofs[i][j][k] = col
			}
		}
	}

	comp.RegisterVerifierAction(0, &ConglomerationHierarchicalVerifierAction{ModuleConglo: *c})
}

// GetMainProverStep returns a [wizard.ProverStep] running [Assign] passing
// the provided [ModuleWitness] argument.
func (c *ModuleConglo) GetMainProverStep(witness *ModuleWitnessConglo) wizard.MainProverStep {
	return func(run *wizard.ProverRuntime) {
		c.Assign(&witness.VerificationKeyMerkleTree, run, witness.SegmentProofs)
	}
}

// Assign assigns the public inputs for the conglomeration proof
func (c *ModuleConglo) Assign(
	mt *VerificationKeyMerkleTree,
	run *wizard.ProverRuntime,
	proofs []SegmentProof,
) {

	recursionWitnesses := []recursion.Witness{}

	// This assigns the Merkle proofs in the verification key merkle tree
	for i := range proofs {
		mProof := mt.GetVkMerkleProof(proofs[i])
		recursionWitnesses = append(recursionWitnesses, proofs[i].RecursionWitness)
		for j := range mProof {
			for k := 0; k < 8; k++ {
				run.AssignColumn(
					c.VerificationKeyMerkleProofs[i][j][k].GetColID(),
					smartvectors.NewConstant(mProof[j][k], 1),
				)
			}
		}
	}

	// This runs the recursion system. Expectedly, the filling input is never
	// used because this is pairwise aggregation and we always pass exactly pass
	// exactly 2 inputs.
	c.Recursion.Assign(run, recursionWitnesses, &recursionWitnesses[0])

	// Now, it remains to assign the public inputs for the conglomeration proof.
	var (
		collectedPIs                = [aggregationArity]LimitlessPublicInput[field.Element, fext.Element]{}
		sumCountGLs                 = []field.Element{}
		sumCountLPPs                = []field.Element{}
		mSetSharedRand              = hasher_factory.MSetHash{}
		mSetGeneral                 = hasher_factory.MSetHash{}
		sumLogDerivative, sumHorner fext.Element
		prodGrandProduct            = fext.One()
	)

	for instance := 0; instance < aggregationArity; instance++ {

		collectedPIs[instance] = c.collectAllPublicInputsOfInstance(run, instance)

		// This combines the query results
		sumHorner.Add(&sumHorner, &collectedPIs[instance].HornerSum)
		sumLogDerivative.Add(&sumLogDerivative, &collectedPIs[instance].LogDerivativeSum)
		prodGrandProduct.Mul(&prodGrandProduct, &collectedPIs[instance].GrandProduct)

		// This combines the multiset hashes
		subMSetGeneral := hasher_factory.MSetHash(collectedPIs[instance].GeneralMultiSetHash)
		subMSetSharedRand := hasher_factory.MSetHash(collectedPIs[instance].SharedRandomnessMultiSetHash)
		mSetGeneral.Add(subMSetGeneral)
		mSetSharedRand.Add(subMSetSharedRand)
	}

	// This assigns the functional public input by summing them
	for f := range c.PublicInputs.Functionals {
		var sumValue field.Element
		for instance := 0; instance < aggregationArity; instance++ {
			sumValue.Add(&sumValue, &collectedPIs[instance].Functionals[f])
		}
		pi := c.PublicInputs.Functionals[f]
		assignPiColumn(run, pi.Name, sumValue)
	}

	assignListOfPiColumns(run, GeneralMultiSetPublicInputBase, mSetGeneral[:])
	assignListOfPiColumns(run, SharedRandomnessMultiSetPublicInputBase, mSetSharedRand[:])

	assignPiColumnExt(run, LogDerivativeSumPublicInput, sumLogDerivative)
	assignPiColumnExt(run, HornerPublicInput, sumHorner)
	assignPiColumnExt(run, GrandProductPublicInput, prodGrandProduct)

	var sharedRandomness field.Octuplet
	for i := 0; i < aggregationArity; i++ {
		r := collectedPIs[i].SharedRandomness
		for j := range r {
			if !r[j].IsZero() {
				sharedRandomness = r
				break
			}
		}
	}

	for i := range sharedRandomness {
		assignPiColumn(run, fmt.Sprintf("%s_%d", InitialRandomnessPublicInput, i), sharedRandomness[i])
		assignPiColumn(run, fmt.Sprintf("%s_%d", VerifyingKeyMerkleRootPublicInput, i), collectedPIs[0].VKeyMerkleRoot[i])
	}

	for k := 0; k < c.ModuleNumber; k++ {

		var sumCountGL, sumCountLPP field.Element

		for instance := 0; instance < aggregationArity; instance++ {
			// This agglomerates the segment count for the GL and the LPPs modules. There
			// is one GL and one LPP counter for each module that's why we do them in the
			sumCountGL.Add(&sumCountGL, &collectedPIs[instance].SegmentCountGL[k])
			sumCountLPP.Add(&sumCountLPP, &collectedPIs[instance].SegmentCountLPP[k])
		}

		sumCountGLs = append(sumCountGLs, sumCountGL)
		sumCountLPPs = append(sumCountLPPs, sumCountLPP)
	}

	assignListOfPiColumns(run, TargetNbSegmentPublicInputBase, collectedPIs[0].TargetNbSegments)
	assignListOfPiColumns(run, SegmentCountGLPublicInputBase, sumCountGLs)
	assignListOfPiColumns(run, SegmentCountLPPPublicInputBase, sumCountLPPs)
}

// Run implements the [wizard.VerifierAction] for the
// ConglomerationHierarchicalVerifierAction.
func (c *ConglomerationHierarchicalVerifierAction) Run(run wizard.Runtime) error {

	var (
		err          error
		collectedPIs = [aggregationArity]LimitlessPublicInput[field.Element, fext.Element]{}
		topPIs       = collectAllPublicInputs(run)
	)

	for instance := 0; instance < aggregationArity; instance++ {
		collectedPIs[instance] = c.collectAllPublicInputsOfInstance(run, instance)
	}

	// This checks that the functional public inputs are correctly conglomerated
	// across all instances.
	for k := range topPIs.Functionals {

		summedUpValue := field.Element{}

		for instance := 0; instance < aggregationArity; instance++ {
			funcPI := collectedPIs[instance].Functionals[k]
			summedUpValue.Add(&summedUpValue, &funcPI)
		}

		if summedUpValue != topPIs.Functionals[k] {
			err = errors.Join(err, fmt.Errorf("public input mismatch for Functionals at index %d, name=%v", k, c.PublicInputs.Functionals[k].Name))
		}
	}

	for k := 0; k < c.ModuleNumber; k++ {

		var (
			sumCountGL  = field.Element{}
			sumCountLPP = field.Element{}
		)

		for instance := 0; instance < aggregationArity; instance++ {

			// This checks that the TargetNbSegments public inputs are the same for all
			// the children instances and the current node.
			if collectedPIs[instance].TargetNbSegments[k] != topPIs.TargetNbSegments[k] {
				err = errors.Join(err, fmt.Errorf("public input mismatch for TargetNbSegments at instance %d", instance))
			}

			// This agglomerates the segment count for the GL and the LPPs modules. There
			// is one GL and one LPP counter for each module that's why we do them in the
			sumCountGL.Add(&sumCountGL, &collectedPIs[instance].SegmentCountGL[k])
			sumCountLPP.Add(&sumCountLPP, &collectedPIs[instance].SegmentCountLPP[k])
		}

		if sumCountGL != topPIs.SegmentCountGL[k] {
			err = errors.Join(err, fmt.Errorf("public input mismatch for SegmentCountGL for module %d", k))
		}

		if sumCountLPP != topPIs.SegmentCountLPP[k] {
			err = errors.Join(err, fmt.Errorf("public input mismatch for SegmentCountLPP for module %d", k))
		}
	}

	// This agglomerates the multiset hashes
	for k := 0; k < hasher_factory.MSetHashSize; k++ {

		var (
			generalSum = field.Element{}
			sharedSum  = field.Element{}
		)

		for instance := 0; instance < aggregationArity; instance++ {
			generalSum.Add(&generalSum, &collectedPIs[instance].GeneralMultiSetHash[k])
			sharedSum.Add(&sharedSum, &collectedPIs[instance].SharedRandomnessMultiSetHash[k])
		}

		if generalSum != topPIs.GeneralMultiSetHash[k] {
			err = errors.Join(err, fmt.Errorf("public input mismatch for generalMultiSetHash for index %d", k))
		}

		if sharedSum != topPIs.SharedRandomnessMultiSetHash[k] {
			err = errors.Join(err, fmt.Errorf("public input mismatch for sharedRandomness for index %d", k))
		}
	}

	// The loop below "aggregate" the public inputs: log-derivative-sum, gd-product,
	// and horner sum of the sub-instances. The aggregation is done by multiplying/summing
	// the values. The results are then compared the top-level public inputs.
	var (
		accGrandProduct = fext.One()
		accLogDeriv     = fext.Zero()
		accHornerSum    = fext.Zero()
	)

	for instance := 0; instance < aggregationArity; instance++ {

		// This agglomerates the horner N0 hash checker, the grand product, the
		// log derivative sum and the horner sum.
		accGrandProduct.Mul(&accGrandProduct, &collectedPIs[instance].GrandProduct)
		accLogDeriv.Add(&accLogDeriv, &collectedPIs[instance].LogDerivativeSum)
		accHornerSum.Add(&accHornerSum, &collectedPIs[instance].HornerSum)

		for i := range collectedPIs[instance].SharedRandomness {
			if !collectedPIs[instance].SharedRandomness[i].IsZero() && collectedPIs[instance].SharedRandomness[i] != topPIs.SharedRandomness[i] {
				err = errors.Join(err, fmt.Errorf("public input mismatch for SharedRandomness for instance %d", instance))
			}
		}

		if collectedPIs[instance].VKeyMerkleRoot != topPIs.VKeyMerkleRoot {
			err = errors.Join(err, fmt.Errorf("public input mismatch for VKeyMerkleRoot for instance %d, sub-value=%v, top-value=%v",
				instance, collectedPIs[instance].VKeyMerkleRoot, topPIs.VKeyMerkleRoot,
			))
		}
	}

	if accGrandProduct != topPIs.GrandProduct {
		err = errors.Join(err, fmt.Errorf("public input mismatch for GrandProduct, %v != %v", accGrandProduct.String(), topPIs.GrandProduct.String()))
	}

	if accLogDeriv != topPIs.LogDerivativeSum {
		err = errors.Join(err, fmt.Errorf("public input mismatch for LogDerivativeSum, %v != %v", accLogDeriv.String(), topPIs.LogDerivativeSum.String()))
	}

	if accHornerSum != topPIs.HornerSum {
		err = errors.Join(err, fmt.Errorf("public input mismatch for HornerSum, %v != %v", accHornerSum.String(), topPIs.HornerSum.String()))
	}

	// This loop checks the VK membership in the tree. The merkle leaf position
	// is deduced from the segment count public inputs in the following way;
	//
	// 	- If segment-count-sum of the GL position is one and LPP is zero, then
	//  	the position is the position of the "count=1" GL input.
	//
	//  - If the segment segment-count-sum of the LPP positions is one and GL is
	// 		zero, then the position is the position of the "count=1" LPP input +
	// 		nb-module
	//
	// 	- Otherwise (the total sum is larger than 1), the position is 2*nb-module

	for instance := 0; instance < aggregationArity; instance++ {

		proofType, moduleIndex := findProofTypeAndModule(collectedPIs[instance])

		mProof := make([][8]field.Element, c.ModuleConglo.VKeyMTreeDepth())
		for i := range mProof {
			for j := 0; j < 8; j++ {
				mProof[i][j] = c.VerificationKeyMerkleProofs[instance][i][j].GetColAssignmentAt(run, 0)
			}
		}

		mProofOct := make([]field.Octuplet, len(mProof))
		for i := range mProof {
			mProofOct[i] = mProof[i]
		}

		vkErr := checkVkMembership(
			proofType,
			c.ModuleNumber,
			moduleIndex,
			collectedPIs[instance].VerifyingKey,
			collectedPIs[instance].VKeyMerkleRoot,
			mProofOct,
		)

		if vkErr != nil {
			err = errors.Join(err, vkErr)
		}
	}

	if err != nil {
		return err
	}

	return nil
}

// RunGnark implements the [wizard.VerifierAction] interface.
func (c *ConglomerationHierarchicalVerifierAction) RunGnark(api frontend.API, run wizard.GnarkRuntime) {

<<<<<<< HEAD
	panic("rename and uncomment the function RunGnark below; once we are ready to integrate the limitless prover")
=======
	panic("gnark api is still under migration, to be uncommented once we are ready to integrate the limitless prover")
>>>>>>> f9f1e719

	// var (
	// 	collectedPIs = [aggregationArity]LimitlessPublicInput[frontend.Variable]{}
	// 	topPIs       = c.collectAllPublicInputsGnark(api, run)
	// 	hasher       = run.GetHasherFactory().NewHasher()
	// )

	// for instance := 0; instance < aggregationArity; instance++ {
	// 	collectedPIs[instance] = c.collectAllPublicInputsOfInstanceGnark(api, run, instance)
	// }

	// // This checks that the functional public inputs are correctly conglomerated
	// // across all instances.
	// for k := range topPIs.Functionals {
	// 	summedUpValue := frontend.Variable(0)
	// 	for instance := 0; instance < aggregationArity; instance++ {
	// 		funcPI := collectedPIs[instance].Functionals[k]
	// 		summedUpValue = api.Add(summedUpValue, funcPI)
	// 	}
	// 	api.AssertIsEqual(summedUpValue, topPIs.Functionals[k])
	// }

	// for k := 0; k < c.ModuleNumber; k++ {

	// 	var (
	// 		sumCountGL  = frontend.Variable(0)
	// 		sumCountLPP = frontend.Variable(0)
	// 	)

	// 	for instance := 0; instance < aggregationArity; instance++ {

	// 		// This checks that the TargetNbSegments public inputs are the same for all
	// 		// the children instances and the current node.
	// 		api.AssertIsEqual(collectedPIs[instance].TargetNbSegments[k], topPIs.TargetNbSegments[k])

	// 		// This agglomerates the segment count for the GL and the LPPs modules. There
	// 		// is one GL and one LPP counter for each module that's why we do them in the
	// 		sumCountGL = api.Add(sumCountGL, collectedPIs[instance].SegmentCountGL[k])
	// 		sumCountLPP = api.Add(sumCountLPP, collectedPIs[instance].SegmentCountLPP[k])
	// 	}

	// 	api.AssertIsEqual(sumCountGL, topPIs.SegmentCountGL[k])
	// 	api.AssertIsEqual(sumCountLPP, topPIs.SegmentCountLPP[k])
	// }

	// // This agglomerates the multiset hashes
	// var (
	// 	generalSum = hasher_factory.EmptyMSetHashGnark(hasher)
	// 	sharedSum  = hasher_factory.EmptyMSetHashGnark(hasher)
	// )

	// for instance := 0; instance < aggregationArity; instance++ {
	// 	generalSum.AddRaw(api, collectedPIs[instance].GeneralMultiSetHash)
	// 	sharedSum.AddRaw(api, collectedPIs[instance].SharedRandomnessMultiSetHash)
	// }

	// sharedSum.AssertEqualRaw(api, topPIs.SharedRandomnessMultiSetHash)
	// generalSum.AssertEqualRaw(api, topPIs.GeneralMultiSetHash)

	// // The loop below "aggregate" the public inputs: log-derivative-sum, gd-product,
	// // and horner sum of the sub-instances. The aggregation is done by multiplying/summing
	// // the values. The results are then compared the top-level public inputs.
	// var (
	// 	accGrandProduct = frontend.Variable(1)
	// 	accLogDeriv     = frontend.Variable(0)
	// 	accHornerSum    = frontend.Variable(0)
	// )

	// for instance := 0; instance < aggregationArity; instance++ {

	// 	// This agglomerates the horner N0 hash checker, the grand product, the
	// 	// log derivative sum and the horner sum.
	// 	accGrandProduct = api.Mul(accGrandProduct, collectedPIs[instance].GrandProduct)
	// 	accLogDeriv = api.Add(accLogDeriv, collectedPIs[instance].LogDerivativeSum)
	// 	accHornerSum = api.Add(accHornerSum, collectedPIs[instance].HornerSum)

	// 	api.AssertIsEqual(
	// 		api.Mul(
	// 			api.Sub(1, api.IsZero(collectedPIs[instance].SharedRandomness)),
	// 			api.Sub(collectedPIs[instance].SharedRandomness, topPIs.SharedRandomness),
	// 		),
	// 		0,
	// 	)

	// 	api.AssertIsEqual(collectedPIs[instance].VKeyMerkleRoot, topPIs.VKeyMerkleRoot)
	// }

	// api.AssertIsEqual(accGrandProduct, topPIs.GrandProduct)
	// api.AssertIsEqual(accLogDeriv, topPIs.LogDerivativeSum)
	// api.AssertIsEqual(accHornerSum, topPIs.HornerSum)

	// // This loop checks the VK membership in the tree. The merkle leaf position
	// // is deduced from the segment count public inputs in the following way;
	// //
	// // 	- If segment-count-sum of the GL position is one and LPP is zero, then
	// //  	the position is the position of the "count=1" GL input.
	// //
	// //  - If the segment segment-count-sum of the LPP positions is one and GL is
	// // 		zero, then the position is the position of the "count=1" LPP input +
	// // 		nb-module
	// //
	// // 	- Otherwise (the total sum is larger than 1), the position is 2*nb-module

	// for instance := 0; instance < aggregationArity; instance++ {

	// 	leafPosition := findVkPositionGnark(api, collectedPIs[instance])
	// 	mProof := make([]frontend.Variable, c.ModuleConglo.VKeyMTreeDepth())
	// 	for i := range mProof {
	// 		mProof[i] = c.VerificationKeyMerkleProofs[instance][i].GetColAssignmentGnarkAt(run, 0)
	// 	}

	// 	checkVkMembershipGnark(
	// 		api,
	// 		leafPosition,
	// 		c.ModuleNumber,
	// 		collectedPIs[instance].VerifyingKey,
	// 		collectedPIs[instance].VKeyMerkleRoot,
	// 		mProof,
	// 	)
	// }
}

// declarePi declares a column with the requested name as proof column and length
// one and also declare a public input from that column with the same provided
// name.
func declarePiColumn(comp *wizard.CompiledIOP, name string) wizard.PublicInput {
	return declarePiColumnAtRound(comp, 0, name)
}

// declarePiColumn at round declares a column at the requested round to generate
// a public input with the requested name.
func declarePiColumnAtRound(comp *wizard.CompiledIOP, round int, name string) wizard.PublicInput {
	col := comp.InsertProof(round, ifaces.ColID(name+"_PI_COLUMN"), 1, true)
	return comp.InsertPublicInput(name, accessors.NewFromPublicColumn(col, 0))
}

// assignPiColumn assigns the column of a public input with the requested name
// to the provided column.
func assignPiColumn(run *wizard.ProverRuntime, name string, val ...field.Element) {
	run.AssignColumn(
		ifaces.ColID(name+"_PI_COLUMN"),
		smartvectors.NewRegular(val[:]),
	)
}

func assignPiColumnExt(run *wizard.ProverRuntime, name string, val ...fext.Element) {
	run.AssignColumn(
		ifaces.ColID(name+"_PI_COLUMN"),
		smartvectors.NewRegularExt(val[:]),
	)
}

// declareListOfPiColumns declares a list of columns with the requested name as
// proof columns and length provided.
func declareListOfPiColumns(comp *wizard.CompiledIOP, round int, name string, length int) []wizard.PublicInput {
	var cols []wizard.PublicInput
	for i := 0; i < length; i++ {
		cols = append(cols, declarePiColumnAtRound(comp, round, name+"_"+strconv.Itoa(i)))
	}
	return cols
}

// declareListOfConstantPi declares a list of public inputs as constant values.
// This is useful to create dummy public inputs making the aggregation process
// simpler.
func declareListOfConstantPi(comp *wizard.CompiledIOP, name string, values []field.Element) []wizard.PublicInput {
	res := make([]wizard.PublicInput, len(values))
	for i, val := range values {
		name := name + "_" + strconv.Itoa(i)
		pub := comp.InsertPublicInput(name, accessors.NewConstant(val))
		res = append(res, pub)
	}
	return res
}

// assignListOfPiColumns assigns a list of columns with the requested name using
// the provided list of values.
func assignListOfPiColumns(run *wizard.ProverRuntime, name string, values []field.Element) {
	for i, val := range values {
		name := name + "_" + strconv.Itoa(i)
		assignPiColumn(run, name, val)
	}
}

// GetPublicInputList returns a list of public input of the provided name for the
// current WIOP (e.g. not the for the children instance).
//
// @alex: would be interesting to make that a utility function in the wizard
// package because it helps whenever we want to encode stuffs as public inputs.
func GetPublicInputList(run wizard.Runtime, name string, nb int) []field.Element {
	var res []field.Element
	for i := 0; i < nb; i++ {
		name := name + "_" + strconv.Itoa(i)
		if !run.GetPublicInput(name).IsBase {
			utils.Panic("public input %v is not a base element", name)
		}
		res = append(res, run.GetPublicInput(name).Base)
	}
	return res
}

// getPublicInputListOfInstance returns a list of public inputs of the provided
// name and instance.
func getPublicInputListOfInstance(rec *recursion.Recursion, run wizard.Runtime, name string, instance int, nb int) []field.Element {
	var res []field.Element
	for i := 0; i < nb; i++ {
		name := name + "_" + strconv.Itoa(i)
		res = append(res, rec.GetPublicInputOfInstance(run, name, instance).Base)
	}
	return res
}

// GetPublicInputListGnark is as [getPublicInputList] but for gnark.
func GetPublicInputListGnark(api frontend.API, run wizard.GnarkRuntime, name string, nb int) []frontend.Variable {
	var res []frontend.Variable
	for i := 0; i < nb; i++ {
		name := name + "_" + strconv.Itoa(i)
		res = append(res, run.GetPublicInput(api, name))
	}
	return res
}

// getPublicInputListOfInstance returns a list of public inputs of the provided
// name and instance.
func getPublicInputListOfInstanceGnark(rec *recursion.Recursion, api frontend.API, run wizard.GnarkRuntime, name string, instance int, nb int) []frontend.Variable {
	var res []frontend.Variable
	for i := 0; i < nb; i++ {
		name := name + "_" + strconv.Itoa(i)
		res = append(res, rec.GetPublicInputOfInstanceGnark(api, run, name, instance))
	}
	return res
}

// collectAllPublicInputsOfInstance returns a structured object representing
// the public inputs of the given instance.
func (c ModuleConglo) collectAllPublicInputsOfInstance(run wizard.Runtime, instance int) LimitlessPublicInput[field.Element, fext.Element] {

	// Fetching the VKey Public input Merkle root
	vKeyMerkleRoot := [8]field.Element{}
	sharedRandomness := [8]field.Element{}
	for i := range vKeyMerkleRoot {
		vKeyMerkleRoot[i] = c.Recursion.GetPublicInputOfInstance(run, VerifyingKeyMerkleRootPublicInput+"_"+strconv.Itoa(i), instance).Base
		sharedRandomness[i] = c.Recursion.GetPublicInputOfInstance(run, fmt.Sprintf("%s_%d", InitialRandomnessPublicInput, i), instance).Base
	}

	vk := [2]field.Octuplet{}
	for i := range vk[0] {
		vk[0][i] = c.Recursion.GetPublicInputOfInstance(run, fmt.Sprintf("%s_%d", VerifyingKeyPublicInput, i), instance).Base
		vk[1][i] = c.Recursion.GetPublicInputOfInstance(run, fmt.Sprintf("%s_%d", VerifyingKey2PublicInput, i), instance).Base
	}

	res := LimitlessPublicInput[field.Element, fext.Element]{
		TargetNbSegments:             getPublicInputListOfInstance(c.Recursion, run, TargetNbSegmentPublicInputBase, instance, c.ModuleNumber),
		SegmentCountGL:               getPublicInputListOfInstance(c.Recursion, run, SegmentCountGLPublicInputBase, instance, c.ModuleNumber),
		SegmentCountLPP:              getPublicInputListOfInstance(c.Recursion, run, SegmentCountLPPPublicInputBase, instance, c.ModuleNumber),
		GeneralMultiSetHash:          getPublicInputListOfInstance(c.Recursion, run, GeneralMultiSetPublicInputBase, instance, hasher_factory.MSetHashSize),
		SharedRandomnessMultiSetHash: getPublicInputListOfInstance(c.Recursion, run, SharedRandomnessMultiSetPublicInputBase, instance, hasher_factory.MSetHashSize),
		LogDerivativeSum:             c.Recursion.GetPublicInputOfInstance(run, LogDerivativeSumPublicInput, instance).Ext,
		HornerSum:                    c.Recursion.GetPublicInputOfInstance(run, HornerPublicInput, instance).Ext,
		GrandProduct:                 c.Recursion.GetPublicInputOfInstance(run, GrandProductPublicInput, instance).Ext,
		SharedRandomness:             sharedRandomness,
		VKeyMerkleRoot:               vKeyMerkleRoot,
		VerifyingKey:                 vk,
	}

	for _, pi := range c.PublicInputs.Functionals {
		res.Functionals = append(res.Functionals, c.Recursion.GetPublicInputOfInstance(run, pi.Name, instance).Base)
	}

	return res
}

// collectAllPublicInputs returns a structured object representing the public
// inputs of all the instances.
func collectAllPublicInputs(run wizard.Runtime) LimitlessPublicInput[field.Element, fext.Element] {

	// This function auto-detects the number of module. It counts the number of
	// public inputs with the [targetNbSegmentPublicInputBase] prefix in their
	// name.
	var (
		moduleNumber int
		pubs         = run.GetSpec().PublicInputs
	)

	for _, pub := range pubs {
		if strings.Contains(pub.Name, TargetNbSegmentPublicInputBase) && !strings.Contains(pub.Name, "conglomeration") {
			moduleNumber++
		}
	}

	// Fetching the VKey Public input Merkle root
	vKeyMerkleRoot := [8]field.Element{}
	for i := 0; i < 8; i++ {
		vKeyMerkleRoot[i] = run.GetPublicInput(VerifyingKeyMerkleRootPublicInput + "_" + strconv.Itoa(i)).Base
	}

	sharedRandomness := [8]field.Element{}
	for i := range sharedRandomness {
		sharedRandomness[i] = run.GetPublicInput(fmt.Sprintf("%s_%d", InitialRandomnessPublicInput, i)).Base
	}
	res := LimitlessPublicInput[field.Element, fext.Element]{
		TargetNbSegments:             GetPublicInputList(run, TargetNbSegmentPublicInputBase, moduleNumber),
		SegmentCountGL:               GetPublicInputList(run, SegmentCountGLPublicInputBase, moduleNumber),
		SegmentCountLPP:              GetPublicInputList(run, SegmentCountLPPPublicInputBase, moduleNumber),
		GeneralMultiSetHash:          GetPublicInputList(run, GeneralMultiSetPublicInputBase, hasher_factory.MSetHashSize),
		SharedRandomnessMultiSetHash: GetPublicInputList(run, SharedRandomnessMultiSetPublicInputBase, hasher_factory.MSetHashSize),
		LogDerivativeSum:             run.GetPublicInput(LogDerivativeSumPublicInput).Ext,
		HornerSum:                    run.GetPublicInput(HornerPublicInput).Ext,
		GrandProduct:                 run.GetPublicInput(GrandProductPublicInput).Ext,
		SharedRandomness:             sharedRandomness,
		VKeyMerkleRoot:               vKeyMerkleRoot,
	}

	for _, pi := range scanFunctionalInputs(run.GetSpec()) {
		res.Functionals = append(res.Functionals, run.GetPublicInput(pi.Name).Base)
	}

	return res
}

// collectAllPublicInputsOfInstanceGnark returns a structured object representing
// the public inputs of the given instance.
func (c ModuleConglo) collectAllPublicInputsOfInstanceGnark(api frontend.API, run wizard.GnarkRuntime, instance int) LimitlessPublicInput[frontend.Variable, frontend.Variable] {

	// Fetching the VKey Public input Merkle root
	vKeyMerkleRoot := [8]frontend.Variable{}
	sharedRandomness := [8]frontend.Variable{}
	for i := 0; i < 8; i++ {
		vKeyMerkleRoot[i] = c.Recursion.GetPublicInputOfInstanceGnark(api, run, VerifyingKeyMerkleRootPublicInput+"_"+strconv.Itoa(i), instance)
		sharedRandomness[i] = c.Recursion.GetPublicInputOfInstanceGnark(api, run, fmt.Sprintf("%s_%d", InitialRandomnessPublicInput, i), instance)
	}

	vk := [2][8]frontend.Variable{}
	for i := range vk[0] {
		vk[0][i] = c.Recursion.GetPublicInputOfInstanceGnark(api, run, fmt.Sprintf("%s_%d", VerifyingKeyPublicInput, i), instance)
		vk[1][i] = c.Recursion.GetPublicInputOfInstanceGnark(api, run, fmt.Sprintf("%s_%d", VerifyingKey2PublicInput, i), instance)
	}

	res := LimitlessPublicInput[frontend.Variable, frontend.Variable]{
		TargetNbSegments:             getPublicInputListOfInstanceGnark(c.Recursion, api, run, TargetNbSegmentPublicInputBase, instance, c.ModuleNumber),
		SegmentCountGL:               getPublicInputListOfInstanceGnark(c.Recursion, api, run, SegmentCountGLPublicInputBase, instance, c.ModuleNumber),
		SegmentCountLPP:              getPublicInputListOfInstanceGnark(c.Recursion, api, run, SegmentCountLPPPublicInputBase, instance, c.ModuleNumber),
		GeneralMultiSetHash:          getPublicInputListOfInstanceGnark(c.Recursion, api, run, GeneralMultiSetPublicInputBase, instance, hasher_factory.MSetHashSize),
		SharedRandomnessMultiSetHash: getPublicInputListOfInstanceGnark(c.Recursion, api, run, SharedRandomnessMultiSetPublicInputBase, instance, hasher_factory.MSetHashSize),
		LogDerivativeSum:             c.Recursion.GetPublicInputOfInstanceGnark(api, run, LogDerivativeSumPublicInput, instance),
		HornerSum:                    c.Recursion.GetPublicInputOfInstanceGnark(api, run, HornerPublicInput, instance),
		GrandProduct:                 c.Recursion.GetPublicInputOfInstanceGnark(api, run, GrandProductPublicInput, instance),
		SharedRandomness:             sharedRandomness,
		VKeyMerkleRoot:               vKeyMerkleRoot,
		VerifyingKey:                 vk,
	}

	for _, pi := range c.PublicInputs.Functionals {
		res.Functionals = append(res.Functionals, c.Recursion.GetPublicInputOfInstanceGnark(api, run, pi.Name, instance))
	}

	return res
}

// collectAllPublicInputsGnark returns a structured object representing the public
// inputs of all the instances.
//
// In the returned object, the verifying key public inputs are not populated.
func (c ModuleConglo) collectAllPublicInputsGnark(api frontend.API, run wizard.GnarkRuntime) LimitlessPublicInput[frontend.Variable, frontend.Variable] {
	// Fetching the VKey Public input Merkle root
	vKeyMerkleRoot := [8]frontend.Variable{}
	sharedRandomness := [8]frontend.Variable{}
	for i := 0; i < 8; i++ {
		vKeyMerkleRoot[i] = run.GetPublicInput(api, VerifyingKeyMerkleRootPublicInput+"_"+strconv.Itoa(i))
		sharedRandomness[i] = run.GetPublicInput(api, fmt.Sprintf("%s_%d", InitialRandomnessPublicInput, i))
	}
	res := LimitlessPublicInput[frontend.Variable, frontend.Variable]{
		TargetNbSegments:             GetPublicInputListGnark(api, run, TargetNbSegmentPublicInputBase, c.ModuleNumber),
		SegmentCountGL:               GetPublicInputListGnark(api, run, SegmentCountGLPublicInputBase, c.ModuleNumber),
		SegmentCountLPP:              GetPublicInputListGnark(api, run, SegmentCountLPPPublicInputBase, c.ModuleNumber),
		GeneralMultiSetHash:          GetPublicInputListGnark(api, run, GeneralMultiSetPublicInputBase, hasher_factory.MSetHashSize),
		SharedRandomnessMultiSetHash: GetPublicInputListGnark(api, run, SharedRandomnessMultiSetPublicInputBase, hasher_factory.MSetHashSize),
		LogDerivativeSum:             run.GetPublicInput(api, LogDerivativeSumPublicInput),
		HornerSum:                    run.GetPublicInput(api, HornerPublicInput),
		GrandProduct:                 run.GetPublicInput(api, GrandProductPublicInput),
		SharedRandomness:             sharedRandomness,
		VKeyMerkleRoot:               vKeyMerkleRoot,
	}

	for _, pi := range scanFunctionalInputs(c.Recursion.InputCompiledIOP) {
		res.Functionals = append(res.Functionals, run.GetPublicInput(api, pi.Name))
	}

	return res
}

// VKeyMTreeDepth returns the depth of the verification key merkle tree.
func (c ModuleConglo) VKeyMTreeDepth() int {
	return utils.Log2Ceil(2*c.ModuleNumber + 1)
}

// findProofTypeAndModule returns the proofType and the module index of the
// provided instance given collected public inputs of the instances.
func findProofTypeAndModule(instance LimitlessPublicInput[field.Element, fext.Element]) (ProofType, int) {

	var (
		sumGL, sumLPP = 0, 0
		moduleIndex   = -1 // can't be -1 at the end of the "mod" loop.
		moduleNumber  = len(instance.SegmentCountGL)
	)

	for mod := 0; mod < moduleNumber; mod++ {

		var (
			segmentCountGL  = instance.SegmentCountGL[mod]
			segmentCountLPP = instance.SegmentCountLPP[mod]
		)

		sumGL += int(segmentCountGL.Uint64())
		sumLPP += int(segmentCountLPP.Uint64())

		if !segmentCountGL.IsZero() || !segmentCountLPP.IsZero() {
			moduleIndex = mod
		}
	}

	switch {
	case sumGL+sumLPP > 1:
		return proofTypeConglo, 0
	case sumGL == 1:
		return proofTypeGL, moduleIndex
	case sumLPP == 1:
		return proofTypeLPP, moduleIndex
	}

	panic("unreachable")
}

func findVkPositionGnark(api frontend.API, instance LimitlessPublicInput[frontend.Variable, frontend.Variable]) frontend.Variable {

	var (
		sumGL, sumLPP = frontend.Variable(0), frontend.Variable(0)
		moduleIndex   = frontend.Variable(-1) // can't be -1 at the end of the "mod" loop.
		moduleNumber  = len(instance.SegmentCountGL)
	)

	for mod := 0; mod < moduleNumber; mod++ {

		var (
			segmentCountGL  = instance.SegmentCountGL[mod]
			segmentCountLPP = instance.SegmentCountLPP[mod]
		)

		sumGL = api.Add(sumGL, segmentCountGL)
		sumLPP = api.Add(sumLPP, segmentCountLPP)
		moduleIndex = api.Select(
			api.IsZero(api.Add(segmentCountGL, segmentCountLPP)),
			moduleIndex,
			frontend.Variable(mod),
		)
	}

	var (
		hasNothing = api.IsZero(
			api.Add(sumGL, sumLPP),
		)

		isGL = api.Mul(
			api.IsZero(sumLPP),
			api.IsZero(api.Sub(sumGL, 1)),
		)

		isLPP = api.Mul(
			api.IsZero(sumGL),
			api.IsZero(api.Sub(sumLPP, 1)),
		)
	)

	api.AssertIsEqual(hasNothing, 0)

	return api.Select(isGL, moduleIndex, // when isGL
		api.Select(isLPP, api.Add(moduleNumber, moduleIndex), // when isLPP
			2*moduleNumber, // when conglomeration
		),
	)
}

// getVerifyingKeyPair extracts the verifyingKeys from the compiled IOP.
func getVerifyingKeyPair(wiop *wizard.CompiledIOP) (vk0, vk1 field.Octuplet) {
	return wiop.ExtraData[VerifyingKeyPublicInput].(field.Octuplet),
		wiop.ExtraData[VerifyingKey2PublicInput].(field.Octuplet)
}

// scanFunctionalInputs returns a list of public inputs corresponding to
// functional inputs. The function works by looking up the public inputs whose
// name starts by the string "functional".
func scanFunctionalInputs(comp *wizard.CompiledIOP) []wizard.PublicInput {
	var res []wizard.PublicInput
	for _, pub := range comp.PublicInputs {
		if strings.HasPrefix(pub.Name, "functional.") {
			res = append(res, pub)
		}
	}
	return res
}

// assertCompatibleIOPs checks that all the compiled IOPs are compatible and
// can be aggregated within the same conglomeration.
func assertCompatibleIOPs(d *DistributedWizard) {

	w0 := d.CompiledConglomeration.RecursionComp

	for i := range d.CompiledGLs {
		diff1, diff2 := cmpWizardIOP(w0, d.CompiledGLs[i].RecursionComp)
		if len(diff1) > 0 || len(diff2) > 0 {
			dumpWizardIOP(w0, "conglomeration-debug/iop-conglo.csv")
			dumpWizardIOP(d.CompiledGLs[i].RecursionComp, fmt.Sprintf("conglomeration-debug/iop-gl-%d.csv", i))
			utils.Panic("incompatible IOPs i=%v\n\t+++=%v\n\t---=%v", i, diff1, diff2)
		}
	}

	for i := range d.CompiledLPPs {
		diff1, diff2 := cmpWizardIOP(w0, d.CompiledLPPs[i].RecursionComp)
		if len(diff1) > 0 || len(diff2) > 0 {
			dumpWizardIOP(w0, "conglomeration-debug/iop-conglomeration.csv")
			dumpWizardIOP(d.CompiledLPPs[i].RecursionComp, fmt.Sprintf("conglomeration-debug/iop-lpp-%d.csv", i))
			utils.Panic("incompatible IOPs i=%v\n\t+++=%v\n\t---=%v", i, diff1, diff2)
		}
	}
}

// cmpWizardIOP compares two compiled IOPs. The function is here to help ensuring
// that all the conglomerated wizard IOPs have the same structure and help
// figuring out inconsistencies if there are.
func cmpWizardIOP(c1, c2 *wizard.CompiledIOP) (diff1, diff2 []string) {

	var (
		stringB1 = &strings.Builder{}
		stringB2 = &strings.Builder{}
	)

	logdata.GenCSV(stringB1, logdata.IncludeAllFilter)(c1)
	logdata.GenCSV(stringB2, logdata.IncludeAllFilter)(c2)

	var (
		c1Formatted = strings.Split(stringB1.String(), "\n")
		c2Formatted = strings.Split(stringB2.String(), "\n")
	)

	diff1, diff2 = utils.SetDiff(c1Formatted, c2Formatted)
	lessFunc := func(a, b string) int {
		if a < b {
			return -1
		} else if a > b {
			return 1
		} else {
			return 0
		}
	}

	slices.SortFunc(diff1, lessFunc)
	slices.SortFunc(diff2, lessFunc)

	return diff1, diff2
}

// dumpWizardIOP dumps a compiled IOP to a file.
func dumpWizardIOP(c *wizard.CompiledIOP, name string) {
	logdata.GenCSV(files.MustOverwrite(name), logdata.IncludeAllFilter)(c)
}<|MERGE_RESOLUTION|>--- conflicted
+++ resolved
@@ -639,11 +639,7 @@
 // RunGnark implements the [wizard.VerifierAction] interface.
 func (c *ConglomerationHierarchicalVerifierAction) RunGnark(api frontend.API, run wizard.GnarkRuntime) {
 
-<<<<<<< HEAD
-	panic("rename and uncomment the function RunGnark below; once we are ready to integrate the limitless prover")
-=======
 	panic("gnark api is still under migration, to be uncommented once we are ready to integrate the limitless prover")
->>>>>>> f9f1e719
 
 	// var (
 	// 	collectedPIs = [aggregationArity]LimitlessPublicInput[frontend.Variable]{}
