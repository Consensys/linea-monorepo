package distributed

import (
	"github.com/consensys/linea-monorepo/prover/protocol/ifaces"
	"github.com/consensys/linea-monorepo/prover/protocol/query"
	"github.com/consensys/linea-monorepo/prover/protocol/wizard"
	"github.com/consensys/linea-monorepo/prover/symbolic"
)

type ModuleName = string

type DistributedWizard struct {
	// initializedWizard
	Bootstrapper *wizard.CompiledIOP
	// compiledIOPs for a segment of each module.
	// Since splits are fair/uniform over a module. One segment can represent all the segments.
	DistributedModules []DistributedModule
	// it is a compiledIOP object representing the consistency checks among the segments.
	Aggregator *wizard.CompiledIOP
}

// DistributedModule implements the utilities relevant to a single segment from a module.
type DistributedModule struct {
	LookupPermProj *wizard.CompiledIOP
	GlobalLocal    *wizard.CompiledIOP
}

// ModuleDiscoverer a set of methods responsible for the horizontal splittings (i.e., splitting to modules)
type ModuleDiscoverer interface {
	// Analyze is responsible for letting the module discoverer compute how to
	// group best the columns into modules.
	Analyze(comp *wizard.CompiledIOP)
	// ModuleList returns the list of module names
	ModuleList() []ModuleName
	// FindModule returns the module corresponding to a column
	FindModule(col ifaces.Column) ModuleName
	// ExpressionIsInModule returns if the symbolic expression is in the given module.
	ExpressionIsInModule(*symbolic.Expression, ModuleName) bool
	// QueryIsInModule checks if the given query is inside the given module
	QueryIsInModule(ifaces.Query, ModuleName) bool
<<<<<<< HEAD
	// ColumnIsInModule checks if the given column is in the given module
	ColumnIsInModule(col ifaces.Column, name ModuleName) bool
	// NewSizeOf returns the split-size of a column in the module.
	NewSizeOf(col ifaces.Column) int
=======
	// it return true if it can find any column from the given slice in the module
	SliceIsInModule([]ifaces.Column, ModuleName) bool
	// it checks if the given column is in the given module
	ColumnIsInModule(col ifaces.Column, name ModuleName) bool
	// it adds all the unassigned columns in the slice to the given module.
	UpdateDiscoverer([]ifaces.Column, ModuleName)
	// it return the module associated with the column, if it is already captured
	HasModule(col ifaces.Column) (ModuleName, bool)
	// return the columns from the module
	ListColumns(ModuleName) []ifaces.Column
>>>>>>> f553eb83
}

// This transforms the initial wizard. So it is not really the initial
// wizard anymore. That means the caller can forget about "initialWizard"
// after calling the function.
// maxSegmentSize is a static parameter for the max size of the columns in segments.
// maxNumSegment give the max number of segments in a module.
func Distribute(initialWizard *wizard.CompiledIOP, disc ModuleDiscoverer, maxSegmentSize, maxNumSegment int) DistributedWizard {

	precompileInitialWizard(initialWizard)

	// analyze the initialWizard to split it to modules.
	disc.Analyze(initialWizard)

	moduleLs := disc.ModuleList()
	distModules := []DistributedModule{}

	for _, modName := range moduleLs {
		// CompiledIOP of Segment; it mainly represent the queries over the segment
		// Due to the fair distribution over a module. the CompiledIOP for the segments from the same module are the same.
		// Compile every dist module with the same sequence of compilation steps for uniformity.
		distMod := extractDistModule(initialWizard, disc, modName, maxSegmentSize)
		distModules = append(distModules, distMod)
	}

	// it output a compiledIOP object declaring the queries for the consistency among segments/modules
	aggr := aggregator(distModules, maxNumSegment)

	return DistributedWizard{
		Bootstrapper:       initialWizard,
		DistributedModules: distModules,
		Aggregator:         aggr,
	}
}

// it should scan comp and based on module name build compiledIOP for LPP and for GL.
func extractDistModule(
	comp *wizard.CompiledIOP, disc ModuleDiscoverer,
	moduleName ModuleName,
	maxSegmentSize int,
) DistributedModule {
	// initialize  two compiledIOPs, for LPP and GL.
	disModule := DistributedModule{
		LookupPermProj: &wizard.CompiledIOP{},
		GlobalLocal:    &wizard.CompiledIOP{},
	}

	for _, colName := range comp.Columns.AllKeys() {

		if comp.Columns.IsIgnored(colName) {
			continue
		}

		col := comp.Columns.GetHandle(colName)
		status := comp.Columns.Status(colName)
		comp.InsertColumn(col.Round(), colName, maxSegmentSize, status)
	}

	for _, qName := range comp.QueriesNoParams.AllUnignoredKeys() {

		q := comp.QueriesNoParams.Data(qName)
		if disc.QueryIsInModule(q, moduleName) {
			continue
		}

		switch v := q.(type) {
		// Filter LPP queries
		case query.Inclusion:
			addToLookupPermProj(disModule.LookupPermProj, v)

		case query.Permutation:
			addToLookupPermProj(disModule.LookupPermProj, v)

		case query.Projection:
			addToLookupPermProj(disModule.LookupPermProj, v)

			// Filter LG queries
		case query.GlobalConstraint:
			addToGlobalLocal(disModule.GlobalLocal, v)

		case query.LocalConstraint:
			addToGlobalLocal(disModule.GlobalLocal, v)

		case query.LocalOpening:
			addToGlobalLocal(disModule.GlobalLocal, v)

		default:
			// Handle other types if necessary
			panic("Other type queries are not handled")
		}

	}
	return disModule

}

func addToLookupPermProj(comp *wizard.CompiledIOP, q ifaces.Query) {
	panic("unimplemented")
}

func addToGlobalLocal(comp *wizard.CompiledIOP, q ifaces.Query) {
	panic("unimplemented")
}

// It builds a CompiledIOP object that contains the consistency checks among the segments.
func aggregator(distModules []DistributedModule, maxNumSegments int) *wizard.CompiledIOP {
	panic("unimplemented")
}<|MERGE_RESOLUTION|>--- conflicted
+++ resolved
@@ -38,12 +38,6 @@
 	ExpressionIsInModule(*symbolic.Expression, ModuleName) bool
 	// QueryIsInModule checks if the given query is inside the given module
 	QueryIsInModule(ifaces.Query, ModuleName) bool
-<<<<<<< HEAD
-	// ColumnIsInModule checks if the given column is in the given module
-	ColumnIsInModule(col ifaces.Column, name ModuleName) bool
-	// NewSizeOf returns the split-size of a column in the module.
-	NewSizeOf(col ifaces.Column) int
-=======
 	// it return true if it can find any column from the given slice in the module
 	SliceIsInModule([]ifaces.Column, ModuleName) bool
 	// it checks if the given column is in the given module
@@ -54,7 +48,6 @@
 	HasModule(col ifaces.Column) (ModuleName, bool)
 	// return the columns from the module
 	ListColumns(ModuleName) []ifaces.Column
->>>>>>> f553eb83
 }
 
 // This transforms the initial wizard. So it is not really the initial
