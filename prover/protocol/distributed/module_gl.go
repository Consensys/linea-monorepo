--- conflicted
+++ resolved
@@ -250,11 +250,7 @@
 
 // GetMainProverStep returns a [wizard.ProverStep] running [Assign] passing
 // the provided [ModuleWitness] argument.
-<<<<<<< HEAD
-func (m *ModuleGL) GetMainProverStep(witness *ModuleWitness) wizard.MainProverStep {
-=======
-func (m *ModuleGL) GetMainProverStep(witness *ModuleWitnessGL) wizard.ProverStep {
->>>>>>> 1a3db298
+func (m *ModuleGL) GetMainProverStep(witness *ModuleWitnessGL) wizard.MainProverStep {
 	return func(run *wizard.ProverRuntime) {
 		m.Assign(run, witness)
 	}
