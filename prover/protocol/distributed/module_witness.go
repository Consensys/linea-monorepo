--- conflicted
+++ resolved
@@ -268,35 +268,6 @@
 	for i := range newN0s {
 
 		for k := range args[i].Selectors {
-
-<<<<<<< HEAD
-		if constCol, isConstCol := selCol.(verifiercol.ConstCol); isConstCol {
-			if constCol.IsBase() {
-				if constCol.Base.IsZero() {
-					continue
-				}
-
-				if constCol.Base.IsOne() {
-					newN0s[i] += constCol.Size()
-					continue
-				}
-
-				utils.Panic("the selector column has non-zero values: %v", constCol.Base.String())
-			} else {
-				if constCol.Ext.IsZero() {
-					continue
-				}
-
-				if constCol.Ext.IsOne() {
-					newN0s[i] += constCol.Size()
-					continue
-				}
-
-				utils.Panic("the selector column has non-zero values: %v", constCol.Ext.String())
-
-			}
-		}
-=======
 			// Note: the selector might be a non-natural column. Possibly a const-col.
 			selCol := args[i].Selectors[k]
 
@@ -310,7 +281,6 @@
 					newN0s[i] += constCol.Size()
 					continue
 				}
->>>>>>> 0b4a5c26
 
 				utils.Panic("the selector column has non-zero values: %v", constCol.F.String())
 			}
@@ -324,22 +294,9 @@
 				utils.Panic("selector: %v is missing from witness columns for module: %v index: %v", selCol, mw.ModuleNames, mw.ModuleIndex)
 			}
 
-<<<<<<< HEAD
-		if selCol.IsBase() {
 			sel := selSV.IntoRegVecSaveAlloc()
-			for j := range sel {
-				if sel[j].IsOne() {
-					newN0s[i]++
-				}
-			}
-		} else {
-			sel := selSV.IntoRegVecSaveAllocExt()
-			for j := range sel {
-=======
-			sel := selSV.IntoRegVecSaveAlloc()
 
 			for j := range sel[k] {
->>>>>>> 0b4a5c26
 				if sel[j].IsOne() {
 					newN0s[i]++
 				}
