--- conflicted
+++ resolved
@@ -200,6 +200,10 @@
 	}
 }
 
+func (p *QueryBasedDiscoverer) NewSizeOf(ifaces.Column) int {
+	panic("unimplemented")
+}
+
 // analyzeExpr analyzes the expression and update the content of d.
 func (d *QueryBasedDiscoverer) analyzeExprLPP(expr *symbolic.Expression, moduleName ModuleName) {
 
@@ -235,15 +239,8 @@
 			return
 		}
 	}
-<<<<<<< HEAD
-}
-
-func (p *QueryBasedDiscoverer) NewSizeOf(ifaces.Column) int {
-	panic("unimplemented")
-=======
 
 	allCols = append(allCols, myCol)
 	myMap.Update(name, allCols)
 
->>>>>>> f553eb83
 }