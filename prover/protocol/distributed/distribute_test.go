--- conflicted
+++ resolved
@@ -18,11 +18,6 @@
 
 // TestDistributedWizardBasic attempts to compiler the wizard distribution.
 func TestDistributedWizardBasic(t *testing.T) {
-<<<<<<< HEAD
-	t.Skipf("the test is a development/debug/integration test. It is not needed for CI")
-=======
-
->>>>>>> 3dc94214
 	var (
 		z       = DistributeTestCase{numRow: 1 << 20}
 		defFunc = func(build *wizard.Builder) { z.Define(build.CompiledIOP) }
@@ -230,21 +225,13 @@
 	t *testing.T,
 	distWizard *distributed.DistributedWizard,
 	witnessGLs []*distributed.ModuleWitnessGL,
-<<<<<<< HEAD
-) (proofs []*distributed.SegmentProof) {
-=======
 ) (proofs []distributed.SegmentProof) {
->>>>>>> 3dc94214
 
 	var (
 		compiledGLs = distWizard.CompiledGLs
 	)
 
-<<<<<<< HEAD
-	proofs = make([]*distributed.SegmentProof, len(witnessGLs))
-=======
 	proofs = make([]distributed.SegmentProof, len(witnessGLs))
->>>>>>> 3dc94214
 
 	for i := range witnessGLs {
 
@@ -284,17 +271,10 @@
 	distWizard *distributed.DistributedWizard,
 	sharedRandomness field.Element,
 	witnessLPPs []*distributed.ModuleWitnessLPP,
-<<<<<<< HEAD
-) []*distributed.SegmentProof {
-
-	var (
-		proofs = make([]*distributed.SegmentProof, len(witnessLPPs))
-=======
 ) []distributed.SegmentProof {
 
 	var (
 		proofs = make([]distributed.SegmentProof, len(witnessLPPs))
->>>>>>> 3dc94214
 	)
 
 	for i := range witnessLPPs {
