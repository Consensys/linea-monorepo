package distributed

import (
	"fmt"

	"github.com/consensys/gnark/frontend"
	"github.com/consensys/linea-monorepo/prover/crypto/mimc"
	"github.com/consensys/linea-monorepo/prover/maths/common/smartvectors"
	"github.com/consensys/linea-monorepo/prover/maths/common/vector"
	"github.com/consensys/linea-monorepo/prover/maths/field"
	"github.com/consensys/linea-monorepo/prover/protocol/accessors"
	"github.com/consensys/linea-monorepo/prover/protocol/coin"
	"github.com/consensys/linea-monorepo/prover/protocol/ifaces"
	"github.com/consensys/linea-monorepo/prover/protocol/query"
	"github.com/consensys/linea-monorepo/prover/protocol/wizard"
	"github.com/consensys/linea-monorepo/prover/symbolic"
	"github.com/consensys/linea-monorepo/prover/utils"
)

// ModuleLPP is a compilation structure holding the central informations
// of the LPP part of a module.
type ModuleLPP struct {

	// ModuleTranslator is the translator for the GL part of the module
	// it also has the ownership of the [wizard.Compiled] IOP built for
	// this module.
	ModuleTranslator

	// DefinitionInput stores the [FilteredModuleInputs] that was used
	// to generate the module.
	DefinitionInput FilteredModuleInputs

	// SegmentModuleIndex is the index of the module in the segment. The value
	// is used to assign a column and check that "isFirst" and "isLast" are
	// right-fully computed.
	SegmentModuleIndex ifaces.Column

	// InitialFiatShamirState is the state at which to start the FiatShamir
	// computation
	InitialFiatShamirState ifaces.Column

	// N0Hash is the hash of the N0 positions for the Horner queries
	N0Hash ifaces.Column

	// N1Hash is the hash of the N1 positions for the Horner queries
	N1Hash ifaces.Column

	// LogDerivativeSum is the translated log-derivative query in the module
	LogDerivativeSum *query.LogDerivativeSum

	// GrandProduct is the translated grand-product query in the module
	GrandProduct *query.GrandProduct

	// Horner is the translated horner query in the module
	Horner *query.Horner

	// PublicInput contains the list of the public inputs for the current LPP
	// module.
	PublicInputs LimitlessPublicInput[wizard.PublicInput]
}

// SetInitialFSHash sets the initial FiatShamir state
type SetInitialFSHash struct {
	ModuleLPP
	skipped bool `serde:"omit"`
}

// AssignLPPQueries is a [wizard.ProverAction] responsible for assigning the LPP
// query results as well as the N0Hash and N1Hash values.
type AssignLPPQueries struct {
	ModuleLPP
}

// CheckNxHash is a [wizard.VerifierAction] responsible for checking the N0Hash
// and N1Hash values.
type CheckNxHash struct {
	ModuleLPP
	skipped bool `serde:"omit"`
}

// LppWitnessAssignment is a [wizard.ProverAction] responsible for assigning the
// LPP witness values at round "round".
type LppWitnessAssignment struct {
	ModuleLPP
	Round int
}

// BuildModuleLPP builds a [ModuleLPP] from scratch from a [FilteredModuleInputs].
// The function works by creating a define function that will call [NewModuleLPP]
// / and then it calls [wizard.Compile] without passing compilers.
func BuildModuleLPP(moduleInput FilteredModuleInputs) *ModuleLPP {

	var (
		moduleLPP  *ModuleLPP
		defineFunc = func(b *wizard.Builder) {
			moduleLPP = NewModuleLPP(b, moduleInput)
		}
		// Since the NewModuleLPP contains a pointer to the compiled IOP already
		// there is no need to use the one returned by [wizard.Compile].
		_ = wizard.Compile(defineFunc)
	)

	return moduleLPP
}

// NewModuleLPP declares and constructs a new [ModuleLPP] from a [wizard.Builder]
// and a [FilteredModuleInput]. The function performs all the necessary
// declarations to build the LPP part of the module and returns the constructed
// module.
func NewModuleLPP(builder *wizard.Builder, moduleInput FilteredModuleInputs) *ModuleLPP {

	moduleLPP := &ModuleLPP{
		ModuleTranslator: ModuleTranslator{
			Wiop: builder.CompiledIOP,
			Disc: moduleInput.Disc,
		},
		DefinitionInput:        moduleInput,
		InitialFiatShamirState: builder.InsertProof(0, "INITIAL_FIATSHAMIR_STATE", 1),
	}

	for _, col := range moduleInput.Columns {

		if col.Round() != 0 {
			utils.Panic("cannot translate a column with non-zero round %v", col.Round())
		}

		_, isLPP := moduleInput.ColumnsLPPSet[col.GetColID()]

		if !isLPP {
			continue
		}

		if data, isPrecomp := moduleInput.ColumnsPrecomputed[col.GetColID()]; isPrecomp {
			moduleLPP.InsertPrecomputed(*col, data)
			continue
		}

		moduleLPP.InsertColumn(*col, 0)
	}

	if len(moduleInput.LogDerivativeArgs) > 0 {
		q := moduleLPP.InsertLogDerivative(
			1,
			ifaces.QueryID("MAIN_LOGDERIVATIVE"),
			moduleInput.LogDerivativeArgs,
		)
		moduleLPP.LogDerivativeSum = &q
	}

	if len(moduleInput.GrandProductArgs) > 0 {
		q := moduleLPP.InsertGrandProduct(
			1,
			ifaces.QueryID("MAIN_GRANDPRODUCT"),
			moduleInput.GrandProductArgs,
		)
		moduleLPP.GrandProduct = &q
	}

	if len(moduleInput.HornerArgs) > 0 {
		q := moduleLPP.InsertHorner(
			1,
			ifaces.QueryID("MAIN_HORNER"),
			moduleInput.HornerArgs,
		)
		moduleLPP.Horner = &q

		moduleLPP.N0Hash = moduleLPP.Wiop.InsertProof(1, "N0_HASH", 1)
		moduleLPP.N1Hash = moduleLPP.Wiop.InsertProof(1, "N1_HASH", 1)
	}

	// In case the LPP part is empty, we have a scenario where the sub-proof to
	// build has no registered coin. This creates errors in the compilation
	// due to sanity-check firing up. We add a coin to remediate.
	moduleLPP.InsertCoin(coin.Namef("LPP_DUMMY_COIN_%v", 1), 1)

	moduleLPP.declarePublicInput()

	moduleLPP.Wiop.RegisterProverAction(1, &AssignLPPQueries{*moduleLPP})
	moduleLPP.Wiop.RegisterVerifierAction(1, &CheckNxHash{ModuleLPP: *moduleLPP})
	moduleLPP.Wiop.FiatShamirHooksPreSampling.AppendToInner(1, &SetInitialFSHash{ModuleLPP: *moduleLPP})

	return moduleLPP
}

// ModuleName returns the module name of the [ModuleLPP].
func (m *ModuleLPP) ModuleName() ModuleName {
	return m.DefinitionInput.ModuleName
}

// GetMainProverStep returns a [wizard.ProverStep] running [Assign] passing
// the provided [ModuleWitness] argument.
func (m *ModuleLPP) GetMainProverStep(witness *ModuleWitnessLPP) wizard.MainProverStep {
	return func(run *wizard.ProverRuntime) {
		m.Assign(run, witness)
	}
}

// Assign is the entry-point for the assignment of the [ModuleLPP]. It
// is responsible for setting up the [ProverRuntime.State] with the witness
// value and assigning the columns.
//
// The function will only populates the [ModuleWitness] from its columns
// assignment as the columns are assigned in the runtime. The function will
// only assign the columns corresponding to the first submodule The
// others are done via [LppWitnessAssignment] with round > 0.
func (m *ModuleLPP) Assign(run *wizard.ProverRuntime, witness *ModuleWitnessLPP) {
	run.State.InsertNew(moduleWitnessKey, witness)

	run.AssignColumn(
		m.InitialFiatShamirState.GetColID(),
		smartvectors.NewConstant(witness.InitialFiatShamirState, 1),
	)

	a := LppWitnessAssignment{ModuleLPP: *m, Round: 0}
	a.Run(run)

	m.assignPublicInput(run, witness)
}

func (a LppWitnessAssignment) Run(run *wizard.ProverRuntime) {

	var (
		witness         = run.State.MustGet(moduleWitnessKey).(*ModuleWitnessLPP)
		m               = a.ModuleLPP
		round           = a.Round
		definitionInput = m.DefinitionInput
	)

	if witness.ModuleIndex != m.DefinitionInput.ModuleIndex {
		utils.Panic("witness.ModuleIndex: %v != m.DefinitionInput.ModuleIndex: %v", witness.ModuleIndex, m.DefinitionInput.ModuleIndex)
	}

	if witness.ModuleName != m.DefinitionInput.ModuleName {
		utils.Panic("witness.ModuleName: %v != m.DefinitionInput.ModuleName: %v", witness.ModuleName, m.DefinitionInput.ModuleName)
	}

	// [definitionInput.Columns] stores the list of columns to assign.
	// Though, it stores the columns as in the origin CompiledIOP so we
	// cannot directly use them to refer to columns of the current IOP.
	// Yet, the column share the same names.
	for _, col := range definitionInput.Columns {

		colName := col.GetColID()

		// Skips the non-LPP columns
		if _, ok := definitionInput.ColumnsLPPSet[colName]; !ok {
			continue
		}

		newCol := m.Wiop.Columns.GetHandle(colName)

		if newCol.Round() != round {
			continue
		}

		if m.Wiop.Precomputed.Exists(colName) {
			continue
		}

		colWitness, ok := witness.Columns[colName]
		if !ok {
			utils.Panic(
				"witness of column %v was not found, module=%v witness-columns=%v module-columns=%v module-column-LPP=%v",
				colName,
				m.ModuleName(),
				utils.SortedKeysOf(witness.Columns, func(a, b ifaces.ColID) bool { return a < b }),
				m.DefinitionInput.Columns,
				m.DefinitionInput.ColumnsLPPSet,
			)
		}

		run.AssignColumn(colName, colWitness)
		delete(witness.Columns, colName)
	}
}

// addCoinFromExpression scans the metadata of the expression looking
// for coins and adds them to the [ModuleLPP] as [coin.FieldFromSeed].
func (m *ModuleLPP) addCoinFromExpression(exprs ...*symbolic.Expression) {

	for _, expr := range exprs {

		metadata := expr.BoardListVariableMetadata()

		for i := range metadata {

			switch meta := metadata[i].(type) {

			case coin.Info:

				m.InsertCoin(meta.Name, meta.Round)
				continue

			case ifaces.Accessor:

				m.addCoinFromAccessor(meta)
				continue
			}
		}
	}
}

func (m *ModuleLPP) addCoinFromAccessor(acce ifaces.Accessor) {

	switch a := acce.(type) {

	case *accessors.FromExprAccessor:

		m.addCoinFromExpression(a.Expr)
		return

	case *accessors.FromCoinAccessor:

		m.InsertCoin(a.Info.Name, a.Info.Round)
		return
	}
}

func (a AssignLPPQueries) Run(run *wizard.ProverRuntime) {

	moduleWitness := run.State.MustGet(moduleWitnessKey).(*ModuleWitnessLPP)
	run.State.Del(moduleWitnessKey)

	logDerivativeArgs, grandProductArgs, hornerArgs := a.DefinitionInput.LogDerivativeArgs,
		a.DefinitionInput.GrandProductArgs, a.DefinitionInput.HornerArgs

	if len(hornerArgs) > 0 {
		hornerParams := a.getHornerParams(run, moduleWitness.N0Values)
		run.AssignHornerParams(a.Horner.ID, hornerParams)
		n0Hash, n1Hash := hashNxs(hornerParams, 0), hashNxs(hornerParams, 1)

		run.AssignColumn(a.N0Hash.GetColID(), smartvectors.NewRegular([]field.Element{n0Hash}))
		run.AssignColumn(a.N1Hash.GetColID(), smartvectors.NewRegular([]field.Element{n1Hash}))
	}

	if len(grandProductArgs) > 0 {
		run.AssignGrandProduct(a.GrandProduct.ID, a.GrandProduct.Compute(run))
	}

	if len(logDerivativeArgs) > 0 {

		y, err := a.LogDerivativeSum.Compute(run)
		if err != nil {
			utils.Panic("LogDerivative has a zero term in the denominator: %v", err)
		}

		run.AssignLogDerivSum(a.LogDerivativeSum.ID, y)
	}

	a.ModuleLPP.assignMultiSetHash(run)
}

func (m ModuleLPP) getHornerParams(run *wizard.ProverRuntime, n0Values []int) query.HornerParams {

	hornerParams := query.HornerParams{}
	for i := range n0Values {
		hornerParams.Parts = append(hornerParams.Parts, query.HornerParamsPart{
			N0: n0Values[i],
		})
	}

	hornerParams.SetResult(run, *m.Horner)
	return hornerParams
}

func (a *CheckNxHash) Run(run wizard.Runtime) error {

	if a.Horner != nil {

		var (
			hornerParams  = run.GetHornerParams(a.Horner.ID)
			n0HashAlleged = a.N0Hash.GetColAssignmentAt(run, 0)
			n1HashAlleged = a.N1Hash.GetColAssignmentAt(run, 0)
			n0Hash        = hashNxs(hornerParams, 0)
			n1Hash        = hashNxs(hornerParams, 1)
		)

		if n1HashAlleged != n1Hash {
			return fmt.Errorf("n0Hash %v != n1HashAlleged %v", n1Hash, n1HashAlleged)
		}

		if n0HashAlleged != n0Hash {
			return fmt.Errorf("n0Hash %v != n0HashAlleged %v", n0Hash, n0HashAlleged)
		}
	}

	a.checkMultiSetHash(run)

	return nil
}

func (a *CheckNxHash) RunGnark(api frontend.API, run wizard.GnarkRuntime) {

	if a.Horner != nil {

		var (
			hornerParams  = run.GetHornerParams(a.Horner.ID)
			n0HashAlleged = a.N0Hash.GetColAssignmentGnarkAt(run, 0)
			n1HashAlleged = a.N1Hash.GetColAssignmentGnarkAt(run, 0)
			n0Hash        = hashNxsGnark(run.GetHasherFactory(), hornerParams, 0)
			n1Hash        = hashNxsGnark(run.GetHasherFactory(), hornerParams, 1)
		)

		api.AssertIsEqual(n0Hash, n0HashAlleged)
		api.AssertIsEqual(n1Hash, n1HashAlleged)
	}

	a.checkGnarkMultiSetHash(api, run)
}

func (a *CheckNxHash) Skip() {
	a.skipped = true
}

func (a *CheckNxHash) IsSkipped() bool {
	return a.skipped
}

func (a *SetInitialFSHash) Run(run wizard.Runtime) error {
	state := a.InitialFiatShamirState.GetColAssignment(run).Get(0)
	run.Fs().SetState([]field.Element{state})
	return nil
}

func (a *SetInitialFSHash) RunGnark(api frontend.API, run wizard.GnarkRuntime) {
	state := a.InitialFiatShamirState.GetColAssignmentGnark(run)[0]
	run.Fs().SetState([]frontend.Variable{state})
}

func (a *SetInitialFSHash) Skip() {
	a.skipped = true
}

func (a *SetInitialFSHash) IsSkipped() bool {
	return a.skipped
}

// hashNxs scans params and hash either the N0s or the N1s value all together
// (pass x=0, to compute the hash of the N0s and x=1 for the N1s).
func hashNxs(params query.HornerParams, x int) field.Element {

	hsh := mimc.NewMiMC()

	for _, part := range params.Parts {

		nx := 0

		if x == 0 {
			nx = part.N0
		} else {
			nx = part.N1
		}

		nxField := field.NewElement(uint64(nx))
		nxBytes := nxField.Bytes()
		hsh.Write(nxBytes[:])
	}

	resBytes := hsh.Sum(nil)
	var res field.Element
	res.SetBytes(resBytes)

	return res
}

// hashNxsGnark is as [hashNxs] but in a gnark circuit
func hashNxsGnark(factory mimc.HasherFactory, params query.GnarkHornerParams, x int) frontend.Variable {

	hsh := factory.NewHasher()

	for _, part := range params.Parts {

		var nx frontend.Variable

		if x == 0 {
			nx = part.N0
		} else {
			nx = part.N1
		}

		hsh.Write(nx)
	}

	return hsh.Sum()
}

func (modLPP *ModuleLPP) declarePublicInput() {

	var (
		nbModules = len(modLPP.DefinitionInput.Disc.Modules)
		// segmentCountGl is an array of zero.
		segmentCountGl = make([]field.Element, nbModules)
		// segmenCountLpp is an array of zero with a one at the position
		// corresponding to the current module.
		segmentCountLpp = make([]field.Element, nbModules)
		defInp          = modLPP.DefinitionInput
	)

	modLPP.SegmentModuleIndex = modLPP.Wiop.InsertProof(0, "SEGMENT_MODULE_INDEX", 1)
	segmentCountLpp[modLPP.Disc.IndexOf(modLPP.DefinitionInput.ModuleName)] = field.One()

	modLPP.PublicInputs = LimitlessPublicInput[wizard.PublicInput]{
		VKeyMerkleRoot:      declarePiColumn(modLPP.Wiop, VerifyingKeyMerkleRootPublicInput),
		TargetNbSegments:    declareListOfPiColumns(modLPP.Wiop, 0, TargetNbSegmentPublicInputBase, nbModules),
		SegmentCountGL:      declareListOfConstantPi(modLPP.Wiop, SegmentCountGLPublicInputBase, segmentCountGl),
		SegmentCountLPP:     declareListOfConstantPi(modLPP.Wiop, SegmentCountLPPPublicInputBase, segmentCountLpp),
		GeneralMultiSetHash: declareListOfPiColumns(modLPP.Wiop, 1, GeneralMultiSetPublicInputBase, mimc.MSetHashSize),

		SharedRandomnessMultiSetHash: declareListOfConstantPi(
			modLPP.Wiop,
			SharedRandomnessMultiSetPublicInputBase,
			make([]field.Element, mimc.MSetHashSize),
		),

		SharedRandomness: modLPP.Wiop.InsertPublicInput(
			InitialRandomnessPublicInput,
			accessors.NewFromPublicColumn(modLPP.InitialFiatShamirState, 0),
		),
	}

	// These are the "dummy" public inputs that are only here so that the
	// moduleGL and moduleLPP have identical set of public inputs. The order
	// of declaration is also important. Namely, these needs to be declared before
	// the non-dummy ones.
	for _, pi := range defInp.PublicInputs {
		modLPP.Wiop.InsertPublicInput(pi.Name, accessors.NewConstant(field.Zero()))
	}

	// This section adds the public inputs for the log-derivative, grand-product
	// horner-sum.
	if modLPP.Horner != nil {
		modLPP.PublicInputs.HornerSum = modLPP.Wiop.InsertPublicInput(
			HornerPublicInput,
			accessors.NewFromHornerAccessorFinalValue(modLPP.Horner),
		)
	} else {
		modLPP.PublicInputs.HornerSum = modLPP.Wiop.InsertPublicInput(
			HornerPublicInput,
			accessors.NewConstant(field.Zero()),
		)
	}

	if modLPP.LogDerivativeSum != nil {
		modLPP.PublicInputs.LogDerivativeSum = modLPP.Wiop.InsertPublicInput(
			LogDerivativeSumPublicInput,
			accessors.NewLogDerivSumAccessor(*modLPP.LogDerivativeSum),
		)
	} else {
		modLPP.PublicInputs.LogDerivativeSum = modLPP.Wiop.InsertPublicInput(
			LogDerivativeSumPublicInput,
			accessors.NewConstant(field.Zero()),
		)
	}

	if modLPP.GrandProduct != nil {
		modLPP.PublicInputs.GrandProduct = modLPP.Wiop.InsertPublicInput(
			GrandProductPublicInput,
			accessors.NewGrandProductAccessor(*modLPP.GrandProduct),
		)
	} else {
		modLPP.PublicInputs.GrandProduct = modLPP.Wiop.InsertPublicInput(
			GrandProductPublicInput,
			accessors.NewConstant(field.One()),
		)
	}
}

func (modLPP *ModuleLPP) assignPublicInput(run *wizard.ProverRuntime, witness *ModuleWitnessLPP) {

	// This assigns the segment module index proof column
	run.AssignColumn(
		modLPP.SegmentModuleIndex.GetColID(),
		smartvectors.NewConstant(field.NewElement(uint64(witness.SegmentModuleIndex)), 1),
	)

	// This assigns the VKeyMerkleRoot
	assignPiColumn(run, modLPP.PublicInputs.VKeyMerkleRoot.Name, witness.VkMerkleRoot)

	// This assigns the columns corresponding to the public input indicating
	// the number of segments
	assignListOfPiColumns(run, TargetNbSegmentPublicInputBase, vector.ForTest(witness.TotalSegmentCount...))
}

// assignLPPCommitmentMSetGL assigns the LPP commitment MSet. It is meant to be
// run as part of a prover action.
func (modLPP *ModuleLPP) assignMultiSetHash(run *wizard.ProverRuntime) {

	var lppCommitments field.Element
	if run.HasPublicInput(lppMerkleRootPublicInput + "_0") {
		lppCommitments = run.GetPublicInput(lppMerkleRootPublicInput + "_0")
	}

	var (
		segmentIndex           = modLPP.SegmentModuleIndex.GetColAssignmentAt(run, 0)
		typeOfProof            = field.NewElement(uint64(proofTypeLPP))
		hasHorner              = modLPP.Horner != nil
		mset                   = mimc.MSetHash{}
		defInp                 = modLPP.DefinitionInput
		moduleIndex            = field.NewElement(uint64(defInp.ModuleIndex))
		segmentIndexInt        = segmentIndex.Uint64()
		numSegmentOfCurrModule = modLPP.PublicInputs.TargetNbSegments[defInp.ModuleIndex].Acc.GetVal(run)
	)

	mset.Remove(moduleIndex, segmentIndex, lppCommitments)

	// If the segment is not the last one of its module we add the "sent" value
	// in the multiset.
	if hasHorner && segmentIndexInt < numSegmentOfCurrModule.Uint64()-1 {
		n1Hash := modLPP.N1Hash.GetColAssignmentAt(run, 0)
		mset.Insert(moduleIndex, segmentIndex, typeOfProof, n1Hash)
	}

	// If the segment is not the first one of its module, we add the received
	// value in the multiset
	if hasHorner && !segmentIndex.IsZero() {

		var (
			prevSegmentIndex field.Element
			one              = field.One()
			n0Hash           = modLPP.N0Hash.GetColAssignmentAt(run, 0)
		)

		prevSegmentIndex.Sub(&segmentIndex, &one)
		mset.Remove(moduleIndex, prevSegmentIndex, typeOfProof, n0Hash)
	}

	assignListOfPiColumns(run, GeneralMultiSetPublicInputBase, mset[:])
}

// checkLPPCommitmentMSetGL checks that the LPP commitment MSet is correctly
// assigned. It is meant to be run as part of a verifier action.
func (modLPP *ModuleLPP) checkMultiSetHash(run wizard.Runtime) error {

	var (
		targetMSet             = GetPublicInputList(run, GeneralMultiSetPublicInputBase, mimc.MSetHashSize)
		lppCommitments         = run.GetPublicInput(lppMerkleRootPublicInput + "_0")
		segmentIndex           = modLPP.SegmentModuleIndex.GetColAssignmentAt(run, 0)
		typeOfProof            = field.NewElement(uint64(proofTypeLPP))
		hasHorner              = modLPP.Horner != nil
		mset                   = mimc.MSetHash{}
		defInp                 = modLPP.DefinitionInput
		moduleIndex            = field.NewElement(uint64(defInp.ModuleIndex))
<<<<<<< HEAD
		numModule              = len(defInp.Disc.Modules)
		segmentIndexInt        = segmentIndex.Uint64()
		numSegmentOfLastModule = modLPP.PublicInputs.TargetNbSegments[numModule-1].Acc.GetVal(run)
=======
		segmentIndexInt        = segmentIndex.Uint64()
		numSegmentOfCurrModule = modLPP.PublicInputs.TargetNbSegments[defInp.ModuleIndex].Acc.GetVal(run)
>>>>>>> 72b85d36
	)

	mset.Remove(moduleIndex, segmentIndex, lppCommitments)

	// If the segment is not the last one of its module we add the "sent" value
	// in the multiset.
<<<<<<< HEAD
	if hasHorner && segmentIndexInt < numSegmentOfLastModule.Uint64()-1 {
		n1Hash := modLPP.N1Hash.GetColAssignmentAt(run, 0)
		// This is a local module
		mset.Remove(moduleIndex, segmentIndex, typeOfProof, n1Hash)
=======
	if hasHorner && segmentIndexInt < numSegmentOfCurrModule.Uint64()-1 {
		n1Hash := modLPP.N1Hash.GetColAssignmentAt(run, 0)
		// This is a local module
		mset.Insert(moduleIndex, segmentIndex, typeOfProof, n1Hash)
>>>>>>> 72b85d36
	}

	// If the segment is not the first one of its module, we add the received
	// value in the multiset
	if hasHorner && !segmentIndex.IsZero() {

		var (
			prevSegmentIndex field.Element
			one              = field.One()
			n0Hash           = modLPP.N0Hash.GetColAssignmentAt(run, 0)
		)

		prevSegmentIndex.Sub(&segmentIndex, &one)
<<<<<<< HEAD
		mset.Insert(moduleIndex, prevSegmentIndex, typeOfProof, n0Hash)
=======
		mset.Remove(moduleIndex, prevSegmentIndex, typeOfProof, n0Hash)
>>>>>>> 72b85d36
	}

	if !vector.Equal(targetMSet, mset[:]) {
		return fmt.Errorf("LPP commitment MSet mismatch, expected: %v, got: %v", targetMSet, mset[:])
	}

	return nil
}

// checkGnarkMultiSetHash checks that the commitment MSet and the randomness MSet
// are correctly set. It is meant to be run as part of a verifier action..
func (modLPP *ModuleLPP) checkGnarkMultiSetHash(api frontend.API, run wizard.GnarkRuntime) error {

	var (
		targetMSetGeneral      = GetPublicInputListGnark(api, run, GeneralMultiSetPublicInputBase, mimc.MSetHashSize)
		lppCommitments         = run.GetPublicInput(api, lppMerkleRootPublicInput+"_0")
		segmentIndex           = modLPP.SegmentModuleIndex.GetColAssignmentGnarkAt(run, 0)
		typeOfProof            = field.NewElement(uint64(proofTypeLPP))
		hasHorner              = modLPP.Horner != nil
		hasher                 = run.GetHasherFactory().NewHasher()
		multiSetGeneral        = mimc.EmptyMSetHashGnark(hasher)
		defInp                 = modLPP.DefinitionInput
		moduleIndex            = field.NewElement(uint64(defInp.ModuleIndex))
		numSegmentOfCurrModule = modLPP.PublicInputs.TargetNbSegments[defInp.ModuleIndex].Acc.GetFrontendVariable(api, run)
		isFirst                = api.IsZero(segmentIndex)
		isLast                 = api.IsZero(api.Sub(numSegmentOfCurrModule, segmentIndex, 1))
	)

	multiSetGeneral.Remove(api, moduleIndex, segmentIndex, lppCommitments)

	if hasHorner {

		// If the segment is not the last one, we can add the "n1 hash" to the
		// multiset.
		n1Hash := modLPP.N1Hash.GetColAssignmentGnarkAt(run, 0)
		n1HashSingletonMsetHash := mimc.MsetOfSingletonGnark(api, hasher, moduleIndex, segmentIndex, typeOfProof, n1Hash)
		for i := 0; i < mimc.MSetHashSize; i++ {
			n1HashSingletonMsetHash.Inner[i] = api.Mul(n1HashSingletonMsetHash.Inner[i], api.Sub(1, isLast))
			multiSetGeneral.Inner[i] = api.Add(multiSetGeneral.Inner[i], n1HashSingletonMsetHash.Inner[i])
		}

		// If the segment is not the first one, we can remove the "n0 hash" from the
		// multiset.
		n0Hash := modLPP.N0Hash.GetColAssignmentGnarkAt(run, 0)
		n0HashSingletonMsetHash := mimc.MsetOfSingletonGnark(api, hasher, moduleIndex, api.Sub(segmentIndex, 1), typeOfProof, n0Hash)
		for i := 0; i < mimc.MSetHashSize; i++ {
			n0HashSingletonMsetHash.Inner[i] = api.Mul(n0HashSingletonMsetHash.Inner[i], api.Sub(1, isFirst))
			multiSetGeneral.Inner[i] = api.Sub(multiSetGeneral.Inner[i], n0HashSingletonMsetHash.Inner[i])
		}
	}

	for i := range multiSetGeneral.Inner {
		api.AssertIsEqual(multiSetGeneral.Inner[i], targetMSetGeneral[i])
	}

	return nil
}<|MERGE_RESOLUTION|>--- conflicted
+++ resolved
@@ -640,31 +640,18 @@
 		mset                   = mimc.MSetHash{}
 		defInp                 = modLPP.DefinitionInput
 		moduleIndex            = field.NewElement(uint64(defInp.ModuleIndex))
-<<<<<<< HEAD
-		numModule              = len(defInp.Disc.Modules)
-		segmentIndexInt        = segmentIndex.Uint64()
-		numSegmentOfLastModule = modLPP.PublicInputs.TargetNbSegments[numModule-1].Acc.GetVal(run)
-=======
 		segmentIndexInt        = segmentIndex.Uint64()
 		numSegmentOfCurrModule = modLPP.PublicInputs.TargetNbSegments[defInp.ModuleIndex].Acc.GetVal(run)
->>>>>>> 72b85d36
 	)
 
 	mset.Remove(moduleIndex, segmentIndex, lppCommitments)
 
 	// If the segment is not the last one of its module we add the "sent" value
 	// in the multiset.
-<<<<<<< HEAD
-	if hasHorner && segmentIndexInt < numSegmentOfLastModule.Uint64()-1 {
-		n1Hash := modLPP.N1Hash.GetColAssignmentAt(run, 0)
-		// This is a local module
-		mset.Remove(moduleIndex, segmentIndex, typeOfProof, n1Hash)
-=======
 	if hasHorner && segmentIndexInt < numSegmentOfCurrModule.Uint64()-1 {
 		n1Hash := modLPP.N1Hash.GetColAssignmentAt(run, 0)
 		// This is a local module
 		mset.Insert(moduleIndex, segmentIndex, typeOfProof, n1Hash)
->>>>>>> 72b85d36
 	}
 
 	// If the segment is not the first one of its module, we add the received
@@ -678,11 +665,7 @@
 		)
 
 		prevSegmentIndex.Sub(&segmentIndex, &one)
-<<<<<<< HEAD
-		mset.Insert(moduleIndex, prevSegmentIndex, typeOfProof, n0Hash)
-=======
 		mset.Remove(moduleIndex, prevSegmentIndex, typeOfProof, n0Hash)
->>>>>>> 72b85d36
 	}
 
 	if !vector.Equal(targetMSet, mset[:]) {
