--- conflicted
+++ resolved
@@ -86,16 +86,14 @@
 			Offset: c.Offset,
 		}
 	case verifiercol.ConstCol:
-<<<<<<< HEAD
+
 		if c.IsBase() {
-			return verifiercol.NewConstantCol(c.Base, sizeHint)
+      return verifiercol.NewConstantCol(c.F, c.Size())
 		} else {
-			return verifiercol.NewConstantColExt(c.Ext, sizeHint)
-		}
-
-=======
-		return verifiercol.NewConstantCol(c.F, c.Size())
->>>>>>> 0b4a5c26
+			return verifiercol.NewConstantColExt(c.Ext, c.Size())
+		}
+
+
 	default:
 		utils.Panic("unexpected type of column: type: %T, name: %v", col, col.GetColID())
 	}
