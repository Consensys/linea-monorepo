package distributed

import (
	"errors"
	"fmt"

	cmimc "github.com/consensys/linea-monorepo/prover/crypto/mimc"
	"github.com/consensys/linea-monorepo/prover/maths/field"
	"github.com/consensys/linea-monorepo/prover/protocol/column"
	"github.com/consensys/linea-monorepo/prover/protocol/compiler/horner"
	"github.com/consensys/linea-monorepo/prover/protocol/compiler/logderivativesum"
	"github.com/consensys/linea-monorepo/prover/protocol/compiler/mimc"
	"github.com/consensys/linea-monorepo/prover/protocol/compiler/permutation"
	"github.com/consensys/linea-monorepo/prover/protocol/compiler/recursion"
	"github.com/consensys/linea-monorepo/prover/protocol/ifaces"
	"github.com/consensys/linea-monorepo/prover/protocol/query"
	"github.com/consensys/linea-monorepo/prover/protocol/serialization"
	"github.com/consensys/linea-monorepo/prover/protocol/wizard"
	"github.com/consensys/linea-monorepo/prover/utils"
	"github.com/sirupsen/logrus"
)

// lppGroupingArity indicates how many GL modules an LPP module relates to. The
// value is fixed to 1 not for efficiency concern but putting it to a higher
// value creates edge-cases for the FS security that are not fully-addressed yet.
const lppGroupingArity = 1

// DistributedWizard represents a wizard protocol that has undergone a
// distributed compilation process.
type DistributedWizard struct {

	// ModuleNames is the list of the names of the modules that compose
	// the distributed protocol.
	ModuleNames []ModuleName

	// LPPs is the list of the LPP parts for every modules
	LPPs []*ModuleLPP

	// GLs is the list of the GL parts for every modules
	GLs []*ModuleGL

	// DefaultModule is the module used for filling when the number of
	// effective segment is smaller than the maximum number of segment to
	// conglomerate.
	DefaultModule *DefaultModule

	// Bootstrapper is the original compiledIOP precompiled with a few
	// preparation steps.
	Bootstrapper *wizard.CompiledIOP

	// Disc is the [ModuleDiscoverer] used to delimitate the scope for
	// each module.
	Disc ModuleDiscoverer

	// CompiledDefault stores the compiled default module and is set by calling
	// [DistributedWizard.Compile]
	CompiledDefault *RecursedSegmentCompilation

	// CompiledGLs stores the compiled GL modules and is set by calling
	// [DistributedWizard.Compile]
	CompiledGLs []*RecursedSegmentCompilation

	// CompiledLPPs stores the compiled LPP modules and is set by calling
	// [DistributedWizard.Compile]
	CompiledLPPs []*RecursedSegmentCompilation

	// CompiledConglomeration stores the compilation context of the
	// conglomeration wizard.
	CompiledConglomeration *ConglomeratorCompilation
}

func init() {

	serialization.RegisterImplementation(AssignLPPQueries{})
	serialization.RegisterImplementation(SetInitialFSHash{})
	serialization.RegisterImplementation(CheckNxHash{})
	serialization.RegisterImplementation(StandardModuleDiscoverer{})
	serialization.RegisterImplementation(LppWitnessAssignment{})
	serialization.RegisterImplementation(ModuleGLAssignGL{})
	serialization.RegisterImplementation(ModuleGLAssignSendReceiveGlobal{})
	serialization.RegisterImplementation(ModuleGLCheckSendReceiveGlobal{})
	serialization.RegisterImplementation(LPPSegmentBoundaryCalculator{})
	serialization.RegisterImplementation(ConglomerateHolisticCheck{})
	serialization.RegisterImplementation(ConglomerationAssignHolisticCheckColumn{})
}

// DistributeWizard returns a [DistributedWizard] from a [wizard.CompiledIOP]. It
// takes ownership of the input [wizard.CompiledIOP]. And uses disc to design
// the scope of each module.
func DistributeWizard(comp *wizard.CompiledIOP, disc ModuleDiscoverer) *DistributedWizard {

	if err := auditInitialWizard(comp); err != nil {
		utils.Panic("improper initial wizard for distribution: %v", err)
	}

	distributedWizard := &DistributedWizard{
		Bootstrapper: PrecompileInitialWizard(comp, disc),
		Disc:         disc,
	}

	disc.Analyze(distributedWizard.Bootstrapper)
	distributedWizard.ModuleNames = disc.ModuleList()

	allFilteredModuleInputs := make([]FilteredModuleInputs, 0)

	for _, moduleName := range distributedWizard.ModuleNames {

		moduleFilter := moduleFilter{
			Disc:   disc,
			Module: moduleName,
		}

		filteredModuleInputs := moduleFilter.FilterCompiledIOP(
			distributedWizard.Bootstrapper,
		)

<<<<<<< HEAD
		logrus.Infof("Compiling GL module %v", moduleName)
=======
		logrus.Infof("Compiling GL module %v\n", moduleName)
>>>>>>> 865ca91f

		distributedWizard.GLs = append(
			distributedWizard.GLs,
			BuildModuleGL(&filteredModuleInputs),
		)

		allFilteredModuleInputs = append(
			allFilteredModuleInputs,
			filteredModuleInputs,
		)
	}

	var (
		nbLPP = len(distributedWizard.ModuleNames)
	)

	for i := 0; i < nbLPP; i += lppGroupingArity {

		stop := min(len(distributedWizard.ModuleNames), i+lppGroupingArity)

<<<<<<< HEAD
		logrus.Infof("Compiling LPP modules [%d .. %d]", i, stop)
=======
		logrus.Infof("Compiling LPP modules [%d .. %d]\n", i, stop)
>>>>>>> 865ca91f

		distributedWizard.LPPs = append(
			distributedWizard.LPPs,
			BuildModuleLPP(allFilteredModuleInputs[i:stop]),
		)
	}

	distributedWizard.DefaultModule = BuildDefaultModule(&allFilteredModuleInputs[0])

	return distributedWizard
}

// CompileModules applies the compilation steps to each modules identically.
func (dist *DistributedWizard) CompileSegments() *DistributedWizard {
	logrus.Infoln("Compiling distributed wizard default module")
	dist.CompiledDefault = CompileSegment(dist.DefaultModule)

	logrus.Infof("Number of GL modules to compile:%d\n", len(dist.GLs))
	dist.CompiledGLs = make([]*RecursedSegmentCompilation, len(dist.GLs))
	for i := range dist.GLs {
		logrus.
			WithField("module-name", dist.GLs[i].DefinitionInput.ModuleName).
			WithField("module-type", "GL").
			Info("compiling module")

		dist.CompiledGLs[i] = CompileSegment(dist.GLs[i])
	}

	logrus.Infof("Number of LPP modules to compile:%d\n", len(dist.LPPs))
	dist.CompiledLPPs = make([]*RecursedSegmentCompilation, len(dist.LPPs))
	for i := range dist.LPPs {
		logrus.
			WithField("module-name", dist.LPPs[i].ModuleNames()).
			WithField("module-type", "LPP").
			Info("compiling module")

		dist.CompiledLPPs[i] = CompileSegment(dist.LPPs[i])
	}

	return dist
}

// Conglomerate registers the conglomeration wizard and compiles it.
func (dist *DistributedWizard) Conglomerate(maxNumSegment int) *DistributedWizard {
	dist.CompiledConglomeration = conglomerate(
		maxNumSegment,
		dist.CompiledGLs,
		dist.CompiledLPPs,
		dist.CompiledDefault,
	)
	return dist
}

// GetSharedRandomness returns the shared randomness used by the protocol
// to generate the LPP proofs. The LPP commitments are supposed to be the
// one extractable from the [recursion.Witness] of the LPPs.
//
// The result of this function is to be used as the shared randomness for
// the LPP provers.
func GetSharedRandomness(lppCommitments []field.Element) field.Element {
	return cmimc.HashVec(lppCommitments)
}

// GetSharedRandomnessFromRuntime returns the shared randomness used by the protocol
// to generate the LPP proofs. The LPP commitments are supposed to be the
// one extractable from the [recursion.Witness] of the LPPs.
//
// The result of this function is to be used as the shared randomness for
// the LPP provers.
func GetSharedRandomnessFromWitnesses(comp []*wizard.CompiledIOP, gLWitnesses []recursion.Witness) field.Element {
	lppCommitments := []field.Element{}
	for i := range gLWitnesses {
		name := fmt.Sprintf("%v_%v", lppMerkleRootPublicInput, 0)
		lpp := gLWitnesses[i].Proof.GetPublicInput(comp[i], preRecursionPrefix+name)
		lppCommitments = append(lppCommitments, lpp)
	}
	return GetSharedRandomness(lppCommitments)
}

// PrecompileInitialWizard pre-compiles the initial wizard protocol by applying all the
// compilation steps needing to be run before the splitting phase. Its role is to
// ensure that all of the queries that cannot be processed by the splitting phase
// are removed from the compiled IOP.
func PrecompileInitialWizard(comp *wizard.CompiledIOP, disc ModuleDiscoverer) *wizard.CompiledIOP {
	mimc.CompileMiMC(comp)
	// specialqueries.RangeProof(comp)
	// specialqueries.CompileFixedPermutations(comp)
	logderivativesum.LookupIntoLogDerivativeSumWithSegmenter(
		&LPPSegmentBoundaryCalculator{
			Disc:     disc.(*StandardModuleDiscoverer),
			LPPArity: lppGroupingArity,
		},
	)(comp)
	permutation.CompileIntoGdProduct(comp)
	horner.ProjectionToHorner(comp)
	return comp
}

// auditInitialWizard scans the initial compiled-IOP and checks if the provided
// wizard is compatible with the [DistributedWizard]. This includes:
//
//   - Absence of precomputed columns in the wizard (except as fixed lookup tables)
//   - Absence of [verifiercol.VerifierCol] (except [verifiercol.ConstCol]) in all
//     queries.
//   - Selectors for Inclusions or Projections must be either [column.Natural] or
//     [verifiercol.ConstCol]
func auditInitialWizard(comp *wizard.CompiledIOP) error {

	var err error

	allQueriesNoParams := comp.QueriesNoParams.AllKeys()
	for _, qname := range allQueriesNoParams {

		q := comp.QueriesNoParams.Data(qname)

		if glob, isGlob := q.(query.GlobalConstraint); isGlob {
			var (
				cols     = column.ColumnsOfExpression(glob.Expression)
				rootCols = column.RootsOf(cols, true)
			)

			for _, col := range rootCols {
				if comp.Precomputed.Exists(col.GetColID()) {
					err = errors.Join(err, fmt.Errorf("found precomputed column: %v", col))
				}
			}
		}

		// Since we group all the columns of a permutation query to get in the same
		// module we as well need them to have the same size.
		if perm, isPerm := q.(query.Permutation); isPerm {

			size := perm.A[0][0].Size()
			for i := range perm.A {
				for j := range perm.A[i] {
					if perm.A[i][j].Size() != size {
						err = errors.Join(err, fmt.Errorf("incompatible permutation sizes: %v, column %v has the wrong size", perm.ID, perm.A[i][j].GetColID()))
					}
				}
			}

			for i := range perm.B {
				for j := range perm.B[i] {
					if perm.B[i][j].Size() != size {
						err = errors.Join(err, fmt.Errorf("incompatible permutation sizes: %v, column %v has the wrong size", perm, perm.A[i][j].GetColID()))
					}
				}
			}
		}

		switch q_ := q.(type) {

		case interface{ GetShiftedRelatedColumns() []ifaces.Column }:
			shfted := q_.GetShiftedRelatedColumns()
			if len(shfted) > 0 {
				err = errors.Join(err, fmt.Errorf("inclusion query %v with shifted selectors %v", qname, shfted))
			}
		}

		err = errors.Join(err)
	}

	return err
}<|MERGE_RESOLUTION|>--- conflicted
+++ resolved
@@ -114,11 +114,7 @@
 			distributedWizard.Bootstrapper,
 		)
 
-<<<<<<< HEAD
 		logrus.Infof("Compiling GL module %v", moduleName)
-=======
-		logrus.Infof("Compiling GL module %v\n", moduleName)
->>>>>>> 865ca91f
 
 		distributedWizard.GLs = append(
 			distributedWizard.GLs,
@@ -139,11 +135,7 @@
 
 		stop := min(len(distributedWizard.ModuleNames), i+lppGroupingArity)
 
-<<<<<<< HEAD
 		logrus.Infof("Compiling LPP modules [%d .. %d]", i, stop)
-=======
-		logrus.Infof("Compiling LPP modules [%d .. %d]\n", i, stop)
->>>>>>> 865ca91f
 
 		distributedWizard.LPPs = append(
 			distributedWizard.LPPs,
