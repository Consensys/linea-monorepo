package distributed

import (
	"errors"
	"fmt"

	cmimc "github.com/consensys/linea-monorepo/prover/crypto/hasher_factory"
	"github.com/consensys/linea-monorepo/prover/maths/field"
	"github.com/consensys/linea-monorepo/prover/protocol/column"
	"github.com/consensys/linea-monorepo/prover/protocol/compiler/dummy"
	"github.com/consensys/linea-monorepo/prover/protocol/compiler/horner"
	"github.com/consensys/linea-monorepo/prover/protocol/compiler/logderivativesum"
	"github.com/consensys/linea-monorepo/prover/protocol/compiler/mimc"
	"github.com/consensys/linea-monorepo/prover/protocol/compiler/permutation"
	"github.com/consensys/linea-monorepo/prover/protocol/ifaces"
	"github.com/consensys/linea-monorepo/prover/protocol/query"
	"github.com/consensys/linea-monorepo/prover/protocol/serialization"
	"github.com/consensys/linea-monorepo/prover/protocol/wizard"
	"github.com/consensys/linea-monorepo/prover/utils"
	"github.com/sirupsen/logrus"
)

// DistributedWizard represents a wizard protocol that has undergone a
// distributed compilation process.
type DistributedWizard struct {

	// ModuleNames is the list of the names of the modules that compose
	// the distributed protocol.
	ModuleNames []ModuleName

	// LPPs is the list of the LPP parts for every modules
	LPPs []*ModuleLPP

	// GLs is the list of the GL parts for every modules
	GLs []*ModuleGL

	// DebugLPPs is the list of the LPP modules compiles with the dummy, this is
	// convenient for debugging the distributed wizard after segmentation.
	DebugLPPs []*ModuleLPP

	// DebugGLs is the list of the GL modules compiles with the dummy, this is
	// convenient for debugging the distributed wizard after segmentation.
	DebugGLs []*ModuleGL

	// BlueprintGLs is the list of the blueprints for each GL module
	BlueprintGLs []ModuleSegmentationBlueprint

	// BlueprintLPPs is the list of the blueprints for each LPP module
	BlueprintLPPs []ModuleSegmentationBlueprint

	// Bootstrapper is the original compiledIOP precompiled with a few
	// preparation steps.
	Bootstrapper *wizard.CompiledIOP

	// Disc is the [*StandardModuleDiscoverer] used to delimitate the scope for
	// each module.
	Disc *StandardModuleDiscoverer

	// CompiledGLs stores the compiled GL modules and is set by calling
	// [DistributedWizard.Compile]
	CompiledGLs []*RecursedSegmentCompilation

	// CompiledLPPs stores the compiled LPP modules and is set by calling
	// [DistributedWizard.Compile]
	CompiledLPPs []*RecursedSegmentCompilation

	// CompiledConglomeration stores the compilation context of the
	// conglomeration wizard.
	CompiledConglomeration *RecursedSegmentCompilation

	// VerificationKeyMerkleTree
	VerificationKeyMerkleTree VerificationKeyMerkleTree
}

func init() {

	serialization.RegisterImplementation(AssignLPPQueries{})
	serialization.RegisterImplementation(SetInitialFSHash{})
	serialization.RegisterImplementation(CheckNxHash{})
	serialization.RegisterImplementation(StandardModuleDiscoverer{})
	serialization.RegisterImplementation(LppWitnessAssignment{})
	serialization.RegisterImplementation(ModuleGLAssignGL{})
	serialization.RegisterImplementation(ModuleGLAssignSendReceiveGlobal{})
	serialization.RegisterImplementation(ModuleGLCheckSendReceiveGlobal{})
	serialization.RegisterImplementation(LPPSegmentBoundaryCalculator{})
	serialization.RegisterImplementation(ConglomerationHierarchicalVerifierAction{})
}

// DistributeWizard returns a [DistributedWizard] from a [wizard.CompiledIOP]. It
// takes ownership of the input [wizard.CompiledIOP]. And uses disc to design
// the scope of each module.
func DistributeWizard(comp *wizard.CompiledIOP, disc *StandardModuleDiscoverer) *DistributedWizard {

	if err := auditInitialWizard(comp); err != nil {
		utils.Panic("improper initial wizard for distribution: %v", err)
	}

	distributedWizard := &DistributedWizard{
		Bootstrapper: PrecompileInitialWizard(comp, disc),
		Disc:         disc,
	}

	disc.Analyze(distributedWizard.Bootstrapper)
	distributedWizard.ModuleNames = disc.ModuleList()

	allFilteredModuleInputs := make([]FilteredModuleInputs, 0)

	for _, moduleName := range distributedWizard.ModuleNames {

		moduleFilter := moduleFilter{
			Disc:   disc,
			Module: moduleName,
		}

		filteredModuleInputs := moduleFilter.FilterCompiledIOP(
			distributedWizard.Bootstrapper,
		)

		var (
			moduleGL         = BuildModuleGL(&filteredModuleInputs)
			moduleGLForDebug = BuildModuleGL(&filteredModuleInputs)
		)

		// This add sanity-checking the module initial assignment. Without
		// this compilation, the module would not check anything.
		wizard.ContinueCompilation(
			moduleGLForDebug.Wiop,
			dummy.CompileAtProverLvl(dummy.WithMsg(fmt.Sprintf("GL module (debug) %v", moduleName))),
		)

		distributedWizard.DebugGLs = append(
			distributedWizard.DebugGLs,
			moduleGLForDebug,
		)

		distributedWizard.GLs = append(
			distributedWizard.GLs,
			moduleGL,
		)

		distributedWizard.BlueprintGLs = append(
			distributedWizard.BlueprintGLs,
			moduleGL.Blueprint(),
		)

		allFilteredModuleInputs = append(
			allFilteredModuleInputs,
			filteredModuleInputs,
		)
	}

	var (
		nbLPP = len(distributedWizard.ModuleNames)
	)

	for i := 0; i < nbLPP; i++ {

		var (
			moduleLPP         = BuildModuleLPP(allFilteredModuleInputs[i])
			moduleLPPForDebug = BuildModuleLPP(allFilteredModuleInputs[i])
		)

		// This add sanity-checking the module initial assignment. Without
		// this compilation, the module would not check anything.
		wizard.ContinueCompilation(
			moduleLPPForDebug.Wiop,
			dummy.CompileAtProverLvl(dummy.WithMsg(fmt.Sprintf("LPP module (debug) %d", i))),
		)

		distributedWizard.DebugLPPs = append(
			distributedWizard.DebugLPPs,
			moduleLPPForDebug,
		)

		distributedWizard.LPPs = append(
			distributedWizard.LPPs,
			moduleLPP,
		)

		distributedWizard.BlueprintLPPs = append(
			distributedWizard.BlueprintLPPs,
			moduleLPP.Blueprint(),
		)
	}

	return distributedWizard
}

<<<<<<< HEAD
// CompileSegments applies the compilation steps to each segment identically.
func (dist *DistributedWizard) CompileSegments() *DistributedWizard {
=======
// CompileModules applies the compilation steps to each modules identically.
func (dist *DistributedWizard) CompileSegments(params CompilationParams) *DistributedWizard {
>>>>>>> b3b0ae2a
	logrus.Infoln("Compiling distributed wizard default module")

	logrus.Infof("Number of GL modules to compile:%d\n", len(dist.GLs))
	dist.CompiledGLs = make([]*RecursedSegmentCompilation, len(dist.GLs))
	for i := range dist.GLs {

		logrus.
			WithField("module-name", dist.GLs[i].DefinitionInput.ModuleName).
			WithField("module-type", "GL").
			Info("compiling module")

		dist.CompiledGLs[i] = CompileSegment(dist.GLs[i], params)
	}

	logrus.Infof("Number of LPP modules to compile:%d\n", len(dist.LPPs))
	dist.CompiledLPPs = make([]*RecursedSegmentCompilation, len(dist.LPPs))
	for i := range dist.LPPs {
		logrus.
			WithField("module-name", dist.LPPs[i].ModuleName()).
			WithField("module-type", "LPP").
			Info("compiling module")

		dist.CompiledLPPs[i] = CompileSegment(dist.LPPs[i], params)
	}

	return dist
}

// GetSharedRandomnessFromSegmentProofs returns the shared randomness used by
// the protocol to generate the LPP proofs. The LPP commitments are supposed to
// be the one extractable from the [recursion.Witness] of the LPPs.
//
// The result of this function is to be used as the shared randomness for
// the LPP provers.
func GetSharedRandomnessFromSegmentProofs(gLWitnesses []*SegmentProof) field.Element {

	mset := cmimc.MSetHash{}

<<<<<<< HEAD
// GetSharedRandomnessFromWitnesses returns the shared randomness used by the protocol
// to generate the LPP proofs. The LPP commitments are supposed to be the
// one extractable from the [recursion.Witness] of the LPPs.
//
// The result of this function is to be used as the shared randomness for
// the LPP provers.
func GetSharedRandomnessFromWitnesses(comp []*wizard.CompiledIOP, gLWitnesses []recursion.Witness) field.Element {
	lppCommitments := []field.Element{}
=======
>>>>>>> b3b0ae2a
	for i := range gLWitnesses {

		var (
			moduleIndex, _  = new(field.Element).SetInterface(gLWitnesses[i].ModuleIndex)
			segmentIndex, _ = new(field.Element).SetInterface(gLWitnesses[i].SegmentIndex)
			lppCommitment   = gLWitnesses[i].LppCommitment
		)

		mset.Insert(*moduleIndex, *segmentIndex, lppCommitment)
	}

	return cmimc.HashVec(mset[:])
}

// getLppCommitmentFromRuntime returns the LPP commitment from the runtime
func getLppCommitmentFromRuntime(runtime *wizard.ProverRuntime) field.Element {
	name := fmt.Sprintf("%v_%v", lppMerkleRootPublicInput, 0)
	return runtime.GetPublicInput(name)
}

// PrecompileInitialWizard pre-compiles the initial wizard protocol by applying all the
// compilation steps needing to be run before the splitting phase. Its role is to
// ensure that all of the queries that cannot be processed by the splitting phase
// are removed from the compiled IOP.
func PrecompileInitialWizard(comp *wizard.CompiledIOP, disc *StandardModuleDiscoverer) *wizard.CompiledIOP {

	return wizard.ContinueCompilation(
		comp,
		mimc.CompileMiMC,
		logderivativesum.LookupIntoLogDerivativeSumWithSegmenter(
			&LPPSegmentBoundaryCalculator{
				Disc: disc,
			},
		),
		permutation.CompileIntoGdProduct,
		horner.ProjectionToHorner,
		tagFunctionalInputs,
	)
}

// auditInitialWizard scans the initial compiled-IOP and checks if the provided
// wizard is compatible with the [DistributedWizard]. This includes:
//
//   - Absence of precomputed columns in the wizard (except as fixed lookup tables)
//   - Absence of [verifiercol.VerifierCol] (except [verifiercol.ConstCol]) in all
//     queries.
//   - Selectors for Inclusions or Projections must be either [column.Natural] or
//     [verifiercol.ConstCol]
func auditInitialWizard(comp *wizard.CompiledIOP) error {

	var err error

	allQueriesNoParams := comp.QueriesNoParams.AllKeys()
	for _, qname := range allQueriesNoParams {

		q := comp.QueriesNoParams.Data(qname)

		if glob, isGlob := q.(query.GlobalConstraint); isGlob {
			var (
				cols     = column.ColumnsOfExpression(glob.Expression)
				rootCols = column.RootsOf(cols, true)
			)

			for _, col := range rootCols {
				if comp.Precomputed.Exists(col.GetColID()) {
					err = errors.Join(err, fmt.Errorf("found precomputed column: %v", col))
				}
			}
		}

		// Since we group all the columns of a permutation query to get in the same
		// module we as well need them to have the same size.
		if perm, isPerm := q.(query.Permutation); isPerm {

			size := perm.A[0][0].Size()
			for i := range perm.A {
				for j := range perm.A[i] {
					if perm.A[i][j].Size() != size {
						err = errors.Join(err, fmt.Errorf("incompatible permutation sizes: %v, column %v has the wrong size", perm.ID, perm.A[i][j].GetColID()))
					}
				}
			}

			for i := range perm.B {
				for j := range perm.B[i] {
					if perm.B[i][j].Size() != size {
						err = errors.Join(err, fmt.Errorf("incompatible permutation sizes: %v, column %v has the wrong size", perm, perm.A[i][j].GetColID()))
					}
				}
			}
		}

		switch q_ := q.(type) {

		case interface{ GetShiftedRelatedColumns() []ifaces.Column }:
			shfted := q_.GetShiftedRelatedColumns()
			if len(shfted) > 0 {
				err = errors.Join(err, fmt.Errorf("inclusion query %v with shifted selectors %v", qname, shfted))
			}
		}

		err = errors.Join(err)
	}

	return err
}

// tagFunctionalInputs takes the public inputs of the original wizard and
// changes their name to "functional". This is meant to help us recognize them
func tagFunctionalInputs(comp *wizard.CompiledIOP) {
	for i := range comp.PublicInputs {
		comp.PublicInputs[i].Name = "functional." + comp.PublicInputs[i].Name
	}
}<|MERGE_RESOLUTION|>--- conflicted
+++ resolved
@@ -186,13 +186,8 @@
 	return distributedWizard
 }
 
-<<<<<<< HEAD
-// CompileSegments applies the compilation steps to each segment identically.
-func (dist *DistributedWizard) CompileSegments() *DistributedWizard {
-=======
 // CompileModules applies the compilation steps to each modules identically.
 func (dist *DistributedWizard) CompileSegments(params CompilationParams) *DistributedWizard {
->>>>>>> b3b0ae2a
 	logrus.Infoln("Compiling distributed wizard default module")
 
 	logrus.Infof("Number of GL modules to compile:%d\n", len(dist.GLs))
@@ -231,17 +226,6 @@
 
 	mset := cmimc.MSetHash{}
 
-<<<<<<< HEAD
-// GetSharedRandomnessFromWitnesses returns the shared randomness used by the protocol
-// to generate the LPP proofs. The LPP commitments are supposed to be the
-// one extractable from the [recursion.Witness] of the LPPs.
-//
-// The result of this function is to be used as the shared randomness for
-// the LPP provers.
-func GetSharedRandomnessFromWitnesses(comp []*wizard.CompiledIOP, gLWitnesses []recursion.Witness) field.Element {
-	lppCommitments := []field.Element{}
-=======
->>>>>>> b3b0ae2a
 	for i := range gLWitnesses {
 
 		var (
