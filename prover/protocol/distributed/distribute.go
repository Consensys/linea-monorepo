--- conflicted
+++ resolved
@@ -216,15 +216,6 @@
 	return dist
 }
 
-<<<<<<< HEAD
-// GetSharedRandomnessFromSegmentProofs returns the shared randomness used by
-// the protocol to generate the LPP proofs. The LPP commitments are supposed to
-// be the one extractable from the [recursion.Witness] of the LPPs.
-//
-// The result of this function is to be used as the shared randomness for
-// the LPP provers.
-func GetSharedRandomnessFromSegmentProofs(gLWitnesses []*SegmentProof) field.Element {
-=======
 // GetSharedRandomnessFromRuntime returns the shared randomness used by the protocol
 // to generate the LPP proofs. The LPP commitments are supposed to be the
 // one extractable from the [recursion.Witness] of the LPPs.
@@ -232,7 +223,6 @@
 // The result of this function is to be used as the shared randomness for
 // the LPP provers.
 func GetSharedRandomnessFromSegmentProofs(gLWitnesses []SegmentProof) field.Element {
->>>>>>> 3dc94214
 
 	mset := cmimc.MSetHash{}
 
