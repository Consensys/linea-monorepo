package distributed

import (
	"errors"
	"fmt"

	cmimc "github.com/consensys/linea-monorepo/prover/crypto/mimc"
	"github.com/consensys/linea-monorepo/prover/maths/field"
	"github.com/consensys/linea-monorepo/prover/protocol/column"
	"github.com/consensys/linea-monorepo/prover/protocol/compiler/dummy"
	"github.com/consensys/linea-monorepo/prover/protocol/compiler/horner"
	"github.com/consensys/linea-monorepo/prover/protocol/compiler/logderivativesum"
	"github.com/consensys/linea-monorepo/prover/protocol/compiler/mimc"
	"github.com/consensys/linea-monorepo/prover/protocol/compiler/permutation"
	"github.com/consensys/linea-monorepo/prover/protocol/ifaces"
	"github.com/consensys/linea-monorepo/prover/protocol/query"
	"github.com/consensys/linea-monorepo/prover/protocol/serialization"
	"github.com/consensys/linea-monorepo/prover/protocol/wizard"
	"github.com/consensys/linea-monorepo/prover/utils"
	"github.com/sirupsen/logrus"
)

// DistributedWizard represents a wizard protocol that has undergone a
// distributed compilation process.
type DistributedWizard struct {

	// ModuleNames is the list of the names of the modules that compose
	// the distributed protocol.
	ModuleNames []ModuleName

	// LPPs is the list of the LPP parts for every modules
	LPPs []*ModuleLPP

	// GLs is the list of the GL parts for every modules
	GLs []*ModuleGL

	// DebugLPPs is the list of the LPP modules compiles with the dummy, this is
	// convenient for debugging the distributed wizard after segmentation.
	DebugLPPs []*ModuleLPP

	// DebugGLs is the list of the GL modules compiles with the dummy, this is
	// convenient for debugging the distributed wizard after segmentation.
	DebugGLs []*ModuleGL

	// BlueprintGLs is the list of the blueprints for each GL module
	BlueprintGLs []ModuleSegmentationBlueprint

	// BlueprintLPPs is the list of the blueprints for each LPP module
	BlueprintLPPs []ModuleSegmentationBlueprint

	// Bootstrapper is the original compiledIOP precompiled with a few
	// preparation steps.
	Bootstrapper *wizard.CompiledIOP

	// Disc is the [*StandardModuleDiscoverer] used to delimitate the scope for
	// each module.
	Disc *StandardModuleDiscoverer

	// CompiledGLs stores the compiled GL modules and is set by calling
	// [DistributedWizard.Compile]
	CompiledGLs []*RecursedSegmentCompilation

	// CompiledLPPs stores the compiled LPP modules and is set by calling
	// [DistributedWizard.Compile]
	CompiledLPPs []*RecursedSegmentCompilation

	// CompiledConglomeration stores the compilation context of the
	// conglomeration wizard.
	CompiledConglomeration *RecursedSegmentCompilation

	// VerificationKeyMerkleTree
	VerificationKeyMerkleTree VerificationKeyMerkleTree
}

func init() {

	serialization.RegisterImplementation(AssignLPPQueries{})
	serialization.RegisterImplementation(SetInitialFSHash{})
	serialization.RegisterImplementation(CheckNxHash{})
	serialization.RegisterImplementation(StandardModuleDiscoverer{})
	serialization.RegisterImplementation(LppWitnessAssignment{})
	serialization.RegisterImplementation(ModuleGLAssignGL{})
	serialization.RegisterImplementation(ModuleGLAssignSendReceiveGlobal{})
	serialization.RegisterImplementation(ModuleGLCheckSendReceiveGlobal{})
	serialization.RegisterImplementation(LPPSegmentBoundaryCalculator{})
	serialization.RegisterImplementation(ConglomerationHierarchicalVerifierAction{})
}

// DistributeWizard returns a [DistributedWizard] from a [wizard.CompiledIOP]. It
// takes ownership of the input [wizard.CompiledIOP]. And uses disc to design
// the scope of each module.
func DistributeWizard(comp *wizard.CompiledIOP, disc *StandardModuleDiscoverer) *DistributedWizard {

	if err := auditInitialWizard(comp); err != nil {
		utils.Panic("improper initial wizard for distribution: %v", err)
	}

	distributedWizard := &DistributedWizard{
		Bootstrapper: PrecompileInitialWizard(comp, disc),
		Disc:         disc,
	}

	disc.Analyze(distributedWizard.Bootstrapper)
	distributedWizard.ModuleNames = disc.ModuleList()

	allFilteredModuleInputs := make([]FilteredModuleInputs, 0)

	for _, moduleName := range distributedWizard.ModuleNames {

		moduleFilter := moduleFilter{
			Disc:   disc,
			Module: moduleName,
		}

		filteredModuleInputs := moduleFilter.FilterCompiledIOP(
			distributedWizard.Bootstrapper,
		)

		var (
			moduleGL         = BuildModuleGL(&filteredModuleInputs)
			moduleGLForDebug = BuildModuleGL(&filteredModuleInputs)
		)

		// This add sanity-checking the module initial assignment. Without
		// this compilation, the module would not check anything.
		wizard.ContinueCompilation(
			moduleGLForDebug.Wiop,
			dummy.CompileAtProverLvl(dummy.WithMsg(fmt.Sprintf("GL module (debug) %v", moduleName))),
		)

		distributedWizard.DebugGLs = append(
			distributedWizard.DebugGLs,
			moduleGLForDebug,
		)

		distributedWizard.GLs = append(
			distributedWizard.GLs,
			moduleGL,
		)

		distributedWizard.BlueprintGLs = append(
			distributedWizard.BlueprintGLs,
			moduleGL.Blueprint(),
		)

		allFilteredModuleInputs = append(
			allFilteredModuleInputs,
			filteredModuleInputs,
		)
	}

	var (
		nbLPP = len(distributedWizard.ModuleNames)
	)

	for i := 0; i < nbLPP; i++ {

		var (
			moduleLPP         = BuildModuleLPP(allFilteredModuleInputs[i])
			moduleLPPForDebug = BuildModuleLPP(allFilteredModuleInputs[i])
		)

		// This add sanity-checking the module initial assignment. Without
		// this compilation, the module would not check anything.
		wizard.ContinueCompilation(
			moduleLPPForDebug.Wiop,
			dummy.CompileAtProverLvl(dummy.WithMsg(fmt.Sprintf("LPP module (debug) %d", i))),
		)

		distributedWizard.DebugLPPs = append(
			distributedWizard.DebugLPPs,
			moduleLPPForDebug,
		)

		distributedWizard.LPPs = append(
			distributedWizard.LPPs,
			moduleLPP,
		)

		distributedWizard.BlueprintLPPs = append(
			distributedWizard.BlueprintLPPs,
			moduleLPP.Blueprint(),
		)
	}

	return distributedWizard
}

// CompileModules applies the compilation steps to each modules identically.
func (dist *DistributedWizard) CompileSegments(params CompilationParams) *DistributedWizard {
	logrus.Infoln("Compiling distributed wizard default module")

	logrus.Infof("Number of GL modules to compile:%d\n", len(dist.GLs))
	dist.CompiledGLs = make([]*RecursedSegmentCompilation, len(dist.GLs))
	for i := range dist.GLs {

		logrus.
			WithField("module-name", dist.GLs[i].DefinitionInput.ModuleName).
			WithField("module-type", "GL").
			Info("compiling module")

		dist.CompiledGLs[i] = CompileSegment(dist.GLs[i], params)
	}

	logrus.Infof("Number of LPP modules to compile:%d\n", len(dist.LPPs))
	dist.CompiledLPPs = make([]*RecursedSegmentCompilation, len(dist.LPPs))
	for i := range dist.LPPs {
		logrus.
			WithField("module-name", dist.LPPs[i].ModuleName()).
			WithField("module-type", "LPP").
			Info("compiling module")

		dist.CompiledLPPs[i] = CompileSegment(dist.LPPs[i], params)
	}

	return dist
}

<<<<<<< HEAD
// GetSharedRandomnessFromRuntime returns the shared randomness used by the protocol
// to generate the LPP proofs. The LPP commitments are supposed to be the
// one extractable from the [recursion.Witness] of the LPPs.
=======
// GetSharedRandomnessFromSegmentProofs returns the shared randomness used by
// the protocol to generate the LPP proofs. The LPP commitments are supposed to
// be the one extractable from the [recursion.Witness] of the LPPs.
>>>>>>> 72b85d36
//
// The result of this function is to be used as the shared randomness for
// the LPP provers.
func GetSharedRandomnessFromSegmentProofs(gLWitnesses []*SegmentProof) field.Element {

	mset := cmimc.MSetHash{}

	for i := range gLWitnesses {

		var (
			moduleIndex, _  = new(field.Element).SetInterface(gLWitnesses[i].ModuleIndex)
			segmentIndex, _ = new(field.Element).SetInterface(gLWitnesses[i].SegmentIndex)
			lppCommitment   = gLWitnesses[i].LppCommitment
		)

		mset.Insert(*moduleIndex, *segmentIndex, lppCommitment)
	}

	return cmimc.HashVec(mset[:])
}

// getLppCommitmentFromRuntime returns the LPP commitment from the runtime
func getLppCommitmentFromRuntime(runtime *wizard.ProverRuntime) field.Element {
	name := fmt.Sprintf("%v_%v", lppMerkleRootPublicInput, 0)
	return runtime.GetPublicInput(name)
}

// PrecompileInitialWizard pre-compiles the initial wizard protocol by applying all the
// compilation steps needing to be run before the splitting phase. Its role is to
// ensure that all of the queries that cannot be processed by the splitting phase
// are removed from the compiled IOP.
func PrecompileInitialWizard(comp *wizard.CompiledIOP, disc *StandardModuleDiscoverer) *wizard.CompiledIOP {

	return wizard.ContinueCompilation(
		comp,
		mimc.CompileMiMC,
		logderivativesum.LookupIntoLogDerivativeSumWithSegmenter(
			&LPPSegmentBoundaryCalculator{
				Disc: disc,
			},
		),
		permutation.CompileIntoGdProduct,
		horner.ProjectionToHorner,
		tagFunctionalInputs,
	)
}

// auditInitialWizard scans the initial compiled-IOP and checks if the provided
// wizard is compatible with the [DistributedWizard]. This includes:
//
//   - Absence of precomputed columns in the wizard (except as fixed lookup tables)
//   - Absence of [verifiercol.VerifierCol] (except [verifiercol.ConstCol]) in all
//     queries.
//   - Selectors for Inclusions or Projections must be either [column.Natural] or
//     [verifiercol.ConstCol]
func auditInitialWizard(comp *wizard.CompiledIOP) error {

	var err error

	allQueriesNoParams := comp.QueriesNoParams.AllKeys()
	for _, qname := range allQueriesNoParams {

		q := comp.QueriesNoParams.Data(qname)

		if glob, isGlob := q.(query.GlobalConstraint); isGlob {
			var (
				cols     = column.ColumnsOfExpression(glob.Expression)
				rootCols = column.RootsOf(cols, true)
			)

			for _, col := range rootCols {
				if comp.Precomputed.Exists(col.GetColID()) {
					err = errors.Join(err, fmt.Errorf("found precomputed column: %v", col))
				}
			}
		}

		// Since we group all the columns of a permutation query to get in the same
		// module we as well need them to have the same size.
		if perm, isPerm := q.(query.Permutation); isPerm {

			size := perm.A[0][0].Size()
			for i := range perm.A {
				for j := range perm.A[i] {
					if perm.A[i][j].Size() != size {
						err = errors.Join(err, fmt.Errorf("incompatible permutation sizes: %v, column %v has the wrong size", perm.ID, perm.A[i][j].GetColID()))
					}
				}
			}

			for i := range perm.B {
				for j := range perm.B[i] {
					if perm.B[i][j].Size() != size {
						err = errors.Join(err, fmt.Errorf("incompatible permutation sizes: %v, column %v has the wrong size", perm, perm.A[i][j].GetColID()))
					}
				}
			}
		}

		switch q_ := q.(type) {

		case interface{ GetShiftedRelatedColumns() []ifaces.Column }:
			shfted := q_.GetShiftedRelatedColumns()
			if len(shfted) > 0 {
				err = errors.Join(err, fmt.Errorf("inclusion query %v with shifted selectors %v", qname, shfted))
			}
		}

		err = errors.Join(err)
	}

	return err
}

// tagFunctionalInputs takes the public inputs of the original wizard and
// changes their name to "functional". This is meant to help us recognize them
func tagFunctionalInputs(comp *wizard.CompiledIOP) {
	for i := range comp.PublicInputs {
		comp.PublicInputs[i].Name = "functional." + comp.PublicInputs[i].Name
	}
}<|MERGE_RESOLUTION|>--- conflicted
+++ resolved
@@ -216,15 +216,9 @@
 	return dist
 }
 
-<<<<<<< HEAD
-// GetSharedRandomnessFromRuntime returns the shared randomness used by the protocol
-// to generate the LPP proofs. The LPP commitments are supposed to be the
-// one extractable from the [recursion.Witness] of the LPPs.
-=======
 // GetSharedRandomnessFromSegmentProofs returns the shared randomness used by
 // the protocol to generate the LPP proofs. The LPP commitments are supposed to
 // be the one extractable from the [recursion.Witness] of the LPPs.
->>>>>>> 72b85d36
 //
 // The result of this function is to be used as the shared randomness for
 // the LPP provers.
