--- conflicted
+++ resolved
@@ -142,11 +142,7 @@
 				vortex.ForceNumOpenedColumns(256),
 				vortex.WithSISParams(&sisInstance),
 				vortex.AddMerkleRootToPublicInputs(lppMerkleRootPublicInput, []int{0}),
-<<<<<<< HEAD
-				vortex.WithOptionalSISHashingThreshold(0),
-=======
 				vortex.WithOptionalSISHashingThreshold(64),
->>>>>>> db3ed5b9
 			),
 		)
 
@@ -162,11 +158,7 @@
 				vortex.ForceNumOpenedColumns(256),
 				vortex.WithSISParams(&sisInstance),
 				vortex.AddMerkleRootToPublicInputs(lppMerkleRootPublicInput, utils.RangeSlice(numActualLppRound, 0)),
-<<<<<<< HEAD
-				vortex.WithOptionalSISHashingThreshold(0),
-=======
 				vortex.WithOptionalSISHashingThreshold(64),
->>>>>>> db3ed5b9
 			),
 		)
 
@@ -186,11 +178,7 @@
 			8,
 			vortex.ForceNumOpenedColumns(32),
 			vortex.WithSISParams(&sisInstance),
-<<<<<<< HEAD
-			vortex.WithOptionalSISHashingThreshold(0),
-=======
-			vortex.WithOptionalSISHashingThreshold(64),
->>>>>>> db3ed5b9
+			vortex.WithOptionalSISHashingThreshold(64),
 		),
 		selfrecursion.SelfRecurse,
 		cleanup.CleanUp,
@@ -205,10 +193,6 @@
 			8,
 			vortex.ForceNumOpenedColumns(32),
 			vortex.WithSISParams(&sisInstance),
-<<<<<<< HEAD
-			vortex.PremarkAsSelfRecursed(),
-			vortex.WithOptionalSISHashingThreshold(0),
-=======
 			vortex.WithOptionalSISHashingThreshold(64),
 		),
 		selfrecursion.SelfRecurse,
@@ -223,7 +207,6 @@
 			vortex.ForceNumOpenedColumns(32),
 			vortex.WithSISParams(&sisInstance),
 			vortex.WithOptionalSISHashingThreshold(64),
->>>>>>> db3ed5b9
 		),
 		selfrecursion.SelfRecurse,
 		cleanup.CleanUp,
@@ -241,11 +224,7 @@
 			vortex.WithSISParams(&sisInstance),
 			vortex.PremarkAsSelfRecursed(),
 			vortex.AddPrecomputedMerkleRootToPublicInputs(verifyingKeyPublicInput),
-<<<<<<< HEAD
-			vortex.WithOptionalSISHashingThreshold(0),
-=======
-			vortex.WithOptionalSISHashingThreshold(64),
->>>>>>> db3ed5b9
+			vortex.WithOptionalSISHashingThreshold(64),
 		),
 	)
 
@@ -280,11 +259,7 @@
 			vortex.ForceNumOpenedColumns(32),
 			vortex.WithSISParams(&sisInstance),
 			vortex.AddPrecomputedMerkleRootToPublicInputs(verifyingKey2PublicInput),
-<<<<<<< HEAD
-			vortex.WithOptionalSISHashingThreshold(0),
-=======
-			vortex.WithOptionalSISHashingThreshold(64),
->>>>>>> db3ed5b9
+			vortex.WithOptionalSISHashingThreshold(64),
 		),
 		selfrecursion.SelfRecurse,
 		cleanup.CleanUp,
@@ -297,11 +272,7 @@
 			8,
 			vortex.ForceNumOpenedColumns(32),
 			vortex.WithSISParams(&sisInstance),
-<<<<<<< HEAD
-			vortex.WithOptionalSISHashingThreshold(0),
-=======
-			vortex.WithOptionalSISHashingThreshold(64),
->>>>>>> db3ed5b9
+			vortex.WithOptionalSISHashingThreshold(64),
 		),
 		selfrecursion.SelfRecurse,
 		cleanup.CleanUp,
@@ -315,11 +286,7 @@
 			vortex.ForceNumOpenedColumns(32),
 			vortex.WithSISParams(&sisInstance),
 			vortex.PremarkAsSelfRecursed(),
-<<<<<<< HEAD
-			vortex.WithOptionalSISHashingThreshold(0),
-=======
-			vortex.WithOptionalSISHashingThreshold(64),
->>>>>>> db3ed5b9
+			vortex.WithOptionalSISHashingThreshold(64),
 		),
 	)
 
