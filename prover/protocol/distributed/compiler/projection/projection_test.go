--- conflicted
+++ resolved
@@ -10,13 +10,9 @@
 	"github.com/consensys/linea-monorepo/prover/protocol/compiler/dummy"
 	"github.com/consensys/linea-monorepo/prover/protocol/distributed"
 	dist_projection "github.com/consensys/linea-monorepo/prover/protocol/distributed/compiler/projection"
-<<<<<<< HEAD
-	discoverer "github.com/consensys/linea-monorepo/prover/protocol/distributed/namebaseddiscoverer"
-=======
 	"github.com/consensys/linea-monorepo/prover/protocol/distributed/constants"
 	"github.com/consensys/linea-monorepo/prover/protocol/distributed/lpp"
-	md "github.com/consensys/linea-monorepo/prover/protocol/distributed/namebaseddiscoverer"
->>>>>>> fccd3546
+	discoverer "github.com/consensys/linea-monorepo/prover/protocol/distributed/namebaseddiscoverer"
 	"github.com/consensys/linea-monorepo/prover/protocol/ifaces"
 	"github.com/consensys/linea-monorepo/prover/protocol/query"
 	"github.com/consensys/linea-monorepo/prover/protocol/wizard"
@@ -168,47 +164,21 @@
 			// test-case.
 			initialComp := wizard.Compile(tc.DefineFunc)
 
-<<<<<<< HEAD
+			lppComp := lpp.CompileLPPAndGetSeed(initialComp)
 			disc := discoverer.PeriodSeperatingModuleDiscoverer{}
-=======
-			// apply the LPP relevant compilers and generate the seed for initialComp
-			lppComp := lpp.CompileLPPAndGetSeed(initialComp)
-
-			// Initialize the period separating module discoverer
-			disc := &md.PeriodSeperatingModuleDiscoverer{}
->>>>>>> fccd3546
 			disc.Analyze(initialComp)
 
 			// distribute the columns among modules and segments; this includes also multiplicity columns
 			// for all the segments from the same module, compiledIOP object is the same.
-			moduleCompA := distributed.GetFreshSegmentModuleComp(
-				distributed.SegmentModuleInputs{
-					InitialComp:         initialComp,
-					Disc:                disc,
-					ModuleName:          moduleAName,
-					NumSegmentsInModule: numSegModuleA,
-				},
-			)
-
-			moduleCompB := distributed.GetFreshSegmentModuleComp(distributed.SegmentModuleInputs{
-				InitialComp:         initialComp,
-				Disc:                disc,
-				ModuleName:          moduleBName,
-				NumSegmentsInModule: numSegModuleB,
-			})
-
-			moduleCompC := distributed.GetFreshSegmentModuleComp(distributed.SegmentModuleInputs{
-				InitialComp:         initialComp,
-				Disc:                disc,
-				ModuleName:          moduleCName,
-				NumSegmentsInModule: numSegModuleC,
-			})
+			moduleCompA := distributed.GetFreshModuleComp(initialComp, &disc, moduleAName)
+			moduleCompB := distributed.GetFreshModuleComp(initialComp, &disc, moduleBName)
+			moduleCompC := distributed.GetFreshModuleComp(initialComp, &disc, moduleCName)
 
 			// distribute the query LogDerivativeSum among modules.
 			// The seed is used to generate randomness for each moduleComp.
-			dist_projection.NewDistributeProjectionCtx(moduleAName, initialComp, moduleCompA, disc, numSegModuleA)
-			dist_projection.NewDistributeProjectionCtx(moduleBName, initialComp, moduleCompB, disc, numSegModuleB)
-			dist_projection.NewDistributeProjectionCtx(moduleCName, initialComp, moduleCompC, disc, numSegModuleC)
+			dist_projection.NewDistributeProjectionCtx(moduleAName, initialComp, moduleCompA, &disc, numSegModuleA)
+			dist_projection.NewDistributeProjectionCtx(moduleBName, initialComp, moduleCompB, &disc, numSegModuleB)
+			dist_projection.NewDistributeProjectionCtx(moduleCName, initialComp, moduleCompC, &disc, numSegModuleC)
 
 			// This compiles the log-derivative queries into global/local queries.
 			wizard.ContinueCompilation(moduleCompA, distributedprojection.CompileDistributedProjection, dummy.Compile)
