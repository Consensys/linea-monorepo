--- conflicted
+++ resolved
@@ -4,12 +4,7 @@
 	"testing"
 
 	"github.com/consensys/linea-monorepo/prover/maths/common/smartvectors"
-<<<<<<< HEAD
-	"github.com/consensys/linea-monorepo/prover/protocol/compiler/dummy"
-	"github.com/consensys/linea-monorepo/prover/protocol/compiler/grandproduct"
-=======
 	"github.com/consensys/linea-monorepo/prover/protocol/distributed"
->>>>>>> 9e3f4aec
 	dist_permutation "github.com/consensys/linea-monorepo/prover/protocol/distributed/compiler/permutation"
 	"github.com/consensys/linea-monorepo/prover/protocol/distributed/namebaseddiscoverer"
 	"github.com/consensys/linea-monorepo/prover/protocol/ifaces"
@@ -116,39 +111,8 @@
 	for _, tc := range testcases {
 
 		t.Run(tc.Name, func(t *testing.T) {
-
-<<<<<<< HEAD
-			initialComp := wizard.Compile(tc.DefineFunc)
-
-			disc.Analyze(initialComp)
-
-			moduleAComp := wizard.Compile(func(build *wizard.Builder) {
-
-				for _, colName := range initialComp.Columns.AllKeys() {
-
-					col := initialComp.Columns.GetHandle(colName)
-					if !disc.ColumnIsInModule(col, moduleAName) {
-						continue
-					}
-
-					build.RegisterCommit(col.GetColID(), col.Size())
-				}
-			}, dummy.CompileAtProverLvl)
-
-			var (
-				_ = dist_permutation.NewPermutationIntoGrandProductCtx(
-					dist_permutation.Settings{TargetModuleName: moduleAName},
-					initialComp, moduleAComp, &disc,
-				)
-				initialRun *wizard.ProverRuntime
-			)
-			// Compile the grand product query
-			grandproduct.CompileGrandProductDist(moduleAComp)
-
-=======
 			// This function assigns the initial module and is aimed at working
 			// for all test-case.
->>>>>>> 9e3f4aec
 			initialProve := func(run *wizard.ProverRuntime) {
 				for _, colName := range run.Spec.Columns.AllKeys() {
 					run.AssignColumn(colName, smartvectors.ForTest(1, 2, 3, 4))
