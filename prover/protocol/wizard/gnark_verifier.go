package wizard

import (
	"encoding/json"
	"fmt"

	"github.com/consensys/gnark/frontend"
	"github.com/consensys/linea-monorepo/prover/crypto/fiatshamir"
	"github.com/consensys/linea-monorepo/prover/crypto/mimc"
	"github.com/consensys/linea-monorepo/prover/maths/common/smartvectors"
	"github.com/consensys/linea-monorepo/prover/maths/field"
	"github.com/consensys/linea-monorepo/prover/maths/field/gnarkfext"
	"github.com/consensys/linea-monorepo/prover/protocol/coin"
	"github.com/consensys/linea-monorepo/prover/protocol/column"
	"github.com/consensys/linea-monorepo/prover/protocol/ifaces"
	"github.com/consensys/linea-monorepo/prover/protocol/query"
	"github.com/consensys/linea-monorepo/prover/utils"
	"github.com/consensys/linea-monorepo/prover/utils/collection"
	"github.com/sirupsen/logrus"
)

// GnarkRuntime is the interface implemented by the struct [VerifierCircuit]
// and is used to interact with the GnarkVerifierStep.
type GnarkRuntime interface {
	ifaces.GnarkRuntime
	GetSpec() *CompiledIOP
	GetPublicInput(api frontend.API, name string) frontend.Variable
	GetGrandProductParams(name ifaces.QueryID) query.GnarkGrandProductParams
	GetHornerParams(name ifaces.QueryID) query.GnarkHornerParams
	GetLogDerivSumParams(name ifaces.QueryID) query.GnarkLogDerivSumParams
	GetLocalPointEvalParams(name ifaces.QueryID) query.GnarkLocalOpeningParams
	GetInnerProductParams(name ifaces.QueryID) query.GnarkInnerProductParams
	GetUnivariateEval(name ifaces.QueryID) query.UnivariateEval
	GetUnivariateParams(name ifaces.QueryID) query.GnarkUnivariateEvalParams
	Fs() *fiatshamir.GnarkFiatShamir
	GetHasherFactory() mimc.HasherFactory
	InsertCoin(name coin.Name, value interface{})
	GetState(name string) (any, bool)
	SetState(name string, value any)
	GetQuery(name ifaces.QueryID) ifaces.Query
}

// GnarkVerifierStep functions that can be registered in the CompiledIOP by the
// successive compilation steps. They correspond to "precompiled" verification
// steps.
type GnarkVerifierStep func(frontend.API, GnarkRuntime)

// VerifierCircuitAnalytic collects analytic datas on a verifier circuit
type VerifierCircuitAnalytic struct {
	NumCols            int
	NumUnivariate      int
	NumInnerProduct    int
	NumLogDerivative   int
	NumGrandProduct    int
	NumHorner          int
	NumLocalOpenings   int
	WeightCols         int
	WeightUnivariate   int
	WeightInnerProduct int
	WeightHorner       int
	Details            []string
}

// VerifierCircuit the [VerifierRuntime] in a gnark circuit. The complete
// implementation follows this mirror logic.
//
// The sub-circuit employs GKR for MiMC in order to improve the performances
// of the MiMC hashes that occurs during the verifier runtime.
type VerifierCircuit struct {

	// Spec points to the inner CompiledIOP and carries all the static
	// informations related to the circuit.
	Spec *CompiledIOP `gnark:"-"`

	// Maps a query's name to a position in the arrays below. The reason we
	// use this data-structure is because the [VerifierRuntime] offers
	// key-value access to the internal parameters of the struct and we
	// cannot have maps of [frontend.Variable] in a gnark circuit (because we
	// need a deterministic storage so that we are sure that the wires stay at
	// the same position). The way we solve the problem is by storing the
	// columns and parameters in slices and keeping track of their positions
	// in a map that is not accessed by the gnark compiler. This way we
	// can ensure determinism and are still able to do key-value access in a
	// slightly more convoluted way
<<<<<<< HEAD
	columnsIDs    collection.Mapping[ifaces.ColID, int] `gnark:"-"`
	columnsExtIDs collection.Mapping[ifaces.ColID, int] `gnark:"-"`
=======
	ColumnsIDs collection.Mapping[ifaces.ColID, int] `gnark:"-"`
>>>>>>> 50b50639
	// Same for univariate query
	UnivariateParamsIDs collection.Mapping[ifaces.QueryID, int] `gnark:"-"`
	// Same for inner-product query
	InnerProductIDs collection.Mapping[ifaces.QueryID, int] `gnark:"-"`
	// Same for local-opening query
<<<<<<< HEAD
	localOpeningIDs collection.Mapping[ifaces.QueryID, int] `gnark:"-"`
	// Same for logDerivativeSum query
	logDerivSumIDs collection.Mapping[ifaces.QueryID, int] `gnark:"-"`
	// Same for grand-product query
	grandProductIDs collection.Mapping[ifaces.QueryID, int] `gnark:"-"`
	// Same for Horner query
	hornerIDs collection.Mapping[ifaces.QueryID, int] `gnark:"-"`

	// Columns stores the gnark witness part corresponding to the columns
	// provided in the proof and in the VerifyingKey.
	Columns    [][]frontend.Variable `gnark:",secret"`
	ColumnsExt [][]gnarkfext.Element `gnark:",secret"`
=======
	LocalOpeningIDs collection.Mapping[ifaces.QueryID, int] `gnark:"-"`
	// Same for logDerivativeSum query
	LogDerivSumIDs collection.Mapping[ifaces.QueryID, int] `gnark:"-"`
	// Same for grand-product query
	GrandProductIDs collection.Mapping[ifaces.QueryID, int] `gnark:"-"`
	// Same for Horner query
	HornerIDs collection.Mapping[ifaces.QueryID, int] `gnark:"-"`

	// Columns stores the gnark witness part corresponding to the columns
	// provided in the proof and in the VerifyingKey.
	Columns [][]frontend.Variable `gnark:",secret"`
>>>>>>> 50b50639
	// UnivariateParams stores an assignment for each [query.UnivariateParams]
	// from the proof. This is part of the witness of the gnark circuit.
	UnivariateParams []query.GnarkUnivariateEvalParams `gnark:",secret"`
	// InnerProductParams stores an assignment for each [query.InnerProductParams]
	// from the proof. It is part of the witness of the gnark circuit.
	InnerProductParams []query.GnarkInnerProductParams `gnark:",secret"`
	// LocalOpeningParams stores an assignment for each [query.LocalOpeningParams]
	// from the proof. It is part of the witness of the gnark circuit.
	LocalOpeningParams []query.GnarkLocalOpeningParams `gnark:",secret"`
	// LogDerivSumParams stores an assignment for each [query.LogDerivSumParams]
	// from the proof. It is part of the witness of the gnark circuit.
	LogDerivSumParams []query.GnarkLogDerivSumParams `gnark:",secret"`
	// GrandProductParams stores an assignment for each [query.GrandProductParams]
	// from the proof. It is part of the witness of the gnark circuit.
	GrandProductParams []query.GnarkGrandProductParams `gnark:",secret"`
	// HornerParams stores an assignment for each [query.Horner] from
	// the proof. It is part of the witness of the gnark circuit.
	HornerParams []query.GnarkHornerParams `gnark:",secret"`

	// FS is the Fiat-Shamir state, mirroring [VerifierRuntime.FS]. The same
	// cautionnary rules apply to it; e.g. don't use it externally when
	// possible.
	FS *fiatshamir.GnarkFiatShamir `gnark:"-"`

	// Coins stores all the coins sampled by the verifier circuit. It is not
	// part of the witness since the coins are constructed from the assigned
	// proof. We still track them here to mirror how the [VerifierRuntime]
	// works.
	Coins collection.Mapping[coin.Name, interface{}] `gnark:"-"`

	// HasherFactory is a custom hasher that we use for all the MiMC hashing
	// in the circuit. It is used for efficiently computing the Fiat-Shamir
	// hashes but also the MiMC Vortex column hashes that we use for the
	// last round of the self-recursion.
	HasherFactory mimc.HasherFactory `gnark:"-"`
<<<<<<< HEAD

	// State is a generic-purpose data store that the verifier steps can use to
	// communicate with each other across rounds.
	State map[string]interface{} `gnark:"-"`

	// NumRound is the last round of the proof.
	NumRound int
}

// NewVerifierCircuit creates an empty wizard verifier circuit.
// Initializes the underlying structs and collections.
func NewVerifierCircuit(comp *CompiledIOP, numRound int) *VerifierCircuit {

	return &VerifierCircuit{
		Spec: comp,

		columnsIDs:          collection.NewMapping[ifaces.ColID, int](),
		columnsExtIDs:       collection.NewMapping[ifaces.ColID, int](),
		univariateParamsIDs: collection.NewMapping[ifaces.QueryID, int](),
		localOpeningIDs:     collection.NewMapping[ifaces.QueryID, int](),
		innerProductIDs:     collection.NewMapping[ifaces.QueryID, int](),
		logDerivSumIDs:      collection.NewMapping[ifaces.QueryID, int](),
		grandProductIDs:     collection.NewMapping[ifaces.QueryID, int](),
		hornerIDs:           collection.NewMapping[ifaces.QueryID, int](),

		Columns:            [][]frontend.Variable{},
		ColumnsExt:         [][]gnarkfext.Element{},
		UnivariateParams:   make([]query.GnarkUnivariateEvalParams, 0),
		InnerProductParams: make([]query.GnarkInnerProductParams, 0),
		LocalOpeningParams: make([]query.GnarkLocalOpeningParams, 0),
		LogDerivSumParams:  make([]query.GnarkLogDerivSumParams, 0),
		HornerParams:       make([]query.GnarkHornerParams, 0),
		Coins:              collection.NewMapping[coin.Name, interface{}](),

		NumRound: numRound,
	}
}

// AllocateWizardCircuit allocates the inner-slices of the verifier struct
// from a precompiled IOP. It is necessary to run this function before
// calling the [frontend.Compile] function as this will pre-allocate all
// the witness fields of the circuit and will allow the gnark compiler to
// understand how big is the witness of the circuit.
func AllocateWizardCircuit(comp *CompiledIOP, numRound int) *VerifierCircuit {

	if numRound == 0 {
		numRound = comp.NumRounds()
	}

=======

	// State is a generic-purpose data store that the verifier steps can use to
	// communicate with each other across rounds.
	State map[string]interface{} `gnark:"-"`

	// NumRound is the last round of the proof.
	NumRound int
}

// NewVerifierCircuit creates an empty wizard verifier circuit.
// Initializes the underlying structs and collections.
func NewVerifierCircuit(comp *CompiledIOP, numRound int) *VerifierCircuit {

	return &VerifierCircuit{
		Spec: comp,

		ColumnsIDs:          collection.NewMapping[ifaces.ColID, int](),
		UnivariateParamsIDs: collection.NewMapping[ifaces.QueryID, int](),
		LocalOpeningIDs:     collection.NewMapping[ifaces.QueryID, int](),
		InnerProductIDs:     collection.NewMapping[ifaces.QueryID, int](),
		LogDerivSumIDs:      collection.NewMapping[ifaces.QueryID, int](),
		GrandProductIDs:     collection.NewMapping[ifaces.QueryID, int](),
		HornerIDs:           collection.NewMapping[ifaces.QueryID, int](),

		Columns:            [][]frontend.Variable{},
		UnivariateParams:   make([]query.GnarkUnivariateEvalParams, 0),
		InnerProductParams: make([]query.GnarkInnerProductParams, 0),
		LocalOpeningParams: make([]query.GnarkLocalOpeningParams, 0),
		LogDerivSumParams:  make([]query.GnarkLogDerivSumParams, 0),
		HornerParams:       make([]query.GnarkHornerParams, 0),
		Coins:              collection.NewMapping[coin.Name, interface{}](),

		NumRound: numRound,
	}
}

// AllocateWizardCircuit allocates the inner-slices of the verifier struct
// from a precompiled IOP. It is necessary to run this function before
// calling the [frontend.Compile] function as this will pre-allocate all
// the witness fields of the circuit and will allow the gnark compiler to
// understand how big is the witness of the circuit.
func AllocateWizardCircuit(comp *CompiledIOP, numRound int) *VerifierCircuit {

	if numRound == 0 {
		numRound = comp.NumRounds()
	}

>>>>>>> 50b50639
	res := NewVerifierCircuit(comp, numRound)

	for _, colName := range comp.Columns.AllKeys() {

		col := comp.Columns.GetHandle(colName)

		if col.Round() >= numRound {
			// the column will not be accessed by the verifier.
			continue
		}

		// filter the columns by status
		status := comp.Columns.Status(colName)
		if !status.IsPublic() {
			// the column is not public so it is not part of the proof
			continue
		}

		if status == column.VerifyingKey {
			// these are constant columns
			continue
		}

		// Allocates the column in the circuit and indexes it
<<<<<<< HEAD
		isBase := comp.Columns.GetHandle(colName).IsBase()
		if isBase {
			// Allocates the column in the circuit and indexes it
			res.AllocColumn(colName, col.Size())
		} else {
			// Allocates a column over field extensions
			res.AllocColumnExt(colName, col.Size())
		}
=======
		res.AllocColumn(colName, col.Size())
>>>>>>> 50b50639
	}

	/*
		Allocate the queries params also. Note that AllKeys does give a
		deterministic order iteration and that's why we do not iterate
		on the map directly.
	*/
	for _, qName := range comp.QueriesParams.AllKeys() {

		// Note that we do not filter out the "already compiled" queries
		// here.
		qInfoIface := comp.QueriesParams.Data(qName)

		if comp.QueriesParams.Round(qName) >= numRound {
			continue
		}

		switch qInfo := qInfoIface.(type) {
		case query.UnivariateEval:
			res.AllocUnivariateEval(qName, qInfo)
		case query.InnerProduct:
			res.AllocInnerProduct(qName, qInfo)
		case query.LocalOpening:
			res.AllocLocalOpening(qName, qInfo)
		case query.LogDerivativeSum:
			res.AllocLogDerivativeSum(qName, qInfo)
		case query.GrandProduct:
			res.AllocGrandProduct(qName, qInfo)
		case *query.Horner:
			res.AllocHorner(qName, qInfo)
<<<<<<< HEAD
		}
	}

	return res
}

// AssignVerifierCircuit assigns values to the wizard verifier
// circuit from a proof. The result of this function can be used to construct a
// gnark assignment circuit involving the verification of Wizard proof.
func AssignVerifierCircuit(comp *CompiledIOP, proof Proof, numRound int) *VerifierCircuit {

	if numRound == 0 {
		numRound = comp.NumRounds()
	}

	res := NewVerifierCircuit(comp, numRound)

	// Assigns the messages. Note that the iteration order is made
	// consistent with `AllocateWizardCircuit`
	for i, colName := range comp.Columns.AllKeys() {

		col := comp.Columns.GetHandle(colName)

		if col.Round() >= res.NumRound {
			// the column will not be accessed by the verifier.
			continue
		}

		// filter the columns by status
		status := comp.Columns.Status(colName)
		if !status.IsPublic() {
			// the column is not public so it is not part of the proof
			continue
		}

		if status == column.VerifyingKey {
			// this are constant columns
			continue
		}

		logrus.Tracef("VERIFIER CIRCUIT : registering column %v (as %v) in circuit (#%v)", colName, status.String(), i)
		msgDataIFace := proof.Messages.MustGet(colName)
		msgData := msgDataIFace

		// Perform the conversion to frontend.Variable, element by element
		if _, err := msgData.GetBase(0); err == nil {
			// the assignment consists of base elements
			assignedMsg := smartvectors.IntoGnarkAssignment(msgData)
			res.columnsIDs.InsertNew(colName, len(res.Columns))
			res.Columns = append(res.Columns, assignedMsg)
		} else {
			// the assignment consists of extension elements
			assignedMsg := smartvectors.IntoGnarkAssignmentExt(msgData)
			res.columnsExtIDs.InsertNew(colName, len(res.ColumnsExt))
			res.ColumnsExt = append(res.ColumnsExt, assignedMsg)
		}

	}

	// Assigns the query parameters. Note that the iteration order is
	// made deterministic to match the iteration order of the
	for _, qName := range comp.QueriesParams.AllKeys() {

		if comp.QueriesParams.Round(qName) >= res.NumRound {
			continue
		}

		// Note that we do not filter out the "already compiled" queries
		// here.
		paramsIface := proof.QueriesParams.MustGet(qName)

		switch params := paramsIface.(type) {

		case query.UnivariateEvalParams:
			res.AssignUnivariateEval(qName, params)
		case query.InnerProductParams:
			res.AssignInnerProduct(qName, params)
		case query.LocalOpeningParams:
			res.AssignLocalOpening(qName, params)
		case query.LogDerivSumParams:
			res.AssignLogDerivativeSum(qName, params)
		case query.GrandProductParams:
			res.AssignGrandProduct(qName, params)
		case query.HornerParams:
			res.AssignHorner(qName, params)
		default:
			utils.Panic("unknow type %T", params)
=======
>>>>>>> 50b50639
		}
	}

	return res
<<<<<<< HEAD
=======
}

// AssignVerifierCircuit assigns values to the wizard verifier
// circuit from a proof. The result of this function can be used to construct a
// gnark assignment circuit involving the verification of Wizard proof.
func AssignVerifierCircuit(comp *CompiledIOP, proof Proof, numRound int) *VerifierCircuit {

	if numRound == 0 {
		numRound = comp.NumRounds()
	}

	res := NewVerifierCircuit(comp, numRound)

	// Assigns the messages. Note that the iteration order is made
	// consistent with `AllocateWizardCircuit`
	for i, colName := range comp.Columns.AllKeys() {

		col := comp.Columns.GetHandle(colName)

		if col.Round() >= res.NumRound {
			// the column will not be accessed by the verifier.
			continue
		}

		// filter the columns by status
		status := comp.Columns.Status(colName)
		if !status.IsPublic() {
			// the column is not public so it is not part of the proof
			continue
		}

		if status == column.VerifyingKey {
			// this are constant columns
			continue
		}

		logrus.Tracef("VERIFIER CIRCUIT : registering column %v (as %v) in circuit (#%v)", colName, status.String(), i)
		msgDataIFace := proof.Messages.MustGet(colName)
		msgData := msgDataIFace

		// Perform the conversion to frontend.Variable, element by element
		assignedMsg := smartvectors.IntoGnarkAssignment(msgData)
		res.ColumnsIDs.InsertNew(colName, len(res.Columns))
		res.Columns = append(res.Columns, assignedMsg)
	}

	// Assigns the query parameters. Note that the iteration order is
	// made deterministic to match the iteration order of the
	for _, qName := range comp.QueriesParams.AllKeys() {

		if comp.QueriesParams.Round(qName) >= res.NumRound {
			continue
		}

		// Note that we do not filter out the "already compiled" queries
		// here.
		paramsIface := proof.QueriesParams.MustGet(qName)

		switch params := paramsIface.(type) {

		case query.UnivariateEvalParams:
			res.AssignUnivariateEval(qName, params)
		case query.InnerProductParams:
			res.AssignInnerProduct(qName, params)
		case query.LocalOpeningParams:
			res.AssignLocalOpening(qName, params)
		case query.LogDerivSumParams:
			res.AssignLogDerivativeSum(qName, params)
		case query.GrandProductParams:
			res.AssignGrandProduct(qName, params)
		case query.HornerParams:
			res.AssignHorner(qName, params)
		default:
			utils.Panic("unknow type %T", params)
		}
	}

	return res
>>>>>>> 50b50639
}

// Verify generates the constraints to assess the correctness of a wizard
// transcript. This function has to be called in the context of a
// [frontend.Define] function. Its work mirrors the [Verify] function.
func (c *VerifierCircuit) Verify(api frontend.API) {

	// Note: the function handles the case where c.HasherFactory == nil.
	// It will instead use a standard MiMC hasher that does not use
	// GKR instead.
	c.FS = fiatshamir.NewGnarkFiatShamir(api, c.HasherFactory)
	c.FS.Update(c.Spec.FiatShamirSetup)

<<<<<<< HEAD
	for round, roundSteps := range c.Spec.subVerifiers.Inner() {
=======
	for round, roundSteps := range c.Spec.SubVerifiers.GetInner() {
>>>>>>> 50b50639

		if round >= c.NumRound {
			break
		}

		c.GenerateCoinsForRound(api, round)

		for _, step := range roundSteps {
<<<<<<< HEAD
			// if !step.IsSkipped() {
			// 	step.RunGnark(api, c)
			// }
=======
>>>>>>> 50b50639
			step.RunGnark(api, c)
		}
	}
}

// GenerateCoinsForRound runs the FS coin generator for round=currRound,
// it will update the FS state with the assets of currRound-1 and then
// it generates all the coins for the request round.
func (c *VerifierCircuit) GenerateCoinsForRound(api frontend.API, currRound int) {

	if currRound > 0 && !c.Spec.DummyCompiled {

		// Make sure that all messages have been written and use them
		// to update the FS state. Note that we do not need to update
		// FS using the last round of the prover because he is always
		// the last one to "talk" in the protocol.
		toUpdateFS := c.Spec.Columns.AllKeysProofAt(currRound - 1)
		for _, msg := range toUpdateFS {

			if c.Spec.Columns.IsExplicitlyExcludedFromProverFS(msg) {
				continue
			}

			msgContent := c.GetColumn(msg)
			c.FS.UpdateVec(msgContent)
		}

		/*
			Also include the prover's allegations for all evaluations
		*/
		queries := c.Spec.QueriesParams.AllKeysAt(currRound - 1)
		for _, qName := range queries {
			if c.Spec.QueriesParams.IsSkippedFromVerifierTranscript(qName) {
				continue
			}

			params := c.GetParams(qName)
			params.UpdateFS(c.FS)
		}
	}

	if c.Spec.FiatShamirHooksPreSampling.Len() > currRound {
		fsHooks := c.Spec.FiatShamirHooksPreSampling.MustGet(currRound)
		for i := range fsHooks {
			fsHooks[i].RunGnark(api, c)
		}
	}

	seed := c.FS.State()

	// Then assigns the coins for the new round.
	toCompute := c.Spec.Coins.AllKeysAt(currRound)
	for _, coinName := range toCompute {
		if c.Spec.Coins.IsSkippedFromVerifierTranscript(coinName) {
			continue
		}

		cn := c.Spec.Coins.Data(coinName)
		value := cn.SampleGnark(c.FS, seed[0])
		c.Coins.InsertNew(coinName, value)
	}
}

// GetRandomCoinField returns the preassigned value of a random coin as
// [frontend.Variable]. The implementation implicitly checks that the field
// element is of the right type. It mirrors [VerifierRuntime.GetRandomCoinField]
func (c *VerifierCircuit) GetRandomCoinField(name coin.Name) frontend.Variable {
	/*
		Early check, ensures the coin has been registered at all
		and that it has the correct type
	*/
	infos := c.Spec.Coins.Data(name)
<<<<<<< HEAD
	if infos.Type != coin.Field && infos.Type != coin.FieldFromSeed && infos.Type != coin.FieldExt {
=======
	if infos.Type != coin.Field && infos.Type != coin.FieldFromSeed {
>>>>>>> 50b50639
		utils.Panic("Coin was registered as %v but got %v", infos.Type, coin.Field)
	}
	// If this panics, it means we generate the coins wrongly
	return c.Coins.MustGet(name).(frontend.Variable)
}

// GetRandomCoinIntegerVec returns a pre-sampled integer vec random coin as an
// array of [frontend.Variable]. The implementation implicitly checks that the
// requested coin does indeed have the type [coin.IntegerVec] and panics if not.
// The function mirror [VerifierRuntime.GetRandomCoinIntegerVec].
func (c *VerifierCircuit) GetRandomCoinIntegerVec(name coin.Name) []frontend.Variable {
	/*
		Early check, ensures the coin has been registered at all
		and that it has the correct type
	*/
	infos := c.Spec.Coins.Data(name)
	if infos.Type != coin.IntegerVec {
		utils.Panic("Coin was registered as %v but got %v", infos.Type, coin.IntegerVec)
	}
	// If this panics, it means we generates the coins wrongly
	return c.Coins.MustGet(name).([]frontend.Variable)
}

func (c *VerifierCircuit) GetRandomCoinFieldExt(name coin.Name) gnarkfext.Element {
	/*
		Early check, ensures the coin has been registered at all
		and that it has the correct type
	*/
	infos := c.Spec.Coins.Data(name)

	// intermediary use case, should be removed when all coins become field extensions
	if infos.Type == coin.Field || infos.Type == coin.FieldFromSeed || infos.Type == coin.FieldExt {
		res := c.Coins.MustGet(name).(frontend.Variable)
		return gnarkfext.NewFromBase(res)
	}

	if infos.Type != coin.FieldExt {
		utils.Panic("Coin was registered as %v but got %v", infos.Type, coin.FieldExt)
	}
	// If this panics, it means we generate the coins wrongly
	return c.Coins.MustGet(name).(gnarkfext.Element)
}

// GetUnivariateParams returns the parameters of a univariate evaluation (i.e:
// x, the evaluation point) and y, the alleged polynomial opening. It mirrors
// [VerifierRuntime.GetUnivariateParams].
func (c *VerifierCircuit) GetUnivariateParams(name ifaces.QueryID) query.GnarkUnivariateEvalParams {
<<<<<<< HEAD
	qID := c.univariateParamsIDs.MustGet(name)
=======
	qID := c.UnivariateParamsIDs.MustGet(name)
>>>>>>> 50b50639
	params := c.UnivariateParams[qID]

	// Sanity-checks
	info := c.GetUnivariateEval(name)
	if len(info.Pols) != len(params.Ys) {
		utils.Panic("(for %v) inconsistent lengths %v %v", name, len(info.Pols), len(params.Ys))
	}
	return params
}

// GetUnivariateEval univariate eval metadata of the requested query. Panic if
// not found.
func (c *VerifierCircuit) GetUnivariateEval(name ifaces.QueryID) query.UnivariateEval {
	return c.Spec.QueriesParams.Data(name).(query.UnivariateEval)
}

// GetInnerProductParams returns pre-assigned parameters for the requested
// [query.InnerProduct] query from the proof. It mirrors the work of
// [VerifierRuntime.GetInnerProductParams]
func (c *VerifierCircuit) GetInnerProductParams(name ifaces.QueryID) query.GnarkInnerProductParams {
<<<<<<< HEAD
	qID := c.innerProductIDs.MustGet(name)
=======
	qID := c.InnerProductIDs.MustGet(name)
>>>>>>> 50b50639
	params := c.InnerProductParams[qID]

	// Sanity-checks
	info := c.Spec.QueriesParams.Data(name).(query.InnerProduct)
	if len(info.Bs) != len(params.Ys) {
		utils.Panic("(for %v) inconsistent lengths %v %v", name, len(info.Bs), len(params.Ys))
	}
	return params
}

// GetLocalPointEvalParams returns the parameters for the requested
// [query.LocalPointOpening] query. Its work mirrors the function
// [VerifierRuntime.GetLocalOpeningParams]
func (c *VerifierCircuit) GetLocalPointEvalParams(name ifaces.QueryID) query.GnarkLocalOpeningParams {
<<<<<<< HEAD
	qID := c.localOpeningIDs.MustGet(name)
=======
	qID := c.LocalOpeningIDs.MustGet(name)
>>>>>>> 50b50639
	return c.LocalOpeningParams[qID]
}

// GetLogDerivSumParams returns the parameters for the requested
// [query.LogDerivativeSum] query. Its work mirrors the function
// [VerifierRuntime.GetLogDerivSumParams]
func (c *VerifierCircuit) GetLogDerivSumParams(name ifaces.QueryID) query.GnarkLogDerivSumParams {
<<<<<<< HEAD
	qID := c.logDerivSumIDs.MustGet(name)
=======
	qID := c.LogDerivSumIDs.MustGet(name)
>>>>>>> 50b50639
	return c.LogDerivSumParams[qID]
}

// GetGrandProductParams returns the parameters for the requested
// [query.GrandProduct] query. Its work mirrors the function
// [VerifierRuntime.GetGrandProductParams]
func (c *VerifierCircuit) GetGrandProductParams(name ifaces.QueryID) query.GnarkGrandProductParams {
<<<<<<< HEAD
	qID := c.grandProductIDs.MustGet(name)
=======
	qID := c.GrandProductIDs.MustGet(name)
>>>>>>> 50b50639
	return c.GrandProductParams[qID]
}

// GetHornerPArams returns the parameters for the requested
// [query.Horner] query. Its work mirrors the function [VerifierRuntime.GetHornerParams]
func (c *VerifierCircuit) GetHornerParams(name ifaces.QueryID) query.GnarkHornerParams {
<<<<<<< HEAD
	qID := c.hornerIDs.MustGet(name)
=======
	qID := c.HornerIDs.MustGet(name)
>>>>>>> 50b50639
	return c.HornerParams[qID]
}

// GetColumns returns the gnark assignment of a column in a gnark circuit. It
// mirrors the function [VerifierRuntime.GetColumn]
func (c *VerifierCircuit) GetColumn(name ifaces.ColID) []frontend.Variable {

	// case where the column is part of the verification key
	if c.Spec.Columns.Status(name) == column.VerifyingKey {
		val := smartvectors.IntoRegVec(c.Spec.Precomputed.MustGet(name))
		res := make([]frontend.Variable, len(val))
		// Return the column as an array of constants
		for i := range val {
			res[i] = val[i].String()
		}
		return res
	}

	msgID := c.ColumnsIDs.MustGet(name)
	wrappedMsg := c.Columns[msgID]

	size := c.Spec.Columns.GetSize(name)
	if len(wrappedMsg) != size {
		utils.Panic("bad dimension %v, spec expected %v", len(wrappedMsg), size)
	}

	return wrappedMsg
}

<<<<<<< HEAD
func (c *VerifierCircuit) GetColumnBase(name ifaces.ColID) ([]frontend.Variable, error) {
	if c.Spec.Columns.GetHandle(name).IsBase() {
		// case where the column is part of the verification key
		if c.Spec.Columns.Status(name) == column.VerifyingKey {
			val := smartvectors.IntoRegVec(c.Spec.Precomputed.MustGet(name))
			res := gnarkutil.AllocateSlice(len(val))
			// Return the column as an array of constants
			for i := range val {
				res[i] = val[i]
			}
			return res, nil
		}

		msgID := c.columnsIDs.MustGet(name)
		wrappedMsg := c.Columns[msgID]

		size := c.Spec.Columns.GetSize(name)
		if len(wrappedMsg) != size {
			utils.Panic("bad dimension %v, spec expected %v", len(wrappedMsg), size)
		}

		return wrappedMsg, nil
	} else {
		return nil, fmt.Errorf("requested base element from underlying field extension")
	}

}

func (c *VerifierCircuit) GetColumnExt(name ifaces.ColID) []gnarkfext.Element {
	// case where the column is part of the verification key
	if c.Spec.Columns.Status(name) == column.VerifyingKey {
		val := smartvectors.IntoRegVecExt(c.Spec.Precomputed.MustGet(name))
		res := gnarkutil.AllocateSliceExt(len(val))
		// Return the column as an array of constants
		for i := range val {
			res[i].Assign(val[i])
		}
		return res
	}

	msgID := c.columnsExtIDs.MustGet(name)
	wrappedMsg := c.ColumnsExt[msgID]

	size := c.Spec.Columns.GetSize(name)
	if len(wrappedMsg) != size {
		utils.Panic("bad dimension %v, spec expected %v", len(wrappedMsg), size)
	}

	return wrappedMsg

}

=======
>>>>>>> 50b50639
// GetColumnAt returns the gnark assignment of a column at a requested point in
// a gnark circuit. It mirrors the function [VerifierRuntime.GetColumnAt]
func (c *VerifierCircuit) GetColumnAt(name ifaces.ColID, pos int) frontend.Variable {
	return c.GetColumn(name)[pos]
}

<<<<<<< HEAD
func (c *VerifierCircuit) GetColumnAtBase(name ifaces.ColID, pos int) (frontend.Variable, error) {
	if c.Spec.Columns.GetHandle(name).IsBase() {
		retrievedCol, _ := c.GetColumnBase(name)
		return retrievedCol[pos], nil
	} else {
		return field.Zero(), fmt.Errorf("requested base element from underlying field extension")
	}
}

func (c *VerifierCircuit) GetColumnAtExt(name ifaces.ColID, pos int) gnarkfext.Element {
	if c.Spec.Columns.GetHandle(name).IsBase() {
		retrievedCol, _ := c.GetColumnBase(name)
		return gnarkfext.NewFromBase(retrievedCol[pos])
	} else {
		return c.GetColumnExt(name)[pos]
	}
}

=======
>>>>>>> 50b50639
// GetParams returns a query parameters as a generic interface
func (c *VerifierCircuit) GetParams(id ifaces.QueryID) ifaces.GnarkQueryParams {
	switch t := c.Spec.QueriesParams.Data(id).(type) {
	case query.UnivariateEval:
		return c.GetUnivariateParams(id)
	case query.LocalOpening:
		return c.GetLocalPointEvalParams(id)
	case query.LogDerivativeSum:
		return c.GetLogDerivSumParams(id)
	case query.InnerProduct:
		return c.GetInnerProductParams(id)
	case query.GrandProduct:
		return c.GetGrandProductParams(id)
	case *query.LogDerivativeSum:
		return c.GetLogDerivSumParams(id)
	case *query.Horner:
		return c.GetHornerParams(id)
	default:
		utils.Panic("unexpected type : %T", t)
	}
	panic("unreachable")
}

// AllocColumn inserts a column in the Wizard verifier circuit and is meant
// to be called at allocation time.
func (c *VerifierCircuit) AllocColumn(id ifaces.ColID, size int) []frontend.Variable {
	column := make([]frontend.Variable, size)
	c.ColumnsIDs.InsertNew(id, len(c.Columns))
	c.Columns = append(c.Columns, column)
	return column
}

func (c *VerifierCircuit) AllocColumnExt(id ifaces.ColID, size int) []gnarkfext.Element {
	column := make([]gnarkfext.Element, size)
	columnIndex := len(c.ColumnsExt)
	c.columnsExtIDs.InsertNew(id, columnIndex)
	c.ColumnsExt = append(c.ColumnsExt, column)
	return column
}

// AssignColumn assigns a column in the Wizard verifier circuit
func (c *VerifierCircuit) AssignColumn(id ifaces.ColID, sv smartvectors.SmartVector) {
	column := smartvectors.IntoGnarkAssignment(sv)
<<<<<<< HEAD
	columnIndex := len(c.Columns)
	c.columnsIDs.InsertNew(id, columnIndex)
=======
	c.ColumnsIDs.InsertNew(id, len(c.Columns))
>>>>>>> 50b50639
	c.Columns = append(c.Columns, column)
}

func (c *VerifierCircuit) AssignColumnExt(id ifaces.ColID, sv smartvectors.SmartVector) {
	column := smartvectors.IntoGnarkAssignmentExt(sv)
	columnIndex := len(c.ColumnsExt)
	c.columnsExtIDs.InsertNew(id, columnIndex)
	c.ColumnsExt = append(c.ColumnsExt, column)
}

// AllocUnivariableEval inserts a slot for a univariate query opening in the
// witness of the verifier circuit.
func (c *VerifierCircuit) AllocUnivariateEval(qName ifaces.QueryID, qInfo query.UnivariateEval) {
	// Note that nil is the default value for frontend.Variable
	c.UnivariateParamsIDs.InsertNew(qName, len(c.UnivariateParams))
	c.UnivariateParams = append(c.UnivariateParams, qInfo.GnarkAllocate())
}

// AllocInnerProduct inserts a slot for an inner-product query opening in the
// witness of the verifier circuit.
func (c *VerifierCircuit) AllocInnerProduct(qName ifaces.QueryID, qInfo query.InnerProduct) {
	// Note that nil is the default value for frontend.Variable
	c.InnerProductIDs.InsertNew(qName, len(c.InnerProductParams))
	c.InnerProductParams = append(c.InnerProductParams, qInfo.GnarkAllocate())
}

// AllocLocalOpening inserts a slot for a local position opening in the witness
// of the verifier circuit.
func (c *VerifierCircuit) AllocLocalOpening(qName ifaces.QueryID, qInfo query.LocalOpening) {
	// Note that nil is the default value for frontend.Variable
	c.LocalOpeningIDs.InsertNew(qName, len(c.LocalOpeningParams))
	c.LocalOpeningParams = append(c.LocalOpeningParams, query.GnarkLocalOpeningParams{})
}

// AllocLogDerivativeSum inserts a slot for a log-derivative sum in the witness
// of the verifier circuit.
func (c *VerifierCircuit) AllocLogDerivativeSum(qName ifaces.QueryID, qInfo query.LogDerivativeSum) {
<<<<<<< HEAD
	c.logDerivSumIDs.InsertNew(qName, len(c.LogDerivSumParams))
=======
	c.LogDerivSumIDs.InsertNew(qName, len(c.LogDerivSumParams))
>>>>>>> 50b50639
	c.LogDerivSumParams = append(c.LogDerivSumParams, query.GnarkLogDerivSumParams{})
}

// AllocGrandProduct inserts a slot for a log-derivative sum in the witness
// of the verifier circuit.
func (c *VerifierCircuit) AllocGrandProduct(qName ifaces.QueryID, qInfo query.GrandProduct) {
<<<<<<< HEAD
	c.grandProductIDs.InsertNew(qName, len(c.GrandProductParams))
=======
	c.GrandProductIDs.InsertNew(qName, len(c.GrandProductParams))
>>>>>>> 50b50639
	c.GrandProductParams = append(c.GrandProductParams, query.GnarkGrandProductParams{})
}

// AllocHorner inserts a slot for a log-derivative sum in the witness
// of the verifier circuit.
func (c *VerifierCircuit) AllocHorner(qName ifaces.QueryID, qInfo *query.Horner) {
<<<<<<< HEAD
	c.hornerIDs.InsertNew(qName, len(c.HornerParams))
=======
	c.HornerIDs.InsertNew(qName, len(c.HornerParams))
>>>>>>> 50b50639
	c.HornerParams = append(c.HornerParams, query.GnarkHornerParams{
		Parts: make([]query.HornerParamsPartGnark, len(qInfo.Parts)),
	})
}

// AssignUnivariableEval assigns the parameters of a [query.UnivariateEval]
// in the witness of the verifier circuit.
func (c *VerifierCircuit) AssignUnivariateEval(qName ifaces.QueryID, params query.UnivariateEvalParams) {
	// Note that nil is the default value for frontend.Variable
	c.UnivariateParamsIDs.InsertNew(qName, len(c.UnivariateParams))
	c.UnivariateParams = append(c.UnivariateParams, params.GnarkAssign())
}

// AssignInnerProduct assigns the parameters of an [query.InnerProduct]
// in the the witnesss of the verifier circuit.
func (c *VerifierCircuit) AssignInnerProduct(qName ifaces.QueryID, params query.InnerProductParams) {
	// Note that nil is the default value for frontend.Variable
	c.InnerProductIDs.InsertNew(qName, len(c.InnerProductParams))
	c.InnerProductParams = append(c.InnerProductParams, params.GnarkAssign())
}

// AssignLocalOpening assigns the parameters of a [query.LocalOpening] into
// the witness of the verifier circuit.
func (c *VerifierCircuit) AssignLocalOpening(qName ifaces.QueryID, params query.LocalOpeningParams) {
	// Note that nil is the default value for frontend.Variable
	c.LocalOpeningIDs.InsertNew(qName, len(c.LocalOpeningParams))
	c.LocalOpeningParams = append(c.LocalOpeningParams, params.GnarkAssign())
}

// AssignLogDerivativeSum assigns the parameters of a [query.LogDerivativeSum]
// into the witness of the verifier circuit.
func (c *VerifierCircuit) AssignLogDerivativeSum(qName ifaces.QueryID, params query.LogDerivSumParams) {
	// Note that nil is the default value for frontend.Variable
<<<<<<< HEAD
	c.logDerivSumIDs.InsertNew(qName, len(c.LogDerivSumParams))
=======
	c.LogDerivSumIDs.InsertNew(qName, len(c.LogDerivSumParams))
>>>>>>> 50b50639
	c.LogDerivSumParams = append(c.LogDerivSumParams, query.GnarkLogDerivSumParams{Sum: params.Sum})
}

// AssignGrandProduct assigns the parameters of a [query.GrandProduct]
// into the witness of the verifier circuit.
func (c *VerifierCircuit) AssignGrandProduct(qName ifaces.QueryID, params query.GrandProductParams) {
	// Note that nil is the default value for frontend.Variable
<<<<<<< HEAD
	c.grandProductIDs.InsertNew(qName, len(c.GrandProductParams))
	c.GrandProductParams = append(c.GrandProductParams, query.GnarkGrandProductParams{Prod: params.ExtY})
=======
	c.GrandProductIDs.InsertNew(qName, len(c.GrandProductParams))
	c.GrandProductParams = append(c.GrandProductParams, query.GnarkGrandProductParams{Prod: params.Y})
>>>>>>> 50b50639
}

// AssignHorner assigns the parameters of a [query.Horner] into the witness
// of the verifier circuit.
func (c *VerifierCircuit) AssignHorner(qName ifaces.QueryID, params query.HornerParams) {
	// Note that nil is the default value for frontend.Variable
<<<<<<< HEAD
	c.hornerIDs.InsertNew(qName, len(c.HornerParams))
=======
	c.HornerIDs.InsertNew(qName, len(c.HornerParams))
>>>>>>> 50b50639
	parts := make([]query.HornerParamsPartGnark, len(params.Parts))
	for i := range params.Parts {
		parts[i].N0 = params.Parts[i].N0
		parts[i].N1 = params.Parts[i].N1
	}
	c.HornerParams = append(c.HornerParams, query.GnarkHornerParams{
		FinalResult: params.FinalResult,
		Parts:       parts,
	})
}

// GetPublicInput returns a public input value from its name
func (c *VerifierCircuit) GetPublicInput(api frontend.API, name string) frontend.Variable {
	allPubs := c.Spec.PublicInputs
	for i := range allPubs {
		if allPubs[i].Name == name {
			return allPubs[i].Acc.GetFrontendVariable(api, c)
		}
	}
	utils.Panic("could not find public input nb %v", name)
	return field.Element{}
}

// Fs returns the Fiat-Shamir state of the verifier circuit
func (c *VerifierCircuit) Fs() *fiatshamir.GnarkFiatShamir {
	return c.FS
}

// SetFs sets the Fiat-Shamir state of the verifier circuit
func (c *VerifierCircuit) SetFs(fs *fiatshamir.GnarkFiatShamir) {
	c.FS = fs
}

// GetHasherFactory returns the hasher factory of the verifier circuit; nil
// if none is set.
func (c *VerifierCircuit) GetHasherFactory() mimc.HasherFactory {
	return c.HasherFactory
}

// SetHasherFactory sets the hasher factory of the verifier circuit
func (c *VerifierCircuit) SetHasherFactory(hf mimc.HasherFactory) {
	c.HasherFactory = hf
}

// GetSpec returns the compiled IOP of the verifier circuit
func (c *VerifierCircuit) GetSpec() *CompiledIOP {
	return c.Spec
}

// InsertCoin inserts a coin in the verifier circuit. This has
// a use for implementing recursive application.
func (c *VerifierCircuit) InsertCoin(name coin.Name, value interface{}) {
	c.Coins.InsertNew(name, value)
}

// GetState returns the value of a state variable in the verifier circuit
func (c *VerifierCircuit) GetState(name string) (any, bool) {
	res, ok := c.State[name]
	return res, ok
}

// SetState sets the value of a state variable in the verifier circuit
func (c *VerifierCircuit) SetState(name string, value any) {
	c.State[name] = value
}

// GetQuery returns a query from its name
func (c *VerifierCircuit) GetQuery(name ifaces.QueryID) ifaces.Query {
	if c.Spec.QueriesParams.Exists(name) {
		return c.Spec.QueriesParams.Data(name)
	}
	if c.Spec.QueriesNoParams.Exists(name) {
		return c.Spec.QueriesNoParams.Data(name)
	}
	utils.Panic("could not find query nb %v", name)
	return nil
}

// Analyze returns a cell count for each type of query and/or column
func (c *VerifierCircuit) Analyze() *VerifierCircuitAnalytic {

	res := &VerifierCircuitAnalytic{}

	for i := range c.Columns {
		res.NumCols++
		res.WeightCols += len(c.Columns[i])
	}

	for i := range c.HornerParams {
		res.NumHorner++
		res.WeightHorner += 2*len(c.HornerParams[i].Parts) + 1
	}

	for i := range c.InnerProductParams {
		res.NumInnerProduct++
		res.WeightInnerProduct += len(c.InnerProductParams[i].Ys)
	}

	for i := range c.UnivariateParams {
		res.NumUnivariate++
		res.WeightUnivariate += len(c.UnivariateParams[i].Ys)
	}

	res.NumGrandProduct += len(c.GrandProductParams)
	res.NumLogDerivative += len(c.LogDerivSumParams)
	res.NumLocalOpenings += len(c.LocalOpeningParams)

	return res
}

// WithDetails adds details for every column into the verifier analytic. The
// function returns a pointer to the receiver of the call.
func (a *VerifierCircuitAnalytic) WithDetails(c *VerifierCircuit) *VerifierCircuitAnalytic {

	comp := c.GetSpec()

	for _, colName := range comp.Columns.AllKeys() {
<<<<<<< HEAD
		id, ok := c.columnsIDs.TryGet(colName)
=======
		id, ok := c.ColumnsIDs.TryGet(colName)
>>>>>>> 50b50639
		if !ok {
			continue
		}

		value := c.Columns[id]
		a.addDetail(fmt.Sprintf("[Column] size-circuit=%v name=%v", len(value), colName))
	}

	for _, queryName := range comp.QueriesParams.AllKeys() {

		q := c.Spec.QueriesParams.Data(queryName)
		switch q.(type) {

		case query.InnerProduct:
<<<<<<< HEAD
			id, ok := c.innerProductIDs.TryGet(queryName)
=======
			id, ok := c.InnerProductIDs.TryGet(queryName)
>>>>>>> 50b50639
			if !ok {
				continue
			}
			value := c.InnerProductParams[id]
			a.addDetail(fmt.Sprintf("[InnerProduct] size-circuit=%v name=%v", len(value.Ys), queryName))

		case query.GrandProduct:
<<<<<<< HEAD
			_, ok := c.grandProductIDs.TryGet(queryName)
=======
			_, ok := c.GrandProductIDs.TryGet(queryName)
>>>>>>> 50b50639
			if !ok {
				continue
			}
			a.addDetail(fmt.Sprintf("[GrandProduct] size-circuit=%v name=%v", 1, queryName))

		case *query.LocalOpening:
<<<<<<< HEAD
			_, ok := c.localOpeningIDs.TryGet(queryName)
=======
			_, ok := c.LocalOpeningIDs.TryGet(queryName)
>>>>>>> 50b50639
			if !ok {
				continue
			}
			a.addDetail(fmt.Sprintf("[LocalOpening] size-circuit=%v name=%v", 1, queryName))

		case *query.Horner:
<<<<<<< HEAD
			id, ok := c.hornerIDs.TryGet(queryName)
=======
			id, ok := c.HornerIDs.TryGet(queryName)
>>>>>>> 50b50639
			if !ok {
				continue
			}
			value := c.HornerParams[id]
			a.addDetail(fmt.Sprintf("[Horner] size-circuit=%v name=%v", len(value.Parts), queryName))

		case *query.LogDerivativeSum:
<<<<<<< HEAD
			_, ok := c.logDerivSumIDs.TryGet(queryName)
=======
			_, ok := c.LogDerivSumIDs.TryGet(queryName)
>>>>>>> 50b50639
			if !ok {
				continue
			}
			a.addDetail(fmt.Sprintf("[LogDerivativeSum] size-circuit=%v name=%v", 1, queryName))

		case query.UnivariateEval:
<<<<<<< HEAD
			id, ok := c.univariateParamsIDs.TryGet(queryName)
=======
			id, ok := c.UnivariateParamsIDs.TryGet(queryName)
>>>>>>> 50b50639
			if !ok {
				continue
			}
			value := c.UnivariateParams[id]
			a.addDetail(fmt.Sprintf("[UnivariateEval] size-circuit=%v name=%v", len(value.Ys), queryName))
		}
	}

	return a
}

// addDetail adds a detail to the verifier analytic
func (a *VerifierCircuitAnalytic) addDetail(detail string) {
	a.Details = append(a.Details, detail)
}

func (a *VerifierCircuitAnalytic) JsonString() string {
	b, e := json.Marshal(a)
	if e != nil {
		panic(e)
	}
	return string(b)
}<|MERGE_RESOLUTION|>--- conflicted
+++ resolved
@@ -16,6 +16,7 @@
 	"github.com/consensys/linea-monorepo/prover/protocol/query"
 	"github.com/consensys/linea-monorepo/prover/utils"
 	"github.com/consensys/linea-monorepo/prover/utils/collection"
+	"github.com/consensys/linea-monorepo/prover/utils/gnarkutil"
 	"github.com/sirupsen/logrus"
 )
 
@@ -82,31 +83,13 @@
 	// in a map that is not accessed by the gnark compiler. This way we
 	// can ensure determinism and are still able to do key-value access in a
 	// slightly more convoluted way
-<<<<<<< HEAD
-	columnsIDs    collection.Mapping[ifaces.ColID, int] `gnark:"-"`
-	columnsExtIDs collection.Mapping[ifaces.ColID, int] `gnark:"-"`
-=======
-	ColumnsIDs collection.Mapping[ifaces.ColID, int] `gnark:"-"`
->>>>>>> 50b50639
+	ColumnsIDs    collection.Mapping[ifaces.ColID, int] `gnark:"-"`
+	ColumnsExtIDs collection.Mapping[ifaces.ColID, int] `gnark:"-"`
 	// Same for univariate query
 	UnivariateParamsIDs collection.Mapping[ifaces.QueryID, int] `gnark:"-"`
 	// Same for inner-product query
 	InnerProductIDs collection.Mapping[ifaces.QueryID, int] `gnark:"-"`
 	// Same for local-opening query
-<<<<<<< HEAD
-	localOpeningIDs collection.Mapping[ifaces.QueryID, int] `gnark:"-"`
-	// Same for logDerivativeSum query
-	logDerivSumIDs collection.Mapping[ifaces.QueryID, int] `gnark:"-"`
-	// Same for grand-product query
-	grandProductIDs collection.Mapping[ifaces.QueryID, int] `gnark:"-"`
-	// Same for Horner query
-	hornerIDs collection.Mapping[ifaces.QueryID, int] `gnark:"-"`
-
-	// Columns stores the gnark witness part corresponding to the columns
-	// provided in the proof and in the VerifyingKey.
-	Columns    [][]frontend.Variable `gnark:",secret"`
-	ColumnsExt [][]gnarkfext.Element `gnark:",secret"`
-=======
 	LocalOpeningIDs collection.Mapping[ifaces.QueryID, int] `gnark:"-"`
 	// Same for logDerivativeSum query
 	LogDerivSumIDs collection.Mapping[ifaces.QueryID, int] `gnark:"-"`
@@ -117,8 +100,8 @@
 
 	// Columns stores the gnark witness part corresponding to the columns
 	// provided in the proof and in the VerifyingKey.
-	Columns [][]frontend.Variable `gnark:",secret"`
->>>>>>> 50b50639
+	Columns    [][]frontend.Variable `gnark:",secret"`
+	ColumnsExt [][]gnarkfext.Element `gnark:",secret"`
 	// UnivariateParams stores an assignment for each [query.UnivariateParams]
 	// from the proof. This is part of the witness of the gnark circuit.
 	UnivariateParams []query.GnarkUnivariateEvalParams `gnark:",secret"`
@@ -154,7 +137,6 @@
 	// hashes but also the MiMC Vortex column hashes that we use for the
 	// last round of the self-recursion.
 	HasherFactory mimc.HasherFactory `gnark:"-"`
-<<<<<<< HEAD
 
 	// State is a generic-purpose data store that the verifier steps can use to
 	// communicate with each other across rounds.
@@ -171,14 +153,14 @@
 	return &VerifierCircuit{
 		Spec: comp,
 
-		columnsIDs:          collection.NewMapping[ifaces.ColID, int](),
-		columnsExtIDs:       collection.NewMapping[ifaces.ColID, int](),
-		univariateParamsIDs: collection.NewMapping[ifaces.QueryID, int](),
-		localOpeningIDs:     collection.NewMapping[ifaces.QueryID, int](),
-		innerProductIDs:     collection.NewMapping[ifaces.QueryID, int](),
-		logDerivSumIDs:      collection.NewMapping[ifaces.QueryID, int](),
-		grandProductIDs:     collection.NewMapping[ifaces.QueryID, int](),
-		hornerIDs:           collection.NewMapping[ifaces.QueryID, int](),
+		ColumnsIDs:          collection.NewMapping[ifaces.ColID, int](),
+		ColumnsExtIDs:       collection.NewMapping[ifaces.ColID, int](),
+		UnivariateParamsIDs: collection.NewMapping[ifaces.QueryID, int](),
+		LocalOpeningIDs:     collection.NewMapping[ifaces.QueryID, int](),
+		InnerProductIDs:     collection.NewMapping[ifaces.QueryID, int](),
+		LogDerivSumIDs:      collection.NewMapping[ifaces.QueryID, int](),
+		GrandProductIDs:     collection.NewMapping[ifaces.QueryID, int](),
+		HornerIDs:           collection.NewMapping[ifaces.QueryID, int](),
 
 		Columns:            [][]frontend.Variable{},
 		ColumnsExt:         [][]gnarkfext.Element{},
@@ -204,55 +186,6 @@
 		numRound = comp.NumRounds()
 	}
 
-=======
-
-	// State is a generic-purpose data store that the verifier steps can use to
-	// communicate with each other across rounds.
-	State map[string]interface{} `gnark:"-"`
-
-	// NumRound is the last round of the proof.
-	NumRound int
-}
-
-// NewVerifierCircuit creates an empty wizard verifier circuit.
-// Initializes the underlying structs and collections.
-func NewVerifierCircuit(comp *CompiledIOP, numRound int) *VerifierCircuit {
-
-	return &VerifierCircuit{
-		Spec: comp,
-
-		ColumnsIDs:          collection.NewMapping[ifaces.ColID, int](),
-		UnivariateParamsIDs: collection.NewMapping[ifaces.QueryID, int](),
-		LocalOpeningIDs:     collection.NewMapping[ifaces.QueryID, int](),
-		InnerProductIDs:     collection.NewMapping[ifaces.QueryID, int](),
-		LogDerivSumIDs:      collection.NewMapping[ifaces.QueryID, int](),
-		GrandProductIDs:     collection.NewMapping[ifaces.QueryID, int](),
-		HornerIDs:           collection.NewMapping[ifaces.QueryID, int](),
-
-		Columns:            [][]frontend.Variable{},
-		UnivariateParams:   make([]query.GnarkUnivariateEvalParams, 0),
-		InnerProductParams: make([]query.GnarkInnerProductParams, 0),
-		LocalOpeningParams: make([]query.GnarkLocalOpeningParams, 0),
-		LogDerivSumParams:  make([]query.GnarkLogDerivSumParams, 0),
-		HornerParams:       make([]query.GnarkHornerParams, 0),
-		Coins:              collection.NewMapping[coin.Name, interface{}](),
-
-		NumRound: numRound,
-	}
-}
-
-// AllocateWizardCircuit allocates the inner-slices of the verifier struct
-// from a precompiled IOP. It is necessary to run this function before
-// calling the [frontend.Compile] function as this will pre-allocate all
-// the witness fields of the circuit and will allow the gnark compiler to
-// understand how big is the witness of the circuit.
-func AllocateWizardCircuit(comp *CompiledIOP, numRound int) *VerifierCircuit {
-
-	if numRound == 0 {
-		numRound = comp.NumRounds()
-	}
-
->>>>>>> 50b50639
 	res := NewVerifierCircuit(comp, numRound)
 
 	for _, colName := range comp.Columns.AllKeys() {
@@ -277,7 +210,6 @@
 		}
 
 		// Allocates the column in the circuit and indexes it
-<<<<<<< HEAD
 		isBase := comp.Columns.GetHandle(colName).IsBase()
 		if isBase {
 			// Allocates the column in the circuit and indexes it
@@ -286,9 +218,6 @@
 			// Allocates a column over field extensions
 			res.AllocColumnExt(colName, col.Size())
 		}
-=======
-		res.AllocColumn(colName, col.Size())
->>>>>>> 50b50639
 	}
 
 	/*
@@ -319,7 +248,6 @@
 			res.AllocGrandProduct(qName, qInfo)
 		case *query.Horner:
 			res.AllocHorner(qName, qInfo)
-<<<<<<< HEAD
 		}
 	}
 
@@ -368,12 +296,12 @@
 		if _, err := msgData.GetBase(0); err == nil {
 			// the assignment consists of base elements
 			assignedMsg := smartvectors.IntoGnarkAssignment(msgData)
-			res.columnsIDs.InsertNew(colName, len(res.Columns))
+			res.ColumnsIDs.InsertNew(colName, len(res.Columns))
 			res.Columns = append(res.Columns, assignedMsg)
 		} else {
 			// the assignment consists of extension elements
 			assignedMsg := smartvectors.IntoGnarkAssignmentExt(msgData)
-			res.columnsExtIDs.InsertNew(colName, len(res.ColumnsExt))
+			res.ColumnsExtIDs.InsertNew(colName, len(res.ColumnsExt))
 			res.ColumnsExt = append(res.ColumnsExt, assignedMsg)
 		}
 
@@ -407,93 +335,10 @@
 			res.AssignHorner(qName, params)
 		default:
 			utils.Panic("unknow type %T", params)
-=======
->>>>>>> 50b50639
 		}
 	}
 
 	return res
-<<<<<<< HEAD
-=======
-}
-
-// AssignVerifierCircuit assigns values to the wizard verifier
-// circuit from a proof. The result of this function can be used to construct a
-// gnark assignment circuit involving the verification of Wizard proof.
-func AssignVerifierCircuit(comp *CompiledIOP, proof Proof, numRound int) *VerifierCircuit {
-
-	if numRound == 0 {
-		numRound = comp.NumRounds()
-	}
-
-	res := NewVerifierCircuit(comp, numRound)
-
-	// Assigns the messages. Note that the iteration order is made
-	// consistent with `AllocateWizardCircuit`
-	for i, colName := range comp.Columns.AllKeys() {
-
-		col := comp.Columns.GetHandle(colName)
-
-		if col.Round() >= res.NumRound {
-			// the column will not be accessed by the verifier.
-			continue
-		}
-
-		// filter the columns by status
-		status := comp.Columns.Status(colName)
-		if !status.IsPublic() {
-			// the column is not public so it is not part of the proof
-			continue
-		}
-
-		if status == column.VerifyingKey {
-			// this are constant columns
-			continue
-		}
-
-		logrus.Tracef("VERIFIER CIRCUIT : registering column %v (as %v) in circuit (#%v)", colName, status.String(), i)
-		msgDataIFace := proof.Messages.MustGet(colName)
-		msgData := msgDataIFace
-
-		// Perform the conversion to frontend.Variable, element by element
-		assignedMsg := smartvectors.IntoGnarkAssignment(msgData)
-		res.ColumnsIDs.InsertNew(colName, len(res.Columns))
-		res.Columns = append(res.Columns, assignedMsg)
-	}
-
-	// Assigns the query parameters. Note that the iteration order is
-	// made deterministic to match the iteration order of the
-	for _, qName := range comp.QueriesParams.AllKeys() {
-
-		if comp.QueriesParams.Round(qName) >= res.NumRound {
-			continue
-		}
-
-		// Note that we do not filter out the "already compiled" queries
-		// here.
-		paramsIface := proof.QueriesParams.MustGet(qName)
-
-		switch params := paramsIface.(type) {
-
-		case query.UnivariateEvalParams:
-			res.AssignUnivariateEval(qName, params)
-		case query.InnerProductParams:
-			res.AssignInnerProduct(qName, params)
-		case query.LocalOpeningParams:
-			res.AssignLocalOpening(qName, params)
-		case query.LogDerivSumParams:
-			res.AssignLogDerivativeSum(qName, params)
-		case query.GrandProductParams:
-			res.AssignGrandProduct(qName, params)
-		case query.HornerParams:
-			res.AssignHorner(qName, params)
-		default:
-			utils.Panic("unknow type %T", params)
-		}
-	}
-
-	return res
->>>>>>> 50b50639
 }
 
 // Verify generates the constraints to assess the correctness of a wizard
@@ -507,11 +352,7 @@
 	c.FS = fiatshamir.NewGnarkFiatShamir(api, c.HasherFactory)
 	c.FS.Update(c.Spec.FiatShamirSetup)
 
-<<<<<<< HEAD
-	for round, roundSteps := range c.Spec.subVerifiers.Inner() {
-=======
 	for round, roundSteps := range c.Spec.SubVerifiers.GetInner() {
->>>>>>> 50b50639
 
 		if round >= c.NumRound {
 			break
@@ -520,12 +361,6 @@
 		c.GenerateCoinsForRound(api, round)
 
 		for _, step := range roundSteps {
-<<<<<<< HEAD
-			// if !step.IsSkipped() {
-			// 	step.RunGnark(api, c)
-			// }
-=======
->>>>>>> 50b50639
 			step.RunGnark(api, c)
 		}
 	}
@@ -598,11 +433,7 @@
 		and that it has the correct type
 	*/
 	infos := c.Spec.Coins.Data(name)
-<<<<<<< HEAD
 	if infos.Type != coin.Field && infos.Type != coin.FieldFromSeed && infos.Type != coin.FieldExt {
-=======
-	if infos.Type != coin.Field && infos.Type != coin.FieldFromSeed {
->>>>>>> 50b50639
 		utils.Panic("Coin was registered as %v but got %v", infos.Type, coin.Field)
 	}
 	// If this panics, it means we generate the coins wrongly
@@ -626,6 +457,10 @@
 	return c.Coins.MustGet(name).([]frontend.Variable)
 }
 
+// GetRandomCoinFieldExt returns a field extension randomness. The coin should
+// be issued at the same round as it was registered. The same coin can't be
+// retrieved more than once. The coin should also have been registered as a
+// field extension randomness.
 func (c *VerifierCircuit) GetRandomCoinFieldExt(name coin.Name) gnarkfext.Element {
 	/*
 		Early check, ensures the coin has been registered at all
@@ -650,11 +485,7 @@
 // x, the evaluation point) and y, the alleged polynomial opening. It mirrors
 // [VerifierRuntime.GetUnivariateParams].
 func (c *VerifierCircuit) GetUnivariateParams(name ifaces.QueryID) query.GnarkUnivariateEvalParams {
-<<<<<<< HEAD
-	qID := c.univariateParamsIDs.MustGet(name)
-=======
 	qID := c.UnivariateParamsIDs.MustGet(name)
->>>>>>> 50b50639
 	params := c.UnivariateParams[qID]
 
 	// Sanity-checks
@@ -675,11 +506,7 @@
 // [query.InnerProduct] query from the proof. It mirrors the work of
 // [VerifierRuntime.GetInnerProductParams]
 func (c *VerifierCircuit) GetInnerProductParams(name ifaces.QueryID) query.GnarkInnerProductParams {
-<<<<<<< HEAD
-	qID := c.innerProductIDs.MustGet(name)
-=======
 	qID := c.InnerProductIDs.MustGet(name)
->>>>>>> 50b50639
 	params := c.InnerProductParams[qID]
 
 	// Sanity-checks
@@ -694,11 +521,7 @@
 // [query.LocalPointOpening] query. Its work mirrors the function
 // [VerifierRuntime.GetLocalOpeningParams]
 func (c *VerifierCircuit) GetLocalPointEvalParams(name ifaces.QueryID) query.GnarkLocalOpeningParams {
-<<<<<<< HEAD
-	qID := c.localOpeningIDs.MustGet(name)
-=======
 	qID := c.LocalOpeningIDs.MustGet(name)
->>>>>>> 50b50639
 	return c.LocalOpeningParams[qID]
 }
 
@@ -706,11 +529,7 @@
 // [query.LogDerivativeSum] query. Its work mirrors the function
 // [VerifierRuntime.GetLogDerivSumParams]
 func (c *VerifierCircuit) GetLogDerivSumParams(name ifaces.QueryID) query.GnarkLogDerivSumParams {
-<<<<<<< HEAD
-	qID := c.logDerivSumIDs.MustGet(name)
-=======
 	qID := c.LogDerivSumIDs.MustGet(name)
->>>>>>> 50b50639
 	return c.LogDerivSumParams[qID]
 }
 
@@ -718,22 +537,14 @@
 // [query.GrandProduct] query. Its work mirrors the function
 // [VerifierRuntime.GetGrandProductParams]
 func (c *VerifierCircuit) GetGrandProductParams(name ifaces.QueryID) query.GnarkGrandProductParams {
-<<<<<<< HEAD
-	qID := c.grandProductIDs.MustGet(name)
-=======
 	qID := c.GrandProductIDs.MustGet(name)
->>>>>>> 50b50639
 	return c.GrandProductParams[qID]
 }
 
 // GetHornerPArams returns the parameters for the requested
 // [query.Horner] query. Its work mirrors the function [VerifierRuntime.GetHornerParams]
 func (c *VerifierCircuit) GetHornerParams(name ifaces.QueryID) query.GnarkHornerParams {
-<<<<<<< HEAD
-	qID := c.hornerIDs.MustGet(name)
-=======
 	qID := c.HornerIDs.MustGet(name)
->>>>>>> 50b50639
 	return c.HornerParams[qID]
 }
 
@@ -763,36 +574,37 @@
 	return wrappedMsg
 }
 
-<<<<<<< HEAD
 func (c *VerifierCircuit) GetColumnBase(name ifaces.ColID) ([]frontend.Variable, error) {
-	if c.Spec.Columns.GetHandle(name).IsBase() {
-		// case where the column is part of the verification key
-		if c.Spec.Columns.Status(name) == column.VerifyingKey {
-			val := smartvectors.IntoRegVec(c.Spec.Precomputed.MustGet(name))
-			res := gnarkutil.AllocateSlice(len(val))
-			// Return the column as an array of constants
-			for i := range val {
-				res[i] = val[i]
-			}
-			return res, nil
-		}
-
-		msgID := c.columnsIDs.MustGet(name)
-		wrappedMsg := c.Columns[msgID]
-
-		size := c.Spec.Columns.GetSize(name)
-		if len(wrappedMsg) != size {
-			utils.Panic("bad dimension %v, spec expected %v", len(wrappedMsg), size)
-		}
-
-		return wrappedMsg, nil
-	} else {
+
+	// for when the column is part of the verifying key
+	if !c.Spec.Columns.GetHandle(name).IsBase() {
 		return nil, fmt.Errorf("requested base element from underlying field extension")
 	}
 
+	// case where the column is part of the verification key
+	if c.Spec.Columns.Status(name) == column.VerifyingKey {
+		val := smartvectors.IntoRegVec(c.Spec.Precomputed.MustGet(name))
+		res := gnarkutil.AllocateSlice(len(val))
+		// Return the column as an array of constants
+		for i := range val {
+			res[i] = val[i]
+		}
+		return res, nil
+	}
+
+	msgID := c.ColumnsIDs.MustGet(name)
+	wrappedMsg := c.Columns[msgID]
+
+	size := c.Spec.Columns.GetSize(name)
+	if len(wrappedMsg) != size {
+		utils.Panic("bad dimension %v, spec expected %v", len(wrappedMsg), size)
+	}
+
+	return wrappedMsg, nil
 }
 
 func (c *VerifierCircuit) GetColumnExt(name ifaces.ColID) []gnarkfext.Element {
+
 	// case where the column is part of the verification key
 	if c.Spec.Columns.Status(name) == column.VerifyingKey {
 		val := smartvectors.IntoRegVecExt(c.Spec.Precomputed.MustGet(name))
@@ -804,7 +616,7 @@
 		return res
 	}
 
-	msgID := c.columnsExtIDs.MustGet(name)
+	msgID := c.ColumnsExtIDs.MustGet(name)
 	wrappedMsg := c.ColumnsExt[msgID]
 
 	size := c.Spec.Columns.GetSize(name)
@@ -816,35 +628,30 @@
 
 }
 
-=======
->>>>>>> 50b50639
 // GetColumnAt returns the gnark assignment of a column at a requested point in
 // a gnark circuit. It mirrors the function [VerifierRuntime.GetColumnAt]
 func (c *VerifierCircuit) GetColumnAt(name ifaces.ColID, pos int) frontend.Variable {
 	return c.GetColumn(name)[pos]
 }
 
-<<<<<<< HEAD
 func (c *VerifierCircuit) GetColumnAtBase(name ifaces.ColID, pos int) (frontend.Variable, error) {
-	if c.Spec.Columns.GetHandle(name).IsBase() {
-		retrievedCol, _ := c.GetColumnBase(name)
-		return retrievedCol[pos], nil
-	} else {
+	if !c.Spec.Columns.GetHandle(name).IsBase() {
 		return field.Zero(), fmt.Errorf("requested base element from underlying field extension")
 	}
+
+	retrievedCol, _ := c.GetColumnBase(name)
+	return retrievedCol[pos], nil
 }
 
 func (c *VerifierCircuit) GetColumnAtExt(name ifaces.ColID, pos int) gnarkfext.Element {
-	if c.Spec.Columns.GetHandle(name).IsBase() {
-		retrievedCol, _ := c.GetColumnBase(name)
-		return gnarkfext.NewFromBase(retrievedCol[pos])
-	} else {
+	if !c.Spec.Columns.GetHandle(name).IsBase() {
 		return c.GetColumnExt(name)[pos]
 	}
-}
-
-=======
->>>>>>> 50b50639
+
+	retrievedCol, _ := c.GetColumnBase(name)
+	return gnarkfext.NewFromBase(retrievedCol[pos])
+}
+
 // GetParams returns a query parameters as a generic interface
 func (c *VerifierCircuit) GetParams(id ifaces.QueryID) ifaces.GnarkQueryParams {
 	switch t := c.Spec.QueriesParams.Data(id).(type) {
@@ -880,7 +687,7 @@
 func (c *VerifierCircuit) AllocColumnExt(id ifaces.ColID, size int) []gnarkfext.Element {
 	column := make([]gnarkfext.Element, size)
 	columnIndex := len(c.ColumnsExt)
-	c.columnsExtIDs.InsertNew(id, columnIndex)
+	c.ColumnsExtIDs.InsertNew(id, columnIndex)
 	c.ColumnsExt = append(c.ColumnsExt, column)
 	return column
 }
@@ -888,19 +695,14 @@
 // AssignColumn assigns a column in the Wizard verifier circuit
 func (c *VerifierCircuit) AssignColumn(id ifaces.ColID, sv smartvectors.SmartVector) {
 	column := smartvectors.IntoGnarkAssignment(sv)
-<<<<<<< HEAD
-	columnIndex := len(c.Columns)
-	c.columnsIDs.InsertNew(id, columnIndex)
-=======
 	c.ColumnsIDs.InsertNew(id, len(c.Columns))
->>>>>>> 50b50639
 	c.Columns = append(c.Columns, column)
 }
 
 func (c *VerifierCircuit) AssignColumnExt(id ifaces.ColID, sv smartvectors.SmartVector) {
 	column := smartvectors.IntoGnarkAssignmentExt(sv)
 	columnIndex := len(c.ColumnsExt)
-	c.columnsExtIDs.InsertNew(id, columnIndex)
+	c.ColumnsExtIDs.InsertNew(id, columnIndex)
 	c.ColumnsExt = append(c.ColumnsExt, column)
 }
 
@@ -931,33 +733,21 @@
 // AllocLogDerivativeSum inserts a slot for a log-derivative sum in the witness
 // of the verifier circuit.
 func (c *VerifierCircuit) AllocLogDerivativeSum(qName ifaces.QueryID, qInfo query.LogDerivativeSum) {
-<<<<<<< HEAD
-	c.logDerivSumIDs.InsertNew(qName, len(c.LogDerivSumParams))
-=======
 	c.LogDerivSumIDs.InsertNew(qName, len(c.LogDerivSumParams))
->>>>>>> 50b50639
 	c.LogDerivSumParams = append(c.LogDerivSumParams, query.GnarkLogDerivSumParams{})
 }
 
 // AllocGrandProduct inserts a slot for a log-derivative sum in the witness
 // of the verifier circuit.
 func (c *VerifierCircuit) AllocGrandProduct(qName ifaces.QueryID, qInfo query.GrandProduct) {
-<<<<<<< HEAD
-	c.grandProductIDs.InsertNew(qName, len(c.GrandProductParams))
-=======
 	c.GrandProductIDs.InsertNew(qName, len(c.GrandProductParams))
->>>>>>> 50b50639
 	c.GrandProductParams = append(c.GrandProductParams, query.GnarkGrandProductParams{})
 }
 
 // AllocHorner inserts a slot for a log-derivative sum in the witness
 // of the verifier circuit.
 func (c *VerifierCircuit) AllocHorner(qName ifaces.QueryID, qInfo *query.Horner) {
-<<<<<<< HEAD
-	c.hornerIDs.InsertNew(qName, len(c.HornerParams))
-=======
 	c.HornerIDs.InsertNew(qName, len(c.HornerParams))
->>>>>>> 50b50639
 	c.HornerParams = append(c.HornerParams, query.GnarkHornerParams{
 		Parts: make([]query.HornerParamsPartGnark, len(qInfo.Parts)),
 	})
@@ -991,36 +781,23 @@
 // into the witness of the verifier circuit.
 func (c *VerifierCircuit) AssignLogDerivativeSum(qName ifaces.QueryID, params query.LogDerivSumParams) {
 	// Note that nil is the default value for frontend.Variable
-<<<<<<< HEAD
-	c.logDerivSumIDs.InsertNew(qName, len(c.LogDerivSumParams))
-=======
 	c.LogDerivSumIDs.InsertNew(qName, len(c.LogDerivSumParams))
->>>>>>> 50b50639
-	c.LogDerivSumParams = append(c.LogDerivSumParams, query.GnarkLogDerivSumParams{Sum: params.Sum})
+	c.LogDerivSumParams = append(c.LogDerivSumParams, query.GnarkLogDerivSumParams{Sum: params.GnarkAssign().Sum})
 }
 
 // AssignGrandProduct assigns the parameters of a [query.GrandProduct]
 // into the witness of the verifier circuit.
 func (c *VerifierCircuit) AssignGrandProduct(qName ifaces.QueryID, params query.GrandProductParams) {
 	// Note that nil is the default value for frontend.Variable
-<<<<<<< HEAD
-	c.grandProductIDs.InsertNew(qName, len(c.GrandProductParams))
+	c.GrandProductIDs.InsertNew(qName, len(c.GrandProductParams))
 	c.GrandProductParams = append(c.GrandProductParams, query.GnarkGrandProductParams{Prod: params.ExtY})
-=======
-	c.GrandProductIDs.InsertNew(qName, len(c.GrandProductParams))
-	c.GrandProductParams = append(c.GrandProductParams, query.GnarkGrandProductParams{Prod: params.Y})
->>>>>>> 50b50639
 }
 
 // AssignHorner assigns the parameters of a [query.Horner] into the witness
 // of the verifier circuit.
 func (c *VerifierCircuit) AssignHorner(qName ifaces.QueryID, params query.HornerParams) {
 	// Note that nil is the default value for frontend.Variable
-<<<<<<< HEAD
-	c.hornerIDs.InsertNew(qName, len(c.HornerParams))
-=======
 	c.HornerIDs.InsertNew(qName, len(c.HornerParams))
->>>>>>> 50b50639
 	parts := make([]query.HornerParamsPartGnark, len(params.Parts))
 	for i := range params.Parts {
 		parts[i].N0 = params.Parts[i].N0
@@ -1138,11 +915,7 @@
 	comp := c.GetSpec()
 
 	for _, colName := range comp.Columns.AllKeys() {
-<<<<<<< HEAD
-		id, ok := c.columnsIDs.TryGet(colName)
-=======
 		id, ok := c.ColumnsIDs.TryGet(colName)
->>>>>>> 50b50639
 		if !ok {
 			continue
 		}
@@ -1157,11 +930,7 @@
 		switch q.(type) {
 
 		case query.InnerProduct:
-<<<<<<< HEAD
-			id, ok := c.innerProductIDs.TryGet(queryName)
-=======
 			id, ok := c.InnerProductIDs.TryGet(queryName)
->>>>>>> 50b50639
 			if !ok {
 				continue
 			}
@@ -1169,33 +938,21 @@
 			a.addDetail(fmt.Sprintf("[InnerProduct] size-circuit=%v name=%v", len(value.Ys), queryName))
 
 		case query.GrandProduct:
-<<<<<<< HEAD
-			_, ok := c.grandProductIDs.TryGet(queryName)
-=======
 			_, ok := c.GrandProductIDs.TryGet(queryName)
->>>>>>> 50b50639
 			if !ok {
 				continue
 			}
 			a.addDetail(fmt.Sprintf("[GrandProduct] size-circuit=%v name=%v", 1, queryName))
 
 		case *query.LocalOpening:
-<<<<<<< HEAD
-			_, ok := c.localOpeningIDs.TryGet(queryName)
-=======
 			_, ok := c.LocalOpeningIDs.TryGet(queryName)
->>>>>>> 50b50639
 			if !ok {
 				continue
 			}
 			a.addDetail(fmt.Sprintf("[LocalOpening] size-circuit=%v name=%v", 1, queryName))
 
 		case *query.Horner:
-<<<<<<< HEAD
-			id, ok := c.hornerIDs.TryGet(queryName)
-=======
 			id, ok := c.HornerIDs.TryGet(queryName)
->>>>>>> 50b50639
 			if !ok {
 				continue
 			}
@@ -1203,22 +960,14 @@
 			a.addDetail(fmt.Sprintf("[Horner] size-circuit=%v name=%v", len(value.Parts), queryName))
 
 		case *query.LogDerivativeSum:
-<<<<<<< HEAD
-			_, ok := c.logDerivSumIDs.TryGet(queryName)
-=======
 			_, ok := c.LogDerivSumIDs.TryGet(queryName)
->>>>>>> 50b50639
 			if !ok {
 				continue
 			}
 			a.addDetail(fmt.Sprintf("[LogDerivativeSum] size-circuit=%v name=%v", 1, queryName))
 
 		case query.UnivariateEval:
-<<<<<<< HEAD
-			id, ok := c.univariateParamsIDs.TryGet(queryName)
-=======
 			id, ok := c.UnivariateParamsIDs.TryGet(queryName)
->>>>>>> 50b50639
 			if !ok {
 				continue
 			}
