--- conflicted
+++ resolved
@@ -4,13 +4,9 @@
 	"fmt"
 	"path"
 
-<<<<<<< HEAD
-=======
 	"github.com/consensys/gnark-crypto/field/koalabear"
 	"github.com/consensys/linea-monorepo/prover/maths/field/fext"
 
-	"strconv"
->>>>>>> 3dc94214
 	"sync"
 
 	"github.com/consensys/linea-monorepo/prover/config"
@@ -230,20 +226,6 @@
 	return &runtime
 }
 
-<<<<<<< HEAD
-// Resume resumes a [ProverRuntime] from a checkpoint till the end (the last
-// round) and returns a pointer to self.
-func (runtime *ProverRuntime) Resume() *ProverRuntime {
-	round := runtime.Spec.NumRounds()
-	for runtime.currRound+1 < round {
-		runtime.exec(fmt.Sprintf("next-after-round-%d", runtime.currRound), runtime.goNextRound)
-		runtime.exec(fmt.Sprintf("prover-steps-round-%d", runtime.currRound), runtime.runProverSteps)
-	}
-	return runtime
-}
-
-=======
->>>>>>> 3dc94214
 // ExtractProof extracts the proof from a [ProverRuntime]. If the runtime has
 // been obtained via a [RunProverUntilRound], then it may be the case that
 // some columns have not been assigned at all. Those won't be included in the
