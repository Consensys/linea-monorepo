package wizard

import (
	"encoding/csv"
	"fmt"
	"os"
	"path"

	"strconv"
	"sync"
	"time"

	"github.com/consensys/linea-monorepo/prover/config"
	"github.com/consensys/linea-monorepo/prover/crypto/fiatshamir"
	"github.com/consensys/linea-monorepo/prover/maths/common/smartvectors"
	"github.com/consensys/linea-monorepo/prover/maths/field"
	"github.com/consensys/linea-monorepo/prover/protocol/coin"
	"github.com/consensys/linea-monorepo/prover/protocol/column"
	"github.com/consensys/linea-monorepo/prover/protocol/ifaces"
	"github.com/consensys/linea-monorepo/prover/protocol/query"
	"github.com/consensys/linea-monorepo/prover/utils"
	"github.com/consensys/linea-monorepo/prover/utils/collection"
	"github.com/consensys/linea-monorepo/prover/utils/profiling"
	"github.com/sirupsen/logrus"
)

// This is a compilation check to ensure that the [wizard.ProverRuntime]
// implements the [wizard.Runtime] interface.
var _ Runtime = &ProverRuntime{}

// ProverStep represents an operation to be performed by the prover of a
// wizard protocol. It can be provided by the user or by an internal compiled
// to the protocol specification [CompiledIOP] by appending it to the field
// [CompiledIOP.SubProvers].
//
//	CompiledIOP.SubProvers.AppendToInner(round, proverStep)
//
// The ProverStep function may interact with the prover runtime to resolve
// the values of an already assigned item: ([ifaces.Colssignment], coin,
// [ifaces.QueryParams], ...).
//
// The ProverStep function that we pass as the `highLevelProver` argument of
// [Prove] function has the particularity that it is allowed to span
// over multiple interaction-rounds between the prover and the verifier. This
// is a behavior that we intend to deprecate and it should not be used by the
// prover as this tends to create convolutions in the runtime of the prover.
type ProverStep func(assi *ProverRuntime)

// ProverRuntime collects the assignment of all the items with which the prover
// interacts by the prover of the protocol. This includes the prover's
// messages, items that are computed solely by the prover, the witness but also
// the random coins that are sampled by the verifier. The object is implicitly
// constructed by the [Prove] function and it should not be explicitly
// constructed by the user.
//
// Instead, the user should interact with the prover runtime within a
// [ProverStep] function that he provides to the CompiledIOP that he is
// building. Example:
//
//	// Function that the user provide to specify his protocol
//	func myDefineFunction(builder wizard.Builder) {
//
//		// Registers a column "A" as a column to commit to
//		a := build.RegisterCommit("A", 16)
//
//		// Potentially add constraints over the column
//		...
//	}
//
//	// The above define function specifies a protocol involving a column
//	// named "A". If we want to concretely run our protocol, we also need
//	// to provide a way to assign concrete values to the witness of the
//	// protocol.
//	func myProverFunction(run wizard.ProverRuntime) {
//		a := smartvector.ForTest(1, 2, 3, 4, 5, 6, 7, 8, 9, 10, 11, 12, 13, 14, 15, 16)
//		run.AssignColumn("A", a)
//	}
//
// ProverRuntime also bears the logic to track the current round of interaction
// between the prover and the verifier.
type ProverRuntime struct {

	// Spec is the underlying [CompiledIOP] of the underlying protocol the prover
	// is running.
	Spec *CompiledIOP

	// Columns stores all the column's ([ifaces.Column]) witnesses assigned so
	// far by the ProverRuntime. Columns that are assigned using
	// [ProverRuntime.AssignColumn] method are stored there. For most use-cases,
	// it is preferable to use[ifaces.Columns.GetColAssignment] instead of
	// fetching the assignmentdirectly from the ProverRuntime. The reason is
	// that, the column the caller is trying to fetch may be a "derivative
	// column" or another type of special column whose assignment is not directly
	// available within the prover's runtime.
	//
	// Please consider that this field could become a private field.
	Columns collection.Mapping[ifaces.ColID, ifaces.ColAssignment]

	// QueriesParams accumulates all the query parameters of the queries assigned so far. See
	// [ifaces.QueryParams]. The query parameters that are stored there
	// corresponds to the queries stored in [ProverRuntime.Spec.QueriesParams]
	QueriesParams collection.Mapping[ifaces.QueryID, ifaces.QueryParams]

	// Coins stores all the values of all random Coins that are generated internally
	// as the ProverRuntime unfolds the prover steps round after rounds.
	//
	// The user should not directly access this field and fall back to using the
	// dedicated methods [ProverRuntime.GetRandomCoinField] or
	// [ProverRuntime.GetRandomCoinIntegerVec].
	Coins collection.Mapping[coin.Name, interface{}]

	// State serves as an "any-purpose" data-storage for stateful proving. It allows
	// ProverSteps to persist data that can be accessed in later prover steps
	// without having to store it in a column. For convenience, the user should
	// take care of deleting the entry to free memory when he knows that the
	// field will not be accessed again while proving.
	//
	// The State is used internally by the [github.com/consensys/linea-monorepo/prover/protocol/compiler/vortex] and the
	// [github.com/consensys/linea-monorepo/prover/protocol/compiler/selfrecursion] compilers as a communication channel.
	State collection.Mapping[string, interface{}]

	// currRound indicates the current round the prover is processing and it is incremented
	// every time that the [ProverRuntime.goNextRound] method is called by
	// the [Prove] function.
	currRound int

	// FS stores the Fiat-Shamir State, you probably don't want to use it
	// directly unless you know what you are doing. Just know that if you use
	// it to update the FS hash, this can potentially result in the prover and
	// the verifer end up having different state or the same message being
	// included a second time. Use it externally at your own risks.
	FS *fiatshamir.State

	// lock is global lock so that the assignment maps are thread safes
	lock *sync.Mutex

	// FiatShamirHistory tracks the fiat-shamir state at the beginning of every
	// round. The first entry is the initial state, the final entry is the final
	// state.
	FiatShamirHistory [][2][]field.Element

	PerformanceMonitor *config.PerformanceMonitor

	// PerformanceLogs stores performance metrics for each major operation
	PerformanceLogs []*profiling.PerformanceLog
}

// Prove is the top-level function that runs the Prover on the user's side. It
// is responsible for instantiating a fresh and new ProverRuntime and running
// the user's and compiler's [ProverStep] in order and calling the Fiat-Shamir
// state to generate the randomness between every rounds.
//
// The caller can specify a `highLevelProver` function that implements the
// allocation of the columns and parameters defined in the [Compile]
// via the `define` parameter of the [Compile] function used to construct
// the provided [CompiledIOP] object `c`. In this case, and only in this case,
// the `highLevelProver` function is allowed to span over multiple interaction
// rounds between the prover and the verifier of the protocol. When this
// happens, the underlying [ProverRuntime] object is able to automatically
// follow and detect when the `highLevelProver` function is entering in a new
// round of the protocol.
//
// However, we plan to deprecate this behavior and plan to require the user to
// concretely break down the high-level prover round-by-round as this
// auto-detection adds little value and adds a lot of convolution especially
// when the specified protocol is complicated and involves multiple multi-rounds
// sub-protocols that runs independently.
func Prove(c *CompiledIOP, highLevelprover ProverStep) Proof {
	return RunProver(c, highLevelprover).ExtractProof()
}

// RunProver initializes a [ProverRuntime], runs the prover and returns the final
// runtime. It does not returns the [Proof] however.
func RunProver(c *CompiledIOP, highLevelprover ProverStep) *ProverRuntime {
	return RunProverUntilRound(c, highLevelprover, c.NumRounds())
}

// RunProverUntilRound runs the prover until the specified round
func RunProverUntilRound(c *CompiledIOP, highLevelprover ProverStep, round int) *ProverRuntime {

	runtime := c.createProver()
<<<<<<< HEAD

	highLevelprover(&runtime)
	runtime.runProverSteps()

	for runtime.currRound+1 < round {
		runtime.goNextRound()
		runtime.runProverSteps()
=======
	/*
		Run the user provided assignment function. We can't expect it
		to run all the rounds, because the compilation could have added
		extra-rounds.
	*/

	runtime.exec("high-level-prover", highLevelprover)

	/*
		Then, run the compiled prover steps
	*/

	// Initial prover step
	runtime.exec(fmt.Sprintf("prover-steps-round%d", runtime.currRound), runtime.runProverSteps)

	for runtime.currRound+1 < runtime.NumRounds() {
		// Next round
		runtime.exec(fmt.Sprintf("next-after-round%d", runtime.currRound), runtime.goNextRound)

		// Prover steps for the next round
		runtime.exec(fmt.Sprintf("prover-steps-round%d", runtime.currRound), runtime.runProverSteps)
>>>>>>> efe3b24c
	}

	return &runtime
}

// ExtractProof extracts the proof from a [ProverRuntime]. If the runtime has
// been obtained via a [RunProverUntilRound], then it may be the case that
// some columns have not been assigned at all. Those won't be included in the
// returned proof.
func (run *ProverRuntime) ExtractProof() Proof {
	messages := collection.NewMapping[ifaces.ColID, ifaces.ColAssignment]()

	for _, name := range run.Spec.Columns.AllKeysProof() {

		cols := run.Spec.Columns.GetHandle(name)
		if run.currRound < cols.Round() {
			continue
		}

		messageValue := run.Columns.MustGet(name)
		messages.InsertNew(name, messageValue)
	}

	queriesParams := collection.NewMapping[ifaces.QueryID, ifaces.QueryParams]()
	for round := 0; round <= run.currRound; round++ {
		for _, name := range run.Spec.QueriesParams.AllKeysAt(round) {
			queriesParams.InsertNew(name, run.QueriesParams.MustGet(name))
		}
	}

	// Write the performance logs to the csv file is the performance monitor is active
	if runtime.PerformanceMonitor.Active {
		if err := runtime.writePerformanceLogsToCSV(); err != nil {
			utils.Panic("error writing performance logs to CSV: " + err.Error())
		}
	}

	return Proof{
		Messages:      messages,
		QueriesParams: queriesParams,
	}
}

// NumRounds returns the total number of rounds in the corresponding WizardIOP.
//
// Deprecated: this method does not bring anything useful as its already easy
// to get this value from the Spec
func (run *ProverRuntime) NumRounds() int {
	/*
		Getting it from the spec is the safest as it is already
		tested. We could fit more assertions here nonetheless.
	*/
	return run.Spec.NumRounds()
}

// createProver is the internal function that is used by the [Prove]
// function to instantiate and fresh and new [ProverRuntime].
func (c *CompiledIOP) createProver() ProverRuntime {

	// Create a new fresh FS state and bootstrap it
	fs := fiatshamir.NewMiMCFiatShamir()
	fs.Update(c.FiatShamirSetup)

	// Instantiates an empty Assignment (but link it to the CompiledIOP)
	runtime := ProverRuntime{
		Spec:               c,
		Columns:            collection.NewMapping[ifaces.ColID, ifaces.ColAssignment](),
		QueriesParams:      collection.NewMapping[ifaces.QueryID, ifaces.QueryParams](),
		Coins:              collection.NewMapping[coin.Name, interface{}](),
		State:              collection.NewMapping[string, interface{}](),
		FS:                 fs,
		currRound:          0,
		lock:               &sync.Mutex{},
		FiatShamirHistory:  make([][2][]field.Element, c.NumRounds()),
		PerformanceMonitor: profiling.GetMonitorParams(),
	}

	runtime.FiatShamirHistory[0] = [2][]field.Element{
		fs.State(),
		fs.State(),
	}

	// Pass the precomputed polynomials
	for key, val := range c.Precomputed.InnerMap() {
		runtime.Columns.InsertNew(key, val)
	}

	return runtime
}

// GetColumn implements `ifaces.Runtime`. Returns a column witness, that has been
// previously stored. It is a deep-copy operation. And thus, it guarantees that
// the stored witness cannot be accidentally mutated by the caller as a side
// effect.
//
// Something to note however, is that the function will panic if the
// the provided name does not exists explictly in the [ProverRuntime.Columns]
// database and this will be the case if the attempts to recover a column such
// as a [column.Shifted] or any other type of derivative columns. While theses
// columns are absolutely legal they are not stored explicitly in the runtime
// and they must be accessed through the [ifaces.Column.GetColAssignment]
// method instead which will work for any type of column. The user should use
// the latter as a go-to way to access an assigned column. The reason this
// function is exported is to make it accessible to the other functions of the
// [github.com/consensys/linea-monorepo/prover/protocol/column] package.
//
// Namely, the function will panic if:
//   - `name` relates to a column that does not exists or to a column that is
//     not explictly an assigned column.
//   - `name` relates to a column that does exists but whose assignment is
//     not readily available when the function is called.
func (run ProverRuntime) GetColumn(name ifaces.ColID) ifaces.ColAssignment {

	// global prover's lock before accessing the witnesses
	run.lock.Lock()
	defer run.lock.Unlock()

	/*
		Make sure the column is registered. If the name is the one specified
		does not correcpond to a natural column, this will panic. And this is
		expected behaviour.
	*/
	run.Spec.Columns.MustHaveName(name)
	res := run.Columns.MustGet(name)
	return res
}

// HasColumn returns whether the column is assigned. The function panics if the
// provided column name does not exists
func (run ProverRuntime) HasColumn(name ifaces.ColID) bool {

	// global prover's lock before accessing the witnesses
	run.lock.Lock()
	defer run.lock.Unlock()

	/*
		Make sure the column is registered. If the name is the one specified
		does not correcpond to a natural column, this will panic. And this is
		expected behaviour.
	*/
	run.Spec.Columns.MustHaveName(name)
	return run.Columns.Exists(name)
}

// CopyColumnInto implements `column.GetWitness`. Copies the witness into a slice
// Deprecated: this is deadcode
func (run ProverRuntime) CopyColumnInto(name ifaces.ColID, buff *ifaces.ColAssignment) {

	// global prover's lock before accessing the witnesses
	run.lock.Lock()
	defer run.lock.Unlock()

	/*
		Make sure the column is registered. If the name is the one specified
		does not correcpond to a natural column, this will panic. And this is
		expected behaviour.
	*/
	run.Spec.Columns.MustHaveName(name)
	toCopy := run.Columns.MustGet(name)

	if toCopy.Len() != (*buff).Len() {
		utils.Panic("buffer has the wrong length %v, witness has length %v", (*buff).Len(), toCopy.Len())
	}

	smartvectors.Copy(buff, toCopy)
}

// GetColumnAt does the same as [GetColumn] but only returns a single position
// instead of returning the whole vector; i.e. it returns the assignment of
// an explictly assigned column at a requested position.
//
// The same cautiousness as for [ProverRuntime.AssignColumn] applies to this
// function. Namely, this function will only work if the requested column is
// explicitly an assigned column (meaning not a derive column).
func (run ProverRuntime) GetColumnAt(name ifaces.ColID, pos int) field.Element {

	// global prover's lock before accessing the witnesses
	run.lock.Lock()
	defer run.lock.Unlock()

	/*
		Make sure the column is registered. If the name is the one specified
		does not correcpond to a natural column, this will panic. And this is
		expected behaviour.
	*/
	run.Spec.Columns.MustHaveName(name)
	wit := run.Columns.MustGet(name)

	if pos >= wit.Len() || pos < 0 {
		utils.Panic("asked pos %v for vector of size %v", pos, wit)
	}

	return wit.Get(pos)
}

// GetRandomCoinField returns a field element random. The coin should be issued
// at the same round as it was registered. The same coin can't be retrieved more
// than once. The coin should also have been registered as a field element
// before doing this call. Will also trigger the "goNextRound" logic if
// appropriate.
func (run *ProverRuntime) GetRandomCoinField(name coin.Name) field.Element {
	mycoin := run.Spec.Coins.Data(name)

	if mycoin.Type == 0 {
		return run.getRandomCoinGeneric(name, coin.Field).(field.Element)
	}
	return run.getRandomCoinGeneric(name, coin.FieldFromSeed).(field.Element)
}

// GetRandomCoinIntegerVec returns a pre-sampled integer vec random coin. The
// coin should be issued at the same round as it was registered. The same coin
// can't be retrieved more than once. The coin should also have been registered
// as an integer vec before doing this call. Will also trigger the
// "goNextRound" logic if appropriate.
func (run *ProverRuntime) GetRandomCoinIntegerVec(name coin.Name) []int {
	return run.getRandomCoinGeneric(name, coin.IntegerVec).([]int)
}

// AssignColumn assigns a value to a column specified in the underlying
// CompiledIOP. For an external user, it should be used only on columns
// explicitly created via the [Builder.RegisterCommit] or
// [CompiledIOP.InsertColumn], [CompiledIOP.InsertCommit] or
// [CompiledIOP.InsertProof] or even [CompiledIOP.InsertPublicInput].
//
// The function will panic if
//   - an empty column name is provided
//   - the column is not explictly registered in the CompiledIOP (e.g. if it is
//     a derive column or the underlying type is found in
//     [github.com/consensys/linea-monorepo/prover/protocol/column/verifiercol] for instance).
//   - the assignment does not have the correct size
//   - the column assignment occurs at the wrong round. If this error happens,
//     it is likely that the [ifaces.Column] was created in the wrong round to
//     begin with.
func (run *ProverRuntime) AssignColumn(name ifaces.ColID, witness ifaces.ColAssignment, round ...int) {

	// global prover's lock before accessing the witnesses. This makes the
	// function thread-safe
	run.lock.Lock()
	defer run.lock.Unlock()

	// Sanity-check : the handle should not be empty
	if len(name) == 0 {
		panic("given an empty name")
	}

	// @alex: this check is redundant with the following check since GetHandle
	// would panic as it won't be able to find the column if it is
	// "VerifierDefined". The advantage of this check is that it provides a
	// more accurate error message if this occurs.
	if run.Spec.Columns.Status(name) == column.VerifierDefined {
		utils.Panic("tried assign a verifier defined column : %v", name)
	}

	// Sanity-check: Make sure, it is done at the right round
	handle := run.Spec.Columns.GetHandle(name)
	// if round is empty, we expect it to assign the column at the current round,
	// otherwise it assigns it in the round the column was declared.
	// This is useful when we have for loop over rounds.
	if len(round) == 0 {
		ifaces.MustBeInRound(handle, run.currRound)
	} else {
		ifaces.MustBeInRound(handle, round[0])
	}

	if witness.Len() != handle.Size() {
		utils.Panic("Bad length for %v, expected %v got %v\n", handle, handle.Size(), witness.Len())
	}

	// This is supposed to be redundant with the checks we make when
	// registering a column. So, if it fails here it likely should have failed
	// earlier. Thus, the check is there purely for defensive purposes.
	if !utils.IsPowerOfTwo(witness.Len()) {
		utils.Panic("Witness with non-power of two sizes, should have been caught earlier")
	}

	// This reduction is a trade-off between runtime and memory. It
	// costs CPU but can save a significant amount of memory.
	witness = smartvectors.TryReduceSize(witness)

	// Adds it to the assignments
	run.Columns.InsertNew(handle.GetColID(), witness)
}

// getRandomCoinGeneric is an internal utility function that we use when
// resolving the value of a random coin. When called in the context of the
// `highLevelProver` argument function of [Prove], the function
// encompasses the necessary logic for understanding when to move to the next
// round.
//
// We plan on removing this "go-to-next-round" auto-detection logic in the
// future as this convolutes the code for little benefits.
func (run *ProverRuntime) getRandomCoinGeneric(name coin.Name, requestedType coin.Type) interface{} {
	/*
		Early check, ensures the coin has been registered at all
		and that it has the correct type
	*/
	infos := run.Spec.Coins.Data(name)
	if infos.Type != requestedType {
		utils.Panic("Coin was registered as %v but got %v", infos.Type, requestedType)
	}

	// Check if maybe we need to go to the next round
	foundAtRound := run.Spec.Coins.Round(name)

	switch {
	case foundAtRound <= run.currRound:
		/*
			Regular case : we are fetching the value of a past or current round
			and the coin is already available
		*/
	case foundAtRound == run.currRound+1:
		/*
			The user wants a coin for the next round. This signals that the user is
			moving to the next round. At this stage the "compiled steps" of the current
			rounds still have not been run. This needs to be done before we leave the
			current round. After that, we can generate the coins for the new round.
		*/
		run.runProverSteps()
		/*
			Then, we can try to transitionate to the next rounds. We assert all witnesses,
			params, messages etc.. from the past round have been set. Then, we can generate
			the coins the user is requesting.
		*/
		run.goNextRound()

	case foundAtRound > run.currRound+1:
		/*
			Certainly a bug
		*/
		utils.Panic("Requested coin %v (registered at round %v) but we are at round %v", name, foundAtRound, run.currRound)
	}

	/*
		Note, if we are at round 0. We are guaranteed that this will
		panic (and this is expected, but it does not make sense to query)
		a random coin ex-nihilo.
	*/
	return run.Coins.MustGet(name)
}

// Internal function handling the transition to the next round. This function
// is called when the prover is entering into the next rounds. It proceeds by
// first ensuring that all the columns that were defined in the current round
// have been assigned, otherwise `goNextRound` will panic. Then, it passes all
// the columns visible to the verifier into the Fiat-Shamir state of the
// protocol (i.e. all the columns with either the tag [column.Proof] or
// [column.PublicInput] or the [ifaces.QueryParams] object that have been
// assigned during the current round. Then the function proceeds by entering in
// the next round and sampling all the random coins for the new round with the
// Fiat-Shamir state that we just obtained by appending all the columns and
// parameters. This makes all the new coins available in the prover runtime.
func (run *ProverRuntime) goNextRound() {

	initialState := run.FS.State()

	if !run.Spec.DummyCompiled {

		/*
			Make sure that all messages have been written and use them
			to update the FS state.  Note that we do not need to update
			FS using the last round of the prover because he is always
			the last one to "talk" in the protocol.
		*/
		msgsToFS := run.Spec.Columns.AllKeysInProverTranscript(run.currRound)
		for _, msgName := range msgsToFS {

			if run.Spec.Columns.IsExplicitlyExcludedFromProverFS(msgName) {
				continue
			}

			if run.Spec.Precomputed.Exists(msgName) {
				continue
			}

			instance := run.GetMessage(msgName)
			run.FS.UpdateSV(instance)
		}

		/*
			Also include the prover's allegations for all evaluations
		*/
		paramsToFS := run.Spec.QueriesParams.AllKeysAt(run.currRound)
		for _, qName := range paramsToFS {
			if run.Spec.QueriesParams.IsSkippedFromProverTranscript(qName) {
				continue
			}

			// Implicitly, this will panic whenever we start supporting
			// a new type of query params
			params := run.QueriesParams.MustGet(qName)
			params.UpdateFS(run.FS)
		}
	}

	// Increment the number of rounds
	run.currRound++

	if run.Spec.FiatShamirHooksPreSampling.Len() > run.currRound {
		fsHooks := run.Spec.FiatShamirHooksPreSampling.MustGet(run.currRound)
		for i := range fsHooks {
			if fsHooks[i].IsSkipped() {
				continue
			}

			fsHooks[i].Run(run)
		}
	}

	seed := run.FS.State()[0]

	// Then assigns the coins for the new round. As the round
	// incrementation is made lazily, we expect that there is
	// a next round.
	toCompute := run.Spec.Coins.AllKeysAt(run.currRound)

	for _, myCoin := range toCompute {
		if run.Spec.Coins.IsSkippedFromProverTranscript(myCoin) {
			continue
		}

		info := run.Spec.Coins.Data(myCoin)
		value := info.Sample(run.FS, seed)
		run.Coins.InsertNew(myCoin, value)
	}

	finalState := run.FS.State()

	run.FiatShamirHistory[run.currRound] = [2][]field.Element{
		initialState,
		finalState,
	}
}

// runProverSteps runs all the [ProverStep] specified in the underlying
// [CompiledIOP] object for the current round.
func (run *ProverRuntime) runProverSteps() {
	// Run all the assigners
	subProverSteps := run.Spec.SubProvers.MustGet(run.currRound)
	for idx, step := range subProverSteps {

		// Profile individual prover steps
		namePrefix := fmt.Sprintf("prover-round%d-step%d", run.currRound, idx)
		run.exec(namePrefix, step)
	}
}

// GetMessage gets a message sent to the verifier
// Deprecated: use [ProverRuntime.GetColumn] instead
func (run *ProverRuntime) GetMessage(name ifaces.ColID) ifaces.ColAssignment {
	// Global prover locks for accessing the maps
	run.lock.Lock()
	defer run.lock.Unlock()

	// Sanity-check, this panics if the column does not exists
	return run.Columns.MustGet(name)
}

// GetInnerProduct returns an inner-product query from the underlying CompiledIOP.
// Deprecated: directly use CompiledIOP.Spec.GetInnerProduct() instead, which
// does exactly the same thing.
func (run *ProverRuntime) GetInnerProduct(name ifaces.QueryID) query.InnerProduct {
	return run.Spec.GetInnerProduct(name)
}

// GetInnerProductParams returns pre-assigned parameters for the specified
// [query.InnerProduct] query. The caller specifies the query by its name and
// the method returns the query's parameters. As a reminders, the parameters of
// the query means the result of the inner-products.
//
// The function will panic of the parameters are not available or if the
// parameters have the wrong type: not an [query.InnerProductParams].
func (run *ProverRuntime) GetInnerProductParams(name ifaces.QueryID) query.InnerProductParams {
	return run.QueriesParams.MustGet(name).(query.InnerProductParams)
}

// AssignInnerProduct assigns the result of an inner-product query in the
// prover runtime. The function will panic if
//   - the wrong number of `ys` value is provided. It should match the length
//     of `bs` that was provided when registering the query.
//   - no query with the name `name` are found in the [CompiledIOP] object.
//   - parameters for this query have already been assigned
//   - the assignment round is not the correct one
func (run *ProverRuntime) AssignInnerProduct(name ifaces.QueryID, ys ...field.Element) query.InnerProductParams {
	q := run.GetInnerProduct(name)
	if len(q.Bs) != len(ys) {
		utils.Panic("Inner-product query %v has %v bs but assigned for %v", name, len(q.Bs), len(ys))
	}

	// Make sure, it is done at the right round
	run.Spec.QueriesParams.MustBeInRound(run.currRound, name)

	param := query.NewInnerProductParams(ys...)
	run.QueriesParams.InsertNew(name, param)
	return param
}

// AssignUnivariate assigns the evaluation point and the evaluation result
// and claimed values for a univariate evaluation bearing `name` as an ID.
//
// The function will panic if:
//   - the wrong number of `ys` value is provided. It should match the length
//     of `bs` that was provided when registering the query.
//   - no query with the name `name` are found in the [CompiledIOP] object.
//   - parameters for this query have already been assigned
//   - the assignment round is not the correct one
func (run *ProverRuntime) AssignUnivariate(name ifaces.QueryID, x field.Element, ys ...field.Element) {

	// Global prover locks for accessing the maps
	run.lock.Lock()
	defer run.lock.Unlock()

	// Make sure, it is done at the right round
	run.Spec.QueriesParams.MustBeInRound(run.currRound, name)

	// Check the length of ys
	q := run.Spec.QueriesParams.Data(name).(query.UnivariateEval)
	if len(q.Pols) != len(ys) {
		utils.Panic("Query expected ys = %v but got %v", len(q.Pols), len(ys))
	}
	// Adds it to the assignments
	params := query.NewUnivariateEvalParams(x, ys...)
	run.QueriesParams.InsertNew(name, params)
}

// GetUnivariateEval get univariate eval metadata. Panic if not found.
// Deprecated: fallback to run.Spec.GetUnivariateEval instead which does exactly
// the same thing.
func (run *ProverRuntime) GetUnivariateEval(name ifaces.QueryID) query.UnivariateEval {
	// Global prover locks for accessing the maps
	run.lock.Lock()
	defer run.lock.Unlock()
	return run.Spec.QueriesParams.Data(name).(query.UnivariateEval)
}

// GetUnivariateParams returns the parameters of a univariate evaluation (i.e:
// x, the evaluation point) and y, the alleged polynomial opening. This is
// intended to resolve parameters that have been already assigned in a previous
// step of the prover runtime.
func (run *ProverRuntime) GetUnivariateParams(name ifaces.QueryID) query.UnivariateEvalParams {
	// Global prover's lock for accessing params
	run.lock.Lock()
	defer run.lock.Unlock()
	return run.QueriesParams.MustGet(name).(query.UnivariateEvalParams)
}

// AssignLocalPoint assign evaluation point and claimed values for a local point
// opening. The function will panic if:
//   - the parameters were already assigned
//   - the specified query is not registered
//   - the assignment round is incorrect
func (run *ProverRuntime) AssignLocalPoint(name ifaces.QueryID, y field.Element) {

	// Global prover locks for accessing the maps
	run.lock.Lock()
	defer run.lock.Unlock()

	// Make sure, it is done at the right round
	run.Spec.QueriesParams.MustBeInRound(run.currRound, name)

	// Adds it to the assignments
	params := query.NewLocalOpeningParams(y)
	run.QueriesParams.InsertNew(name, params)
}

// GetLocalPointEval gets the metadata of a [query.LocalOpening] query. Panic if not found.
// Deprecated, use `comp.Spec.GetLocalPointEval` instead since it does exactly
// the same thing.
func (run *ProverRuntime) GetLocalPointEval(name ifaces.QueryID) query.LocalOpening {
	// Global prover locks for accessing the maps
	run.lock.Lock()
	defer run.lock.Unlock()
	return run.Spec.QueriesParams.Data(name).(query.LocalOpening)
}

// GetLocalPointEvalParams returns the parameters of a univariate evaluation
// (i.e: x, the evaluation point) and y, the alleged polynomial opening.
func (run *ProverRuntime) GetLocalPointEvalParams(name ifaces.QueryID) query.LocalOpeningParams {

	// Global prover's lock for accessing params
	run.lock.Lock()
	defer run.lock.Unlock()

	return run.QueriesParams.MustGet(name).(query.LocalOpeningParams)
}

// AssignLogDerivSum assign the claimed values for a logDeriveSum
// The function will panic if:
//   - the parameters were already assigned
//   - the specified query is not registered
//   - the assignment round is incorrect
func (run *ProverRuntime) AssignLogDerivSum(name ifaces.QueryID, y field.Element) {

	// Global prover locks for accessing the maps
	run.lock.Lock()
	defer run.lock.Unlock()

	// Make sure, it is done at the right round
	run.Spec.QueriesParams.MustBeInRound(run.currRound, name)

	// Adds it to the assignments
	params := query.NewLogDerivSumParams(y)
	run.QueriesParams.InsertNew(name, params)
}

// GetLogDeriveSum gets the metadata of a [query.LogDerivativeSum] query. Panic if not found.
func (run *ProverRuntime) GetLogDeriveSum(name ifaces.QueryID) query.LogDerivativeSum {
	// Global prover locks for accessing the maps
	run.lock.Lock()
	defer run.lock.Unlock()
	return run.Spec.QueriesParams.Data(name).(query.LogDerivativeSum)
}

// GetLogDerivSumParams returns the parameters of [query.LogDerivativeSum]
func (run *ProverRuntime) GetLogDerivSumParams(name ifaces.QueryID) query.LogDerivSumParams {

	// Global prover's lock for accessing params
	run.lock.Lock()
	defer run.lock.Unlock()

	return run.QueriesParams.MustGet(name).(query.LogDerivSumParams)
}

// GetGrandProductParams returns the parameters of a [query.Honer] query.
func (run *ProverRuntime) GetGrandProductParams(name ifaces.QueryID) query.GrandProductParams {
	return run.QueriesParams.MustGet(name).(query.GrandProductParams)
}

// GetParams generically extracts the parameters of a query. Will panic if no
// parameters are found
func (run *ProverRuntime) GetParams(name ifaces.QueryID) ifaces.QueryParams {
	return run.QueriesParams.MustGet(name)
}

<<<<<<< HEAD
// AssignGrandProduct assigns the value \prod(num)/\prod(den)
// The function will panic if:
//   - the parameters were already assigned
//   - the specified query is not registered
//   - the assignment round is incorrect
func (run *ProverRuntime) AssignGrandProduct(name ifaces.QueryID, y field.Element) {

	// Global prover locks for accessing the maps
	run.lock.Lock()
	defer run.lock.Unlock()

	// Make sure, it is done at the right round
	run.Spec.QueriesParams.MustBeInRound(run.currRound, name)

	// Adds it to the assignments
	params := query.NewGrandProductParams(y)
	run.QueriesParams.InsertNew(name, params)
}

// AssignHornerParams assignes the parameters of a [query.Honer] query.
func (run *ProverRuntime) AssignHornerParams(name ifaces.QueryID, params query.HornerParams) {
	// Global prover locks for accessing the maps
	run.lock.Lock()
	defer run.lock.Unlock()

	// Make sure, it is done at the right round
	run.Spec.QueriesParams.MustBeInRound(run.currRound, name)

	// Adds it to the assignments
	run.QueriesParams.InsertNew(name, params)
}

// GetHornerParams returns the parameters of a [query.Honer] query.
func (run *ProverRuntime) GetHornerParams(name ifaces.QueryID) query.HornerParams {
	// Global prover's lock for accessing params
	run.lock.Lock()
	defer run.lock.Unlock()
	return run.QueriesParams.MustGet(name).(query.HornerParams)
}

// Fs returns the Fiat-Shamir state
func (run *ProverRuntime) Fs() *fiatshamir.State {
	return run.FS
}

// FsHistory returns the Fiat-Shamir state history
func (run *ProverRuntime) FsHistory() [][2][]field.Element {
	return run.FiatShamirHistory
}

// GetPublicInputs return the value of a public-input from its name
func (run *ProverRuntime) GetPublicInput(name string) field.Element {
	allPubs := run.Spec.PublicInputs
	for i := range allPubs {
		if allPubs[i].Name == name {
			return allPubs[i].Acc.GetVal(run)
		}
	}
	utils.Panic("could not find public input nb %v", name)
	return field.Element{}
}

// GetQuery returns a query from its name
func (run *ProverRuntime) GetQuery(name ifaces.QueryID) ifaces.Query {

	if run.Spec.QueriesParams.Exists(name) {
		return run.Spec.QueriesParams.Data(name)
	}

	if run.Spec.QueriesNoParams.Exists(name) {
		return run.Spec.QueriesNoParams.Data(name)
	}

	utils.Panic("could not find query nb %v", name)
	return nil
}

// GetSpec returns the underlying compiled IOP
func (run *ProverRuntime) GetSpec() *CompiledIOP {
	return run.Spec
}

// GetState returns an arbitrary value stored in the runtime
func (run *ProverRuntime) GetState(name string) (any, bool) {
	res, ok := run.State.TryGet(name)
	return res, ok
}

// SetState sets an arbitrary value in the runtime
func (run *ProverRuntime) SetState(name string, value any) {
	run.State.InsertNew(name, value)
}

// InsertCoin is there so that [ProverRuntime] implements the [ifaces.Runtime]
// but the function panicks if called.
func (run *ProverRuntime) InsertCoin(name coin.Name, value any) {
	utils.Panic("InsertCoin is not implemented")
=======
// exec: executes the `action` with the performance monitor if active
func (runtime *ProverRuntime) exec(name string, action any) {

	// Define helper excute function
	execute := func() {
		switch a := action.(type) {
		case func():
			a()
		case ProverStep:
			a(runtime)
		default:
			panic("unsupported action type")
		}
	}

	// If PerformanceMonitor is inactive, just execute the action and return
	if !runtime.PerformanceMonitor.Active {
		execute()
		return
	}

	// Determine if profiling is needed based on action type and profile setting
	shouldProfile := false
	switch runtime.PerformanceMonitor.Profile {
	case "all":
		shouldProfile = true
	case "prover-rounds":
		shouldProfile = actionIsPlainFunc(action)
	case "prover-steps":
		shouldProfile = actionIsProverStep(action)
	}

	if shouldProfile {
		runtime.profileAction(name, execute)
	} else {
		execute()
	}
}

// profileAction profiles the given action and logs the performance metrics.
func (runtime *ProverRuntime) profileAction(name string, action func()) {
	profilingPath := path.Join(runtime.PerformanceMonitor.ProfileDir, name)
	monitor, err := profiling.StartPerformanceMonitor(name, runtime.PerformanceMonitor.SampleDuration, profilingPath)
	if err != nil {
		panic("error setting up performance monitor for " + name)
	}

	action()

	perfLog, err := monitor.Stop()
	if err != nil {
		logrus.Panicf("error:%s encountered while retrieving performance log for:%s", err.Error(), name)
	}

	// perfLog.PrintMetrics()
	runtime.PerformanceLogs = append(runtime.PerformanceLogs, perfLog)
}

// writePerformanceLogsToCSV: Dumps all the performance logs inside prover runtime
// to the csv file located at the specified path
func (runtime *ProverRuntime) writePerformanceLogsToCSV() error {
	csvFilePath := path.Join(runtime.PerformanceMonitor.ProfileDir, "runtime_performance_logs.csv")
	file, err := os.Create(csvFilePath)
	if err != nil {
		return err
	}
	defer file.Close()

	writer := csv.NewWriter(file)
	defer writer.Flush()

	startTime := time.Now()
	logrus.Infof("Writing the runtime performance logs to csv file located at path%s", csvFilePath)

	// Define CSV headers
	headers := []string{
		"Description", "Runtime (s)",
		"CPU_Usage_Min", "CPU_Usage_Avg", "CPU_Usage_Max",
		"Mem_Allocated_Min (GiB)", "Mem_Allocated_Avg (GiB)", "Mem_Allocated_Max (GiB)",
		"Mem_InUse_Min (GiB)", "Mem_InUse_Avg (GiB)", "Mem_InUse_Max (GiB)",
		"Mem_GC_NotDeallocated_Min (GiB)", "Mem_GC_NotDeallocated_Avg (GiB)", "Mem_GC_NotDeallocated_Max (GiB)",
	}
	writer.Write(headers)

	// Write performance logs to CSV
	for _, log := range runtime.PerformanceLogs {
		record := []string{
			log.Description,
			strconv.FormatFloat(log.StopTime.Sub(log.StartTime).Seconds(), 'f', -1, 64),
			strconv.FormatFloat(log.CpuUsageStats[0], 'f', 2, 64),
			strconv.FormatFloat(log.CpuUsageStats[1], 'f', 2, 64),
			strconv.FormatFloat(log.CpuUsageStats[2], 'f', 2, 64),
			strconv.FormatFloat(log.MemoryAllocatedStatsGiB[0], 'f', 2, 64),
			strconv.FormatFloat(log.MemoryAllocatedStatsGiB[1], 'f', 2, 64),
			strconv.FormatFloat(log.MemoryAllocatedStatsGiB[2], 'f', 2, 64),
			strconv.FormatFloat(log.MemoryInUseStatsGiB[0], 'f', 2, 64),
			strconv.FormatFloat(log.MemoryInUseStatsGiB[1], 'f', 2, 64),
			strconv.FormatFloat(log.MemoryInUseStatsGiB[2], 'f', 2, 64),
			strconv.FormatFloat(log.MemoryGCNotDeallocatedStatsGiB[0], 'f', 2, 64),
			strconv.FormatFloat(log.MemoryGCNotDeallocatedStatsGiB[1], 'f', 2, 64),
			strconv.FormatFloat(log.MemoryGCNotDeallocatedStatsGiB[2], 'f', 2, 64),
		}
		writer.Write(record)
	}

	logrus.Infof("Finished writing to the csv file. Took %s", time.Since(startTime).String())
	return nil
}

// actionIsProverRound checks if the action is a plain function such as nextRound or runProverSteps
func actionIsPlainFunc(action any) bool {
	_, ok := action.(func())
	return ok
}

// actionIsProverStep checks if the action is an individual ProverStep in a specific round or highlevelProver.
func actionIsProverStep(action any) bool {
	_, ok := action.(ProverStep)
	return ok
>>>>>>> efe3b24c
}<|MERGE_RESOLUTION|>--- conflicted
+++ resolved
@@ -179,37 +179,12 @@
 func RunProverUntilRound(c *CompiledIOP, highLevelprover ProverStep, round int) *ProverRuntime {
 
 	runtime := c.createProver()
-<<<<<<< HEAD
-
-	highLevelprover(&runtime)
-	runtime.runProverSteps()
+	runtime.exec("high-level-prover", highLevelprover)
+	runtime.exec(fmt.Sprintf("prover-steps-round%d", runtime.currRound), runtime.runProverSteps)
 
 	for runtime.currRound+1 < round {
-		runtime.goNextRound()
-		runtime.runProverSteps()
-=======
-	/*
-		Run the user provided assignment function. We can't expect it
-		to run all the rounds, because the compilation could have added
-		extra-rounds.
-	*/
-
-	runtime.exec("high-level-prover", highLevelprover)
-
-	/*
-		Then, run the compiled prover steps
-	*/
-
-	// Initial prover step
-	runtime.exec(fmt.Sprintf("prover-steps-round%d", runtime.currRound), runtime.runProverSteps)
-
-	for runtime.currRound+1 < runtime.NumRounds() {
-		// Next round
-		runtime.exec(fmt.Sprintf("next-after-round%d", runtime.currRound), runtime.goNextRound)
-
-		// Prover steps for the next round
-		runtime.exec(fmt.Sprintf("prover-steps-round%d", runtime.currRound), runtime.runProverSteps)
->>>>>>> efe3b24c
+		runtime.exec(fmt.Sprintf("next-after-round-%d", runtime.currRound), runtime.goNextRound)
+		runtime.exec(fmt.Sprintf("prover-steps-round-%d", runtime.currRound), runtime.runProverSteps)
 	}
 
 	return &runtime
@@ -241,8 +216,8 @@
 	}
 
 	// Write the performance logs to the csv file is the performance monitor is active
-	if runtime.PerformanceMonitor.Active {
-		if err := runtime.writePerformanceLogsToCSV(); err != nil {
+	if run.PerformanceMonitor.Active {
+		if err := run.writePerformanceLogsToCSV(); err != nil {
 			utils.Panic("error writing performance logs to CSV: " + err.Error())
 		}
 	}
@@ -843,7 +818,6 @@
 	return run.QueriesParams.MustGet(name)
 }
 
-<<<<<<< HEAD
 // AssignGrandProduct assigns the value \prod(num)/\prod(den)
 // The function will panic if:
 //   - the parameters were already assigned
@@ -941,7 +915,8 @@
 // but the function panicks if called.
 func (run *ProverRuntime) InsertCoin(name coin.Name, value any) {
 	utils.Panic("InsertCoin is not implemented")
-=======
+}
+
 // exec: executes the `action` with the performance monitor if active
 func (runtime *ProverRuntime) exec(name string, action any) {
 
@@ -1061,5 +1036,4 @@
 func actionIsProverStep(action any) bool {
 	_, ok := action.(ProverStep)
 	return ok
->>>>>>> efe3b24c
 }