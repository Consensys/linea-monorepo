package wizard

import (
	"sync"

	"github.com/consensys/linea-monorepo/prover/crypto/fiatshamir"
	"github.com/consensys/linea-monorepo/prover/maths/common/smartvectors"
	"github.com/consensys/linea-monorepo/prover/maths/field"
	"github.com/consensys/linea-monorepo/prover/protocol/coin"
	"github.com/consensys/linea-monorepo/prover/protocol/column"
	"github.com/consensys/linea-monorepo/prover/protocol/ifaces"
	"github.com/consensys/linea-monorepo/prover/protocol/query"
	"github.com/consensys/linea-monorepo/prover/utils"
	"github.com/consensys/linea-monorepo/prover/utils/collection"
)

// ProverStep represents an operation to be performed by the prover of a
// wizard protocol. It can be provided by the user or by an internal compiled
// to the protocol specification [CompiledIOP] by appending it to the field
// [CompiledIOP.SubProvers].
//
//	CompiledIOP.SubProvers.AppendToInner(round, proverStep)
//
// The ProverStep function may interact with the prover runtime to resolve
// the values of an already assigned item: ([ifaces.Colssignment], coin,
// [ifaces.QueryParams], ...).
//
// The ProverStep function that we pass as the `highLevelProver` argument of
// [Prove] function has the particularity that it is allowed to span
// over multiple interaction-rounds between the prover and the verifier. This
// is a behavior that we intend to deprecate and it should not be used by the
// prover as this tends to create convolutions in the runtime of the prover.
type ProverStep func(assi *ProverRuntime)

// ProverRuntime collects the assignment of all the items with which the prover
// interacts by the prover of the protocol. This includes the prover's
// messages, items that are computed solely by the prover, the witness but also
// the random coins that are sampled by the verifier. The object is implicitly
// constructed by the [Prove] function and it should not be explicitly
// constructed by the user.
//
// Instead, the user should interact with the prover runtime within a
// [ProverStep] function that he provides to the CompiledIOP that he is
// building. Example:
//
//	// Function that the user provide to specify his protocol
//	func myDefineFunction(builder wizard.Builder) {
//
//		// Registers a column "A" as a column to commit to
//		a := build.RegisterCommit("A", 16)
//
//		// Potentially add constraints over the column
//		...
//	}
//
//	// The above define function specifies a protocol involving a column
//	// named "A". If we want to concretely run our protocol, we also need
//	// to provide a way to assign concrete values to the witness of the
//	// protocol.
//	func myProverFunction(run wizard.ProverRuntime) {
//		a := smartvector.ForTest(1, 2, 3, 4, 5, 6, 7, 8, 9, 10, 11, 12, 13, 14, 15, 16)
//		run.AssignColumn("A", a)
//	}
//
// ProverRuntime also bears the logic to track the current round of interaction
// between the prover and the verifier.
type ProverRuntime struct {

	// Spec is the underlying [CompiledIOP] of the underlying protocol the prover
	// is running.
	Spec *CompiledIOP

	// Columns stores all the column's ([ifaces.Column]) witnesses assigned so
	// far by the ProverRuntime. Columns that are assigned using
	// [ProverRuntime.AssignColumn] method are stored there. For most use-cases,
	// it is preferable to use[ifaces.Columns.GetColAssignment] instead of
	// fetching the assignmentdirectly from the ProverRuntime. The reason is
	// that, the column the caller is trying to fetch may be a "derivative
	// column" or another type of special column whose assignment is not directly
	// available within the prover's runtime.
	//
	// Please consider that this field could become a private field.
	Columns collection.Mapping[ifaces.ColID, ifaces.ColAssignment]

	// QueriesParams accumulates all the query parameters of the queries assigned so far. See
	// [ifaces.QueryParams]. The query parameters that are stored there
	// corresponds to the queries stored in [ProverRuntime.Spec.QueriesParams]
	QueriesParams collection.Mapping[ifaces.QueryID, ifaces.QueryParams]

	// Coins stores all the values of all random Coins that are generated internally
	// as the ProverRuntime unfolds the prover steps round after rounds.
	//
	// The user should not directly access this field and fall back to using the
	// dedicated methods [ProverRuntime.GetRandomCoinField] or
	// [ProverRuntime.GetRandomCoinIntegerVec].
	Coins collection.Mapping[coin.Name, interface{}]

	// State serves as an "any-purpose" data-storage for stateful proving. It allows
	// ProverSteps to persist data that can be accessed in later prover steps
	// without having to store it in a column. For convenience, the user should
	// take care of deleting the entry to free memory when he knows that the
	// field will not be accessed again while proving.
	//
	// The State is used internally by the [github.com/consensys/linea-monorepo/prover/protocol/compiler/vortex] and the
	// [github.com/consensys/linea-monorepo/prover/protocol/compiler/selfrecursion] compilers as a communication channel.
	State collection.Mapping[string, interface{}]

	// currRound indicates the current round the prover is processing and it is incremented
	// every time that the [ProverRuntime.goNextRound] method is called by
	// the [Prove] function.
	currRound int

	// FS stores the Fiat-Shamir State, you probably don't want to use it
	// directly unless you know what you are doing. Just know that if you use
	// it to update the FS hash, this can potentially result in the prover and
	// the verifer end up having different state or the same message being
	// included a second time. Use it externally at your own risks.
	FS *fiatshamir.State

	// lock is global lock so that the assignment maps are thread safes
	lock *sync.Mutex

	// ParentRuntime stores an external runtime that can be accessed by the
	// prover steps to retrieve data from a parent runtime. This can be used
	// in the distributed prover by the module runtimes to access the initial
	// wizard runtime.
	ParentRuntime *ProverRuntime

	// ProverID indicates the id of the prover among its siblings.
	// It is merely in the context of the distributed prover;
	// for vertical splitting to extract the relevant segment of a witness.
	ProverID int

	// FiatShamirHistory tracks the fiat-shamir state at the beginning of every
	// round. The first entry is the initial state, the final entry is the final
	// state.
	FiatShamirHistory [][2][]field.Element
}

// Prove is the top-level function that runs the Prover on the user's side. It
// is responsible for instantiating a fresh and new ProverRuntime and running
// the user's and compiler's [ProverStep] in order and calling the Fiat-Shamir
// state to generate the randomness between every rounds.
//
// The caller can specify a `highLevelProver` function that implements the
// allocation of the columns and parameters defined in the [Compile]
// via the `define` parameter of the [Compile] function used to construct
// the provided [CompiledIOP] object `c`. In this case, and only in this case,
// the `highLevelProver` function is allowed to span over multiple interaction
// rounds between the prover and the verifier of the protocol. When this
// happens, the underlying [ProverRuntime] object is able to automatically
// follow and detect when the `highLevelProver` function is entering in a new
// round of the protocol.
//
// However, we plan to deprecate this behavior and plan to require the user to
// concretely break down the high-level prover round-by-round as this
// auto-detection adds little value and adds a lot of convolution especially
// when the specified protocol is complicated and involves multiple multi-rounds
// sub-protocols that runs independently.
func Prove(c *CompiledIOP, highLevelprover ProverStep) Proof {
	return RunProver(c, highLevelprover).ExtractProof()
}

// RunProver initializes a [ProverRuntime], runs the prover and returns the final
// runtime. It does not returns the [Proof] however.
func RunProver(c *CompiledIOP, highLevelprover ProverStep) *ProverRuntime {

	runtime := c.createProver()
	/*
		Run the user provided assignment function. We can't expect it
		to run all the rounds, because the compilation could have added
		extra-rounds.
	*/
	highLevelprover(&runtime)

	/*
		Then, run the compiled prover steps
	*/
	runtime.runProverSteps()
	for runtime.currRound+1 < runtime.NumRounds() {
		runtime.goNextRound()
		runtime.runProverSteps()
	}

	return &runtime
}

// RunProverUntilRound runs the prover until the specified round
func RunProverUntilRound(c *CompiledIOP, highLevelprover ProverStep, round int) *ProverRuntime {

	runtime := c.createProver()

	highLevelprover(&runtime)
	runtime.runProverSteps()

	for runtime.currRound+1 < round {
		runtime.goNextRound()
		runtime.runProverSteps()
	}

	return &runtime
}

// ProveOnlyFirstRound computes the first round of the prover and returns the
// resulting ProverRuntime containing all the generated assignments.
func ProverOnlyFirstRound(c *CompiledIOP, highLevelprover ProverStep) *ProverRuntime {
	runtime := c.createProver()

	// Run the user provided assignment function. We can't expect it
	// to run all the rounds, because the compilation could have added
	// extra-rounds.
	//
	highLevelprover(&runtime)

	// Then, run the compiled prover steps. This will only run thoses of the
	// first round.
	//
	runtime.runProverSteps()

	return &runtime
}

// ExtractProof extracts the proof from a [ProverRuntime]. If the runtime has
// been obtained via a [RunProverUntilRound], then it may be the case that
// some columns have not been assigned at all. Those won't be included in the
// returned proof.
func (run *ProverRuntime) ExtractProof() Proof {
	messages := collection.NewMapping[ifaces.ColID, ifaces.ColAssignment]()

	for _, name := range run.Spec.Columns.AllKeysProof() {

		cols := run.Spec.Columns.GetHandle(name)
		if run.currRound < cols.Round() {
			continue
		}

		messageValue := run.Columns.MustGet(name)
		messages.InsertNew(name, messageValue)
	}

	for _, name := range run.Spec.Columns.AllKeysPublicInput() {
		messageValue := run.Columns.MustGet(name)
		messages.InsertNew(name, messageValue)
	}

	queriesParams := collection.NewMapping[ifaces.QueryID, ifaces.QueryParams]()
	for round := 0; round <= run.currRound; round++ {
		for _, name := range run.Spec.QueriesParams.AllKeysAt(round) {
			queriesParams.InsertNew(name, run.QueriesParams.MustGet(name))
		}
	}

	return Proof{
		Messages:      messages,
		QueriesParams: queriesParams,
	}
}

// NumRounds returns the total number of rounds in the corresponding WizardIOP.
//
// Deprecated: this method does not bring anything useful as its already easy
// to get this value from the Spec
func (run *ProverRuntime) NumRounds() int {
	/*
		Getting it from the spec is the safest as it is already
		tested. We could fit more assertions here nonetheless.
	*/
	return run.Spec.NumRounds()
}

// createProver is the internal function that is used by the [Prove]
// function to instantiate and fresh and new [ProverRuntime].
func (c *CompiledIOP) createProver() ProverRuntime {

	// Create a new fresh FS state and bootstrap it
	fs := fiatshamir.NewMiMCFiatShamir()
	fs.Update(c.FiatShamirSetup)

	// Instantiates an empty Assignment (but link it to the CompiledIOP)
	runtime := ProverRuntime{
		Spec:              c,
		Columns:           collection.NewMapping[ifaces.ColID, ifaces.ColAssignment](),
		QueriesParams:     collection.NewMapping[ifaces.QueryID, ifaces.QueryParams](),
		Coins:             collection.NewMapping[coin.Name, interface{}](),
		State:             collection.NewMapping[string, interface{}](),
		FS:                fs,
		currRound:         0,
		lock:              &sync.Mutex{},
		FiatShamirHistory: make([][2][]field.Element, c.NumRounds()),
	}

	runtime.FiatShamirHistory[0] = [2][]field.Element{
		fs.State(),
		fs.State(),
	}

	// Pass the precomputed polynomials
	for key, val := range c.Precomputed.InnerMap() {
		runtime.Columns.InsertNew(key, val)
	}

	return runtime
}

// GetColumn implements `ifaces.Runtime`. Returns a column witness, that has been
// previously stored. It is a deep-copy operation. And thus, it guarantees that
// the stored witness cannot be accidentally mutated by the caller as a side
// effect.
//
// Something to note however, is that the function will panic if the
// the provided name does not exists explictly in the [ProverRuntime.Columns]
// database and this will be the case if the attempts to recover a column such
// as a [column.Shifted] or any other type of derivative columns. While theses
// columns are absolutely legal they are not stored explicitly in the runtime
// and they must be accessed through the [ifaces.Column.GetColAssignment]
// method instead which will work for any type of column. The user should use
// the latter as a go-to way to access an assigned column. The reason this
// function is exported is to make it accessible to the other functions of the
// [github.com/consensys/linea-monorepo/prover/protocol/column] package.
//
// Namely, the function will panic if:
//   - `name` relates to a column that does not exists or to a column that is
//     not explictly an assigned column.
//   - `name` relates to a column that does exists but whose assignment is
//     not readily available when the function is called.
func (run ProverRuntime) GetColumn(name ifaces.ColID) ifaces.ColAssignment {

	// global prover's lock before accessing the witnesses
	run.lock.Lock()
	defer run.lock.Unlock()

	/*
		Make sure the column is registered. If the name is the one specified
		does not correcpond to a natural column, this will panic. And this is
		expected behaviour.
	*/
	run.Spec.Columns.MustHaveName(name)
	res := run.Columns.MustGet(name)
	return res
}

// CopyColumnInto implements `column.GetWitness`. Copies the witness into a slice
// Deprecated: this is deadcode
func (run ProverRuntime) CopyColumnInto(name ifaces.ColID, buff *ifaces.ColAssignment) {

	// global prover's lock before accessing the witnesses
	run.lock.Lock()
	defer run.lock.Unlock()

	/*
		Make sure the column is registered. If the name is the one specified
		does not correcpond to a natural column, this will panic. And this is
		expected behaviour.
	*/
	run.Spec.Columns.MustHaveName(name)
	toCopy := run.Columns.MustGet(name)

	if toCopy.Len() != (*buff).Len() {
		utils.Panic("buffer has the wrong length %v, witness has length %v", (*buff).Len(), toCopy.Len())
	}

	smartvectors.Copy(buff, toCopy)
}

// GetColumnAt does the same as [GetColumn] but only returns a single position
// instead of returning the whole vector; i.e. it returns the assignment of
// an explictly assigned column at a requested position.
//
// The same cautiousness as for [ProverRuntime.AssignColumn] applies to this
// function. Namely, this function will only work if the requested column is
// explicitly an assigned column (meaning not a derive column).
func (run ProverRuntime) GetColumnAt(name ifaces.ColID, pos int) field.Element {

	// global prover's lock before accessing the witnesses
	run.lock.Lock()
	defer run.lock.Unlock()

	/*
		Make sure the column is registered. If the name is the one specified
		does not correcpond to a natural column, this will panic. And this is
		expected behaviour.
	*/
	run.Spec.Columns.MustHaveName(name)
	wit := run.Columns.MustGet(name)

	if pos >= wit.Len() || pos < 0 {
		utils.Panic("asked pos %v for vector of size %v", pos, wit)
	}

	return wit.Get(pos)
}

// GetRandomCoinField returns a field element random. The coin should be issued
// at the same round as it was registered. The same coin can't be retrieved more
// than once. The coin should also have been registered as a field element
// before doing this call. Will also trigger the "goNextRound" logic if
// appropriate.
func (run *ProverRuntime) GetRandomCoinField(name coin.Name) field.Element {
	mycoin := run.Spec.Coins.Data(name)

	if mycoin.Type == 0 {
		return run.getRandomCoinGeneric(name, coin.Field).(field.Element)
	}
	return run.getRandomCoinGeneric(name, coin.FieldFromSeed).(field.Element)
}

// GetRandomCoinIntegerVec returns a pre-sampled integer vec random coin. The
// coin should be issued at the same round as it was registered. The same coin
// can't be retrieved more than once. The coin should also have been registered
// as an integer vec before doing this call. Will also trigger the
// "goNextRound" logic if appropriate.
func (run *ProverRuntime) GetRandomCoinIntegerVec(name coin.Name) []int {
	return run.getRandomCoinGeneric(name, coin.IntegerVec).([]int)
}

// AssignColumn assigns a value to a column specified in the underlying
// CompiledIOP. For an external user, it should be used only on columns
// explicitly created via the [Builder.RegisterCommit] or
// [CompiledIOP.InsertColumn], [CompiledIOP.InsertCommit] or
// [CompiledIOP.InsertProof] or even [CompiledIOP.InsertPublicInput].
//
// The function will panic if
//   - an empty column name is provided
//   - the column is not explictly registered in the CompiledIOP (e.g. if it is
//     a derive column or the underlying type is found in
//     [github.com/consensys/linea-monorepo/prover/protocol/column/verifiercol] for instance).
//   - the assignment does not have the correct size
//   - the column assignment occurs at the wrong round. If this error happens,
//     it is likely that the [ifaces.Column] was created in the wrong round to
//     begin with.
func (run *ProverRuntime) AssignColumn(name ifaces.ColID, witness ifaces.ColAssignment, round ...int) {

	// global prover's lock before accessing the witnesses. This makes the
	// function thread-safe
	run.lock.Lock()
	defer run.lock.Unlock()

	// Sanity-check : the handle should not be empty
	if len(name) == 0 {
		panic("given an empty name")
	}

	// @alex: this check is redundant with the following check since GetHandle
	// would panic as it won't be able to find the column if it is
	// "VerifierDefined". The advantage of this check is that it provides a
	// more accurate error message if this occurs.
	if run.Spec.Columns.Status(name) == column.VerifierDefined {
		utils.Panic("tried assign a verifier defined column : %v", name)
	}

	// Sanity-check: Make sure, it is done at the right round
	handle := run.Spec.Columns.GetHandle(name)
	// if round is empty, we expect it to assign the column at the current round,
	// otherwise it assigns it in the round the column was declared.
	// This is useful when we have for loop over rounds.
	if len(round) == 0 {
		ifaces.MustBeInRound(handle, run.currRound)
	} else {
		ifaces.MustBeInRound(handle, round[0])
	}

	if witness.Len() != handle.Size() {
		utils.Panic("Bad length for %v, expected %v got %v\n", handle, handle.Size(), witness.Len())
	}

	// This is supposed to be redundant with the checks we make when
	// registering a column. So, if it fails here it likely should have failed
	// earlier. Thus, the check is there purely for defensive purposes.
	if !utils.IsPowerOfTwo(witness.Len()) {
		utils.Panic("Witness with non-power of two sizes, should have been caught earlier")
	}

	// Adds it to the assignments
	run.Columns.InsertNew(handle.GetColID(), witness)
}

// getRandomCoinGeneric is an internal utility function that we use when
// resolving the value of a random coin. When called in the context of the
// `highLevelProver` argument function of [Prove], the function
// encompasses the necessary logic for understanding when to move to the next
// round.
//
// We plan on removing this "go-to-next-round" auto-detection logic in the
// future as this convolutes the code for little benefits.
func (run *ProverRuntime) getRandomCoinGeneric(name coin.Name, requestedType coin.Type) interface{} {
	/*
		Early check, ensures the coin has been registered at all
		and that it has the correct type
	*/
	infos := run.Spec.Coins.Data(name)
	if infos.Type != requestedType {
		utils.Panic("Coin was registered as %v but got %v", infos.Type, requestedType)
	}

	// Check if maybe we need to go to the next round
	foundAtRound := run.Spec.Coins.Round(name)

	switch {
	case foundAtRound <= run.currRound:
		/*
			Regular case : we are fetching the value of a past or current round
			and the coin is already available
		*/
	case foundAtRound == run.currRound+1:
		/*
			The user wants a coin for the next round. This signals that the user is
			moving to the next round. At this stage the "compiled steps" of the current
			rounds still have not been run. This needs to be done before we leave the
			current round. After that, we can generate the coins for the new round.
		*/
		run.runProverSteps()
		/*
			Then, we can try to transitionate to the next rounds. We assert all witnesses,
			params, messages etc.. from the past round have been set. Then, we can generate
			the coins the user is requesting.
		*/
		run.goNextRound()

	case foundAtRound > run.currRound+1:
		/*
			Certainly a bug
		*/
		utils.Panic("Requested coin %v (registered at round %v) but we are at round %v", name, foundAtRound, run.currRound)
	}

	/*
		Note, if we are at round 0. We are guaranteed that this will
		panic (and this is expected, but it does not make sense to query)
		a random coin ex-nihilo.
	*/
	return run.Coins.MustGet(name)
}

// Internal function handling the transition to the next round. This function
// is called when the prover is entering into the next rounds. It proceeds by
// first ensuring that all the columns that were defined in the current round
// have been assigned, otherwise `goNextRound` will panic. Then, it passes all
// the columns visible to the verifier into the Fiat-Shamir state of the
// protocol (i.e. all the columns with either the tag [column.Proof] or
// [column.PublicInput] or the [ifaces.QueryParams] object that have been
// assigned during the current round. Then the function proceeds by entering in
// the next round and sampling all the random coins for the new round with the
// Fiat-Shamir state that we just obtained by appending all the columns and
// parameters. This makes all the new coins available in the prover runtime.
func (run *ProverRuntime) goNextRound() {

	initialState := run.FS.State()

	if !run.Spec.DummyCompiled {

		/*
			Make sure that all messages have been written and use them
			to update the FS state.  Note that we do not need to update
			FS using the last round of the prover because he is always
			the last one to "talk" in the protocol.
		*/
		msgsToFS := run.Spec.Columns.AllKeysInProverTranscript(run.currRound)
		for _, msgName := range msgsToFS {

			if run.Spec.Columns.IsExplicitlyExcludedFromProverFS(msgName) {
				continue
			}

			if run.Spec.Precomputed.Exists(msgName) {
				continue
			}

			instance := run.GetMessage(msgName)
			run.FS.UpdateSV(instance)
		}

		/*
			Make sure that all messages have been written and use them
			to update the FS state.  Note that we do not need to update
			FS using the last round of the prover because he is always
			the last one to "talk" in the protocol.
		*/
		msgsToFS = run.Spec.Columns.AllKeysPublicInputAt(run.currRound)
		for _, msgName := range msgsToFS {
			instance := run.GetMessage(msgName)
			run.FS.UpdateSV(instance)
		}

		/*
			Also include the prover's allegations for all evaluations
		*/
		paramsToFS := run.Spec.QueriesParams.AllKeysAt(run.currRound)
		for _, qName := range paramsToFS {
			if run.Spec.QueriesParams.IsSkippedFromProverTranscript(qName) {
				continue
			}

			// Implicitly, this will panic whenever we start supporting
			// a new type of query params
			params := run.QueriesParams.MustGet(qName)
			params.UpdateFS(run.FS)
		}
	}

	// Increment the number of rounds
	run.currRound++

	/*
		Then assigns the coins for the new round. As the round
		incrementation is made lazily, we expect that there is
		a next round.
	*/
	toCompute := run.Spec.Coins.AllKeysAt(run.currRound)
<<<<<<< HEAD
	for _, coin := range toCompute {

		if run.Spec.Coins.IsSkippedFromProverTranscript(coin) {
			continue
		}

		info := run.Spec.Coins.Data(coin)
		value := info.Sample(run.FS)
		run.Coins.InsertNew(coin, value)
=======

	for _, myCoin := range toCompute {
		var (
			info  = run.Spec.Coins.Data(myCoin)
			value interface{}
		)

		if info.Type == coin.FieldFromSeed {
			// if it is of type FromSeed, sample a coin based on the seed
			if seed, ok := run.ParentRuntime.Coins.MustGet("SEED").(field.Element); ok {
				value = info.Sample(run.FS, seed)
			}
		} else {
			// otherwise sample based on the transcript.
			value = info.Sample(run.FS)
		}
		run.Coins.InsertNew(myCoin, value)
>>>>>>> 07ae16a3
	}

	finalState := run.FS.State()

	run.FiatShamirHistory[run.currRound] = [2][]field.Element{
		initialState,
		finalState,
	}
}

// runProverSteps runs all the [ProverStep] specified in the underlying
// [CompiledIOP] object for the current round.
func (run *ProverRuntime) runProverSteps() {
	// Run all the assigners
	subProverSteps := run.Spec.SubProvers.MustGet(run.currRound)
	for _, step := range subProverSteps {
		step(run)
	}
}

// GetMessage gets a message sent to the verifier
// Deprecated: use [ProverRuntime.GetColumn] instead
func (run *ProverRuntime) GetMessage(name ifaces.ColID) ifaces.ColAssignment {
	// Global prover locks for accessing the maps
	run.lock.Lock()
	defer run.lock.Unlock()

	// Sanity-check, this panics if the column does not exists
	return run.Columns.MustGet(name)
}

// GetInnerProduct returns an inner-product query from the underlying CompiledIOP.
// Deprecated: directly use CompiledIOP.Spec.GetInnerProduct() instead, which
// does exactly the same thing.
func (run *ProverRuntime) GetInnerProduct(name ifaces.QueryID) query.InnerProduct {
	return run.Spec.GetInnerProduct(name)
}

// GetInnerProductParams returns pre-assigned parameters for the specified
// [query.InnerProduct] query. The caller specifies the query by its name and
// the method returns the query's parameters. As a reminders, the parameters of
// the query means the result of the inner-products.
//
// The function will panic of the parameters are not available or if the
// parameters have the wrong type: not an [query.InnerProductParams].
func (run *ProverRuntime) GetInnerProductParams(name ifaces.QueryID) query.InnerProductParams {
	return run.QueriesParams.MustGet(name).(query.InnerProductParams)
}

// AssignInnerProduct assigns the result of an inner-product query in the
// prover runtime. The function will panic if
//   - the wrong number of `ys` value is provided. It should match the length
//     of `bs` that was provided when registering the query.
//   - no query with the name `name` are found in the [CompiledIOP] object.
//   - parameters for this query have already been assigned
//   - the assignment round is not the correct one
func (run *ProverRuntime) AssignInnerProduct(name ifaces.QueryID, ys ...field.Element) query.InnerProductParams {
	q := run.GetInnerProduct(name)
	if len(q.Bs) != len(ys) {
		utils.Panic("Inner-product query %v has %v bs but assigned for %v", name, len(q.Bs), len(ys))
	}

	// Make sure, it is done at the right round
	run.Spec.QueriesParams.MustBeInRound(run.currRound, name)

	param := query.NewInnerProductParams(ys...)
	run.QueriesParams.InsertNew(name, param)
	return param
}

// AssignUnivariate assigns the evaluation point and the evaluation result
// and claimed values for a univariate evaluation bearing `name` as an ID.
//
// The function will panic if:
//   - the wrong number of `ys` value is provided. It should match the length
//     of `bs` that was provided when registering the query.
//   - no query with the name `name` are found in the [CompiledIOP] object.
//   - parameters for this query have already been assigned
//   - the assignment round is not the correct one
func (run *ProverRuntime) AssignUnivariate(name ifaces.QueryID, x field.Element, ys ...field.Element) {

	// Global prover locks for accessing the maps
	run.lock.Lock()
	defer run.lock.Unlock()

	// Make sure, it is done at the right round
	run.Spec.QueriesParams.MustBeInRound(run.currRound, name)

	// Check the length of ys
	q := run.Spec.QueriesParams.Data(name).(query.UnivariateEval)
	if len(q.Pols) != len(ys) {
		utils.Panic("Query expected ys = %v but got %v", len(q.Pols), len(ys))
	}
	// Adds it to the assignments
	params := query.NewUnivariateEvalParams(x, ys...)
	run.QueriesParams.InsertNew(name, params)
}

// GetUnivariateEval get univariate eval metadata. Panic if not found.
// Deprecated: fallback to run.Spec.GetUnivariateEval instead which does exactly
// the same thing.
func (run *ProverRuntime) GetUnivariateEval(name ifaces.QueryID) query.UnivariateEval {
	// Global prover locks for accessing the maps
	run.lock.Lock()
	defer run.lock.Unlock()
	return run.Spec.QueriesParams.Data(name).(query.UnivariateEval)
}

// GetUnivariateParams returns the parameters of a univariate evaluation (i.e:
// x, the evaluation point) and y, the alleged polynomial opening. This is
// intended to resolve parameters that have been already assigned in a previous
// step of the prover runtime.
func (run *ProverRuntime) GetUnivariateParams(name ifaces.QueryID) query.UnivariateEvalParams {
	// Global prover's lock for accessing params
	run.lock.Lock()
	defer run.lock.Unlock()
	return run.QueriesParams.MustGet(name).(query.UnivariateEvalParams)
}

// AssignLocalPoint assign evaluation point and claimed values for a local point
// opening. The function will panic if:
//   - the parameters were already assigned
//   - the specified query is not registered
//   - the assignment round is incorrect
func (run *ProverRuntime) AssignLocalPoint(name ifaces.QueryID, y field.Element) {

	// Global prover locks for accessing the maps
	run.lock.Lock()
	defer run.lock.Unlock()

	// Make sure, it is done at the right round
	run.Spec.QueriesParams.MustBeInRound(run.currRound, name)

	// Adds it to the assignments
	params := query.NewLocalOpeningParams(y)
	run.QueriesParams.InsertNew(name, params)
}

// GetLocalPointEval gets the metadata of a [query.LocalOpening] query. Panic if not found.
// Deprecated, use `comp.Spec.GetLocalPointEval` instead since it does exactly
// the same thing.
func (run *ProverRuntime) GetLocalPointEval(name ifaces.QueryID) query.LocalOpening {
	// Global prover locks for accessing the maps
	run.lock.Lock()
	defer run.lock.Unlock()
	return run.Spec.QueriesParams.Data(name).(query.LocalOpening)
}

// GetLocalPointEvalParams returns the parameters of a univariate evaluation
// (i.e: x, the evaluation point) and y, the alleged polynomial opening.
func (run *ProverRuntime) GetLocalPointEvalParams(name ifaces.QueryID) query.LocalOpeningParams {

	// Global prover's lock for accessing params
	run.lock.Lock()
	defer run.lock.Unlock()

	return run.QueriesParams.MustGet(name).(query.LocalOpeningParams)
}

// AssignLogDerivSum assign the claimed values for a logDeriveSum
// The function will panic if:
//   - the parameters were already assigned
//   - the specified query is not registered
//   - the assignment round is incorrect
func (run *ProverRuntime) AssignLogDerivSum(name ifaces.QueryID, y field.Element) {

	// Global prover locks for accessing the maps
	run.lock.Lock()
	defer run.lock.Unlock()

	// Make sure, it is done at the right round
	run.Spec.QueriesParams.MustBeInRound(run.currRound, name)

	// Adds it to the assignments
	params := query.NewLogDerivSumParams(y)
	run.QueriesParams.InsertNew(name, params)
}

// GetLogDeriveSum gets the metadata of a [query.LogDerivativeSum] query. Panic if not found.
func (run *ProverRuntime) GetLogDeriveSum(name ifaces.QueryID) query.LogDerivativeSum {
	// Global prover locks for accessing the maps
	run.lock.Lock()
	defer run.lock.Unlock()
	return run.Spec.QueriesParams.Data(name).(query.LogDerivativeSum)
}

// GetLogDerivSumParams returns the parameters of [query.LogDerivativeSum]
func (run *ProverRuntime) GetLogDerivSumParams(name ifaces.QueryID) query.LogDerivSumParams {

	// Global prover's lock for accessing params
	run.lock.Lock()
	defer run.lock.Unlock()

	return run.QueriesParams.MustGet(name).(query.LogDerivSumParams)
}

// GetParams generically extracts the parameters of a query. Will panic if no
// parameters are found
func (run *ProverRuntime) GetParams(name ifaces.QueryID) ifaces.QueryParams {
	return run.QueriesParams.MustGet(name)
}

// AssignGrandProduct assigns the value \prod(num)/\prod(den)
// The function will panic if:
//   - the parameters were already assigned
//   - the specified query is not registered
//   - the assignment round is incorrect
func (run *ProverRuntime) AssignGrandProduct(name ifaces.QueryID, y field.Element) {

	// Global prover locks for accessing the maps
	run.lock.Lock()
	defer run.lock.Unlock()

	// Make sure, it is done at the right round
	run.Spec.QueriesParams.MustBeInRound(run.currRound, name)

	// Adds it to the assignments
	params := query.NewGrandProductParams(y)
	run.QueriesParams.InsertNew(name, params)
}<|MERGE_RESOLUTION|>--- conflicted
+++ resolved
@@ -606,23 +606,17 @@
 		a next round.
 	*/
 	toCompute := run.Spec.Coins.AllKeysAt(run.currRound)
-<<<<<<< HEAD
-	for _, coin := range toCompute {
-
-		if run.Spec.Coins.IsSkippedFromProverTranscript(coin) {
-			continue
-		}
-
-		info := run.Spec.Coins.Data(coin)
-		value := info.Sample(run.FS)
-		run.Coins.InsertNew(coin, value)
-=======
 
 	for _, myCoin := range toCompute {
+
 		var (
 			info  = run.Spec.Coins.Data(myCoin)
 			value interface{}
 		)
+
+		if run.Spec.Coins.IsSkippedFromProverTranscript(info.Name) {
+			continue
+		}
 
 		if info.Type == coin.FieldFromSeed {
 			// if it is of type FromSeed, sample a coin based on the seed
@@ -634,7 +628,6 @@
 			value = info.Sample(run.FS)
 		}
 		run.Coins.InsertNew(myCoin, value)
->>>>>>> 07ae16a3
 	}
 
 	finalState := run.FS.State()
