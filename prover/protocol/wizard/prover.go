--- conflicted
+++ resolved
@@ -126,14 +126,11 @@
 	// wizard runtime.
 	ParentRuntime *ProverRuntime
 
-<<<<<<< HEAD
-=======
 	// ProverID indicates the id of the prover among its siblings.
 	// It is merely in the context of the distributed prover;
 	// for vertical splitting to extract the relevant segment of a witness.
 	ProverID int
 
->>>>>>> fb4ee003
 	// FiatShamirHistory tracks the fiat-shamir state at the beginning of every
 	// round. The first entry is the initial state, the final entry is the final
 	// state.
@@ -188,7 +185,6 @@
 	return &runtime
 }
 
-<<<<<<< HEAD
 // RunProverUntilRound runs the prover until the specified round
 func RunProverUntilRound(c *CompiledIOP, highLevelprover ProverStep, round int) *ProverRuntime {
 
@@ -201,7 +197,10 @@
 		runtime.goNextRound()
 		runtime.runProverSteps()
 	}
-=======
+
+	return &runtime
+}
+
 // ProveOnlyFirstRound computes the first round of the prover and returns the
 // resulting ProverRuntime containing all the generated assignments.
 func ProverOnlyFirstRound(c *CompiledIOP, highLevelprover ProverStep) *ProverRuntime {
@@ -217,12 +216,10 @@
 	// first round.
 	//
 	runtime.runProverSteps()
->>>>>>> fb4ee003
 
 	return &runtime
 }
 
-<<<<<<< HEAD
 // ExtractProof extracts the proof from a [ProverRuntime]. If the runtime has
 // been obtained via a [RunProverUntilRound], then it may be the case that
 // some columns have not been assigned at all. Those won't be included in the
@@ -259,8 +256,6 @@
 	}
 }
 
-=======
->>>>>>> fb4ee003
 // NumRounds returns the total number of rounds in the corresponding WizardIOP.
 //
 // Deprecated: this method does not bring anything useful as its already easy
