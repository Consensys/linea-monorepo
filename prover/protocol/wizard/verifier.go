package wizard

import (
<<<<<<< HEAD
	"github.com/consensys/gnark-crypto/field/koalabear"
=======
>>>>>>> ae30b9ab
	"github.com/consensys/linea-monorepo/prover/crypto/fiatshamir"
	"github.com/consensys/linea-monorepo/prover/crypto/state-management/hashtypes"
	"github.com/consensys/linea-monorepo/prover/maths/common/smartvectors"
	"github.com/consensys/linea-monorepo/prover/maths/field"
	"github.com/consensys/linea-monorepo/prover/maths/field/fext"
	"github.com/consensys/linea-monorepo/prover/protocol/accessors"
	"github.com/consensys/linea-monorepo/prover/protocol/coin"
	"github.com/consensys/linea-monorepo/prover/protocol/column"
	"github.com/consensys/linea-monorepo/prover/protocol/ifaces"
	"github.com/consensys/linea-monorepo/prover/protocol/query"
	"github.com/consensys/linea-monorepo/prover/utils"
	"github.com/consensys/linea-monorepo/prover/utils/collection"
	"github.com/consensys/linea-monorepo/prover/utils/types"
)

// Proof generically represents a proof obtained from the wizard. This object does not
// implement any logic and only serves as a registry for all the prover messages
// that are assigned by the prover runtime and that are necessary to run
// the verifier. It includes the assignment of all the columns that are visible
// to the verifier; meaning all columns bearing the tag [column.Proof] and the
// query parameters [ifaces.QueryParams] provided by the prover runtime.
//
// The proof can be constructed using the [Prove] function and can be
// used as an input to the [Verify] function. It can also be used to
// assign a [VerifierCircuit] in order to recursively compose
// the proof within a gnark circuit.
//
// The struct does not implement any serialization logic.
type Proof struct {
	// Messages collection of the prover's message sent to the verifier.
	Messages collection.Mapping[ifaces.ColID, ifaces.ColAssignment]

	// QueriesParams stores all the query parameters (i.e) the messages of the
	// oracle to the verifier.
	QueriesParams collection.Mapping[ifaces.QueryID, ifaces.QueryParams]
}

// Runtime is a generic interface extending the [ifaces.Runtime] interface
// with all methods of [wizard.VerifierRuntime]. This is used to allow the
// writing of adapters for the verifier runtime.
type Runtime interface {
	ifaces.Runtime
	GetSpec() *CompiledIOP
	GetPublicInput(name string) field.Element
	GetGrandProductParams(name ifaces.QueryID) query.GrandProductParams
	GetHornerParams(name ifaces.QueryID) query.HornerParams
	GetLogDerivSumParams(name ifaces.QueryID) query.LogDerivSumParams
	GetLocalPointEvalParams(name ifaces.QueryID) query.LocalOpeningParams
	GetInnerProductParams(name ifaces.QueryID) query.InnerProductParams
	GetUnivariateEval(name ifaces.QueryID) query.UnivariateEval
	GetUnivariateParams(name ifaces.QueryID) query.UnivariateEvalParams
	GetQuery(name ifaces.QueryID) ifaces.Query
<<<<<<< HEAD
	Fs() hashtypes.Poseidon2Hasher
=======
	Fs() *hashtypes.Poseidon2FieldHasherDigest
>>>>>>> ae30b9ab
	InsertCoin(name coin.Name, value any)
	GetState(name string) (any, bool)
	SetState(name string, value any)
}

// VerifierStep specifies a single step of verifier for a single subprotocol.
// This can be used to specify verifier checks involving user-provided
// columns for relations that cannot be automatically enforced via a
// [ifaces.Query]
type VerifierStep func(a Runtime) error

// VerifierRuntime runtime collects all data that visible or computed by the
// verifier of the wizard protocol. This includes the prover's messages, the
// [column.VerifyingKey] tagged columns.
//
// The struct is not intended to be constructed by the user and is internally
// constructed by the [Verify] function. The user should instead
// restricts its usage of the function within [VerifierStep] functions that are
// provided to either the [CompiledIOP] or the [Verify] function.
type VerifierRuntime struct {

	// Spec points to the static description of the underlying protocol
	Spec *CompiledIOP

	// Collection of the prover's message sent to the verifier.
	Columns collection.Mapping[ifaces.ColID, ifaces.ColAssignment]

	// Coins stores all the random coins issued during the protocol
	Coins collection.Mapping[coin.Name, interface{}]

	// Stores all the query parameters (i.e) the messages of the oracle to the
	// verifier.
	QueriesParams collection.Mapping[ifaces.QueryID, ifaces.QueryParams]

	// FS stores the Fiat-Shamir State, you probably don't want to use it
	// directly unless you know what you are doing. Just know that if you use
	// it to update the FS hash, this can potentially result in the prover and
	// the verifer end up having different state or the same message being
	// included a second time. Use it externally at your own risks.
<<<<<<< HEAD
	FS hashtypes.Poseidon2Hasher
=======
	FS *hashtypes.Poseidon2FieldHasherDigest
>>>>>>> ae30b9ab

	// State stores arbitrary data that can be used by the verifier. This
	// can be used to communicate values between verifier states.
	State map[string]interface{}
}

// Verify verifies a wizard proof. The caller specifies a [CompiledIOP] that
// describes the protocol to run and a proof to verify. The function returns
// `nil` to indicate that the proof passed and an error to indicate the proof
// was invalid.
func Verify(c *CompiledIOP, proof Proof) error {
	_, err := VerifyWithRuntime(c, proof)
	return err
}

// VerifyWithRuntime runs the verifier of the protocol and returns the result
// and the runtime of the verifier.
func VerifyWithRuntime(c *CompiledIOP, proof Proof) (*VerifierRuntime, error) {
	return verifyWithRuntimeUntilRound(c, proof, c.NumRounds())
}

// VerifyUntilRound runs the verifier up to a specified round
func VerifyUntilRound(c *CompiledIOP, proof Proof, stopRound int) error {
	_, err := verifyWithRuntimeUntilRound(c, proof, stopRound)
	return err
}

// verifyWithRuntimeUntilRound runs the verifier of 'comp' up to (and excluding)
// the provided round "stopRound". By "excluding", we mean that the function
// won't run the round "stopRound". If stopRound is higher than the number of
// rounds in comp, the function runs the whole protocol.
func verifyWithRuntimeUntilRound(comp *CompiledIOP, proof Proof, stopRound int) (run *VerifierRuntime, err error) {

	var (
		runtime = comp.createVerifier(proof)
		errs    = []error{}
	)

	stopRound = min(stopRound, comp.NumRounds())

	for round := 0; round < stopRound; round++ {

		runtime.GenerateCoinsFromRound(round)

		verifierSteps := runtime.Spec.SubVerifiers.MustGet(round)
		for _, step := range verifierSteps {
			if err := step.Run(&runtime); err != nil {
				errs = append(errs, err)
			}
		}
	}

	if len(errs) > 0 {
		return &runtime, utils.WrapErrsAlphabetically(errs)
	}

	return &runtime, nil
}

// createVerifier is an internal constructor for a new empty [VerifierRuntime] runtime. It
// prepopulates the [VerifierRuntime.Columns] and [VerifierRuntime.QueriesParams]
// with the one that are in the proof. It also populates its verifier steps from
// the `VerifierFuncGen` in the `c`. The user also passes the list of prover
// messages. It is internally called by the [Verify] function.
func (c *CompiledIOP) createVerifier(proof Proof) VerifierRuntime {

	/*
		Instantiate an empty assigment for the verifier
	*/
	runtime := VerifierRuntime{
		Spec:          c,
		Coins:         collection.NewMapping[coin.Name, interface{}](),
		Columns:       proof.Messages,
		QueriesParams: proof.QueriesParams,
		FS:            hashtypes.Poseidon2(),
		State:         make(map[string]interface{}),
	}

	fiatshamir.Update(runtime.FS, c.FiatShamirSetup[:]...)

	/*
		Insert the verifying key into the messages
	*/
	for _, name := range c.Columns.AllVerifyingKey() {
		val := c.Precomputed.MustGet(name)
		runtime.Columns.InsertNew(name, val)
	}

	return runtime
}

// GetPublicInput extracts the value of a public input from the proof.
func (proof Proof) GetPublicInput(comp *CompiledIOP, name string) field.Element {

	publicInputsAccessor := comp.GetPublicInputAccessor(name)

	switch a := publicInputsAccessor.(type) {
	case *accessors.FromConstAccessor:
		if a.IsBase() {
			return a.Base
		} else {
			panic("Requested a base element from a public input that is a field extension")
		}
	case *accessors.FromPublicColumn:
		if a.Col.Status() == column.Proof {
			return proof.Messages.MustGet(a.Col.ID).Get(a.Pos)
		}
	case *accessors.FromLocalOpeningYAccessor:
		return proof.QueriesParams.MustGet(a.Q.ID).(query.LocalOpeningParams).BaseY
	}

	// This generically returns the value of a public input by extracting
	// it from the runtime of the verifier. This is inefficient because it
	// needs to run the verifier to extract the value. So this behaviour
	// should be used only for types of [ifaces.Accessor] who need it.
	//
	// These are not directly visible from the proof. Thus we need to
	// run the verifier and extract them from the runtime.
	verifierRuntime, _ := VerifyWithRuntime(comp, proof)
	return verifierRuntime.GetPublicInput(name)
}

// GenerateCoinsFromRound generates all the random coins for the given round.
// It does so by updating the FS with all the prover messages from round-1
// and then generating all the coins for the current round.
func (run *VerifierRuntime) GenerateCoinsFromRound(currRound int) {

	if currRound > 0 {

		if !run.Spec.DummyCompiled {

			/*
				Make sure that all messages have been written and use them
				to update the FS state.  Note that we do not need to update
				FS using the last round of the prover because he is always
				the last one to "talk" in the protocol.
			*/
			msgsToFS := run.Spec.Columns.AllKeysProofAt(currRound - 1)
			for _, msgName := range msgsToFS {

				if run.Spec.Columns.IsExplicitlyExcludedFromProverFS(msgName) {
					continue
				}

				instance := run.GetColumn(msgName)
				fiatshamir.UpdateSV(run.FS, instance)
			}

			/*
				Also include the prover's allegations for all evaluations
			*/
			queries := run.Spec.QueriesParams.AllKeysAt(currRound - 1)
			for _, qName := range queries {
				if run.Spec.QueriesParams.IsSkippedFromVerifierTranscript(qName) {
					continue
				}

				params := run.QueriesParams.MustGet(qName)
				params.UpdateFS(run.FS)
			}
		}
	}

	if run.Spec.FiatShamirHooksPreSampling.Len() > currRound {
		fsHooks := run.Spec.FiatShamirHooksPreSampling.MustGet(currRound)
		for i := range fsHooks {
			// if fsHooks[i].IsSkipped() {
			// 	continue
			// }

			fsHooks[i].Run(run)
		}
	}

	seed := types.Bytes32ToHash(types.AsBytes32(run.FS.State()))

	/*
		Then assigns the coins for the new round. As the round incrementation
		is made lazily, we expect that there is a next round.
	*/
	toCompute := run.Spec.Coins.AllKeysAt(currRound)
	for _, myCoin := range toCompute {
		if run.Spec.Coins.IsSkippedFromVerifierTranscript(myCoin) {
			continue
		}

		info := run.Spec.Coins.Data(myCoin)
		value := info.Sample(run.FS, seed)
		run.Coins.InsertNew(myCoin, value)
	}
}

// GetRandomCoinField returns a field element random. The coin should be issued
// at the same round as it was registered. The same coin can't be retrieved more
// than once. The coin should also have been registered as a field element
// before doing this call. Will also trigger the "goNextRound" logic if
// appropriate.
func (run *VerifierRuntime) GetRandomCoinField(name coin.Name) field.Element {
	/*
		Early check, ensures the coin has been registered at all
		and that it has the correct type
	*/
	infos := run.Spec.Coins.Data(name)
	if infos.Type != coin.FieldExt {
		utils.Panic("Coin %v was registered with type %v but got %v", name, infos.Type, coin.Field)
	}
	// If this panics, it means we generates the coins wrongly
	return run.Coins.MustGet(name).(field.Element)
}

func (run *VerifierRuntime) GetRandomCoinFieldExt(name coin.Name) fext.Element {
	infos := run.Spec.Coins.Data(name)
	if infos.Type != coin.FieldExt {
		utils.Panic("Coin was registered as %v but got %v", infos.Type, coin.FieldExt)
	}
	// If this panics, it means we generates the coins wrongly
	return run.Coins.MustGet(name).(fext.Element)
}

// GetRandomCoinIntegerVec returns a pre-sampled integer vec random coin. The
// coin should be issued at the same round as it was registered. The same coin
// can't be retrieved more than once. The coin should also have been registered
// as an integer vec before doing this call. Will also trigger the
// "goNextRound" logic if appropriate.
func (run *VerifierRuntime) GetRandomCoinIntegerVec(name coin.Name) []int {
	/*
		Early check, ensures the coin has been registered at all
		and that it has the correct type
	*/
	infos := run.Spec.Coins.Data(name)
	if infos.Type != coin.IntegerVec {
		utils.Panic("Coin was registered as %v but got %v", infos.Type, coin.IntegerVec)
	}
	// If this panics, it means we generates the coins wrongly
	return run.Coins.MustGet(name).([]int)
}

// GetUnivariateParams returns the parameters of a univariate evaluation (i.e:
// x, the evaluation point) and y, the alleged polynomial opening. This is
// intended to resolve parameters that have been provided by the proof.
func (run *VerifierRuntime) GetUnivariateParams(name ifaces.QueryID) query.UnivariateEvalParams {
	return run.QueriesParams.MustGet(name).(query.UnivariateEvalParams)
}

/*
Returns the number of rounds in the assignment.
Deprecated: get it from the CompiledIOP instead
*/
func (run *VerifierRuntime) NumRounds() int {
	/*
		Getting it from the spec is the safest as it is already
		tested. We could fit more assertions here nonetheless.
	*/
	return run.Spec.NumRounds()
}

/*
GetUnivariateEval returns a registered [query.UnivariateEval]. Panic if not found.
Deprecated: get it from the CompiledIOP instead
*/
func (run *VerifierRuntime) GetUnivariateEval(name ifaces.QueryID) query.UnivariateEval {
	return run.Spec.QueriesParams.Data(name).(query.UnivariateEval)
}

// GetColumn returns a column by name. The status of the columns must be
// either proof or public input and the column must be visible to the verifier
// and consequently be available in the proof.
func (run *VerifierRuntime) GetColumn(name ifaces.ColID) ifaces.ColAssignment {

	msgStatus := run.Spec.Columns.Status(name)

	// Sanity-check : the verifier may only access public columns.
	// In case it was not it would be caught by the MustGet below
	// but it's cleaner if the panic happens before.
	if !msgStatus.IsPublic() {
		utils.Panic("the verifier attempted to get message : %v (status %v)", name, msgStatus.String())
	}

	msgIFace := run.Columns.MustGet(name)

	// Just a sanity-check to ensure the message has the right size
	expectedSize := run.Spec.Columns.GetSize(name)
	if msgIFace.Len() != expectedSize {
		utils.Panic("bad dimension %v, spec expected %v, column-name %v", msgIFace.Len(), expectedSize, name)
	}

	return msgIFace
}

// GetInnerProductParams returns the parameters of an inner-product query
// [query.InnerProduct] provided by the proof. The function will panic if the
// query does not exist or if the parameters are not available in the proof.
func (run *VerifierRuntime) GetInnerProductParams(name ifaces.QueryID) query.InnerProductParams {
	return run.QueriesParams.MustGet(name).(query.InnerProductParams)
}

// GetLocalPointEvalParams returns the parameters of a [query.LocalOpening]
// query  (i.e: y, the alleged opening of the query's column at the first
// position.
func (run *VerifierRuntime) GetLocalPointEvalParams(name ifaces.QueryID) query.LocalOpeningParams {
	return run.QueriesParams.MustGet(name).(query.LocalOpeningParams)
}

// GetLogDerivSumParams returns the parameters of a [query.LogDerivativeSum]
func (run *VerifierRuntime) GetLogDerivSumParams(name ifaces.QueryID) query.LogDerivSumParams {
	return run.QueriesParams.MustGet(name).(query.LogDerivSumParams)
}

// GetGrandProductParams returns the parameters of a [query.GrandProduct]
func (run *VerifierRuntime) GetGrandProductParams(name ifaces.QueryID) query.GrandProductParams {
	return run.QueriesParams.MustGet(name).(query.GrandProductParams)
}

// GetHornerParams returns the parameters of a [query.Honer] query.
func (run *VerifierRuntime) GetHornerParams(name ifaces.QueryID) query.HornerParams {
	return run.QueriesParams.MustGet(name).(query.HornerParams)
}

/*
CopyColumnInto implements `column.GetWitness`
Copies the witness into a slice

Deprecated: this is deadcode
*/
func (run VerifierRuntime) CopyColumnInto(name ifaces.ColID, buff *ifaces.ColAssignment) {
	/*
		Make sure the column is registered. If the name is the one specified
		does not correcpond to a natural column, this will panic. And this is
		expected behaviour.
	*/
	run.Spec.Columns.MustHaveName(name)
	toCopy := run.Columns.MustGet(name)

	if toCopy.Len() != (*buff).Len() {
		utils.Panic("buffer has the wrong length %v, witness has length %v", (*buff).Len(), toCopy.Len())
	}

	smartvectors.Copy(buff, toCopy)
}

// GetColumnAt returns the value of a verifier [ifaces.Column] at a specified
// position. This is needed to implement the [column.GetWitness] interface and
// it will only work if the requested column is part of the proof the verifier
// is running on.
func (run VerifierRuntime) GetColumnAt(name ifaces.ColID, pos int) field.Element {
	/*
		Make sure the column is registered. If the name is the one specified
		does not correcpond to a natural column, this will panic. And this is
		expected behaviour.
	*/
	run.Spec.Columns.MustHaveName(name)
	wit := run.Columns.MustGet(name)

	if pos >= wit.Len() || pos < 0 {
		utils.Panic("asked pos %v for vector of size %v", pos, wit.Len())
	}

	return wit.Get(pos)
}

func (run *VerifierRuntime) GetColumnAtBase(name ifaces.ColID, pos int) (field.Element, error) {
	run.Spec.Columns.MustHaveName(name)
	wit := run.Columns.MustGet(name)

	if pos >= wit.Len() || pos < 0 {
		utils.Panic("asked pos %v for vector of size %v", pos, wit)
	}

	if _, err := wit.GetBase(0); err == nil {
		return wit.GetBase(pos)
	} else {
		return field.Zero(), err
	}

}
func (run *VerifierRuntime) GetColumnAtExt(name ifaces.ColID, pos int) fext.Element {
	run.Spec.Columns.MustHaveName(name)
	wit := run.Columns.MustGet(name)

	if pos >= wit.Len() || pos < 0 {
		utils.Panic("asked pos %v for vector of size %v", pos, wit)
	}
	return wit.GetExt(pos)
}

// GetParams extracts the parameters of a query. Will panic if no
// parameters are found
//
// Deprecated: there are already methods to return parameters with an explicit
// type.
func (run *VerifierRuntime) GetParams(name ifaces.QueryID) ifaces.QueryParams {
	return run.QueriesParams.MustGet(name)
}

// GetPublicInput returns a public input from its name
func (run *VerifierRuntime) GetPublicInput(name string) field.Element {
	allPubs := run.Spec.PublicInputs
	for i := range allPubs {
		if allPubs[i].Name == name {
			return allPubs[i].Acc.GetVal(run)
		}
	}
	utils.Panic("could not find public input nb %v", name)
	return field.Element{}
}

// Fs returns the Fiat-Shamir state
<<<<<<< HEAD
func (run *VerifierRuntime) Fs() hashtypes.Poseidon2Hasher {
=======
func (run *VerifierRuntime) Fs() *hashtypes.Poseidon2FieldHasherDigest {
>>>>>>> ae30b9ab
	return run.FS
}

// GetSpec returns the compiled IOP
func (run *VerifierRuntime) GetSpec() *CompiledIOP {
	return run.Spec
}

// InsertCoin inserts a coin into the runtime. It should not be
// used by usual verifier action but is useful when implementing
// recursion utilities.
func (run *VerifierRuntime) InsertCoin(name coin.Name, value any) {
	run.Coins.InsertNew(name, value)
}

// GetState returns an arbitrary value stored in the runtime
func (run *VerifierRuntime) GetState(name string) (any, bool) {
	res, ok := run.State[name]
	return res, ok
}

// SetState sets an arbitrary value in the runtime
func (run *VerifierRuntime) SetState(name string, value any) {
	run.State[name] = value
}

// GetQuery returns a query from its name
func (run *VerifierRuntime) GetQuery(name ifaces.QueryID) ifaces.Query {

	if run.Spec.QueriesParams.Exists(name) {
		return run.Spec.QueriesParams.Data(name)
	}

	if run.Spec.QueriesNoParams.Exists(name) {
		return run.Spec.QueriesNoParams.Data(name)
	}

	utils.Panic("could not find query nb %v", name)
	return nil
}<|MERGE_RESOLUTION|>--- conflicted
+++ resolved
@@ -1,10 +1,6 @@
 package wizard
 
 import (
-<<<<<<< HEAD
-	"github.com/consensys/gnark-crypto/field/koalabear"
-=======
->>>>>>> ae30b9ab
 	"github.com/consensys/linea-monorepo/prover/crypto/fiatshamir"
 	"github.com/consensys/linea-monorepo/prover/crypto/state-management/hashtypes"
 	"github.com/consensys/linea-monorepo/prover/maths/common/smartvectors"
@@ -57,11 +53,7 @@
 	GetUnivariateEval(name ifaces.QueryID) query.UnivariateEval
 	GetUnivariateParams(name ifaces.QueryID) query.UnivariateEvalParams
 	GetQuery(name ifaces.QueryID) ifaces.Query
-<<<<<<< HEAD
 	Fs() hashtypes.Poseidon2Hasher
-=======
-	Fs() *hashtypes.Poseidon2FieldHasherDigest
->>>>>>> ae30b9ab
 	InsertCoin(name coin.Name, value any)
 	GetState(name string) (any, bool)
 	SetState(name string, value any)
@@ -101,11 +93,7 @@
 	// it to update the FS hash, this can potentially result in the prover and
 	// the verifer end up having different state or the same message being
 	// included a second time. Use it externally at your own risks.
-<<<<<<< HEAD
 	FS hashtypes.Poseidon2Hasher
-=======
-	FS *hashtypes.Poseidon2FieldHasherDigest
->>>>>>> ae30b9ab
 
 	// State stores arbitrary data that can be used by the verifier. This
 	// can be used to communicate values between verifier states.
@@ -513,11 +501,7 @@
 }
 
 // Fs returns the Fiat-Shamir state
-<<<<<<< HEAD
 func (run *VerifierRuntime) Fs() hashtypes.Poseidon2Hasher {
-=======
-func (run *VerifierRuntime) Fs() *hashtypes.Poseidon2FieldHasherDigest {
->>>>>>> ae30b9ab
 	return run.FS
 }
 
