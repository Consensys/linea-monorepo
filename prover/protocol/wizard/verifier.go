package wizard

import (
	"github.com/consensys/linea-monorepo/prover/crypto/fiatshamir"
	"github.com/consensys/linea-monorepo/prover/maths/common/smartvectors"
	"github.com/consensys/linea-monorepo/prover/maths/field"
	"github.com/consensys/linea-monorepo/prover/protocol/coin"
	"github.com/consensys/linea-monorepo/prover/protocol/ifaces"
	"github.com/consensys/linea-monorepo/prover/protocol/query"
	"github.com/consensys/linea-monorepo/prover/utils"
	"github.com/consensys/linea-monorepo/prover/utils/collection"
)

// Proof generically represents a proof obtained from the wizard. This object does not
// implement any logic and only serves as a registry for all the prover messages
// that are assigned by the prover runtime and that are necessary to run
// the verifier. It includes the assignment of all the columns that are visible
// to the verifier; meaning all columns bearing the tag [column.Proof] and the
// query parameters [ifaces.QueryParams] provided by the prover runtime.
//
// The proof can be constructed using the [Prove] function and can be
// used as an input to the [Verify] function. It can also be used to
// assign a [VerifierCircuit] in order to recursively compose
// the proof within a gnark circuit.
//
// The struct does not implement any serialization logic.
type Proof struct {
	// Messages collection of the prover's message sent to the verifier.
	Messages collection.Mapping[ifaces.ColID, ifaces.ColAssignment]

	// QueriesParams stores all the query parameters (i.e) the messages of the
	// oracle to the verifier.
	QueriesParams collection.Mapping[ifaces.QueryID, ifaces.QueryParams]
}

// Runtime is a generic interface extending the [ifaces.Runtime] interface
// with all methods of [wizard.VerifierRuntime]. This is used to allow the
// writing of adapters for the verifier runtime.
type Runtime interface {
	ifaces.Runtime
	GetSpec() *CompiledIOP
	GetPublicInput(name string) field.Element
	GetGrandProductParams(name ifaces.QueryID) query.GrandProductParams
	GetHornerParams(name ifaces.QueryID) query.HornerParams
	GetLogDerivSumParams(name ifaces.QueryID) query.LogDerivSumParams
	GetLocalPointEvalParams(name ifaces.QueryID) query.LocalOpeningParams
	GetInnerProductParams(name ifaces.QueryID) query.InnerProductParams
	GetUnivariateEval(name ifaces.QueryID) query.UnivariateEval
	GetUnivariateParams(name ifaces.QueryID) query.UnivariateEvalParams
	GetQuery(name ifaces.QueryID) ifaces.Query
	Fs() *fiatshamir.State
	InsertCoin(name coin.Name, value any)
	GetState(name string) (any, bool)
	SetState(name string, value any)
}

// VerifierStep specifies a single step of verifier for a single subprotocol.
// This can be used to specify verifier checks involving user-provided
// columns for relations that cannot be automatically enforced via a
// [ifaces.Query]
type VerifierStep func(a Runtime) error

// VerifierRuntime runtime collects all data that visible or computed by the
// verifier of the wizard protocol. This includes the prover's messages, the
// [column.VerifyingKey] tagged columns.
//
// The struct is not intended to be constructed by the user and is internally
// constructed by the [Verify] function. The user should instead
// restricts its usage of the function within [VerifierStep] functions that are
// provided to either the [CompiledIOP] or the [Verify] function.
type VerifierRuntime struct {

	// Spec points to the static description of the underlying protocol
	Spec *CompiledIOP

	// Collection of the prover's message sent to the verifier.
	Columns collection.Mapping[ifaces.ColID, ifaces.ColAssignment]

	// Coins stores all the random coins issued during the protocol
	Coins collection.Mapping[coin.Name, interface{}]

	// Stores all the query parameters (i.e) the messages of the oracle to the
	// verifier.
	QueriesParams collection.Mapping[ifaces.QueryID, ifaces.QueryParams]

	// FS stores the Fiat-Shamir State, you probably don't want to use it
	// directly unless you know what you are doing. Just know that if you use
	// it to update the FS hash, this can potentially result in the prover and
	// the verifer end up having different state or the same message being
	// included a second time. Use it externally at your own risks.
	FS *fiatshamir.State

	// State stores arbitrary data that can be used by the verifier. This
	// can be used to communicate values between verifier states.
	State map[string]interface{}
}

// Verify verifies a wizard proof. The caller specifies a [CompiledIOP] that
// describes the protocol to run and a proof to verify. The function returns
// `nil` to indicate that the proof passed and an error to indicate the proof
// was invalid.
func Verify(c *CompiledIOP, proof Proof) error {
	_, err := VerifyWithRuntime(c, proof)
	return err
}

// VerifyWithRuntime runs the verifier of the protocol and returns the result
// and the runtime of the verifier.
func VerifyWithRuntime(c *CompiledIOP, proof Proof) (*VerifierRuntime, error) {
	return verifyWithRuntimeUntilRound(c, proof, c.NumRounds())
}

// VerifyUntilRound runs the verifier up to a specified round
func VerifyUntilRound(c *CompiledIOP, proof Proof, stopRound int) error {
	_, err := verifyWithRuntimeUntilRound(c, proof, stopRound)
	return err
}

<<<<<<< HEAD
	/*
		And run all the precompiled rounds. Collecting the errors if there are
		any
	*/
	errs := []error{}
	for round, roundSteps := range runtime.Spec.subVerifiers.Inner() {

		runtime.GenerateCoinsFromRound(round)

		for _, step := range roundSteps {
			if err := step.Run(&runtime); err != nil {
				errs = append(errs, err)
=======
// verifyWithRuntimeUntilRound runs the verifier of 'comp' up to (and excluding)
// the provided round "stopRound". By "excluding", we mean that the function
// won't run the round "stopRound". If stopRound is higher than the number of
// rounds in comp, the function runs the whole protocol.
func verifyWithRuntimeUntilRound(comp *CompiledIOP, proof Proof, stopRound int) (run *VerifierRuntime, err error) {

	var (
		runtime = comp.createVerifier(proof)
		errs    = []error{}
	)

	stopRound = min(stopRound, comp.NumRounds())

	for round := 0; round < stopRound; round++ {

		runtime.GenerateCoinsFromRound(round)

		verifierSteps := runtime.Spec.SubVerifiers.MustGet(round)
		for _, step := range verifierSteps {
			if !step.IsSkipped() {
				if err := step.Run(&runtime); err != nil {
					errs = append(errs, err)
				}
>>>>>>> 1a3db298
			}
		}
	}

	if len(errs) > 0 {
		return &runtime, utils.WrapErrsAlphabetically(errs)
	}

	return &runtime, nil
}

// createVerifier is an internal constructor for a new empty [VerifierRuntime] runtime. It
// prepopulates the [VerifierRuntime.Columns] and [VerifierRuntime.QueriesParams]
// with the one that are in the proof. It also populates its verifier steps from
// the `VerifierFuncGen` in the `c`. The user also passes the list of prover
// messages. It is internally called by the [Verify] function.
func (c *CompiledIOP) createVerifier(proof Proof) VerifierRuntime {

	/*
		Instantiate an empty assigment for the verifier
	*/
	runtime := VerifierRuntime{
		Spec:          c,
		Coins:         collection.NewMapping[coin.Name, interface{}](),
		Columns:       proof.Messages,
		QueriesParams: proof.QueriesParams,
		FS:            fiatshamir.NewMiMCFiatShamir(),
		State:         make(map[string]interface{}),
	}

	runtime.FS.Update(c.FiatShamirSetup)

	/*
		Insert the verifying key into the messages
	*/
	for _, name := range c.Columns.AllVerifyingKey() {
		val := c.Precomputed.MustGet(name)
		runtime.Columns.InsertNew(name, val)
	}

	return runtime
}

// GenerateCoinsFromRound generates all the random coins for the given round.
// It does so by updating the FS with all the prover messages from round-1
// and then generating all the coins for the current round.
func (run *VerifierRuntime) GenerateCoinsFromRound(currRound int) {

	if currRound > 0 {

		if !run.Spec.DummyCompiled {

			/*
				Make sure that all messages have been written and use them
				to update the FS state.  Note that we do not need to update
				FS using the last round of the prover because he is always
				the last one to "talk" in the protocol.
			*/
			msgsToFS := run.Spec.Columns.AllKeysProofAt(currRound - 1)
			for _, msgName := range msgsToFS {

				if run.Spec.Columns.IsExplicitlyExcludedFromProverFS(msgName) {
					continue
				}

				instance := run.GetColumn(msgName)
				run.FS.UpdateSV(instance)
			}

			/*
				Also include the prover's allegations for all evaluations
			*/
			queries := run.Spec.QueriesParams.AllKeysAt(currRound - 1)
			for _, qName := range queries {
				if run.Spec.QueriesParams.IsSkippedFromVerifierTranscript(qName) {
					continue
				}

				params := run.QueriesParams.MustGet(qName)
				params.UpdateFS(run.FS)
			}
		}
	}

	if run.Spec.FiatShamirHooksPreSampling.Len() > currRound {
		fsHooks := run.Spec.FiatShamirHooksPreSampling.MustGet(currRound)
		for i := range fsHooks {
			// if fsHooks[i].IsSkipped() {
			// 	continue
			// }

			fsHooks[i].Run(run)
		}
	}

	seed := run.FS.State()[0]

	/*
		Then assigns the coins for the new round. As the round incrementation
		is made lazily, we expect that there is a next round.
	*/
	toCompute := run.Spec.Coins.AllKeysAt(currRound)
	for _, myCoin := range toCompute {
		if run.Spec.Coins.IsSkippedFromVerifierTranscript(myCoin) {
			continue
		}

		info := run.Spec.Coins.Data(myCoin)
		value := info.Sample(run.FS, seed)
		run.Coins.InsertNew(myCoin, value)
	}
}

// GetRandomCoinField returns a field element random. The coin should be issued
// at the same round as it was registered. The same coin can't be retrieved more
// than once. The coin should also have been registered as a field element
// before doing this call. Will also trigger the "goNextRound" logic if
// appropriate.
func (run *VerifierRuntime) GetRandomCoinField(name coin.Name) field.Element {
	/*
		Early check, ensures the coin has been registered at all
		and that it has the correct type
	*/
	infos := run.Spec.Coins.Data(name)
	if infos.Type != coin.Field && infos.Type != coin.FieldFromSeed {
		utils.Panic("Coin %v was registered with type %v but got %v", name, infos.Type, coin.Field)
	}
	// If this panics, it means we generates the coins wrongly
	return run.Coins.MustGet(name).(field.Element)
}

// GetRandomCoinFromSeed returns a field element random based on the seed.
func (run *VerifierRuntime) GetRandomCoinFromSeed(name coin.Name) field.Element {
	/*
		Early check, ensures the coin has been registered at all
		and that it has the correct type
	*/
	infos := run.Spec.Coins.Data(name)
	if infos.Type != coin.FieldFromSeed {
		utils.Panic("Coin was registered as %v but expected %v", infos.Type, coin.FieldFromSeed)
	}
	// If this panics, it means we generates the coins wrongly
	return run.Coins.MustGet(name).(field.Element)
}

// GetRandomCoinIntegerVec returns a pre-sampled integer vec random coin. The
// coin should be issued at the same round as it was registered. The same coin
// can't be retrieved more than once. The coin should also have been registered
// as an integer vec before doing this call. Will also trigger the
// "goNextRound" logic if appropriate.
func (run *VerifierRuntime) GetRandomCoinIntegerVec(name coin.Name) []int {
	/*
		Early check, ensures the coin has been registered at all
		and that it has the correct type
	*/
	infos := run.Spec.Coins.Data(name)
	if infos.Type != coin.IntegerVec {
		utils.Panic("Coin was registered as %v but got %v", infos.Type, coin.IntegerVec)
	}
	// If this panics, it means we generates the coins wrongly
	return run.Coins.MustGet(name).([]int)
}

// GetUnivariateParams returns the parameters of a univariate evaluation (i.e:
// x, the evaluation point) and y, the alleged polynomial opening. This is
// intended to resolve parameters that have been provided by the proof.
func (run *VerifierRuntime) GetUnivariateParams(name ifaces.QueryID) query.UnivariateEvalParams {
	return run.QueriesParams.MustGet(name).(query.UnivariateEvalParams)
}

/*
Returns the number of rounds in the assignment.
Deprecated: get it from the CompiledIOP instead
*/
func (run *VerifierRuntime) NumRounds() int {
	/*
		Getting it from the spec is the safest as it is already
		tested. We could fit more assertions here nonetheless.
	*/
	return run.Spec.NumRounds()
}

/*
GetUnivariateEval returns a registered [query.UnivariateEval]. Panic if not found.
Deprecated: get it from the CompiledIOP instead
*/
func (run *VerifierRuntime) GetUnivariateEval(name ifaces.QueryID) query.UnivariateEval {
	return run.Spec.QueriesParams.Data(name).(query.UnivariateEval)
}

// GetColumn returns a column by name. The status of the columns must be
// either proof or public input and the column must be visible to the verifier
// and consequently be available in the proof.
func (run *VerifierRuntime) GetColumn(name ifaces.ColID) ifaces.ColAssignment {

	msgStatus := run.Spec.Columns.Status(name)

	// Sanity-check : the verifier may only access public columns.
	// In case it was not it would be caught by the MustGet below
	// but it's cleaner if the panic happens before.
	if !msgStatus.IsPublic() {
		utils.Panic("the verifier attempted to get message : %v (status %v)", name, msgStatus.String())
	}

	msgIFace := run.Columns.MustGet(name)

	// Just a sanity-check to ensure the message has the right size
	expectedSize := run.Spec.Columns.GetSize(name)
	if msgIFace.Len() != expectedSize {
		utils.Panic("bad dimension %v, spec expected %v, column-name %v", msgIFace.Len(), expectedSize, name)
	}

	return msgIFace
}

// GetInnerProductParams returns the parameters of an inner-product query
// [query.InnerProduct] provided by the proof. The function will panic if the
// query does not exist or if the parameters are not available in the proof.
func (run *VerifierRuntime) GetInnerProductParams(name ifaces.QueryID) query.InnerProductParams {
	return run.QueriesParams.MustGet(name).(query.InnerProductParams)
}

// GetLocalPointEvalParams returns the parameters of a [query.LocalOpening]
// query  (i.e: y, the alleged opening of the query's column at the first
// position.
func (run *VerifierRuntime) GetLocalPointEvalParams(name ifaces.QueryID) query.LocalOpeningParams {
	return run.QueriesParams.MustGet(name).(query.LocalOpeningParams)
}

// GetLogDerivSumParams returns the parameters of a [query.LogDerivativeSum]
func (run *VerifierRuntime) GetLogDerivSumParams(name ifaces.QueryID) query.LogDerivSumParams {
	return run.QueriesParams.MustGet(name).(query.LogDerivSumParams)
}

// GetGrandProductParams returns the parameters of a [query.GrandProduct]
func (run *VerifierRuntime) GetGrandProductParams(name ifaces.QueryID) query.GrandProductParams {
	return run.QueriesParams.MustGet(name).(query.GrandProductParams)
}

// GetHornerParams returns the parameters of a [query.Honer] query.
func (run *VerifierRuntime) GetHornerParams(name ifaces.QueryID) query.HornerParams {
	return run.QueriesParams.MustGet(name).(query.HornerParams)
}

/*
CopyColumnInto implements `column.GetWitness`
Copies the witness into a slice

Deprecated: this is deadcode
*/
func (run VerifierRuntime) CopyColumnInto(name ifaces.ColID, buff *ifaces.ColAssignment) {
	/*
		Make sure the column is registered. If the name is the one specified
		does not correcpond to a natural column, this will panic. And this is
		expected behaviour.
	*/
	run.Spec.Columns.MustHaveName(name)
	toCopy := run.Columns.MustGet(name)

	if toCopy.Len() != (*buff).Len() {
		utils.Panic("buffer has the wrong length %v, witness has length %v", (*buff).Len(), toCopy.Len())
	}

	smartvectors.Copy(buff, toCopy)
}

// GetColumnAt returns the value of a verifier [ifaces.Column] at a specified
// position. This is needed to implement the [column.GetWitness] interface and
// it will only work if the requested column is part of the proof the verifier
// is running on.
func (run VerifierRuntime) GetColumnAt(name ifaces.ColID, pos int) field.Element {
	/*
		Make sure the column is registered. If the name is the one specified
		does not correcpond to a natural column, this will panic. And this is
		expected behaviour.
	*/
	run.Spec.Columns.MustHaveName(name)
	wit := run.Columns.MustGet(name)

	if pos >= wit.Len() || pos < 0 {
		utils.Panic("asked pos %v for vector of size %v", pos, wit.Len())
	}

	return wit.Get(pos)
}

// GetParams extracts the parameters of a query. Will panic if no
// parameters are found
//
// Deprecated: there are already methods to return parameters with an explicit
// type.
func (run *VerifierRuntime) GetParams(name ifaces.QueryID) ifaces.QueryParams {
	return run.QueriesParams.MustGet(name)
}

// GetPublicInput returns a public input from its name
func (run *VerifierRuntime) GetPublicInput(name string) field.Element {
	allPubs := run.Spec.PublicInputs
	for i := range allPubs {
		if allPubs[i].Name == name {
			return allPubs[i].Acc.GetVal(run)
		}
	}
	utils.Panic("could not find public input nb %v", name)
	return field.Element{}
}

// Fs returns the Fiat-Shamir state
func (run *VerifierRuntime) Fs() *fiatshamir.State {
	return run.FS
}

// GetSpec returns the compiled IOP
func (run *VerifierRuntime) GetSpec() *CompiledIOP {
	return run.Spec
}

// InsertCoin inserts a coin into the runtime. It should not be
// used by usual verifier action but is useful when implementing
// recursion utilities.
func (run *VerifierRuntime) InsertCoin(name coin.Name, value any) {
	run.Coins.InsertNew(name, value)
}

// GetState returns an arbitrary value stored in the runtime
func (run *VerifierRuntime) GetState(name string) (any, bool) {
	res, ok := run.State[name]
	return res, ok
}

// SetState sets an arbitrary value in the runtime
func (run *VerifierRuntime) SetState(name string, value any) {
	run.State[name] = value
}

// GetQuery returns a query from its name
func (run *VerifierRuntime) GetQuery(name ifaces.QueryID) ifaces.Query {

	if run.Spec.QueriesParams.Exists(name) {
		return run.Spec.QueriesParams.Data(name)
	}

	if run.Spec.QueriesNoParams.Exists(name) {
		return run.Spec.QueriesNoParams.Data(name)
	}

	utils.Panic("could not find query nb %v", name)
	return nil
}<|MERGE_RESOLUTION|>--- conflicted
+++ resolved
@@ -116,20 +116,6 @@
 	return err
 }
 
-<<<<<<< HEAD
-	/*
-		And run all the precompiled rounds. Collecting the errors if there are
-		any
-	*/
-	errs := []error{}
-	for round, roundSteps := range runtime.Spec.subVerifiers.Inner() {
-
-		runtime.GenerateCoinsFromRound(round)
-
-		for _, step := range roundSteps {
-			if err := step.Run(&runtime); err != nil {
-				errs = append(errs, err)
-=======
 // verifyWithRuntimeUntilRound runs the verifier of 'comp' up to (and excluding)
 // the provided round "stopRound". By "excluding", we mean that the function
 // won't run the round "stopRound". If stopRound is higher than the number of
@@ -147,13 +133,10 @@
 
 		runtime.GenerateCoinsFromRound(round)
 
-		verifierSteps := runtime.Spec.SubVerifiers.MustGet(round)
+		verifierSteps := runtime.Spec.subVerifiers.MustGet(round)
 		for _, step := range verifierSteps {
-			if !step.IsSkipped() {
-				if err := step.Run(&runtime); err != nil {
-					errs = append(errs, err)
-				}
->>>>>>> 1a3db298
+			if err := step.Run(&runtime); err != nil {
+				errs = append(errs, err)
 			}
 		}
 	}
