package wizard

import (
	"github.com/consensys/linea-monorepo/prover/maths/common/smartvectors"
	"github.com/consensys/linea-monorepo/prover/protocol/coin"
	"github.com/consensys/linea-monorepo/prover/protocol/column"
	"github.com/consensys/linea-monorepo/prover/protocol/ifaces"
	"github.com/consensys/linea-monorepo/prover/protocol/query"
	"github.com/consensys/linea-monorepo/prover/symbolic"
	"github.com/consensys/linea-monorepo/prover/utils"
	"github.com/consensys/linea-monorepo/prover/utils/collection"
)

/*
Builder provides the go-to user interface to specify a custom Wizard protocol.
The builder is essentially a wrapper around the [CompiledIOP] struct and
has the additional capability to track the "current" prover-verifier interaction
round.

In particular, Builder provides the utilities to
  - Declare columns
  - Declare random coins
  - Declare queries

@alex: we should deprecate this and directly embed the "round"
tracking capability within the [CompiledIOP] struct. The round-tracking
mechanism does not allow for a smooth way to decompose the user's protocol into
sub-protocols that spans on multiple rounds efficiently as a new round will be
created everytime the user declares a new Coin.
*/
type Builder struct {
	*CompiledIOP
	// Indicate the current round
	currRound int
	/*
		Flag indicating whether the FS state is fresh. If
		`true`, the next call to `RegisterRandomCoin` will
		start a new round and reset it to `false`. Registering
		a new `column` or a new `ParametrizableQuery`
	*/
	fsStateIsDirty bool
}

/*
Function to specify the definition of an IOP
*/
type DefineFunc func(build *Builder)

/*
Compile an IOP from a protocol definition
*/
func Compile(define DefineFunc, compilers ...func(*CompiledIOP)) *CompiledIOP {
	builder := newBuilder()
	define(&builder)
	comp := builder.CompiledIOP
	return ContinueCompilation(comp, compilers...)
}

// ContinueCompilation continues a set of compilation steps over a initial CompiledIOP object.
func ContinueCompilation(rootComp *CompiledIOP, compilers ...func(*CompiledIOP)) *CompiledIOP {
	/*
		For sanity, we need to ensure the protocol is well formed. All
		registers should have the same number of rounds. The simplest to
		iron this out after the define function. We still make sure than
		no more rounds are allocated anywhere.
	*/
	comp := rootComp
	numRounds := comp.NumRounds()

	comp.EqualizeRounds(numRounds)

	for _, compiler := range compilers {
		compiler(comp)
		numRounds := comp.NumRounds()
		comp.EqualizeRounds(numRounds)
	}

<<<<<<< HEAD
	if comp.subProvers.Len() < comp.NumRounds() {
		utils.Panic("There are coin sampling rounds that are not followed by an action of the prover. numRoundProver=%v numRoundCoins=%v",
			comp.subProvers.Len(), comp.NumRounds(),
		)
	}
=======
	if comp.SubProvers.Len() < comp.NumRounds() {
		utils.Panic("There are coin sampling rounds that are not followed by an action of the prover. numRoundProver=%v numRoundCoins=%v",
			comp.SubProvers.Len(), comp.NumRounds(),
		)
	}

>>>>>>> 50b50639
	return comp
}

// NewCompiledIOP initializes a CompiledIOP object.
func NewCompiledIOP() *CompiledIOP {
	CompiledIOP := &CompiledIOP{
		Columns:         column.NewStore(),
		QueriesParams:   NewRegister[ifaces.QueryID, ifaces.Query](),
		QueriesNoParams: NewRegister[ifaces.QueryID, ifaces.Query](),
		Coins:           NewRegister[coin.Name, coin.Info](),
		Precomputed:     collection.NewMapping[ifaces.ColID, ifaces.ColAssignment](),
		ExtraData:       make(map[string]interface{}),
	}
	return CompiledIOP
}

/*
Creates a new builder for a new IOP
*/
func newBuilder() Builder {
	return Builder{
		CompiledIOP:    NewCompiledIOP(),
		currRound:      0,
		fsStateIsDirty: true,
	}
}

/*
Registers a new column in the protocol
*/
func (b *Builder) RegisterCommit(name ifaces.ColID, size int) ifaces.Column {
	b.fsStateIsDirty = true
	return b.CompiledIOP.InsertCommit(b.currRound, name, size)
}

/*
Registers a precomputed column in the protocol
*/
func (b *Builder) RegisterPrecomputed(name ifaces.ColID, v smartvectors.SmartVector) ifaces.Column {
	b.fsStateIsDirty = true
	return b.CompiledIOP.InsertPrecomputed(name, v)
}

/*
Asserts there will be a Fiat-Shamir hash

(for integer vec coin only, the caller must pass a slice of length 2 such that
- size[0] contains the number of integers and
- size[1] contains the upperBound.
*/
func (b *Builder) RegisterRandomCoin(name coin.Name, type_ coin.Type, size ...int) coin.Info {
	/*
		The fact that the fsStateIsDirty indicates that something
		was sent to the verifier since the last message. Thus it
	*/
	if b.fsStateIsDirty {
		b.currRound++
		b.fsStateIsDirty = false
	}

	/*
		Sanity-check : Not that it is necessarily an error it is a
		little strange to see a random coin happening ex-nihilo
		since it does not bind to anything.
	*/
	if b.currRound == 0 {
		utils.Panic("Random coin ex-nihilo. Probably an error.")
	}

	// And insert the random coin
	return b.CompiledIOP.InsertCoin(b.currRound, name, type_, size...)
}

/*
Create a univariate query for a list of already registered polynomials.
The witnesses here are assumed to be in COEFFICIENT FORM. It is important
to note, that this function assumes that, `X`, the evaluation point is
**unique** and **not known yet** (it could be a random coin challenge
for instance). If you want to register a query for which the evaluation point
is already known, you should use `FixedPointUnivariateEval` instead. If you
would like to do a multi-evaluation instead, you need to register several
queries
*/
func (b *Builder) UnivariateEval(name ifaces.QueryID, pols ...ifaces.Column) {
	// Mark the state as dirty
	b.fsStateIsDirty = true
	b.InsertUnivariate(b.currRound, name, pols)

}

/*
Creates an inclusion query. Here, `included` and `including` are viewed
as a arrays and the query asserts that `included` contains only rows
that are contained within `includings`, regardless of the multiplicity.
*/
func (b *Builder) Inclusion(name ifaces.QueryID, including, included []ifaces.Column) {
	b.InsertInclusion(b.currRound, name, including, included)
}

/*
An inclusion query that adds two filters on the including and included arrays
The filters should be columns that contain only field elements for 0 and 1.
*/
func (b *Builder) InclusionDoubleConditional(name ifaces.QueryID, including, included []ifaces.Column, includingFilter, includedFilter ifaces.Column) {
	b.InsertInclusionDoubleConditional(b.currRound, name, including, included, includingFilter, includedFilter)
}

/*
An inclusion query that adds a filter on the including array
The filter should be a column that contains only field elements for 0 and 1.
*/
func (b *Builder) InclusionConditionalOnIncluding(name ifaces.QueryID, including, included []ifaces.Column, includingFilter ifaces.Column) {
	b.InsertInclusionConditionalOnIncluding(b.currRound, name, including, included, includingFilter)
}

/*
An inclusion query that adds a filter on the included array
The filter should be a column that contains only field elements for 0 and 1.
*/
func (b *Builder) InclusionConditionalOnIncluded(name ifaces.QueryID, including, included []ifaces.Column, includedFilter ifaces.Column) {
	b.InsertInclusionConditionalOnIncluded(b.currRound, name, including, included, includedFilter)
}

/*
Creates an permutation query. The query views `a` and `b_` to be lists of
columns and asserts that `a` and `b_` have the same rows (possibly in
a different order) but with the same multiplicity.
*/
func (b *Builder) Permutation(name ifaces.QueryID, a, b_ []ifaces.Column) {
	b.CompiledIOP.InsertPermutation(b.currRound, name, a, b_)
}

/*
Creates a fixed-permutation query. Were 'a' is the fixedpermutation of 'b' for
a given-permutation p: p(a)=b, p can be deifed only by 'b' over a defult vector 'a'.
*/
func (b *Builder) FixedPermutation(name ifaces.QueryID, p []ifaces.ColAssignment, a, b_ []ifaces.Column) {
	b.CompiledIOP.InsertFixedPermutation(b.currRound, name, p, a, b_)
}

/*
Create an GlobalConstraint query, returns the global constraint
*/
func (b *Builder) GlobalConstraint(name ifaces.QueryID, cs_ *symbolic.Expression) query.GlobalConstraint {
	// Finally registers the query
	// This will perform all the checks
	cs_.AssertValid()
	return b.InsertGlobal(b.currRound, name, cs_)
}

/*
Create an LocalConstraint query
*/
func (b *Builder) LocalConstraint(name ifaces.QueryID, cs_ *symbolic.Expression) query.LocalConstraint {
	// Finally registers the query
	// This will perform all the checks
	cs_.AssertValid()
	return b.InsertLocal(b.currRound, name, cs_)
}

/*
Create a Range query
*/
func (b *Builder) Range(name ifaces.QueryID, h ifaces.Column, max int) {
	b.InsertRange(b.currRound, name, h, max)
}

/*
Create an inner-product query
*/
func (b *Builder) InnerProduct(name ifaces.QueryID, a ifaces.Column, bs ...ifaces.Column) query.InnerProduct {
	return b.InsertInnerProduct(b.currRound, name, a, bs)
}

/*
Create a local opening query
*/
func (b *Builder) LocalOpening(name ifaces.QueryID, pol ifaces.Column) query.LocalOpening {
	return b.InsertLocalOpening(b.currRound, name, pol)
}

/*
Equalizes the length of all the structure so that they all have the same
numbers of rounds
*/
func (comp *CompiledIOP) EqualizeRounds(numRounds int) {

	helpMsg := "If you are seeing this message it's probably because you insert queries one round too late."

	/*
		Check and reserve the coins
	*/
	if comp.Coins.NumRounds() > numRounds {
		utils.Panic("Bug : numRounds is %v but %v rounds are registered for the coins. %v", numRounds, comp.Coins.NumRounds(), helpMsg)
	}
	comp.Coins.ReserveFor(numRounds)

	/*
		Check and reserve for the columns
	*/
	if comp.Columns.NumRounds() > numRounds {
		utils.Panic("Bug : numRounds is %v but %v rounds are registered for the column. %v", numRounds, comp.Columns.NumRounds(), helpMsg)
	}
	comp.Columns.ReserveFor(numRounds)

	/*
		Check and reserve for queries that don't take runtime parameters
	*/
	if comp.QueriesNoParams.NumRounds() > numRounds {
		utils.Panic("Bug : numRounds is %v but %v rounds are registered for the QueriesNoParams. %v", numRounds, comp.QueriesNoParams.NumRounds(), helpMsg)
	}
	comp.QueriesNoParams.ReserveFor(numRounds)

	/*
		Check and reserve for the queries that takes runtime parameters
	*/
	if comp.QueriesParams.NumRounds() > numRounds {
		utils.Panic("Bug : numRounds is %v but %v rounds are registered for the QueriesParams. %v", numRounds, comp.QueriesParams.NumRounds(), helpMsg)
	}
	comp.QueriesParams.ReserveFor(numRounds)

	/*
		Check and reserve for the provers
	*/
	if comp.subProvers.Len() > numRounds {
		utils.Panic("Bug : numRounds is %v but %v rounds are registered for the prover. %v", numRounds, comp.subProvers.Len(), helpMsg)
	}
	comp.subProvers.Reserve(numRounds)

	/*
		Check and reserve for the verifiers
	*/
	if comp.subVerifiers.Len() > numRounds {
		utils.Panic("Bug : numRounds is %v but %v rounds are registered for the verifier. %v", numRounds, comp.subVerifiers.Len(), helpMsg)
	}
	comp.subVerifiers.Reserve(numRounds)

	/*
		Check and reserve for the FiatShamirHooksPreSampling
	*/
	if comp.FiatShamirHooksPreSampling.Len() > numRounds {
		utils.Panic("Bug : numRounds is %v but %v rounds are registered for the FiatShamirHooksPreSampling. %v", numRounds, comp.FiatShamirHooksPreSampling.Len(), helpMsg)
	}
<<<<<<< HEAD
=======
	comp.SubVerifiers.Reserve(numRounds)

	/*
		Check and reserve for the FiatShamirHooksPreSampling
	*/
	if comp.FiatShamirHooksPreSampling.Len() > numRounds {
		utils.Panic("Bug : numRounds is %v but %v rounds are registered for the FiatShamirHooksPreSampling. %v", numRounds, comp.FiatShamirHooksPreSampling.Len(), helpMsg)
	}
>>>>>>> 50b50639
	comp.FiatShamirHooksPreSampling.Reserve(numRounds)
}<|MERGE_RESOLUTION|>--- conflicted
+++ resolved
@@ -75,20 +75,12 @@
 		comp.EqualizeRounds(numRounds)
 	}
 
-<<<<<<< HEAD
-	if comp.subProvers.Len() < comp.NumRounds() {
-		utils.Panic("There are coin sampling rounds that are not followed by an action of the prover. numRoundProver=%v numRoundCoins=%v",
-			comp.subProvers.Len(), comp.NumRounds(),
-		)
-	}
-=======
 	if comp.SubProvers.Len() < comp.NumRounds() {
 		utils.Panic("There are coin sampling rounds that are not followed by an action of the prover. numRoundProver=%v numRoundCoins=%v",
 			comp.SubProvers.Len(), comp.NumRounds(),
 		)
 	}
 
->>>>>>> 50b50639
 	return comp
 }
 
@@ -313,18 +305,18 @@
 	/*
 		Check and reserve for the provers
 	*/
-	if comp.subProvers.Len() > numRounds {
-		utils.Panic("Bug : numRounds is %v but %v rounds are registered for the prover. %v", numRounds, comp.subProvers.Len(), helpMsg)
-	}
-	comp.subProvers.Reserve(numRounds)
+	if comp.SubProvers.Len() > numRounds {
+		utils.Panic("Bug : numRounds is %v but %v rounds are registered for the prover. %v", numRounds, comp.SubProvers.Len(), helpMsg)
+	}
+	comp.SubProvers.Reserve(numRounds)
 
 	/*
 		Check and reserve for the verifiers
 	*/
-	if comp.subVerifiers.Len() > numRounds {
-		utils.Panic("Bug : numRounds is %v but %v rounds are registered for the verifier. %v", numRounds, comp.subVerifiers.Len(), helpMsg)
-	}
-	comp.subVerifiers.Reserve(numRounds)
+	if comp.SubVerifiers.Len() > numRounds {
+		utils.Panic("Bug : numRounds is %v but %v rounds are registered for the verifier. %v", numRounds, comp.SubVerifiers.Len(), helpMsg)
+	}
+	comp.SubVerifiers.Reserve(numRounds)
 
 	/*
 		Check and reserve for the FiatShamirHooksPreSampling
@@ -332,16 +324,5 @@
 	if comp.FiatShamirHooksPreSampling.Len() > numRounds {
 		utils.Panic("Bug : numRounds is %v but %v rounds are registered for the FiatShamirHooksPreSampling. %v", numRounds, comp.FiatShamirHooksPreSampling.Len(), helpMsg)
 	}
-<<<<<<< HEAD
-=======
-	comp.SubVerifiers.Reserve(numRounds)
-
-	/*
-		Check and reserve for the FiatShamirHooksPreSampling
-	*/
-	if comp.FiatShamirHooksPreSampling.Len() > numRounds {
-		utils.Panic("Bug : numRounds is %v but %v rounds are registered for the FiatShamirHooksPreSampling. %v", numRounds, comp.FiatShamirHooksPreSampling.Len(), helpMsg)
-	}
->>>>>>> 50b50639
 	comp.FiatShamirHooksPreSampling.Reserve(numRounds)
 }