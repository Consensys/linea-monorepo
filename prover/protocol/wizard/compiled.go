package wizard

import (
	// "reflect"

	"slices"

	"github.com/consensys/linea-monorepo/prover/maths/common/smartvectors"
	"github.com/consensys/linea-monorepo/prover/maths/field"
	"github.com/consensys/linea-monorepo/prover/protocol/coin"
	"github.com/consensys/linea-monorepo/prover/protocol/column"
	"github.com/consensys/linea-monorepo/prover/protocol/ifaces"
	"github.com/consensys/linea-monorepo/prover/protocol/query"
	"github.com/consensys/linea-monorepo/prover/protocol/variables"
	"github.com/consensys/linea-monorepo/prover/symbolic"
	"github.com/consensys/linea-monorepo/prover/utils"
	"github.com/consensys/linea-monorepo/prover/utils/collection"
	"github.com/consensys/linea-monorepo/prover/utils/gnarkutil"
)

// CompiledIOP carries a static description of the IOP protocol throughout the
// compilation of the protocol and after the compilation of the protocol. It
// collects the descriptions of the involved columns in protocol, their status
// and their sizes. It also registers all the random challenge coins that the
// verifier of the protocol is expected to send during the verification process.
// Additionally, the CompiledIOP object can register "queries". Queries are an
// indication that something is not proven yet but are expected to be justified
// during the compilation steps. Additionally, the compiled IOP object registers
// the computations of the prover and the verifier at every round of the
// protocol.
//
// CompiledIOP objects should not be directly constructed by the user, which
// should instead implicitly construct it via the [Compile] function and access
// it via the Builder.CompiledIOP object. Namely, the zero value of the
// CompiledIOP does not implement anything useful.
type CompiledIOP struct {

	// Columns registers and stores the Columns (ie: messages for the oracle)
	// of the protocol. This includes the committed vectors, the proof messages,
	// the preprocessed commitments that intervene in the protocol.
	Columns *column.Store

	// QueriesParams registers and stores all the parametrizable queries of the
	// specified protocol. By "parametrizable", we mean the queries for which
	// the prover is required to assign runtime parameters. For instance, for
	// a univariate evaluation query : the prover is required to assign an
	// evaluation point X and and at least one evaluation claim.
	QueriesParams ByRoundRegister[ifaces.QueryID, ifaces.Query]

	// QueriesNoParams registers and stores all queries without parameters.
	// Namely, this is storing the queries for which the prover does not need
	// bring extra information at runtime. An example, is [query.GlobalConstraint]
	// which ensures that an arithmetic expression vanishes over its domain. In
	// this case, as long as the arithmetic expression is defined, there is
	// nothing to add.
	QueriesNoParams ByRoundRegister[ifaces.QueryID, ifaces.Query]

	// Coins registers and stores all the verifier's random challenge that are
	// specified in the protocol. A challenge can be either a single field
	// element, an array of field element or an array of bounded field elements.
	// The challenges can be used to specify sub-protocols and are a very
	// widespread cryptographic tool to build them.
	Coins ByRoundRegister[coin.Name, coin.Info]

	// SubProver stores all the specified steps that needs to be performed by
	// the prover as specified in the protocol. These functions are provided to
	// the user and the compilers and their role is to assign the columns and
	// parametrizable's queries parameters during the prover runtime of the
	// protocol.
	SubProvers collection.VecVec[ProverAction]

	// subVerifier stores all the steps that need to be performed by the verifier
	// explicitly. The role of the verifier function's is to implement all the
	// manual checks that the verifier has to perform. This is useful when a check
	// cannot be represented in term of query but, when possible, queries should
	// always be preferred to express a relation that the witness must satisfy.
	SubVerifiers collection.VecVec[VerifierAction]

	// FiatShamirHooksPreSampling is an action that is run during the FS sampling,
	// before sampling the random coins and thus, before every verifier action in
	// the same round. The action is run just after updating the FS state with the
	// items of the previous round. Thus, it can be used to setup the FS state to
	// a desired value. This can be used to add determinism in the coin generation
	// (very useful for debugging, though completely insecure) or it can be used
	// in the context of the distributed prover where the set value is a combination
	// of the provided values and some other external values.
	FiatShamirHooksPreSampling collection.VecVec[VerifierAction]

	// Precomputed stores the assignments of all the Precomputed and VerifierKey
	// polynomials. It is assigned directly when registering a precomputed
	// column.
	Precomputed collection.Mapping[ifaces.ColID, ifaces.ColAssignment]

	// PcsCtxs stores the compilation context of the last used
	// cryptographic compiler. Specifically, it is aimed to store the last
	// Vortex compilation context (see [github.com/consensys/linea-monorepo/prover/protocol/compiler]) that was used. And
	// its purpose is to provide the Vortex context to the self-recursion
	// compilation context; see [github.com/consensys/linea-monorepo/prover/protocol/compiler/selfrecursion]. This allows
	// the self-recursion context to learn about the columns to use and the
	// Vortex parameters.
	PcsCtxs any

	// DummyCompiled that can be set internally by the compilation, when we are
	// using the [github.com/consensys/linea-monorepo/prover/protocol/compiler/dummy.Compile] compilation step. This steps
	// commands that the verifier of the protocol should not be compiled into a
	// circuit. This is needed because `dummy.Compile` turns all the columns of
	// the protocol in columns that are visible to the verifier and all the
	// queries into explcit verifier checks. This can incurs a super-massive
	// amount of constraints and the flag
	DummyCompiled bool

	// SelfRecursionCount counts the number of self-recursions induced in the protocol. Used to
	// derive unique names for when the self-recursion is called several time.
	SelfRecursionCount int

	// FiatShamirSetup stores an initial value to use to bootstrap the Fiat-Shamir
	// transcript. This value is obtained by hashing diverse meta-data of the
	// describing the wizard: a version number, the description of the field,
	// a description of all the columns and all the queries etc...
	//
	// For efficiency reasons, the FiatShamirSetup is derived using SHA2.
<<<<<<< HEAD
	FiatShamirSetup field.Element //TODO@yao: just 1 element?
=======
	FiatShamirSetup [8]field.Element
>>>>>>> ae30b9ab

	// FunctionalPublic inputs lists the queries representing a public inputs
	// and their identifiers
	PublicInputs []PublicInput

	// ExtraData is a free field in which compilers can store whatever they want.
	ExtraData map[string]any

	// WithStorePointerChecks is a flag that controls whether or not the
	// CompiledIOP should check that its columns and queries are registered in
	// the store.
	WithStorePointerChecks bool
}

// NumRounds returns the total number of prover interactions with the verifier
// that are registered in the protocol. If the protocol is non-interactive it
// will return "1"; "2" if one batch of random coins is registered, etc...
func (c *CompiledIOP) NumRounds() int {
	// If there are no coins, we should still return 1 (at least)
	return utils.Max(1, c.Coins.NumRounds())
}

// ListCommitments returns a list of all the column that are registered in the
// protocol. The columns are returned in a deterministic order: round-by-round
// then by chronological order of declaration.
//
// @alex: this should be renamed ListColumns
func (c *CompiledIOP) ListCommitments() []ifaces.ColID {
	return c.Columns.AllKeys()
}

// InsertCommit registers a new column (as committed) in the protocol at a given
// round and returns the corresponding [ifaces.Column] object which summarizes
// the metadata of the column. The user should provide a unique identifier `name`
// and specify a size for the column.
func (c *CompiledIOP) InsertCommit(round int, name ifaces.ColID, size int, isBase bool) ifaces.Column {
	return c.InsertColumn(round, name, size, column.Committed, isBase)
}

// InsertColumn registers a new column in the protocol at a given
// round and returns the corresponding [ifaces.Column] object which summarizes the
// metadata of the column. Compared to [CompiledIOP.InsertCommit], the user can additionally
// provide a custom Status to the column. See [column.Status] for more details.
// Importantly, if the user wants to register either a verifying key column
// (i.e. an offline-computed column public to the verifier) or a precomputed
// column (i.e. a precomputed column that is not public to the verifier and
// meant to be committed to) then the ad-hoc functions
// [CompiledIOP.RegisterVerifyingKey] and [CompiledIOP.InsertPrecomputed] should
// be preferred instead. Otherwise, this will cause an error since using
// these types of status requires the user to explicitly provide an assignment.
//
// Note that the function panics
//   - if the name is the empty string
//   - if the size of the column is not a power of 2
//   - if a column using the same name has already been registered
func (c *CompiledIOP) InsertColumn(round int, name ifaces.ColID, size int, status column.Status, isBase bool) ifaces.Column {
	// Panic if the size is not a power of 2
	if !utils.IsPowerOfTwo(size) {
		utils.Panic("Registering column %v with a non power of two size = %v", name, size)
	}
	// @alex: this has actually caught a few typos. When wrongly setting an
	// incorrect but very large size here, it will generate a disproportionate
	// wizard
	if size > 1<<31 {
		utils.Panic("column %v has size %v", name, size)
	}

	if len(name) == 0 {
		panic("Column with an empty name")
	}

	// This performs all the checks
	return c.Columns.AddToRound(round, name, size, status, isBase)
}

/*
Registers a new coin at a given rounds. Returns a [coin.Info] object.

* For normal coins, pass

	_ = c.InsertCoin(<round of sampling>, <stringID of the coin>, coin.Field)

* For IntegerVec coins, pass

	_ = c.InsertCoin(<round of sampling>, <stringID of the coin>, coin.IntegerVec, <#Size of the vec>, <#Bound on the integers>)
*/
func (c *CompiledIOP) InsertCoin(round int, name coin.Name, type_ coin.Type, size ...int) coin.Info {
	// Short-hand to access the compiled object
	info := coin.NewInfo(name, type_, round, size...)
	c.Coins.AddToRound(round, name, info)
	return info
}

// InsertGlobal registers a global constraint (see [query.GlobalConstraint])
// inside of the protocol. The `noBoundCancel` field is used to specify if the
// constraint should be cancelled at the beginning or at the end when the
// constraint is applied over shifted columns. If the constraint is not cancelled,
// then the column will implictly loop-around exactly as if all the columns were
// circular vectors.
//
// The function will panic if
//   - the constraint involves one or more columns that are not registered
//     in the CompiledIOP
//   - the constraint involves columns that do not have all the same size
//   - the constraint is given an `empty` name
//   - the expression is invalid (but it should not be possible for the user
//     to build such invalid expressions)
//   - a constraint with the same name already exists
//   - the definition round is inconsistent with the expression
func (c *CompiledIOP) InsertGlobal(round int, name ifaces.QueryID, expr *symbolic.Expression, noBoundCancel ...bool) query.GlobalConstraint {

	c.checkExpressionInStore(expr)

	// The constructor of the global constraint is assumed to perform all the
	// well-formation checks of the constraint.
	cs := query.NewGlobalConstraint(name, expr, noBoundCancel...)
	boarded := cs.Board()
	metadatas := boarded.ListVariableMetadata()

	// Test the existence of all variable in the instance
	for _, metadataInterface := range metadatas {
		switch metadata := metadataInterface.(type) {
		case ifaces.Column:
			// The handle mecanism prevents this.
		case coin.Info:
			c.Coins.MustExists(metadata.Name)
		case variables.X, variables.PeriodicSample, ifaces.Accessor:
			// Pass
		default:
			utils.Panic("Not a variable type %T in query %v", metadataInterface, cs.ID)
		}
	}

	// Finally registers the query
	c.QueriesNoParams.AddToRound(round, name, cs)

	return cs
}

// InsertLocal registers a global constraint (see [query.LocalConstraint])
// inside of the protocol. The provided name is used as unique identifier for
// the constraint and allows the caller to provide context so that it is easier
// to understand where the column comes from later on.
//
// The function will panic if
//   - the constraint involves one or more columns (or any item) that is not
//     registered in the receiver CompiledIOP
//   - the constraint involves columns that do not have all the same size
//   - the constraint is given an `empty` name
//   - the expression is invalid (but it should not be possible for the user
//     to build such invalid expressions)
//   - a constraint with the same name already exists
//   - the definition round is inconsistent with the expression
func (c *CompiledIOP) InsertLocal(round int, name ifaces.QueryID, cs_ *symbolic.Expression) query.LocalConstraint {

	c.checkExpressionInStore(cs_)

	cs := query.NewLocalConstraint(name, cs_)
	boarded := cs.Board()
	metadatas := boarded.ListVariableMetadata()

	// Test the existence of all variable in the instance
	for _, metadataInterface := range metadatas {
		switch metadata := metadataInterface.(type) {
		case ifaces.Column:
			// Existence is guaranteed already
		case coin.Info:
			c.Coins.MustExists(metadata.Name)
		case variables.X, variables.PeriodicSample, ifaces.Accessor:
			// Pass
		default:
			utils.Panic("Not a variable type %T in query %v", metadataInterface, cs.ID)
		}
	}

	// Finally registers the query
	c.QueriesNoParams.AddToRound(round, name, cs)

	return cs
}

// InsertPermutation registers a new permutation [query.Permutation] constraint
// in the CompiledIOP. The caller can provide a name to uniquely identify the
// registered constraint and provide some context regarding its role in the
// currently specified protocol.
//
// The function panics if
// - any of the columns in both `a` and `b` do not have the same size
// - any column in `a` or `b“ is a not registered columns
// - a constraint with the same name already exists in the CompiledIOP
func (c *CompiledIOP) InsertPermutation(round int, name ifaces.QueryID, a, b []ifaces.Column) query.Permutation {

	c.checkAnyInStore(a)
	c.checkAnyInStore(b)

	query_ := query.NewPermutation(name, [][]ifaces.Column{a}, [][]ifaces.Column{b})
	c.QueriesNoParams.AddToRound(round, name, query_)
	return query_
}

// InsertFragmentedPermutation is as [CompiledIOP.InsertPermutation] but for
// fragmented tables. Meanining that permutation operates over the union of
// the rows of multiple tables.
func (c *CompiledIOP) InsertFragmentedPermutation(round int, name ifaces.QueryID, a, b [][]ifaces.Column) query.Permutation {
	query_ := query.NewPermutation(name, a, b)
	c.QueriesNoParams.AddToRound(round, name, query_)
	return query_
}

// InsertFixedPermutation registers a new [query.FixedPermutation] constraint
// in the CompiledIOP. The caller can provide a name to uniquely identify the
// registered constraint and provide some context regarding its role in the
// currently specified protocol.
//
// The function panics if
// - any of the columns in both `a` and `b` do not have the same size
// - any column in `a` or `b“ is a not registered columns
// - a constraint with the same name already exists in the CompiledIOP
func (c *CompiledIOP) InsertFixedPermutation(round int, name ifaces.QueryID, p []ifaces.ColAssignment, a, b []ifaces.Column) query.FixedPermutation {

	c.checkAnyInStore(a)
	c.checkAnyInStore(b)

	query_ := query.NewFixedPermutation(name, p, a, b)
	c.QueriesNoParams.AddToRound(round, name, query_)
	return query_
}

// InsertInclusion creates an inclusion query [query.Inclusion]. Here, `included`
// and `including` are viewed as arrays and the query asserts that `included`
// contains only rows that are contained within `includings`, regardless of the
// multiplicities. The caller must provide a non-empty uniquely-identifying
// name to the column. The name should provide some context to help recognizing
// where the column comes from.
//
// The function will panic if:
// - the columns in `including` do not all have the same size
// - the columns in `included` do not all have the same size
// - a constraint with the same name already exists in the CompiledIOP
func (c *CompiledIOP) InsertInclusion(round int, name ifaces.QueryID, including, included []ifaces.Column) {

	c.checkAnyInStore(including)
	c.checkAnyInStore(included)

	query := query.NewInclusion(name, included, [][]ifaces.Column{including}, nil, nil)
	c.QueriesNoParams.AddToRound(round, name, query)
}

/*
Creates an inclusion query. Both the including and the included tables are filtered
the filters should be columns containing only field elements for 0 and 1
*/
func (c *CompiledIOP) InsertInclusionDoubleConditional(round int, name ifaces.QueryID, including, included []ifaces.Column, includingFilter, includedFilter ifaces.Column) {

	c.checkAnyInStore(including)
	c.checkAnyInStore(included)
	c.checkColumnInStore(includingFilter)
	c.checkColumnInStore(includedFilter)

	query := query.NewInclusion(name, included, [][]ifaces.Column{including}, includedFilter, []ifaces.Column{includingFilter})
	c.QueriesNoParams.AddToRound(round, name, query)
}

/*
Creates an inclusion query. Only the including table is filtered
the filters should be columns containing only field elements for 0 and 1
*/
func (c *CompiledIOP) InsertInclusionConditionalOnIncluding(round int, name ifaces.QueryID, including, included []ifaces.Column, includingFilter ifaces.Column) {

	c.checkAnyInStore(including)
	c.checkAnyInStore(included)
	c.checkColumnInStore(includingFilter)

	query := query.NewInclusion(name, included, [][]ifaces.Column{including}, nil, []ifaces.Column{includingFilter})
	c.QueriesNoParams.AddToRound(round, name, query)
}

/*
Creates an inclusion query. Only the included table is filtered
the filters should be columns containing only field elements for 0 and 1
*/
func (c *CompiledIOP) InsertInclusionConditionalOnIncluded(round int, name ifaces.QueryID, including, included []ifaces.Column, includedFilter ifaces.Column) {

	c.checkAnyInStore(including)
	c.checkAnyInStore(included)
	c.checkColumnInStore(includedFilter)

	query := query.NewInclusion(name, included, [][]ifaces.Column{including}, includedFilter, nil)
	c.QueriesNoParams.AddToRound(round, name, query)
}

// GenericFragmentedConditionalInclusion constructs a generic inclusion query
// where the table can possibly be fragmented in several sub-tables. The user
// set `includedFilter` and/or `includingFilter` to be nil if he does not wish
// to use a filter. For the non-fragmented case, the user can set including to
// have length 1 (on the left-side of the double slice).
//
// In all cases, the provided parameters must be consistent in their length to
// represent a well-formed inclusion query or the function panics.
func (c *CompiledIOP) GenericFragmentedConditionalInclusion(
	round int,
	name ifaces.QueryID,
	including [][]ifaces.Column,
	included []ifaces.Column,
	includingFilter []ifaces.Column,
	includedFilter ifaces.Column,
) {

	c.checkAnyInStore(including)
	c.checkAnyInStore(included)
	c.checkAnyInStore(includingFilter)
	c.checkColumnInStore(includedFilter)

	query := query.NewInclusion(name, included, including, includedFilter, includingFilter)
	c.QueriesNoParams.AddToRound(round, name, query)
}

// InsertPrecomputed registers a new precomputed column that is statically
// assigned offline and which is not visible by the verifier. The created
// column bears the [column.Precomputed] status which tags that the column is
// meant to be committed to by the prover and its commitment is meant to be a
// part of the verifying key.
//
// The caller must provide a uniquely identifying string name which can be used
// to provide context about the purpose of the column. The caller should also
// provide an explicit assignment to the column.
func (c *CompiledIOP) InsertPrecomputed(name ifaces.ColID, v smartvectors.SmartVector) (msg ifaces.Column) {

	// Common : No zero length
	if v.Len() == 0 {
		utils.Panic("when registering %v, VecType with length zero", name)
	}

	// Circuit-breaker : if the precomputed poly had already been inserted we
	// can simply return it.
	//
	// @alex: this is really inconsistent with how the rest of the API work. It
	// should panic. The risk here, is that if we provide two columns that do
	// not have the same content but the same name, then we will end up with
	// a very messed up bug that is hard to track.
	if c.Columns.Exists(name) {
		return c.Columns.GetHandle(name)
	}

	c.Precomputed.InsertNew(name, v)
	return c.Columns.AddToRound(0, name, v.Len(), column.Precomputed, true)
}

// InsertProof registers a proof message by specifying its size and providing
// it a uniquely identifying name. Proof messages are columns bearing the
// [column.Proof] status. They corresponds to columns that are computed by the
// prover online and that are meant to be directly sent to the verifier at the
// end of the current prover's round.
//
// The name must be non-empty and unique and the size must be a power of 2.
func (c *CompiledIOP) InsertProof(round int, name ifaces.ColID, size int, isBase bool) (msg ifaces.Column) {

	// Common : No zero length
	if size == 0 {
		utils.Panic("when registering %v, VecType with length zero", name)
	}

	return c.Columns.AddToRound(round, name, size, column.Proof, isBase)
}

// InsertRange registers [query.Range] in the CompiledIOP. Namely, it ensures
// that all the values taken by `h` are within the range [[0; max]]. The caller
// must provide a non-empty uniquely-identifying name to the column. The name
// should provide some context to help recognizing where the column comes from.
//
// The function panics if:
// - the column `h` does not exists
// - the range is not a power of 2
// - the name is the empty string
// - a query with the same name has already been registered in the Wizard.
func (c *CompiledIOP) InsertRange(round int, name ifaces.QueryID, h ifaces.Column, max int) {

	c.checkColumnInStore(h)

	// @alex: this has actually caught a few typos. When wrongly setting an
	// incorrect but very large value here, the query will tend to always pass
	// and thus the tests will tend to miss it.
	if max > 1<<27 {
		utils.Panic("the range check query %v has an overly large boundary (max=%v)", name, max)
	}

	// sanity-check the bound should be larger than 0
	if max == 0 {
		panic("max is zero : perhaps an overflow")
	}

	/*
		In case the range is applied over a composite handle.
		We apply the range over each natural component of the handle.
	*/
	query := query.NewRange(name, h, max)
	c.QueriesNoParams.AddToRound(round, name, query)
}

// InsertInnerProduct registers a (batch) inner-product query
// ([query.InnerProduct]) between a common vector `a` and multiple vectors `bs`,
// meaning it generates an evaluation query for the inner-products <a, bs[i]>
// all at once. The caller must provide a non-empty uniquely-identifying name to
// the column. The name should provide some context to help recognizing where the
// column comes from.
//
// The function panics if:
// - the name is the empty string
// - a query with the same name has already been registered in the Wizard
// - the provided columns `a` and `bs` do not all have the same size
func (c *CompiledIOP) InsertInnerProduct(round int, name ifaces.QueryID, a ifaces.Column, bs []ifaces.Column) query.InnerProduct {

	c.checkColumnInStore(a)
	c.checkAnyInStore(bs)

	// Also ensures that the query round does not predates the columns rounds
	maxComRound := a.Round()
	for _, b := range bs {
		maxComRound = utils.Max(maxComRound, b.Round())
	}

	if maxComRound > round {
		utils.Panic("The query is declared for round %v, but at least one column is declared for round %v", round, maxComRound)
	}

	query := query.NewInnerProduct(name, a, bs...)
	c.QueriesParams.AddToRound(round, name, query)
	return query
}

// Get an Inner-product query
//
// Deprecated: the user should directly grab it from the `Data` section.
func (run *CompiledIOP) GetInnerProduct(name ifaces.QueryID) query.InnerProduct {
	return run.QueriesParams.Data(name).(query.InnerProduct)
}

// InsertUnivariate declares a new univariate evaluation query [query.UnivariateEval]
// in the current CompiledIOP object. A univariate evaluation query is used to
// get an oracle-evaluation of a set of columns (seen as a polynomial in Lagrange
// basis) on a common evaluation point. The point may be assigned during the
// prover runtime and the evaluation are also assigned by the prover
//
// The function panics if:
// - the name is the empty string
// - a query with the same name has already been registered in the Wizard
func (c *CompiledIOP) InsertUnivariate(round int, name ifaces.QueryID, pols []ifaces.Column) query.UnivariateEval {

	c.checkAnyInStore(pols)

	q := query.NewUnivariateEval(name, pols...)
	// Finally registers the query
	c.QueriesParams.AddToRound(round, name, q)
	return q
}

// InsertLocalOpening registers a new local opening query [query.LocalOpening]
// in the current CompiledIOP. A local opening query requires the prover of the
// protocol to "open" the first position of the vector.
func (c *CompiledIOP) InsertLocalOpening(round int, name ifaces.QueryID, pol ifaces.Column) query.LocalOpening {

	c.checkColumnInStore(pol)

	q := query.NewLocalOpening(name, pol)
	// Finally registers the query
	c.QueriesParams.AddToRound(round, name, q)
	return q
}

// InsertLogDerivativeSum registers a new LogDerivativeSum query [query.LogDerivativeSum].
// It generates a single global summation for many Sigma Columns from Lookup compilation.
// The sigma columns are categorized by [round,size].
func (c *CompiledIOP) InsertLogDerivativeSum(lastRound int, id ifaces.QueryID, in query.LogDerivativeSumInput) query.LogDerivativeSum {

	c.checkAnyInStore(in)

	q := query.NewLogDerivativeSum(lastRound, in, id)
	// Finally registers the query
	c.QueriesParams.AddToRound(lastRound, id, q)
	return q
}

// InsertMiMC declares a MiMC constraints query; a constraint that all the
// entries of new are obtained by running the compression function of MiMC over
// the entries of block and old, row-by-row.
//
// The function returns the registered [query.MiMC] object and will panic if
//   - the columns do not share the same size
//   - the declaration round is anterior to the declaration round of the
//     provided input columns.
//
// The caller may provide a (potentially nil) column as a selector. The selector
// disables the query on rows where the selector is 0.
func (c *CompiledIOP) InsertMiMC(round int, id ifaces.QueryID, block, old, new ifaces.Column, selector ifaces.Column) query.MiMC {

	c.checkColumnInStore(block)
	c.checkColumnInStore(old)
	c.checkColumnInStore(new)

	if selector != nil {
		c.checkColumnInStore(selector)
	}

	q := query.NewMiMC(id, block, old, new, selector)
	c.QueriesNoParams.AddToRound(round, id, q)
	return q
}

func (c *CompiledIOP) InsertPoseidon2(round int, id ifaces.QueryID, block, old, new [8]ifaces.Column, selector ifaces.Column) query.Poseidon2 {

	for i := 0; i < 8; i++ {
		c.checkColumnInStore(block[i])
		c.checkColumnInStore(old[i])
		c.checkColumnInStore(new[i])
	}

	if selector != nil {
		c.checkColumnInStore(selector)
	}

	q := query.NewPoseidon2(id, block, old, new, selector)
	c.QueriesNoParams.AddToRound(round, id, q)
	return q
}

// RegistersVerifyingKey registers a column as part of the verifying key of the
// protocol; meaning a column whose assignment is static and which is visible
// to the verifier.
func (c *CompiledIOP) RegisterVerifyingKey(name ifaces.ColID, witness ifaces.ColAssignment, isBase bool) ifaces.Column {
	size := witness.Len()
	if size == 0 {
		utils.Panic("when registering %v, VecType with length zero", name)
	}
	c.Precomputed.InsertNew(name, witness)
	return c.InsertColumn(0, name, size, column.VerifyingKey, isBase)
}

// RegisterProverAction registers an action to be accomplished by the prover
// of the protocol at a given round.
func (c *CompiledIOP) RegisterProverAction(round int, action ProverAction) {
	// This is purely to not break the current provers in the middle of the
	// switch.
	c.SubProvers.AppendToInner(round, action)
}

// RegisterVerifierAction registers an action to be accomplished by the verifier
// of the protocol at a given round
func (c *CompiledIOP) RegisterVerifierAction(round int, action VerifierAction) {
	// This is purely to not break the current provers in the middle of the
	// switch.
	c.SubVerifiers.AppendToInner(round, action)
}

// Register a GrandProduct query
func (c *CompiledIOP) InsertGrandProduct(round int, id ifaces.QueryID, in map[int]*query.GrandProductInput) query.GrandProduct {

	if in == nil {
		panic("passed a nil set of inputs")
	}

	q := query.NewGrandProduct(round, in, id)
	// Finally registers the query
	c.QueriesParams.AddToRound(round, q.Name(), q)
	return q
}

/*
A projection query between sets (columnsA,filterA) and (columnsB,filterB) asserts
whether the columnsA filtered by filterA is the same as columnsB filtered by
filterB, preserving the order.

Example:

FilterA = (1,0,0,1,1), ColumnA := (aO,a1,a2,a3,a4)

FiletrB := (0,0,1,0,0,0,0,0,1,1), ColumnB :=(b0,b1,b2,b3,b4,b5,b6,b7,b8,b9)

Thus we have,

ColumnA filtered by FilterA = (a0,a3,a4)

ColumnB filtered by FilterB  = (b2,b8,b9)

The projection query checks if a0 = b2, a3 = b8, a4 = b9

Note that the query imposes that:
  - the number of 1 in the filters are equal
  - the order of filtered elements is preserved

The "in" argument can be either a [query.ProjectionInput] or a
[query.ProjectionMultiAryInput].
*/
func (c *CompiledIOP) InsertProjection(id ifaces.QueryID, in any) query.Projection {

	c.checkAnyInStore(in)

	var q query.Projection

	switch in := in.(type) {

	case query.ProjectionInput:
		round := max(
			column.MaxRound(in.ColumnA...),
			column.MaxRound(in.ColumnB...),
			in.FilterA.Round(),
			in.FilterB.Round())
		q = query.NewProjection(round, id, in)

	case query.ProjectionMultiAryInput:
		round := max(
			column.MaxRound(slices.Concat(in.ColumnsA...)...),
			column.MaxRound(slices.Concat(in.ColumnsB...)...),
			column.MaxRound(in.FiltersA...),
			column.MaxRound(in.FiltersB...))
		q = query.NewProjectionMultiAry(round, id, in)

	default:
		panic("invalid projection input")
	}

	c.QueriesNoParams.AddToRound(q.Round, q.Name(), q)

	return q
}

// AddPublicInput inserts a public-input in the compiled-IOP. The function
// panics if the public-input already exists.
func (c *CompiledIOP) InsertPublicInput(name string, acc ifaces.Accessor) PublicInput {

	c.checkAnyInStore(acc)

	res := PublicInput{
		Name: name,
		Acc:  acc,
	}

	for i := range c.PublicInputs {
		if c.PublicInputs[i].Name == name {
			utils.Panic("public input %v already exists", name)
		}
	}

	c.PublicInputs = append(c.PublicInputs, res)
	return res
}

// GetPublicInputAccessor attempts to find a public input with the provided name
// and panic if it fails to do so. The method returns the accessor in case of
// success.
func (c *CompiledIOP) GetPublicInputAccessor(name string) ifaces.Accessor {
	for _, pi := range c.PublicInputs {
		if pi.Name == name {
			return pi.Acc
		}
	}

	pubInputNames := []string{}
	for i := range c.PublicInputs {
		pubInputNames = append(pubInputNames, c.PublicInputs[i].Name)
	}

	utils.Panic("could not find public input %v, the list of the public inputs is: %v", name, pubInputNames)
	return nil // unreachable
}

// InsertPlonkInWizard inserts a [query.PlonkInWizard] in the current compilation
// context. The function panics if the query is improper:
//   - the circuit has secret variables
//   - the nb of public inputs of the circuit is larger than the size of Data and Selector
//   - data and selector do not have the same size
//   - the number of public inputs is a power of two (for technical reasons)
func (c *CompiledIOP) InsertPlonkInWizard(q *query.PlonkInWizard) {

	c.checkAnyInStore(q)

	var (
		round           = q.GetRound()
		nbPub, nbSecret = gnarkutil.CountVariables(q.Circuit)
	)

	if q.Data.Size() != q.Selector.Size() {
		utils.Panic("data and selector must have the same size, data-size=%v selector-size=%v", q.Data.Size(), q.Selector.Size())
	}

	if nbPub > q.Data.Size() {
		utils.Panic("the number of public inputs of the circuit is larger than the size of Data and Selector, nbPub=%v data-size=%v selector-size=%v, name=%v", nbPub, q.Data.Size(), q.Selector.Size(), q.ID)
	}

	if nbSecret > 0 {
		utils.Panic("the circuit has secret variables, found %v", nbSecret)
	}

	c.QueriesNoParams.AddToRound(round, q.ID, q)
}

// InsertHornerQuery inserts a [query.Horner] in the current compilation
// context.
func (c *CompiledIOP) InsertHornerQuery(round int, id ifaces.QueryID, parts []query.HornerPart) query.Horner {

	c.checkAnyInStore(parts)

	q := query.NewHorner(round, id, parts)
	// Finally registers the query
	c.QueriesParams.AddToRound(round, q.Name(), &q)
	return q
}

func (c *CompiledIOP) GetSubVerifiers() collection.VecVec[VerifierAction] {
	return c.SubVerifiers
}<|MERGE_RESOLUTION|>--- conflicted
+++ resolved
@@ -119,11 +119,7 @@
 	// a description of all the columns and all the queries etc...
 	//
 	// For efficiency reasons, the FiatShamirSetup is derived using SHA2.
-<<<<<<< HEAD
-	FiatShamirSetup field.Element //TODO@yao: just 1 element?
-=======
 	FiatShamirSetup [8]field.Element
->>>>>>> ae30b9ab
 
 	// FunctionalPublic inputs lists the queries representing a public inputs
 	// and their identifiers
