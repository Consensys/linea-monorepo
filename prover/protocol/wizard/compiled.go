package wizard

import (
	// "reflect"

	"slices"

	"github.com/consensys/linea-monorepo/prover/maths/common/smartvectors"
	"github.com/consensys/linea-monorepo/prover/maths/field"
	"github.com/consensys/linea-monorepo/prover/protocol/coin"
	"github.com/consensys/linea-monorepo/prover/protocol/column"
	"github.com/consensys/linea-monorepo/prover/protocol/ifaces"
	"github.com/consensys/linea-monorepo/prover/protocol/query"
	"github.com/consensys/linea-monorepo/prover/protocol/variables"
	"github.com/consensys/linea-monorepo/prover/symbolic"
	"github.com/consensys/linea-monorepo/prover/utils"
	"github.com/consensys/linea-monorepo/prover/utils/collection"
	"github.com/consensys/linea-monorepo/prover/utils/gnarkutil"
)

// CompiledIOP carries a static description of the IOP protocol throughout the
// compilation of the protocol and after the compilation of the protocol. It
// collects the descriptions of the involved columns in protocol, their status
// and their sizes. It also registers all the random challenge coins that the
// verifier of the protocol is expected to send during the verification process.
// Additionally, the CompiledIOP object can register "queries". Queries are an
// indication that something is not proven yet but are expected to be justified
// during the compilation steps. Additionally, the compiled IOP object registers
// the computations of the prover and the verifier at every round of the
// protocol.
//
// CompiledIOP objects should not be directly constructed by the user, which
// should instead implicitly construct it via the [Compile] function and access
// it via the Builder.CompiledIOP object. Namely, the zero value of the
// CompiledIOP does not implement anything useful.
type CompiledIOP struct {

	// Columns registers and stores the Columns (ie: messages for the oracle)
	// of the protocol. This includes the committed vectors, the proof messages,
	// the preprocessed commitments that intervene in the protocol.
	Columns *column.Store

	// QueriesParams registers and stores all the parametrizable queries of the
	// specified protocol. By "parametrizable", we mean the queries for which
	// the prover is required to assign runtime parameters. For instance, for
	// a univariate evaluation query : the prover is required to assign an
	// evaluation point X and and at least one evaluation claim.
	QueriesParams ByRoundRegister[ifaces.QueryID, ifaces.Query]

	// QueriesNoParams registers and stores all queries without parameters.
	// Namely, this is storing the queries for which the prover does not need
	// bring extra information at runtime. An example, is [query.GlobalConstraint]
	// which ensures that an arithmetic expression vanishes over its domain. In
	// this case, as long as the arithmetic expression is defined, there is
	// nothing to add.
	QueriesNoParams ByRoundRegister[ifaces.QueryID, ifaces.Query]

	// Coins registers and stores all the verifier's random challenge that are
	// specified in the protocol. A challenge can be either a single field
	// element, an array of field element or an array of bounded field elements.
	// The challenges can be used to specify sub-protocols and are a very
	// widespread cryptographic tool to build them.
	Coins ByRoundRegister[coin.Name, coin.Info]

	// SubProver stores all the specified steps that needs to be performed by
	// the prover as specified in the protocol. These functions are provided to
	// the user and the compilers and their role is to assign the columns and
	// parametrizable's queries parameters during the prover runtime of the
	// protocol.
<<<<<<< HEAD
	subProvers collection.VecVec[ProverAction]
=======
	SubProvers collection.VecVec[ProverAction]
>>>>>>> 50b50639

	// subVerifier stores all the steps that need to be performed by the verifier
	// explicitly. The role of the verifier function's is to implement all the
	// manual checks that the verifier has to perform. This is useful when a check
	// cannot be represented in term of query but, when possible, queries should
	// always be preferred to express a relation that the witness must satisfy.
<<<<<<< HEAD
	subVerifiers collection.VecVec[VerifierAction]
=======
	SubVerifiers collection.VecVec[VerifierAction]
>>>>>>> 50b50639

	// FiatShamirHooksPreSampling is an action that is run during the FS sampling,
	// before sampling the random coins and thus, before every verifier action in
	// the same round. The action is run just after updating the FS state with the
	// items of the previous round. Thus, it can be used to setup the FS state to
	// a desired value. This can be used to add determinism in the coin generation
	// (very useful for debugging, though completely insecure) or it can be used
	// in the context of the distributed prover where the set value is a combination
	// of the provided values and some other external values.
	FiatShamirHooksPreSampling collection.VecVec[VerifierAction]

	// Precomputed stores the assignments of all the Precomputed and VerifierKey
	// polynomials. It is assigned directly when registering a precomputed
	// column.
	Precomputed collection.Mapping[ifaces.ColID, ifaces.ColAssignment]

	// PcsCtxs stores the compilation context of the last used
	// cryptographic compiler. Specifically, it is aimed to store the last
	// Vortex compilation context (see [github.com/consensys/linea-monorepo/prover/protocol/compiler]) that was used. And
	// its purpose is to provide the Vortex context to the self-recursion
	// compilation context; see [github.com/consensys/linea-monorepo/prover/protocol/compiler/selfrecursion]. This allows
	// the self-recursion context to learn about the columns to use and the
	// Vortex parameters.
	PcsCtxs any

	// DummyCompiled that can be set internally by the compilation, when we are
	// using the [github.com/consensys/linea-monorepo/prover/protocol/compiler/dummy.Compile] compilation step. This steps
	// commands that the verifier of the protocol should not be compiled into a
	// circuit. This is needed because `dummy.Compile` turns all the columns of
	// the protocol in columns that are visible to the verifier and all the
	// queries into explcit verifier checks. This can incurs a super-massive
	// amount of constraints and the flag
	DummyCompiled bool

	// SelfRecursionCount counts the number of self-recursions induced in the protocol. Used to
	// derive unique names for when the self-recursion is called several time.
	SelfRecursionCount int

<<<<<<< HEAD
	// Artefacts is a generic data-store that can be used to serialize
	// compilation data. For instance, this is used to cache the factorized
	// grand global constraint expression as the factorization is an expensive
	// process. An artefact must satisfy the io.ReadWriteTo interface.
	Artefacts artefactCache

=======
>>>>>>> 50b50639
	// FiatShamirSetup stores an initial value to use to bootstrap the Fiat-Shamir
	// transcript. This value is obtained by hashing diverse meta-data of the
	// describing the wizard: a version number, the description of the field,
	// a description of all the columns and all the queries etc...
	//
	// For efficiency reasons, the FiatShamirSetup is derived using SHA2.
	FiatShamirSetup field.Element

	// FunctionalPublic inputs lists the queries representing a public inputs
	// and their identifiers
	PublicInputs []PublicInput

	// ExtraData is a free field in which compilers can store whatever they want.
	ExtraData map[string]any
<<<<<<< HEAD
=======

	// WithStorePointerChecks is a flag that controls whether or not the
	// CompiledIOP should check that its columns and queries are registered in
	// the store.
	WithStorePointerChecks bool
>>>>>>> 50b50639
}

// NumRounds returns the total number of prover interactions with the verifier
// that are registered in the protocol. If the protocol is non-interactive it
// will return "1"; "2" if one batch of random coins is registered, etc...
func (c *CompiledIOP) NumRounds() int {
	// If there are no coins, we should still return 1 (at least)
	return utils.Max(1, c.Coins.NumRounds())
}

// ListCommitments returns a list of all the column that are registered in the
// protocol. The columns are returned in a deterministic order: round-by-round
// then by chronological order of declaration.
//
// @alex: this should be renamed ListColumns
func (c *CompiledIOP) ListCommitments() []ifaces.ColID {
	return c.Columns.AllKeys()
}

// InsertCommit registers a new column (as committed) in the protocol at a given
// round and returns the corresponding [ifaces.Column] object which summarizes
// the metadata of the column. The user should provide a unique identifier `name`
// and specify a size for the column.
func (c *CompiledIOP) InsertCommit(round int, name ifaces.ColID, size int) ifaces.Column {
	return c.InsertColumn(round, name, size, column.Committed)
}

// InsertColumn registers a new column in the protocol at a given
// round and returns the corresponding [ifaces.Column] object which summarizes the
// metadata of the column. Compared to [CompiledIOP.InsertCommit], the user can additionally
// provide a custom Status to the column. See [column.Status] for more details.
// Importantly, if the user wants to register either a verifying key column
// (i.e. an offline-computed column public to the verifier) or a precomputed
// column (i.e. a precomputed column that is not public to the verifier and
// meant to be committed to) then the ad-hoc functions
// [CompiledIOP.RegisterVerifyingKey] and [CompiledIOP.InsertPrecomputed] should
// be preferred instead. Otherwise, this will cause an error since using
// these types of status requires the user to explicitly provide an assignment.
//
// Note that the function panics
//   - if the name is the empty string
//   - if the size of the column is not a power of 2
//   - if a column using the same name has already been registered
func (c *CompiledIOP) InsertColumn(round int, name ifaces.ColID, size int, status column.Status) ifaces.Column {
	// Panic if the size is not a power of 2
	if !utils.IsPowerOfTwo(size) {
		utils.Panic("Registering column %v with a non power of two size = %v", name, size)
	}
	// @alex: this has actually caught a few typos. When wrongly setting an
	// incorrect but very large size here, it will generate a disproportionate
	// wizard
	if size > 1<<40 {
		utils.Panic("column %v has size %v", name, size)
	}

	if len(name) == 0 {
		panic("Column with an empty name")
	}

	// This performs all the checks
	return c.Columns.AddToRound(round, name, size, status)
}

/*
Registers a new coin at a given rounds. Returns a [coin.Info] object.

* For normal coins, pass

	_ = c.InsertCoin(<round of sampling>, <stringID of the coin>, coin.Field)

* For IntegerVec coins, pass

	_ = c.InsertCoin(<round of sampling>, <stringID of the coin>, coin.IntegerVec, <#Size of the vec>, <#Bound on the integers>)
*/
func (c *CompiledIOP) InsertCoin(round int, name coin.Name, type_ coin.Type, size ...int) coin.Info {
	// Short-hand to access the compiled object
	info := coin.NewInfo(name, type_, round, size...)
	c.Coins.AddToRound(round, name, info)
	return info
}

// InsertGlobal registers a global constraint (see [query.GlobalConstraint])
// inside of the protocol. The `noBoundCancel` field is used to specify if the
// constraint should be cancelled at the beginning or at the end when the
// constraint is applied over shifted columns. If the constraint is not cancelled,
// then the column will implictly loop-around exactly as if all the columns were
// circular vectors.
//
// The function will panic if
//   - the constraint involves one or more columns that are not registered
//     in the CompiledIOP
//   - the constraint involves columns that do not have all the same size
//   - the constraint is given an `empty` name
//   - the expression is invalid (but it should not be possible for the user
//     to build such invalid expressions)
//   - a constraint with the same name already exists
//   - the definition round is inconsistent with the expression
func (c *CompiledIOP) InsertGlobal(round int, name ifaces.QueryID, expr *symbolic.Expression, noBoundCancel ...bool) query.GlobalConstraint {

<<<<<<< HEAD
=======
	c.checkExpressionInStore(expr)

>>>>>>> 50b50639
	// The constructor of the global constraint is assumed to perform all the
	// well-formation checks of the constraint.
	cs := query.NewGlobalConstraint(name, expr, noBoundCancel...)
	boarded := cs.Board()
	metadatas := boarded.ListVariableMetadata()

	// Test the existence of all variable in the instance
	for _, metadataInterface := range metadatas {
		switch metadata := metadataInterface.(type) {
		case ifaces.Column:
			// The handle mecanism prevents this.
		case coin.Info:
			c.Coins.MustExists(metadata.Name)
		case variables.X, variables.PeriodicSample, ifaces.Accessor:
			// Pass
		default:
			utils.Panic("Not a variable type %T in query %v", metadataInterface, cs.ID)
		}
	}

	// Finally registers the query
	c.QueriesNoParams.AddToRound(round, name, cs)

	return cs
}

// InsertLocal registers a global constraint (see [query.LocalConstraint])
// inside of the protocol. The provided name is used as unique identifier for
// the constraint and allows the caller to provide context so that it is easier
// to understand where the column comes from later on.
//
// The function will panic if
//   - the constraint involves one or more columns (or any item) that is not
//     registered in the receiver CompiledIOP
//   - the constraint involves columns that do not have all the same size
//   - the constraint is given an `empty` name
//   - the expression is invalid (but it should not be possible for the user
//     to build such invalid expressions)
//   - a constraint with the same name already exists
//   - the definition round is inconsistent with the expression
func (c *CompiledIOP) InsertLocal(round int, name ifaces.QueryID, cs_ *symbolic.Expression) query.LocalConstraint {

<<<<<<< HEAD
=======
	c.checkExpressionInStore(cs_)

>>>>>>> 50b50639
	cs := query.NewLocalConstraint(name, cs_)
	boarded := cs.Board()
	metadatas := boarded.ListVariableMetadata()

	// Test the existence of all variable in the instance
	for _, metadataInterface := range metadatas {
		switch metadata := metadataInterface.(type) {
		case ifaces.Column:
			// Existence is guaranteed already
		case coin.Info:
			c.Coins.MustExists(metadata.Name)
		case variables.X, variables.PeriodicSample, ifaces.Accessor:
			// Pass
		default:
			utils.Panic("Not a variable type %T in query %v", metadataInterface, cs.ID)
		}
	}

	// Finally registers the query
	c.QueriesNoParams.AddToRound(round, name, cs)

	return cs
}

// InsertPermutation registers a new permutation [query.Permutation] constraint
// in the CompiledIOP. The caller can provide a name to uniquely identify the
// registered constraint and provide some context regarding its role in the
// currently specified protocol.
//
// The function panics if
// - any of the columns in both `a` and `b` do not have the same size
// - any column in `a` or `b“ is a not registered columns
// - a constraint with the same name already exists in the CompiledIOP
func (c *CompiledIOP) InsertPermutation(round int, name ifaces.QueryID, a, b []ifaces.Column) query.Permutation {
<<<<<<< HEAD
=======

	c.checkAnyInStore(a)
	c.checkAnyInStore(b)

>>>>>>> 50b50639
	query_ := query.NewPermutation(name, [][]ifaces.Column{a}, [][]ifaces.Column{b})
	c.QueriesNoParams.AddToRound(round, name, query_)
	return query_
}

// InsertFragmentedPermutation is as [CompiledIOP.InsertPermutation] but for
// fragmented tables. Meanining that permutation operates over the union of
// the rows of multiple tables.
func (c *CompiledIOP) InsertFragmentedPermutation(round int, name ifaces.QueryID, a, b [][]ifaces.Column) query.Permutation {
	query_ := query.NewPermutation(name, a, b)
	c.QueriesNoParams.AddToRound(round, name, query_)
	return query_
}

// InsertFixedPermutation registers a new [query.FixedPermutation] constraint
// in the CompiledIOP. The caller can provide a name to uniquely identify the
// registered constraint and provide some context regarding its role in the
// currently specified protocol.
//
// The function panics if
// - any of the columns in both `a` and `b` do not have the same size
// - any column in `a` or `b“ is a not registered columns
// - a constraint with the same name already exists in the CompiledIOP
func (c *CompiledIOP) InsertFixedPermutation(round int, name ifaces.QueryID, p []ifaces.ColAssignment, a, b []ifaces.Column) query.FixedPermutation {

	c.checkAnyInStore(a)
	c.checkAnyInStore(b)

	query_ := query.NewFixedPermutation(name, p, a, b)
	c.QueriesNoParams.AddToRound(round, name, query_)
	return query_
}

// InsertInclusion creates an inclusion query [query.Inclusion]. Here, `included`
// and `including` are viewed as arrays and the query asserts that `included`
// contains only rows that are contained within `includings`, regardless of the
// multiplicities. The caller must provide a non-empty uniquely-identifying
// name to the column. The name should provide some context to help recognizing
// where the column comes from.
//
// The function will panic if:
// - the columns in `including` do not all have the same size
// - the columns in `included` do not all have the same size
// - a constraint with the same name already exists in the CompiledIOP
func (c *CompiledIOP) InsertInclusion(round int, name ifaces.QueryID, including, included []ifaces.Column) {
<<<<<<< HEAD
=======

	c.checkAnyInStore(including)
	c.checkAnyInStore(included)

>>>>>>> 50b50639
	query := query.NewInclusion(name, included, [][]ifaces.Column{including}, nil, nil)
	c.QueriesNoParams.AddToRound(round, name, query)
}

/*
Creates an inclusion query. Both the including and the included tables are filtered
the filters should be columns containing only field elements for 0 and 1
*/
func (c *CompiledIOP) InsertInclusionDoubleConditional(round int, name ifaces.QueryID, including, included []ifaces.Column, includingFilter, includedFilter ifaces.Column) {
<<<<<<< HEAD
=======

	c.checkAnyInStore(including)
	c.checkAnyInStore(included)
	c.checkColumnInStore(includingFilter)
	c.checkColumnInStore(includedFilter)

>>>>>>> 50b50639
	query := query.NewInclusion(name, included, [][]ifaces.Column{including}, includedFilter, []ifaces.Column{includingFilter})
	c.QueriesNoParams.AddToRound(round, name, query)
}

/*
Creates an inclusion query. Only the including table is filtered
the filters should be columns containing only field elements for 0 and 1
*/
func (c *CompiledIOP) InsertInclusionConditionalOnIncluding(round int, name ifaces.QueryID, including, included []ifaces.Column, includingFilter ifaces.Column) {
<<<<<<< HEAD
=======

	c.checkAnyInStore(including)
	c.checkAnyInStore(included)
	c.checkColumnInStore(includingFilter)

>>>>>>> 50b50639
	query := query.NewInclusion(name, included, [][]ifaces.Column{including}, nil, []ifaces.Column{includingFilter})
	c.QueriesNoParams.AddToRound(round, name, query)
}

/*
Creates an inclusion query. Only the included table is filtered
the filters should be columns containing only field elements for 0 and 1
*/
func (c *CompiledIOP) InsertInclusionConditionalOnIncluded(round int, name ifaces.QueryID, including, included []ifaces.Column, includedFilter ifaces.Column) {
<<<<<<< HEAD
=======

	c.checkAnyInStore(including)
	c.checkAnyInStore(included)
	c.checkColumnInStore(includedFilter)

>>>>>>> 50b50639
	query := query.NewInclusion(name, included, [][]ifaces.Column{including}, includedFilter, nil)
	c.QueriesNoParams.AddToRound(round, name, query)
}

// GenericFragmentedConditionalInclusion constructs a generic inclusion query
// where the table can possibly be fragmented in several sub-tables. The user
// set `includedFilter` and/or `includingFilter` to be nil if he does not wish
// to use a filter. For the non-fragmented case, the user can set including to
// have length 1 (on the left-side of the double slice).
//
// In all cases, the provided parameters must be consistent in their length to
// represent a well-formed inclusion query or the function panics.
func (c *CompiledIOP) GenericFragmentedConditionalInclusion(
	round int,
	name ifaces.QueryID,
	including [][]ifaces.Column,
	included []ifaces.Column,
	includingFilter []ifaces.Column,
	includedFilter ifaces.Column,
) {
<<<<<<< HEAD
=======

	c.checkAnyInStore(including)
	c.checkAnyInStore(included)
	c.checkAnyInStore(includingFilter)
	c.checkColumnInStore(includedFilter)

>>>>>>> 50b50639
	query := query.NewInclusion(name, included, including, includedFilter, includingFilter)
	c.QueriesNoParams.AddToRound(round, name, query)
}

// InsertPrecomputed registers a new precomputed column that is statically
// assigned offline and which is not visible by the verifier. The created
// column bears the [column.Precomputed] status which tags that the column is
// meant to be committed to by the prover and its commitment is meant to be a
// part of the verifying key.
//
// The caller must provide a uniquely identifying string name which can be used
// to provide context about the purpose of the column. The caller should also
// provide an explicit assignment to the column.
func (c *CompiledIOP) InsertPrecomputed(name ifaces.ColID, v smartvectors.SmartVector) (msg ifaces.Column) {

	// Common : No zero length
	if v.Len() == 0 {
		utils.Panic("when registering %v, VecType with length zero", name)
	}

	// Circuit-breaker : if the precomputed poly had already been inserted we
	// can simply return it.
	//
	// @alex: this is really inconsistent with how the rest of the API work. It
	// should panic. The risk here, is that if we provide two columns that do
	// not have the same content but the same name, then we will end up with
	// a very messed up bug that is hard to track.
	if c.Columns.Exists(name) {
		return c.Columns.GetHandle(name)
	}

	c.Precomputed.InsertNew(name, v)
	return c.Columns.AddToRound(0, name, v.Len(), column.Precomputed)
}

// InsertProof registers a proof message by specifying its size and providing
// it a uniquely identifying name. Proof messages are columns bearing the
// [column.Proof] status. They corresponds to columns that are computed by the
// prover online and that are meant to be directly sent to the verifier at the
// end of the current prover's round.
//
// The name must be non-empty and unique and the size must be a power of 2.
func (c *CompiledIOP) InsertProof(round int, name ifaces.ColID, size int) (msg ifaces.Column) {

	// Common : No zero length
	if size == 0 {
		utils.Panic("when registering %v, VecType with length zero", name)
	}

	return c.Columns.AddToRound(round, name, size, column.Proof)
}

// InsertRange registers [query.Range] in the CompiledIOP. Namely, it ensures
// that all the values taken by `h` are within the range [[0; max]]. The caller
// must provide a non-empty uniquely-identifying name to the column. The name
// should provide some context to help recognizing where the column comes from.
//
// The function panics if:
// - the column `h` does not exists
// - the range is not a power of 2
// - the name is the empty string
// - a query with the same name has already been registered in the Wizard.
func (c *CompiledIOP) InsertRange(round int, name ifaces.QueryID, h ifaces.Column, max int) {

	c.checkColumnInStore(h)

	// @alex: this has actually caught a few typos. When wrongly setting an
	// incorrect but very large value here, the query will tend to always pass
	// and thus the tests will tend to miss it.
	if max > 1<<27 {
		utils.Panic("the range check query %v has an overly large boundary (max=%v)", name, max)
	}

	// sanity-check the bound should be larger than 0
	if max == 0 {
		panic("max is zero : perhaps an overflow")
	}

	/*
		In case the range is applied over a composite handle.
		We apply the range over each natural component of the handle.
	*/
	query := query.NewRange(name, h, max)
	c.QueriesNoParams.AddToRound(round, name, query)
}

// InsertInnerProduct registers a (batch) inner-product query
// ([query.InnerProduct]) between a common vector `a` and multiple vectors `bs`,
// meaning it generates an evaluation query for the inner-products <a, bs[i]>
// all at once. The caller must provide a non-empty uniquely-identifying name to
// the column. The name should provide some context to help recognizing where the
// column comes from.
//
// The function panics if:
// - the name is the empty string
// - a query with the same name has already been registered in the Wizard
// - the provided columns `a` and `bs` do not all have the same size
func (c *CompiledIOP) InsertInnerProduct(round int, name ifaces.QueryID, a ifaces.Column, bs []ifaces.Column) query.InnerProduct {
<<<<<<< HEAD
=======

	c.checkColumnInStore(a)
	c.checkAnyInStore(bs)
>>>>>>> 50b50639

	// Also ensures that the query round does not predates the columns rounds
	maxComRound := a.Round()
	for _, b := range bs {
		maxComRound = utils.Max(maxComRound, b.Round())
	}

	if maxComRound > round {
		utils.Panic("The query is declared for round %v, but at least one column is declared for round %v", round, maxComRound)
	}

	query := query.NewInnerProduct(name, a, bs...)
	c.QueriesParams.AddToRound(round, name, query)
	return query
}

// Get an Inner-product query
//
// Deprecated: the user should directly grab it from the `Data` section.
func (run *CompiledIOP) GetInnerProduct(name ifaces.QueryID) query.InnerProduct {
	return run.QueriesParams.Data(name).(query.InnerProduct)
}

// InsertUnivariate declares a new univariate evaluation query [query.UnivariateEval]
// in the current CompiledIOP object. A univariate evaluation query is used to
// get an oracle-evaluation of a set of columns (seen as a polynomial in Lagrange
// basis) on a common evaluation point. The point may be assigned during the
// prover runtime and the evaluation are also assigned by the prover
//
// The function panics if:
// - the name is the empty string
// - a query with the same name has already been registered in the Wizard
func (c *CompiledIOP) InsertUnivariate(round int, name ifaces.QueryID, pols []ifaces.Column) query.UnivariateEval {
<<<<<<< HEAD
=======

	c.checkAnyInStore(pols)

>>>>>>> 50b50639
	q := query.NewUnivariateEval(name, pols...)
	// Finally registers the query
	c.QueriesParams.AddToRound(round, name, q)
	return q
}

// InsertLocalOpening registers a new local opening query [query.LocalOpening]
// in the current CompiledIOP. A local opening query requires the prover of the
// protocol to "open" the first position of the vector.
func (c *CompiledIOP) InsertLocalOpening(round int, name ifaces.QueryID, pol ifaces.Column) query.LocalOpening {
<<<<<<< HEAD
=======

	c.checkColumnInStore(pol)

>>>>>>> 50b50639
	q := query.NewLocalOpening(name, pol)
	// Finally registers the query
	c.QueriesParams.AddToRound(round, name, q)
	return q
}

// InsertLogDerivativeSum registers a new LogDerivativeSum query [query.LogDerivativeSum].
// It generates a single global summation for many Sigma Columns from Lookup compilation.
// The sigma columns are categorized by [round,size].
<<<<<<< HEAD
func (c *CompiledIOP) InsertLogDerivativeSum(lastRound int, id ifaces.QueryID, in map[int]*query.LogDerivativeSumInput) query.LogDerivativeSum {
=======
func (c *CompiledIOP) InsertLogDerivativeSum(lastRound int, id ifaces.QueryID, in query.LogDerivativeSumInput) query.LogDerivativeSum {

	c.checkAnyInStore(in)

>>>>>>> 50b50639
	q := query.NewLogDerivativeSum(lastRound, in, id)
	// Finally registers the query
	c.QueriesParams.AddToRound(lastRound, id, q)
	return q
}

// InsertMiMC declares a MiMC constraints query; a constraint that all the
// entries of new are obtained by running the compression function of MiMC over
// the entries of block and old, row-by-row.
//
// The function returns the registered [query.MiMC] object and will panic if
//   - the columns do not share the same size
//   - the declaration round is anterior to the declaration round of the
//     provided input columns.
//
// The caller may provide a (potentially nil) column as a selector. The selector
// disables the query on rows where the selector is 0.
func (c *CompiledIOP) InsertMiMC(round int, id ifaces.QueryID, block, old, new ifaces.Column, selector ifaces.Column) query.MiMC {
<<<<<<< HEAD
=======

	c.checkColumnInStore(block)
	c.checkColumnInStore(old)
	c.checkColumnInStore(new)

	if selector != nil {
		c.checkColumnInStore(selector)
	}

>>>>>>> 50b50639
	q := query.NewMiMC(id, block, old, new, selector)
	c.QueriesNoParams.AddToRound(round, id, q)
	return q
}

// RegistersVerifyingKey registers a column as part of the verifying key of the
// protocol; meaning a column whose assignment is static and which is visible
// to the verifier.
func (c *CompiledIOP) RegisterVerifyingKey(name ifaces.ColID, witness ifaces.ColAssignment) ifaces.Column {
	size := witness.Len()
	if size == 0 {
		utils.Panic("when registering %v, VecType with length zero", name)
	}
	c.Precomputed.InsertNew(name, witness)
	return c.InsertColumn(0, name, size, column.VerifyingKey)
}

// RegisterProverAction registers an action to be accomplished by the prover
// of the protocol at a given round.
func (c *CompiledIOP) RegisterProverAction(round int, action ProverAction) {
	// This is purely to not break the current provers in the middle of the
	// switch.
<<<<<<< HEAD
	c.subProvers.AppendToInner(round, action)
=======
	c.SubProvers.AppendToInner(round, action)
>>>>>>> 50b50639
}

// RegisterVerifierAction registers an action to be accomplished by the verifier
// of the protocol at a given round
func (c *CompiledIOP) RegisterVerifierAction(round int, action VerifierAction) {
	// This is purely to not break the current provers in the middle of the
	// switch.
<<<<<<< HEAD
	c.subVerifiers.AppendToInner(round, action)
=======
	c.SubVerifiers.AppendToInner(round, action)
>>>>>>> 50b50639
}

// Register a GrandProduct query
func (c *CompiledIOP) InsertGrandProduct(round int, id ifaces.QueryID, in map[int]*query.GrandProductInput) query.GrandProduct {

	if in == nil {
		panic("passed a nil set of inputs")
	}

	q := query.NewGrandProduct(round, in, id)
	// Finally registers the query
	c.QueriesParams.AddToRound(round, q.Name(), q)
	return q
}

/*
A projection query between sets (columnsA,filterA) and (columnsB,filterB) asserts
whether the columnsA filtered by filterA is the same as columnsB filtered by
filterB, preserving the order.

Example:

FilterA = (1,0,0,1,1), ColumnA := (aO,a1,a2,a3,a4)

FiletrB := (0,0,1,0,0,0,0,0,1,1), ColumnB :=(b0,b1,b2,b3,b4,b5,b6,b7,b8,b9)

Thus we have,

ColumnA filtered by FilterA = (a0,a3,a4)

ColumnB filtered by FilterB  = (b2,b8,b9)

The projection query checks if a0 = b2, a3 = b8, a4 = b9

Note that the query imposes that:
  - the number of 1 in the filters are equal
  - the order of filtered elements is preserved

The "in" argument can be either a [query.ProjectionInput] or a
[query.ProjectionMultiAryInput].
*/
func (c *CompiledIOP) InsertProjection(id ifaces.QueryID, in any) query.Projection {

<<<<<<< HEAD
=======
	c.checkAnyInStore(in)

>>>>>>> 50b50639
	var q query.Projection

	switch in := in.(type) {

	case query.ProjectionInput:
		round := max(
			column.MaxRound(in.ColumnA...),
			column.MaxRound(in.ColumnB...),
			in.FilterA.Round(),
			in.FilterB.Round())
		q = query.NewProjection(round, id, in)

	case query.ProjectionMultiAryInput:
		round := max(
			column.MaxRound(slices.Concat(in.ColumnsA...)...),
			column.MaxRound(slices.Concat(in.ColumnsB...)...),
			column.MaxRound(in.FiltersA...),
			column.MaxRound(in.FiltersB...))
		q = query.NewProjectionMultiAry(round, id, in)

	default:
		panic("invalid projection input")
	}

	c.QueriesNoParams.AddToRound(q.Round, q.Name(), q)

	return q
}

<<<<<<< HEAD
// AddPublicInput inserts a public-input in the compiled-IOP
func (c *CompiledIOP) InsertPublicInput(name string, acc ifaces.Accessor) PublicInput {

=======
// AddPublicInput inserts a public-input in the compiled-IOP. The function
// panics if the public-input already exists.
func (c *CompiledIOP) InsertPublicInput(name string, acc ifaces.Accessor) PublicInput {

	c.checkAnyInStore(acc)

>>>>>>> 50b50639
	res := PublicInput{
		Name: name,
		Acc:  acc,
	}

<<<<<<< HEAD
=======
	for i := range c.PublicInputs {
		if c.PublicInputs[i].Name == name {
			utils.Panic("public input %v already exists", name)
		}
	}

>>>>>>> 50b50639
	c.PublicInputs = append(c.PublicInputs, res)
	return res
}

// GetPublicInputAccessor attempts to find a public input with the provided name
// and panic if it fails to do so. The method returns the accessor in case of
// success.
func (c *CompiledIOP) GetPublicInputAccessor(name string) ifaces.Accessor {
	for _, pi := range c.PublicInputs {
		if pi.Name == name {
			return pi.Acc
		}
	}

	pubInputNames := []string{}
	for i := range c.PublicInputs {
		pubInputNames = append(pubInputNames, c.PublicInputs[i].Name)
	}

	utils.Panic("could not find public input %v, the list of the public inputs is: %v", name, pubInputNames)
	return nil // unreachable
}

// InsertPlonkInWizard inserts a [query.PlonkInWizard] in the current compilation
// context. The function panics if the query is improper:
//   - the circuit has secret variables
//   - the nb of public inputs of the circuit is larger than the size of Data and Selector
//   - data and selector do not have the same size
//   - the number of public inputs is a power of two (for technical reasons)
func (c *CompiledIOP) InsertPlonkInWizard(q *query.PlonkInWizard) {

<<<<<<< HEAD
=======
	c.checkAnyInStore(q)

>>>>>>> 50b50639
	var (
		round           = q.GetRound()
		nbPub, nbSecret = gnarkutil.CountVariables(q.Circuit)
	)

	if q.Data.Size() != q.Selector.Size() {
		utils.Panic("data and selector must have the same size, data-size=%v selector-size=%v", q.Data.Size(), q.Selector.Size())
	}

	if nbPub > q.Data.Size() {
<<<<<<< HEAD
		utils.Panic("the number of public inputs of the circuit is larger than the size of Data and Selector, nbPub=%v data-size=%v selector-size=%v", nbPub, q.Data.Size(), q.Selector.Size())
=======
		utils.Panic("the number of public inputs of the circuit is larger than the size of Data and Selector, nbPub=%v data-size=%v selector-size=%v, name=%v", nbPub, q.Data.Size(), q.Selector.Size(), q.ID)
>>>>>>> 50b50639
	}

	if nbSecret > 0 {
		utils.Panic("the circuit has secret variables, found %v", nbSecret)
	}

	c.QueriesNoParams.AddToRound(round, q.ID, q)
}

// InsertHornerQuery inserts a [query.Horner] in the current compilation
// context.
func (c *CompiledIOP) InsertHornerQuery(round int, id ifaces.QueryID, parts []query.HornerPart) query.Horner {
<<<<<<< HEAD
=======

	c.checkAnyInStore(parts)

>>>>>>> 50b50639
	q := query.NewHorner(round, id, parts)
	// Finally registers the query
	c.QueriesParams.AddToRound(round, q.Name(), &q)
	return q
}

func (c *CompiledIOP) GetSubVerifiers() collection.VecVec[VerifierAction] {
<<<<<<< HEAD
	return c.subVerifiers
=======
	return c.SubVerifiers
>>>>>>> 50b50639
}<|MERGE_RESOLUTION|>--- conflicted
+++ resolved
@@ -67,22 +67,14 @@
 	// the user and the compilers and their role is to assign the columns and
 	// parametrizable's queries parameters during the prover runtime of the
 	// protocol.
-<<<<<<< HEAD
-	subProvers collection.VecVec[ProverAction]
-=======
 	SubProvers collection.VecVec[ProverAction]
->>>>>>> 50b50639
 
 	// subVerifier stores all the steps that need to be performed by the verifier
 	// explicitly. The role of the verifier function's is to implement all the
 	// manual checks that the verifier has to perform. This is useful when a check
 	// cannot be represented in term of query but, when possible, queries should
 	// always be preferred to express a relation that the witness must satisfy.
-<<<<<<< HEAD
-	subVerifiers collection.VecVec[VerifierAction]
-=======
 	SubVerifiers collection.VecVec[VerifierAction]
->>>>>>> 50b50639
 
 	// FiatShamirHooksPreSampling is an action that is run during the FS sampling,
 	// before sampling the random coins and thus, before every verifier action in
@@ -121,15 +113,6 @@
 	// derive unique names for when the self-recursion is called several time.
 	SelfRecursionCount int
 
-<<<<<<< HEAD
-	// Artefacts is a generic data-store that can be used to serialize
-	// compilation data. For instance, this is used to cache the factorized
-	// grand global constraint expression as the factorization is an expensive
-	// process. An artefact must satisfy the io.ReadWriteTo interface.
-	Artefacts artefactCache
-
-=======
->>>>>>> 50b50639
 	// FiatShamirSetup stores an initial value to use to bootstrap the Fiat-Shamir
 	// transcript. This value is obtained by hashing diverse meta-data of the
 	// describing the wizard: a version number, the description of the field,
@@ -144,14 +127,11 @@
 
 	// ExtraData is a free field in which compilers can store whatever they want.
 	ExtraData map[string]any
-<<<<<<< HEAD
-=======
 
 	// WithStorePointerChecks is a flag that controls whether or not the
 	// CompiledIOP should check that its columns and queries are registered in
 	// the store.
 	WithStorePointerChecks bool
->>>>>>> 50b50639
 }
 
 // NumRounds returns the total number of prover interactions with the verifier
@@ -251,11 +231,8 @@
 //   - the definition round is inconsistent with the expression
 func (c *CompiledIOP) InsertGlobal(round int, name ifaces.QueryID, expr *symbolic.Expression, noBoundCancel ...bool) query.GlobalConstraint {
 
-<<<<<<< HEAD
-=======
 	c.checkExpressionInStore(expr)
 
->>>>>>> 50b50639
 	// The constructor of the global constraint is assumed to perform all the
 	// well-formation checks of the constraint.
 	cs := query.NewGlobalConstraint(name, expr, noBoundCancel...)
@@ -298,11 +275,8 @@
 //   - the definition round is inconsistent with the expression
 func (c *CompiledIOP) InsertLocal(round int, name ifaces.QueryID, cs_ *symbolic.Expression) query.LocalConstraint {
 
-<<<<<<< HEAD
-=======
 	c.checkExpressionInStore(cs_)
 
->>>>>>> 50b50639
 	cs := query.NewLocalConstraint(name, cs_)
 	boarded := cs.Board()
 	metadatas := boarded.ListVariableMetadata()
@@ -337,13 +311,10 @@
 // - any column in `a` or `b“ is a not registered columns
 // - a constraint with the same name already exists in the CompiledIOP
 func (c *CompiledIOP) InsertPermutation(round int, name ifaces.QueryID, a, b []ifaces.Column) query.Permutation {
-<<<<<<< HEAD
-=======
 
 	c.checkAnyInStore(a)
 	c.checkAnyInStore(b)
 
->>>>>>> 50b50639
 	query_ := query.NewPermutation(name, [][]ifaces.Column{a}, [][]ifaces.Column{b})
 	c.QueriesNoParams.AddToRound(round, name, query_)
 	return query_
@@ -389,13 +360,10 @@
 // - the columns in `included` do not all have the same size
 // - a constraint with the same name already exists in the CompiledIOP
 func (c *CompiledIOP) InsertInclusion(round int, name ifaces.QueryID, including, included []ifaces.Column) {
-<<<<<<< HEAD
-=======
 
 	c.checkAnyInStore(including)
 	c.checkAnyInStore(included)
 
->>>>>>> 50b50639
 	query := query.NewInclusion(name, included, [][]ifaces.Column{including}, nil, nil)
 	c.QueriesNoParams.AddToRound(round, name, query)
 }
@@ -405,15 +373,12 @@
 the filters should be columns containing only field elements for 0 and 1
 */
 func (c *CompiledIOP) InsertInclusionDoubleConditional(round int, name ifaces.QueryID, including, included []ifaces.Column, includingFilter, includedFilter ifaces.Column) {
-<<<<<<< HEAD
-=======
 
 	c.checkAnyInStore(including)
 	c.checkAnyInStore(included)
 	c.checkColumnInStore(includingFilter)
 	c.checkColumnInStore(includedFilter)
 
->>>>>>> 50b50639
 	query := query.NewInclusion(name, included, [][]ifaces.Column{including}, includedFilter, []ifaces.Column{includingFilter})
 	c.QueriesNoParams.AddToRound(round, name, query)
 }
@@ -423,14 +388,11 @@
 the filters should be columns containing only field elements for 0 and 1
 */
 func (c *CompiledIOP) InsertInclusionConditionalOnIncluding(round int, name ifaces.QueryID, including, included []ifaces.Column, includingFilter ifaces.Column) {
-<<<<<<< HEAD
-=======
 
 	c.checkAnyInStore(including)
 	c.checkAnyInStore(included)
 	c.checkColumnInStore(includingFilter)
 
->>>>>>> 50b50639
 	query := query.NewInclusion(name, included, [][]ifaces.Column{including}, nil, []ifaces.Column{includingFilter})
 	c.QueriesNoParams.AddToRound(round, name, query)
 }
@@ -440,14 +402,11 @@
 the filters should be columns containing only field elements for 0 and 1
 */
 func (c *CompiledIOP) InsertInclusionConditionalOnIncluded(round int, name ifaces.QueryID, including, included []ifaces.Column, includedFilter ifaces.Column) {
-<<<<<<< HEAD
-=======
 
 	c.checkAnyInStore(including)
 	c.checkAnyInStore(included)
 	c.checkColumnInStore(includedFilter)
 
->>>>>>> 50b50639
 	query := query.NewInclusion(name, included, [][]ifaces.Column{including}, includedFilter, nil)
 	c.QueriesNoParams.AddToRound(round, name, query)
 }
@@ -468,15 +427,12 @@
 	includingFilter []ifaces.Column,
 	includedFilter ifaces.Column,
 ) {
-<<<<<<< HEAD
-=======
 
 	c.checkAnyInStore(including)
 	c.checkAnyInStore(included)
 	c.checkAnyInStore(includingFilter)
 	c.checkColumnInStore(includedFilter)
 
->>>>>>> 50b50639
 	query := query.NewInclusion(name, included, including, includedFilter, includingFilter)
 	c.QueriesNoParams.AddToRound(round, name, query)
 }
@@ -575,12 +531,9 @@
 // - a query with the same name has already been registered in the Wizard
 // - the provided columns `a` and `bs` do not all have the same size
 func (c *CompiledIOP) InsertInnerProduct(round int, name ifaces.QueryID, a ifaces.Column, bs []ifaces.Column) query.InnerProduct {
-<<<<<<< HEAD
-=======
 
 	c.checkColumnInStore(a)
 	c.checkAnyInStore(bs)
->>>>>>> 50b50639
 
 	// Also ensures that the query round does not predates the columns rounds
 	maxComRound := a.Round()
@@ -614,12 +567,9 @@
 // - the name is the empty string
 // - a query with the same name has already been registered in the Wizard
 func (c *CompiledIOP) InsertUnivariate(round int, name ifaces.QueryID, pols []ifaces.Column) query.UnivariateEval {
-<<<<<<< HEAD
-=======
 
 	c.checkAnyInStore(pols)
 
->>>>>>> 50b50639
 	q := query.NewUnivariateEval(name, pols...)
 	// Finally registers the query
 	c.QueriesParams.AddToRound(round, name, q)
@@ -630,12 +580,9 @@
 // in the current CompiledIOP. A local opening query requires the prover of the
 // protocol to "open" the first position of the vector.
 func (c *CompiledIOP) InsertLocalOpening(round int, name ifaces.QueryID, pol ifaces.Column) query.LocalOpening {
-<<<<<<< HEAD
-=======
 
 	c.checkColumnInStore(pol)
 
->>>>>>> 50b50639
 	q := query.NewLocalOpening(name, pol)
 	// Finally registers the query
 	c.QueriesParams.AddToRound(round, name, q)
@@ -645,14 +592,10 @@
 // InsertLogDerivativeSum registers a new LogDerivativeSum query [query.LogDerivativeSum].
 // It generates a single global summation for many Sigma Columns from Lookup compilation.
 // The sigma columns are categorized by [round,size].
-<<<<<<< HEAD
-func (c *CompiledIOP) InsertLogDerivativeSum(lastRound int, id ifaces.QueryID, in map[int]*query.LogDerivativeSumInput) query.LogDerivativeSum {
-=======
 func (c *CompiledIOP) InsertLogDerivativeSum(lastRound int, id ifaces.QueryID, in query.LogDerivativeSumInput) query.LogDerivativeSum {
 
 	c.checkAnyInStore(in)
 
->>>>>>> 50b50639
 	q := query.NewLogDerivativeSum(lastRound, in, id)
 	// Finally registers the query
 	c.QueriesParams.AddToRound(lastRound, id, q)
@@ -671,8 +614,6 @@
 // The caller may provide a (potentially nil) column as a selector. The selector
 // disables the query on rows where the selector is 0.
 func (c *CompiledIOP) InsertMiMC(round int, id ifaces.QueryID, block, old, new ifaces.Column, selector ifaces.Column) query.MiMC {
-<<<<<<< HEAD
-=======
 
 	c.checkColumnInStore(block)
 	c.checkColumnInStore(old)
@@ -682,7 +623,6 @@
 		c.checkColumnInStore(selector)
 	}
 
->>>>>>> 50b50639
 	q := query.NewMiMC(id, block, old, new, selector)
 	c.QueriesNoParams.AddToRound(round, id, q)
 	return q
@@ -705,11 +645,7 @@
 func (c *CompiledIOP) RegisterProverAction(round int, action ProverAction) {
 	// This is purely to not break the current provers in the middle of the
 	// switch.
-<<<<<<< HEAD
-	c.subProvers.AppendToInner(round, action)
-=======
 	c.SubProvers.AppendToInner(round, action)
->>>>>>> 50b50639
 }
 
 // RegisterVerifierAction registers an action to be accomplished by the verifier
@@ -717,11 +653,7 @@
 func (c *CompiledIOP) RegisterVerifierAction(round int, action VerifierAction) {
 	// This is purely to not break the current provers in the middle of the
 	// switch.
-<<<<<<< HEAD
-	c.subVerifiers.AppendToInner(round, action)
-=======
 	c.SubVerifiers.AppendToInner(round, action)
->>>>>>> 50b50639
 }
 
 // Register a GrandProduct query
@@ -765,11 +697,8 @@
 */
 func (c *CompiledIOP) InsertProjection(id ifaces.QueryID, in any) query.Projection {
 
-<<<<<<< HEAD
-=======
 	c.checkAnyInStore(in)
 
->>>>>>> 50b50639
 	var q query.Projection
 
 	switch in := in.(type) {
@@ -799,32 +728,23 @@
 	return q
 }
 
-<<<<<<< HEAD
-// AddPublicInput inserts a public-input in the compiled-IOP
-func (c *CompiledIOP) InsertPublicInput(name string, acc ifaces.Accessor) PublicInput {
-
-=======
 // AddPublicInput inserts a public-input in the compiled-IOP. The function
 // panics if the public-input already exists.
 func (c *CompiledIOP) InsertPublicInput(name string, acc ifaces.Accessor) PublicInput {
 
 	c.checkAnyInStore(acc)
 
->>>>>>> 50b50639
 	res := PublicInput{
 		Name: name,
 		Acc:  acc,
 	}
 
-<<<<<<< HEAD
-=======
 	for i := range c.PublicInputs {
 		if c.PublicInputs[i].Name == name {
 			utils.Panic("public input %v already exists", name)
 		}
 	}
 
->>>>>>> 50b50639
 	c.PublicInputs = append(c.PublicInputs, res)
 	return res
 }
@@ -856,11 +776,8 @@
 //   - the number of public inputs is a power of two (for technical reasons)
 func (c *CompiledIOP) InsertPlonkInWizard(q *query.PlonkInWizard) {
 
-<<<<<<< HEAD
-=======
 	c.checkAnyInStore(q)
 
->>>>>>> 50b50639
 	var (
 		round           = q.GetRound()
 		nbPub, nbSecret = gnarkutil.CountVariables(q.Circuit)
@@ -871,11 +788,7 @@
 	}
 
 	if nbPub > q.Data.Size() {
-<<<<<<< HEAD
-		utils.Panic("the number of public inputs of the circuit is larger than the size of Data and Selector, nbPub=%v data-size=%v selector-size=%v", nbPub, q.Data.Size(), q.Selector.Size())
-=======
 		utils.Panic("the number of public inputs of the circuit is larger than the size of Data and Selector, nbPub=%v data-size=%v selector-size=%v, name=%v", nbPub, q.Data.Size(), q.Selector.Size(), q.ID)
->>>>>>> 50b50639
 	}
 
 	if nbSecret > 0 {
@@ -888,12 +801,9 @@
 // InsertHornerQuery inserts a [query.Horner] in the current compilation
 // context.
 func (c *CompiledIOP) InsertHornerQuery(round int, id ifaces.QueryID, parts []query.HornerPart) query.Horner {
-<<<<<<< HEAD
-=======
 
 	c.checkAnyInStore(parts)
 
->>>>>>> 50b50639
 	q := query.NewHorner(round, id, parts)
 	// Finally registers the query
 	c.QueriesParams.AddToRound(round, q.Name(), &q)
@@ -901,9 +811,5 @@
 }
 
 func (c *CompiledIOP) GetSubVerifiers() collection.VecVec[VerifierAction] {
-<<<<<<< HEAD
-	return c.subVerifiers
-=======
 	return c.SubVerifiers
->>>>>>> 50b50639
 }