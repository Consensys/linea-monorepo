package query

import (
	"fmt"

	"github.com/consensys/gnark/frontend"
	"github.com/consensys/linea-monorepo/prover/crypto/fiatshamir"
	"github.com/consensys/linea-monorepo/prover/crypto/poseidon2"
	"github.com/consensys/linea-monorepo/prover/maths/common/smartvectors"
	"github.com/consensys/linea-monorepo/prover/maths/field"
	"github.com/consensys/linea-monorepo/prover/maths/field/fext"
	"github.com/consensys/linea-monorepo/prover/protocol/column"
	"github.com/consensys/linea-monorepo/prover/protocol/ifaces"
	"github.com/consensys/linea-monorepo/prover/symbolic"
	"github.com/consensys/linea-monorepo/prover/utils"
	"github.com/google/uuid"
)

// The GrandProduct query is obtained by processing all the permuation queries specific to a target module.
// We store the randomised symbolic products of A and B of permuation queries combinedly
// into the Numerators and the Denominators of the GrandProduct query
type GrandProductInput struct {
	Size         int
	Numerators   []*symbolic.Expression // stores A as multi-column
	Denominators []*symbolic.Expression // stores B as multi-column
}

// GrandProduct is a query for computing the grand-product of several vector expressions. The
// query returns a unique field element result.
type GrandProduct struct {
	Round int
	ID    ifaces.QueryID
	// The list of the inputs of the query, grouped by sizes
	Inputs map[int]*GrandProductInput
	uuid   uuid.UUID `serde:"omit"`
}

type GrandProductParams struct {
	BaseY  field.Element
	ExtY   fext.Element
	IsBase bool
}

// NewGrandProduct creates a new instance of a GrandProduct query.
//
// Parameters:
// - round: The round number of the query.
// - id: The unique identifier for the query.
// - numerators: A slice of symbolic expressions representing the numerators of the permutation queries.
// - denominators: A slice of symbolic expressions representing the denominators of the permutation queries.
//
// Returns:
// - A pointer to a new instance of GrandProduct.
func NewGrandProduct(round int, inp map[int]*GrandProductInput, id ifaces.QueryID) GrandProduct {
	// check the length consistency
	for key := range inp {
		for i, num := range inp[key].Numerators {
			if err := num.Validate(); err != nil {
				utils.Panic(" Numerator[%v] is not a valid expression", i)
			}

			if rs := column.ColumnsOfExpression(num); len(rs) == 0 {
				continue
			}

			b := num.Board()
			if key != column.ExprIsOnSameLengthHandles(&b) {
				utils.Panic("expression size mismatch")
			}
		}

		for i, den := range inp[key].Denominators {
			if err := den.Validate(); err != nil {
				utils.Panic(" Denominator[%v] is not a valid expression", i)
			}

			if rs := column.ColumnsOfExpression(den); len(rs) == 0 {
				continue
			}

			b := den.Board()
			if key != column.ExprIsOnSameLengthHandles(&b) {
				utils.Panic("expression size mismatch")
			}
		}
	}

	return GrandProduct{
		Round:  round,
		Inputs: inp,
		ID:     id,
		uuid:   uuid.New(),
	}
}

// Constructor for grand product query parameters
func NewGrandProductParams(y field.Element) GrandProductParams {
	return GrandProductParams{
		BaseY:  y,
		ExtY:   *fext.SetFromBase(new(fext.Element), &y),
		IsBase: true,
	}
}

func NewGrandProductParamsExt(yExt fext.Element) GrandProductParams {
	return GrandProductParams{
		BaseY:  field.Zero(),
		ExtY:   yExt,
		IsBase: false,
	}
}

// Name returns the unique identifier of the GrandProduct query.
func (g GrandProduct) Name() ifaces.QueryID {
	return g.ID
}

// Updates a Fiat-Shamir state
func (gp GrandProductParams) UpdateFS(fs *poseidon2.Poseidon2FieldHasherDigest) {
	fiatshamir.Update(fs, gp.BaseY)
}

func (gp GrandProductParams) UpdateFSExt(fs *poseidon2.Poseidon2FieldHasherDigest) {
	fiatshamir.UpdateExt(fs, gp.ExtY)
}

// Compute returns the result value of the [GrandProduct] query. It
// should be run by a runtime with access to the query columns. i.e
// either by a [wizard.ProverRuntime] or a [wizard.VerifierRuntime]
// but then the involved columns should all be public.
func (g GrandProduct) Compute(run ifaces.Runtime) fext.GenericFieldElem {

	result := fext.GenericFieldOne()

	for size := range g.Inputs {
		for _, factor := range g.Inputs[size].Numerators {

			var (
				numBoard           = factor.Board()
				numeratorMetadata  = numBoard.ListVariableMetadata()
				numerator          smartvectors.SmartVector
				intermediateResult = fext.GenericFieldOne()
			)

			if len(numeratorMetadata) == 0 {
				panic("unreachable")
			}

			if len(numeratorMetadata) > 0 {
				numerator = column.EvalExprColumn(run, numBoard)
			}

			if smartvectors.IsBase(numerator) {
				numeratorSlice, _ := numerator.IntoRegVecSaveAllocBase()
				tempResult := field.One()
				for k := range numeratorSlice {
					tempResult.Mul(&tempResult, &numeratorSlice[k])
				}
				intermediateResult = fext.NewESHashFromBase(tempResult)
			} else {
				// for field extensions
				numeratorSlice := numerator.IntoRegVecSaveAllocExt()
				tempResult := fext.One()
				for k := range numeratorSlice {
					tempResult.Mul(&tempResult, &numeratorSlice[k])
				}
				intermediateResult = fext.NewESHashFromExt(tempResult)
			}
			result.Mul(&intermediateResult)
		}

		for _, factor := range g.Inputs[size].Denominators {

			var (
				denBoard            = factor.Board()
				denominatorMetadata = denBoard.ListVariableMetadata()
<<<<<<< HEAD
				denominator         []field.Element
				tmp                 = field.One()
=======
				denominator         smartvectors.SmartVector
				intermediateResult  = fext.GenericFieldOne()
>>>>>>> 3dc94214
			)

			if len(denominatorMetadata) == 0 {
				panic("unreachable")
			}

			if len(denominatorMetadata) > 0 {
				denominator = column.EvalExprColumn(run, denBoard)
			}

			if smartvectors.IsBase(denominator) {
				tmp := field.NewElement(1)
				denominatorSlice, _ := denominator.IntoRegVecSaveAllocBase()
				for k := range denominatorSlice {

					if denominatorSlice[k].IsZero() {
						panic("denominator contains zeroes")
					}

					tmp.Mul(&tmp, &denominatorSlice[k])
				}
				intermediateResult = fext.NewESHashFromBase(tmp)
			} else {
				// for field extensions
				tmp := fext.One()
				denominatorSlice := denominator.IntoRegVecSaveAllocExt()
				for k := range denominatorSlice {

					if denominatorSlice[k].IsZero() {
						panic("denominator contains zeroes")
					}

					tmp.Mul(&tmp, &denominatorSlice[k])
				}
				intermediateResult = fext.NewESHashFromExt(tmp)
			}

			result.Div(&intermediateResult)

		}
	}

	return result
}

// Check verifies the satisfaction of the GrandProduct query using the provided runtime.
// It calculates the product of numerators and denominators, and checks
// if prod(Numerators) == Prod(Denominators)*ParamY, and returns an error if the condition is not satisfied.
// The function also returns an error if the denominator contains a zero.
//
// Parameters:
// - run: The runtime interface providing access to the query parameter for query verification.
//
// Returns:
// - An error if the grand product query is not satisfied, or nil if it is satisfied.
func (g GrandProduct) Check(run ifaces.Runtime) error {

	var (
		params     = run.GetParams(g.ID).(GrandProductParams)
		actualProd = g.Compute(run)
	)

	for size := range g.Inputs {
		input := g.Inputs[size]
		for i := range input.Denominators {
			denominator := column.EvalExprColumn(run, input.Denominators[i].Board()).IntoRegVecSaveAllocExt()
			for k := range denominator {
				if denominator[k].IsZero() {
					return fmt.Errorf("the grand product query %v is not satisfied, (size=%v, denominator n°%v) denominator[%v] is zero", g.ID, size, i, k)
				}
			}
		}
	}
	actualProdElem := actualProd.GetExt()
	if actualProdElem != params.ExtY {
		return fmt.Errorf("the grand product query %v is not satisfied, actualProdElem = %v, params.ExtY = %v", g.ID, actualProdElem.String(), params.ExtY.String())
	}

	return nil
}

func (g GrandProduct) CheckGnark(api frontend.API, run ifaces.GnarkRuntime) {
	utils.Panic("Unimplemented")
}

func (g GrandProduct) UUID() uuid.UUID {
	return g.uuid
}<|MERGE_RESOLUTION|>--- conflicted
+++ resolved
@@ -174,13 +174,8 @@
 			var (
 				denBoard            = factor.Board()
 				denominatorMetadata = denBoard.ListVariableMetadata()
-<<<<<<< HEAD
-				denominator         []field.Element
-				tmp                 = field.One()
-=======
 				denominator         smartvectors.SmartVector
 				intermediateResult  = fext.GenericFieldOne()
->>>>>>> 3dc94214
 			)
 
 			if len(denominatorMetadata) == 0 {
