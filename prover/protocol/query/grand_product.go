package query

import (
	"fmt"

	"github.com/consensys/gnark/frontend"
	"github.com/consensys/linea-monorepo/prover/crypto/fiatshamir"
	"github.com/consensys/linea-monorepo/prover/maths/common/smartvectors"
	"github.com/consensys/linea-monorepo/prover/maths/field"
	"github.com/consensys/linea-monorepo/prover/maths/field/fext"
	"github.com/consensys/linea-monorepo/prover/protocol/column"
	"github.com/consensys/linea-monorepo/prover/protocol/ifaces"
	"github.com/consensys/linea-monorepo/prover/symbolic"
	"github.com/consensys/linea-monorepo/prover/utils"
	"github.com/google/uuid"
)

// The GrandProduct query is obtained by processing all the permuation queries specific to a target module.
// We store the randomised symbolic products of A and B of permuation queries combinedly
// into the Numerators and the Denominators of the GrandProduct query
type GrandProductInput struct {
	Size         int
	Numerators   []*symbolic.Expression // stores A as multi-column
	Denominators []*symbolic.Expression // stores B as multi-column
}

// GrandProduct is a query for computing the grand-product of several vector expressions. The
// query returns a unique field element result.
type GrandProduct struct {
	Round int
	ID    ifaces.QueryID
	// The list of the inputs of the query, grouped by sizes
	Inputs map[int]*GrandProductInput
	uuid   uuid.UUID `serde:"omit"`
}

type GrandProductParams struct {
	BaseY  field.Element
	ExtY   fext.Element
	IsBase bool
}

// NewGrandProduct creates a new instance of a GrandProduct query.
//
// Parameters:
// - round: The round number of the query.
// - id: The unique identifier for the query.
// - numerators: A slice of symbolic expressions representing the numerators of the permutation queries.
// - denominators: A slice of symbolic expressions representing the denominators of the permutation queries.
//
// Returns:
// - A pointer to a new instance of GrandProduct.
func NewGrandProduct(round int, inp map[int]*GrandProductInput, id ifaces.QueryID) GrandProduct {
	// check the length consistency
	for key := range inp {
		for i, num := range inp[key].Numerators {
			if err := num.Validate(); err != nil {
				utils.Panic(" Numerator[%v] is not a valid expression", i)
			}

			if rs := column.ColumnsOfExpression(num); len(rs) == 0 {
				continue
			}

			b := num.Board()
			if key != column.ExprIsOnSameLengthHandles(&b) {
				utils.Panic("expression size mismatch")
			}
		}

		for i, den := range inp[key].Denominators {
			if err := den.Validate(); err != nil {
				utils.Panic(" Denominator[%v] is not a valid expression", i)
			}

			if rs := column.ColumnsOfExpression(den); len(rs) == 0 {
				continue
			}

			b := den.Board()
			if key != column.ExprIsOnSameLengthHandles(&b) {
				utils.Panic("expression size mismatch")
			}
		}
	}

	return GrandProduct{
		Round:  round,
		Inputs: inp,
		ID:     id,
		uuid:   uuid.New(),
	}
}

// Constructor for grand product query parameters
func NewGrandProductParams(y field.Element) GrandProductParams {
	return GrandProductParams{
		BaseY:  y,
		ExtY:   *fext.SetFromBase(new(fext.Element), &y),
		IsBase: true,
	}
}

func NewGrandProductParamsExt(yExt fext.Element) GrandProductParams {
	return GrandProductParams{
		BaseY:  field.Zero(),
		ExtY:   yExt,
		IsBase: false,
	}
}

// Name returns the unique identifier of the GrandProduct query.
func (g GrandProduct) Name() ifaces.QueryID {
	return g.ID
}

// Updates a Fiat-Shamir state
func (gp GrandProductParams) UpdateFS(fs *fiatshamir.FS) {
	(*fs).UpdateExt(gp.ExtY)
}

// Compute returns the result value of the [GrandProduct] query. It
// should be run by a runtime with access to the query columns. i.e
// either by a [wizard.ProverRuntime] or a [wizard.VerifierRuntime]
// but then the involved columns should all be public.
func (g GrandProduct) Compute(run ifaces.Runtime) fext.GenericFieldElem {

	result := fext.GenericFieldOne()

	for size := range g.Inputs {
		for _, factor := range g.Inputs[size].Numerators {

			var (
				numBoard           = factor.Board()
				numeratorMetadata  = numBoard.ListVariableMetadata()
				numerator          smartvectors.SmartVector
				intermediateResult = fext.GenericFieldOne()
			)

			if len(numeratorMetadata) == 0 {
				panic("unreachable")
			}

			if len(numeratorMetadata) > 0 {
				numerator = column.EvalExprColumn(run, numBoard)
			}

			if smartvectors.IsBase(numerator) {
				numeratorSlice, _ := numerator.IntoRegVecSaveAllocBase()
				tempResult := field.One()
				for k := range numeratorSlice {
					tempResult.Mul(&tempResult, &numeratorSlice[k])
				}
				intermediateResult = fext.NewGenFieldFromBase(tempResult)
			} else {
				// for field extensions
				numeratorSlice := numerator.IntoRegVecSaveAllocExt()
				tempResult := fext.One()
				for k := range numeratorSlice {
					tempResult.Mul(&tempResult, &numeratorSlice[k])
				}
				intermediateResult = fext.NewGenFieldFromExt(tempResult)
			}
			result.Mul(&intermediateResult)
		}

		for _, factor := range g.Inputs[size].Denominators {

			var (
				denBoard            = factor.Board()
				denominatorMetadata = denBoard.ListVariableMetadata()
<<<<<<< HEAD
				denominator         []field.Element
				tmp                 = field.One()
=======
				denominator         smartvectors.SmartVector
				intermediateResult  = fext.GenericFieldOne()
>>>>>>> b3b0ae2a
			)

			if len(denominatorMetadata) == 0 {
				panic("unreachable")
			}

			if len(denominatorMetadata) > 0 {
				denominator = column.EvalExprColumn(run, denBoard)
			}

			if smartvectors.IsBase(denominator) {
				tmp := field.NewElement(1)
				denominatorSlice, _ := denominator.IntoRegVecSaveAllocBase()
				for k := range denominatorSlice {

					if denominatorSlice[k].IsZero() {
						panic("denominator contains zeroes")
					}

					tmp.Mul(&tmp, &denominatorSlice[k])
				}
				intermediateResult = fext.NewGenFieldFromBase(tmp)
			} else {
				// for field extensions
				tmp := fext.One()
				denominatorSlice := denominator.IntoRegVecSaveAllocExt()
				for k := range denominatorSlice {

					if denominatorSlice[k].IsZero() {
						panic("denominator contains zeroes")
					}

					tmp.Mul(&tmp, &denominatorSlice[k])
				}
				intermediateResult = fext.NewGenFieldFromExt(tmp)
			}

			result.Div(&intermediateResult)

		}
	}

	return result
}

// Check verifies the satisfaction of the GrandProduct query using the provided runtime.
// It calculates the product of numerators and denominators, and checks
// if prod(Numerators) == Prod(Denominators)*ParamY, and returns an error if the condition is not satisfied.
// The function also returns an error if the denominator contains a zero.
//
// Parameters:
// - run: The runtime interface providing access to the query parameter for query verification.
//
// Returns:
// - An error if the grand product query is not satisfied, or nil if it is satisfied.
func (g GrandProduct) Check(run ifaces.Runtime) error {

	var (
		params     = run.GetParams(g.ID).(GrandProductParams)
		actualProd = g.Compute(run)
	)

	for size := range g.Inputs {
		input := g.Inputs[size]
		for i := range input.Denominators {
			denominator := column.EvalExprColumn(run, input.Denominators[i].Board()).IntoRegVecSaveAllocExt()
			for k := range denominator {
				if denominator[k].IsZero() {
					return fmt.Errorf("the grand product query %v is not satisfied, (size=%v, denominator n°%v) denominator[%v] is zero", g.ID, size, i, k)
				}
			}
		}
	}
	actualProdElem := actualProd.GetExt()
	if actualProdElem != params.ExtY {
		return fmt.Errorf("the grand product query %v is not satisfied, actualProdElem = %v, params.ExtY = %v", g.ID, actualProdElem.String(), params.ExtY.String())
	}

	return nil
}

func (g GrandProduct) CheckGnark(api frontend.API, run ifaces.GnarkRuntime) {
	utils.Panic("Unimplemented")
}

func (g GrandProduct) UUID() uuid.UUID {
	return g.uuid
}<|MERGE_RESOLUTION|>--- conflicted
+++ resolved
@@ -169,13 +169,8 @@
 			var (
 				denBoard            = factor.Board()
 				denominatorMetadata = denBoard.ListVariableMetadata()
-<<<<<<< HEAD
-				denominator         []field.Element
-				tmp                 = field.One()
-=======
 				denominator         smartvectors.SmartVector
 				intermediateResult  = fext.GenericFieldOne()
->>>>>>> b3b0ae2a
 			)
 
 			if len(denominatorMetadata) == 0 {
