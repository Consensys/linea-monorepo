--- conflicted
+++ resolved
@@ -56,10 +56,6 @@
 	// return GnarkLogDerivSumParams{Sum: p.Sum}
 	tmp := p.Sum.GetExt()
 	return GnarkLogDerivSumParams{Sum: gnarkfext.NewE4Gen(tmp)} // TODO @thomas fixme (ext vs base)
-<<<<<<< HEAD
-	return GnarkLogDerivSumParams{Sum: gnarkfext.NewE4Gen(tmp)} // TODO @thomas fixme (ext vs base)
-=======
->>>>>>> 990e8295
 }
 
 // A gnark circuit version of InnerProductParams
@@ -129,34 +125,20 @@
 // Update the fiat-shamir state with the the present parameters
 func (p GnarkLocalOpeningParams) UpdateFS(fs *fiatshamir.GnarkFS) {
 	fs.Update(p.BaseY.AsNative())
-<<<<<<< HEAD
-	fs.Update(p.BaseY.AsNative())
-=======
->>>>>>> 990e8295
 }
 
 // Update the fiat-shamir state with the the present parameters
 func (p GnarkLogDerivSumParams) UpdateFS(fs *fiatshamir.GnarkFS) {
 	fs.UpdateExt(p.Sum)
-<<<<<<< HEAD
-	fs.UpdateExt(p.Sum)
-=======
->>>>>>> 990e8295
 }
 
 // Update the fiat-shamir state with the the present parameters
 func (p GnarkGrandProductParams) UpdateFS(fs *fiatshamir.GnarkFS) {
 	fs.UpdateExt(p.Prod)
-<<<<<<< HEAD
-	fs.UpdateExt(p.Prod)
-=======
->>>>>>> 990e8295
 }
 
 // Update the fiat-shamir state with the the present parameters
 func (p GnarkUnivariateEvalParams) UpdateFS(fs *fiatshamir.GnarkFS) {
-<<<<<<< HEAD
-=======
 	for _, y := range p.Ys {
 		fs.Update(y.AsNative())
 	}
@@ -164,23 +146,14 @@
 
 // Update the fiat-shamir state with the the present field extension parameters
 func (p GnarkUnivariateEvalParams) UpdateFSExt(fs *fiatshamir.GnarkFS) {
->>>>>>> 990e8295
 	fs.UpdateExt(p.ExtYs...)
 }
 
 // Update the fiat-shamir state with the the present parameters
 func (p GnarkHornerParams) UpdateFS(fs *fiatshamir.GnarkFS) {
 	fs.UpdateExt(p.FinalResult)
-<<<<<<< HEAD
-	fs.UpdateExt(p.FinalResult)
 
 	for _, part := range p.Parts {
 		fs.Update(part.N0.AsNative(), part.N1.AsNative())
-		fs.Update(part.N0.AsNative(), part.N1.AsNative())
-=======
-
-	for _, part := range p.Parts {
-		fs.Update(part.N0.AsNative(), part.N1.AsNative())
->>>>>>> 990e8295
 	}
 }