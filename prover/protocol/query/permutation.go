package query

import (
	"fmt"

	"github.com/consensys/gnark/frontend"
	"github.com/consensys/linea-monorepo/prover/maths/common/smartvectors"
	"github.com/consensys/linea-monorepo/prover/maths/field"
	"github.com/consensys/linea-monorepo/prover/protocol/ifaces"
	"github.com/consensys/linea-monorepo/prover/utils"
	"github.com/google/uuid"
)

// Permutation is a predicate that assess that two tables contains the same rows
// up to a permutation. The tables can contain several columns and they can be
// described in a fractioned way: the table is the union of the rows of several
// tables.
type Permutation struct {
	// A and B represent the tables on both sides of the argument. The
	// permutation can be fractionned (len(A) = len(B) > 1) and it can be
	// multi-column (len(A[*]) = len(B[*]) > 1.
	A, B [][]ifaces.Column
	// ID is the string indentifier of the query.
	ID   ifaces.QueryID
	uuid uuid.UUID `serde:"omit"`
}

// NewPermutation constructs a new permutation query and performs all the
// well-formedness sanity-checks. In case of failure, it will panic.
func NewPermutation(id ifaces.QueryID, a, b [][]ifaces.Column) Permutation {

	var (
		nCol     = len(a[0])
		totalRow = [2]int{}
	)

	for side, aOrB := range [2][][]ifaces.Column{a, b} {
		for frag := range aOrB {

			if len(aOrB[frag]) != nCol {
				utils.Panic("all tables must have the same number of columns")
			}

			for _, col := range aOrB[frag] {
				col.MustExists()
			}

			sizeFrag, err := utils.AllReturnEqual(
				ifaces.Column.Size,
				aOrB[frag],
			)

			if err != nil {
				utils.Panic("all tables must be sets of columns with the same size")
			}

			totalRow[side] += sizeFrag
		}
	}

	if totalRow[0] != totalRow[1] {
		utils.Panic("a (numRows: %v, colId: %v) and b (numRows: %v, colId: %v) must have the same total number of rows, query id: %v", totalRow[0], a[0][0].GetColID(), totalRow[1], b[0][0].GetColID(), id)
	}

	return Permutation{A: a, B: b, ID: id, uuid: uuid.New()}
}

// Name implements the [ifaces.Query] interface
func (r Permutation) Name() ifaces.QueryID {
	return r.ID
}

// Check probabilistically checks whether the permutation predicates holds. The
// test works by incrementally computes the products:
//
//	\prod_i (\gamma + \sum_j C{i, j} \alpha^j)
//
// With overhelming probability, if the predicate is wrong then then the
// products will be unequal and this will be equal if the predicate is
// satisfied.
func (r Permutation) Check(run ifaces.Runtime) error {

	var (
		numCol    = len(r.A[0])
		prods     = []field.Element{field.One(), field.One()}
		randGamma = field.Element{}
		randAlpha = field.Element{}
	)

	randGamma.SetRandom()
	randAlpha.SetRandom()

	for k, aOrB := range [2][][]ifaces.Column{r.A, r.B} {
		for frag := range aOrB {
			var (
				tab        = make([]ifaces.ColAssignment, numCol)
				numRowFrag = aOrB[frag][0].Size()
				gamma      = smartvectors.NewConstant(randGamma, numRowFrag)
			)

			for col := range aOrB[frag] {
				tab[col] = aOrB[frag][col].GetColAssignment(run)
			}

			collapsed := smartvectors.LinearCombination(append(tab, gamma), randAlpha)

			for row := 0; row < collapsed.Len(); row++ {
				tmp := collapsed.Get(row)
				prods[k].Mul(&prods[k], &tmp)
			}
		}
	}

	if prods[0] != prods[1] {
		return fmt.Errorf("the permutation query %v is not satisfied", r.ID)
	}

	return nil
}

// CheckPermutation manually checks that a permutation argument is satisfied.
func CheckPermutation(a, b []ifaces.ColAssignment) error {
	/*
		Sample a random element alpha, usefull for multivalued inclusion checks
		It allows to reference multiple number through a linear combination
	*/
	var alpha, beta field.Element
	_, err := alpha.SetRandom()
	_, err2 := beta.SetRandom()
	if err != nil || err2 != nil {
		utils.Panic("Could not generate a random number %v %v", err, err2)
	}

	/*
		Sanity-check both sides should have the same number of cols
	*/
	if len(a) != len(b) {
		utils.Panic("Not the same number of columns %v %v", len(a), len(b))
	}

	nRow := a[0].Len()
	/*
		Sanity-check, all sample should have the same number of rows.
		This might become an error later, but this is easy to change.
	*/
	for i := range a {
		if a[i].Len() != nRow {
			utils.Panic("Row %v of a has an inconsistent size. Expected %v but got %v", i, nRow, a[i].Len())
		}
		if b[i].Len() != nRow {
			utils.Panic("Row %v of b has an inconsistent size. Expected %v but got %v", i, nRow, b[i].Len())
		}
	}
	if nRow != b[0].Len() {
		return fmt.Errorf("a and b do not have the same length : %v != %v", a[0].Len(), b[0].Len())
	}

	prodA := field.One()
	prodB := field.One()

	for i := 0; i < nRow; i++ {
		// The product for a
		tmp := rowLinComb(alpha, i, a)
		tmp.Add(&tmp, &beta)
		prodA.Mul(&prodA, &tmp)

		// The product for b
		tmp = rowLinComb(alpha, i, b)
		tmp.Add(&tmp, &beta)
		prodB.Mul(&prodB, &tmp)
	}

	// At the end, the two product should be equals
	if prodA != prodB {
		return fmt.Errorf("the permutation check rejected")
	}

	return nil
}

// GnarkCheck will panic in this construction because we do not have a good way
// to check the query within a circuit
func (p Permutation) CheckGnark(api frontend.API, run ifaces.GnarkRuntime) {
	panic("UNSUPPORTED : can't check an permutation query directly into the circuit")
}

// GetShiftedRelatedColumns returns the list of the [HornerParts.Selectors]
// found in the query. This is used to check if the query is compatible with
// Wizard distribution.
//
// Note: the fact that this method is implemented makes [Inclusion] satisfy
// an anonymous interface that is matched to detect queries that are
// incompatible with wizard distribution. So we should not rename or remove
// this implementation without doing the corresponding changes in the
// distributed package. Otherwise, this will silence the checks that we are
// doing.
func (p Permutation) GetShiftedRelatedColumns() []ifaces.Column {

	res := []ifaces.Column{}

	for frag := range p.A {
		for _, col := range p.A[frag] {
			if col.IsComposite() {
				res = append(res, col)
			}
		}
	}

	for frag := range p.B {
		for _, col := range p.B[frag] {
			if col.IsComposite() {
				res = append(res, col)
			}
		}
	}

	return res
<<<<<<< HEAD
=======
}

func (p Permutation) UUID() uuid.UUID {
	return p.uuid
>>>>>>> 50b50639
}<|MERGE_RESOLUTION|>--- conflicted
+++ resolved
@@ -215,11 +215,8 @@
 	}
 
 	return res
-<<<<<<< HEAD
-=======
 }
 
 func (p Permutation) UUID() uuid.UUID {
 	return p.uuid
->>>>>>> 50b50639
 }