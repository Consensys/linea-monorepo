--- conflicted
+++ resolved
@@ -96,13 +96,6 @@
 				utils.Panic("[witness.Public()] returned an error: %v", err)
 			}
 
-<<<<<<< HEAD
-			if pa.NbPublicInputs > 0 {
-				// Convert public witness to smart-vector
-				pubWitSV := smartvectors.RightZeroPadded(
-					[]field.Element(pubWitness.Vector().(fr.Vector)),
-					pa.NbPublicInputs,
-=======
 			if tinyPISize(ctx.SPR) > 0 {
 
 				v, ok := pubWitness.Vector().(koalabear.Vector)
@@ -114,7 +107,6 @@
 				pubWitSV := smartvectors.RightZeroPadded(
 					[]field.Element(v),
 					tinyPISize(ctx.SPR),
->>>>>>> 3dc94214
 				)
 
 				// Assign the public witness
