--- conflicted
+++ resolved
@@ -183,9 +183,6 @@
 
 	// case: constant column. The column may directly be expanded
 	case verifiercol.ConstCol:
-<<<<<<< HEAD
-		return verifiercol.NewConstantCol(m.F, ctx.MaxSize, m.Name+"_STITCHED")
-=======
 		// Sometime, we may want to shift a constant column by a non-zero offset
 		// to cancel the constraint at the first or last positions.
 		res := verifiercol.NewConstantCol(m.F, ctx.MaxSize, m.Name+"_STITCHED")
@@ -193,7 +190,6 @@
 			res = column.Shift(res, option[0])
 		}
 		return res
->>>>>>> 72b85d36
 
 	// case: verifier columns without shift
 	case verifiercol.VerifierCol:
