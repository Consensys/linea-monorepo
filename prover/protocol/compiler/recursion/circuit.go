package recursion

import (
	"github.com/consensys/gnark/frontend"
	"github.com/consensys/linea-monorepo/prover/crypto/fiatshamir"
	"github.com/consensys/linea-monorepo/prover/crypto/mimc"
	"github.com/consensys/linea-monorepo/prover/crypto/mimc/gkrmimc"
	"github.com/consensys/linea-monorepo/prover/maths/common/vector"
	"github.com/consensys/linea-monorepo/prover/maths/field"
	"github.com/consensys/linea-monorepo/prover/maths/field/gnarkfext"
	"github.com/consensys/linea-monorepo/prover/maths/zk"
	"github.com/consensys/linea-monorepo/prover/protocol/compiler/vortex"
	"github.com/consensys/linea-monorepo/prover/protocol/ifaces"
	"github.com/consensys/linea-monorepo/prover/protocol/query"
	"github.com/consensys/linea-monorepo/prover/protocol/wizard"
)

// RecursionCircuit is a gnark-circuit doing the recursion of a
// wizard-IOP. It embeds the [wizard.VerifierCircuit] and it
// additionally exposes the final FS state, the vortex commitments
// and the vortex statement (in addition to the "regular" public
// inputs of the protocol).
//
// It implements the [frontend.Circuit] interface.
//
// Alex: please don't change the ordering of the arguments as this
// affects the parsing of the witness.
type RecursionCircuit struct {
	X                  gnarkfext.E4Gen      `gnark:",public"`
	Ys                 []gnarkfext.E4Gen    `gnark:",public"`
	Commitments        []zk.WrappedVariable `gnark:",public"`
	Pubs               []zk.WrappedVariable `gnark:",public"`
	WizardVerifier     *wizard.VerifierCircuit
	withoutGkr         bool                       `gnark:"-"`
	withExternalHasher bool                       `gnark:"-"`
	PolyQuery          query.UnivariateEval       `gnark:"-"`
	MerkleRoots        [][blockSize]ifaces.Column `gnark:"-"`
}

// AllocRecursionCircuit allocates a new RecursionCircuit with the
// given parameters.
func AllocRecursionCircuit(comp *wizard.CompiledIOP, withoutGkr bool, withExternalHasher bool) *RecursionCircuit {

	var (
		pcsCtx      = comp.PcsCtxs.(*vortex.Ctx)
		polyQuery   = pcsCtx.Query
		numRound    = comp.QueriesParams.Round(polyQuery.QueryID) + 1
		merkleRoots = [][blockSize]ifaces.Column{}
	)

	if pcsCtx.Items.Precomputeds.MerkleRoot[0] != nil {
		merkleRoots = append(merkleRoots, pcsCtx.Items.Precomputeds.MerkleRoot)
	}

	for i := range pcsCtx.Items.MerkleRoots {
		if pcsCtx.Items.MerkleRoots[i][0] != nil {
			merkleRoots = append(merkleRoots, pcsCtx.Items.MerkleRoots[i])
		}
	}

	return &RecursionCircuit{
		withoutGkr:         withoutGkr,
		withExternalHasher: withExternalHasher,
		PolyQuery:          polyQuery,
		MerkleRoots:        merkleRoots,
		WizardVerifier:     wizard.AllocateWizardCircuit(comp, numRound),
<<<<<<< HEAD
		Pubs:               make([]zk.WrappedVariable, len(comp.PublicInputs)),
		Commitments:        make([]zk.WrappedVariable, len(merkleRoots)),
		Ys:                 make([]gnarkfext.E4Gen, len(polyQuery.Pols)),
=======
		Pubs:               make([]frontend.Variable, len(comp.PublicInputs)), //TODO@yao: check size
		Commitments:        make([]frontend.Variable, 8*len(merkleRoots)),     //TODO@yao: check size
		Ys:                 make([]gnarkfext.Element, len(polyQuery.Pols)),
>>>>>>> 2a094b4a
	}
}

// Define implements the [frontend.Circuit] interface.
func (r *RecursionCircuit) Define(api frontend.API) error {

	w := r.WizardVerifier

	if !r.withoutGkr {
		temp := gkrmimc.NewHasherFactory(api)
		w.HasherFactory = temp
		w.FS = fiatshamir.NewGnarkFiatShamir(api, w.HasherFactory)
	}

	if r.withExternalHasher {
		w.HasherFactory = &mimc.ExternalHasherFactory{Api: api} // TODO: fix in crypto/mimc/factories.go
	}

	w.Verify(api)

	for i := range r.Pubs {
		pub := w.Spec.PublicInputs[i].Acc.GetFrontendVariable(api, w)
		api.AssertIsEqual(r.Pubs[i], pub)
	}

	polyParams := w.GetUnivariateParams(r.PolyQuery.Name())
	api.AssertIsEqual(r.X, polyParams.X)

	for i := range polyParams.Ys {
		api.AssertIsEqual(r.Ys[i], polyParams.Ys[i])
	}

	for i := range r.Commitments {
		api.AssertIsEqual(r.Commitments[i], r.MerkleRoots[i/blockSize][i%blockSize].GetColAssignmentGnarkAt(w, 0))
	}

	return nil
}

// AssignRecursionCircuit assigns a recursion based on a compiled-IOP
// and a proof.
func AssignRecursionCircuit(comp *wizard.CompiledIOP, proof wizard.Proof, pubs []field.Element, finalFsState field.Element) *RecursionCircuit {

	var (
		pcsCtx         = comp.PcsCtxs.(*vortex.Ctx)
		polyQuery      = pcsCtx.Query
		numRound       = comp.QueriesParams.Round(polyQuery.QueryID) + 1
		wizardVerifier = wizard.AssignVerifierCircuit(comp, proof, numRound)
		params         = wizardVerifier.GetUnivariateParams(polyQuery.Name())
		circuit        = &RecursionCircuit{
			WizardVerifier: wizard.AssignVerifierCircuit(comp, proof, numRound),
			X:              params.ExtX,
			Ys:             params.ExtYs,
			Pubs:           vector.IntoGnarkAssignment(pubs),
			PolyQuery:      polyQuery,
		}
	)

	if pcsCtx.Items.Precomputeds.MerkleRoot[0] != nil {
		mRoot := pcsCtx.Items.Precomputeds.MerkleRoot
		circuit.MerkleRoots = append(circuit.MerkleRoots, mRoot)
		for i := 0; i < blockSize; i++ {
			circuit.Commitments = append(circuit.Commitments, mRoot[i].GetColAssignmentGnarkAt(circuit.WizardVerifier, 0))
		}
	}

	for i := range pcsCtx.Items.MerkleRoots {
		if pcsCtx.Items.MerkleRoots[i][0] != nil {
			mRoot := pcsCtx.Items.MerkleRoots[i]
			circuit.MerkleRoots = append(circuit.MerkleRoots, mRoot)
			for j := 0; j < blockSize; j++ {
				circuit.Commitments = append(circuit.Commitments, mRoot[j].GetColAssignmentGnarkAt(circuit.WizardVerifier, 0))
			}
		}
	}

	return circuit
}

// SplitPublicInputs parses a vector of field elements and returns the
// parsed arguments.
// TODO@yao : check
func SplitPublicInputs[T any](r *Recursion, allPubs []T) (x, ys, mRoots, pubs []T) {

	var (
		numPubs     = len(r.InputCompiledIOP.PublicInputs)
		pcsCtx      = r.PcsCtx[0]
		numYs       = len(pcsCtx.Query.Pols)
		numMRoots   = 0
		allPubDrain = allPubs
	)

	if pcsCtx.Items.Precomputeds.MerkleRoot[0] != nil {
		numMRoots++
	}

	for i := range pcsCtx.Items.MerkleRoots {
		if pcsCtx.Items.MerkleRoots[i][0] != nil {
			numMRoots++
		}
	}

	// The order below is based on the field declaration order for the
	// circuit struct.
	//
<<<<<<< HEAD
	// X              zk.WrappedVariable   `gnark:",public"`
	// Ys             []zk.WrappedVariable `gnark:",public"`
	// Commitments    []zk.WrappedVariable `gnark:",public"`
	// Pubs           []zk.WrappedVariable `gnark:",public"`
=======
	// X                          [4]frontend.Variable   `gnark:",public"`
	// Ys                         [4*numYs]frontend.Variable `gnark:",public"`
	// Commitments/merkleRoots    [8*numMRoots]frontend.Variable `gnark:",public"`
	// Pubs                       []frontend.Variable `gnark:",public"`
>>>>>>> 2a094b4a
	//
	x, allPubDrain = allPubDrain[:4], allPubDrain[4:]
	ys, allPubDrain = allPubDrain[:4*numYs], allPubDrain[4*numYs:]
	mRoots, allPubDrain = allPubDrain[:8*numMRoots], allPubDrain[8*numMRoots:]
	pubs, _ = allPubDrain[:numPubs], allPubDrain[numPubs:]

	return x, ys, mRoots, pubs
}<|MERGE_RESOLUTION|>--- conflicted
+++ resolved
@@ -64,15 +64,9 @@
 		PolyQuery:          polyQuery,
 		MerkleRoots:        merkleRoots,
 		WizardVerifier:     wizard.AllocateWizardCircuit(comp, numRound),
-<<<<<<< HEAD
 		Pubs:               make([]zk.WrappedVariable, len(comp.PublicInputs)),
 		Commitments:        make([]zk.WrappedVariable, len(merkleRoots)),
 		Ys:                 make([]gnarkfext.E4Gen, len(polyQuery.Pols)),
-=======
-		Pubs:               make([]frontend.Variable, len(comp.PublicInputs)), //TODO@yao: check size
-		Commitments:        make([]frontend.Variable, 8*len(merkleRoots)),     //TODO@yao: check size
-		Ys:                 make([]gnarkfext.Element, len(polyQuery.Pols)),
->>>>>>> 2a094b4a
 	}
 }
 
@@ -178,17 +172,11 @@
 	// The order below is based on the field declaration order for the
 	// circuit struct.
 	//
-<<<<<<< HEAD
-	// X              zk.WrappedVariable   `gnark:",public"`
-	// Ys             []zk.WrappedVariable `gnark:",public"`
-	// Commitments    []zk.WrappedVariable `gnark:",public"`
-	// Pubs           []zk.WrappedVariable `gnark:",public"`
-=======
 	// X                          [4]frontend.Variable   `gnark:",public"`
 	// Ys                         [4*numYs]frontend.Variable `gnark:",public"`
 	// Commitments/merkleRoots    [8*numMRoots]frontend.Variable `gnark:",public"`
 	// Pubs                       []frontend.Variable `gnark:",public"`
->>>>>>> 2a094b4a
+
 	//
 	x, allPubDrain = allPubDrain[:4], allPubDrain[4:]
 	ys, allPubDrain = allPubDrain[:4*numYs], allPubDrain[4*numYs:]
