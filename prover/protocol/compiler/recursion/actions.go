package recursion

import (
	"fmt"

	"github.com/consensys/gnark-crypto/field/koalabear"
	"github.com/consensys/gnark/frontend"
	"github.com/consensys/linea-monorepo/prover/crypto/state-management/smt"
	vCom "github.com/consensys/linea-monorepo/prover/crypto/vortex"
	"github.com/consensys/linea-monorepo/prover/maths/field"
	"github.com/consensys/linea-monorepo/prover/protocol/compiler/vortex"
	"github.com/consensys/linea-monorepo/prover/protocol/wizard"
	"github.com/consensys/linea-monorepo/prover/utils"
)

// AssignVortexUAlpha assigns the UAlpha column for all the subproofs. As
// for [PreVortexVerifierStep], this step should be run after the corresponding
// proofs have been added to the runtime states.
type AssignVortexUAlpha struct {
	Ctxs *Recursion
}

// AssignVortexOpenedCols assigns the OpenedCols for all the subproofs. As
// for [PreVortexVerifierStep], this step should be run after the corresponding
// proofs have been added to the runtime states.
type AssignVortexOpenedCols struct {
	Ctxs *Recursion
}

// ConsistencyCheck checks that the Vortex statements are consistents with
// the public-inputs of the plonk-in-wizard circuits.
type ConsistencyCheck struct {
	Ctx       *Recursion
	isSkipped bool
}

// ExtractWitness extracts a [Witness] from a prover runtime toward being conglomerated.
func ExtractWitness(run *wizard.ProverRuntime) Witness {

	var (
		pcs               = run.Spec.PcsCtxs.(*vortex.Ctx)
		committedMatrices []vCom.EncodedMatrix
		sisHashes         [][]field.Element
		trees             []*smt.Tree
		lastRound         = run.Spec.QueriesParams.Round(pcs.Query.QueryID)
		pubs              = []field.Element{}
	)

	for round := 0; round <= lastRound; round++ {

		var (
			committedMatrix, _ = run.State.TryGet(pcs.VortexProverStateName(round))
			sisHash, _         = run.State.TryGet(pcs.SisHashName(round))
			tree, _            = run.State.TryGet(pcs.MerkleTreeName(round))
		)

		if committedMatrix != nil {
			committedMatrices = append(committedMatrices, committedMatrix.(vCom.EncodedMatrix))
			sisHashes = append(sisHashes, sisHash.([]field.Element))
			trees = append(trees, tree.(*smt.Tree))
		} else {
			committedMatrices = append(committedMatrices, nil)
			sisHashes = append(sisHashes, nil)
			trees = append(trees, nil)
		}
	}

	for i := range run.Spec.PublicInputs {
		pubs = append(pubs, run.Spec.PublicInputs[i].Acc.GetVal(run))
	}
<<<<<<< HEAD

	finalFSBytes := run.FS.State()
	var finalState koalabear.Element
	finalState.SetBytes(finalFSBytes)
=======
	var finalState field.Element
	finalState.SetBytes(run.FS.State())
>>>>>>> 449e4cfe
	return Witness{
		Proof:             run.ExtractProof(),
		CommittedMatrices: committedMatrices,
		SisHashes:         sisHashes,
		Trees:             trees,
		FinalFS:           finalState,
		Pub:               pubs,
	}
}

func (pa AssignVortexUAlpha) Run(run *wizard.ProverRuntime) {
	for _, ctx := range pa.Ctxs.PcsCtx {
		// Since all the context of the pcs is translated, this does not
		// need to run over a translated prover runtime.
		ctx.ComputeLinearCombFromRsMatrix(run)
	}
}

func (pa AssignVortexOpenedCols) Run(run *wizard.ProverRuntime) {
	for _, ctx := range pa.Ctxs.PcsCtx {
		// Since all the context of the pcs is translated, this does not
		// need to run over a translated prover runtime.
		ctx.OpenSelectedColumns(run)
	}
}

func (cc *ConsistencyCheck) Run(run wizard.Runtime) error {

	pis := cc.Ctx.PlonkCtx.Columns.PI

	for i := range pis {

		pcsCtx := cc.Ctx.PcsCtx[i]
		piWitness := pis[i].GetColAssignment(run).IntoRegVecSaveAlloc()
		circX, circYs, circMRoots, _ := SplitPublicInputs(cc.Ctx, piWitness)
		params := run.GetUnivariateParams(pcsCtx.Query.QueryID)
		pcsMRoot := pcsCtx.Items.MerkleRoots

		//TODO@yao fix SplitPublicInputs first
		if circX != params.X {
			return fmt.Errorf("proof no=%v, x value does not match %v != %v", i, circX.String(), params.X.String())
		}

		if len(circYs) != len(params.Ys) {
			return fmt.Errorf("proof no=%v, number of Ys does not match; %v != %v", i, len(circYs), len(params.Ys))
		}

		for i := range circYs {
			if circYs[i] != params.Ys[i] {
				return fmt.Errorf("proof no=%v, Y[%v] does not match; %v != %v", i, i, circYs[i].String(), params.Ys[i].String())
			}
		}

		if pcsCtx.IsNonEmptyPrecomputed() {

			com := pcsCtx.Items.Precomputeds.MerkleRoot.GetColAssignmentAt(run, 0)
			if com != circMRoots[0] {
				return fmt.Errorf("proof no=%v, MRoot does not match; %v != %v", i, com.String(), circMRoots[0].String())
			}

			circMRoots = circMRoots[1:]
		}

		nonEmptyCount := 0
		for j := range pcsMRoot {

			if pcsMRoot[j] == nil {
				continue
			}

			com := pcsMRoot[j].GetColAssignmentAt(run, 0)
			if com != circMRoots[nonEmptyCount] {
				return fmt.Errorf("proof no=%v, MRoot does not match; %v != %v", i, com.String(), circMRoots[nonEmptyCount].String())
			}

			nonEmptyCount++
		}
	}

	return nil
}

func (cc *ConsistencyCheck) RunGnark(api frontend.API, run wizard.GnarkRuntime) {

	pis := cc.Ctx.PlonkCtx.Columns.PI

	for i := range pis {

		var (
			pcsCtx                       = cc.Ctx.PcsCtx[i]
			piWitness                    = pis[i].GetColAssignmentGnark(run)
			circX, circYs, circMRoots, _ = SplitPublicInputsGnark(cc.Ctx, piWitness)
			params                       = run.GetUnivariateParams(pcsCtx.Query.QueryID)
			pcsMRoot                     = pcsCtx.Items.MerkleRoots
		)

		api.AssertIsEqual(circX, params.X)

		if len(circYs) != len(params.Ys) {
			utils.Panic("proof no=%v, number of Ys does not match; %v != %v", i, len(circYs), len(params.Ys))
		}

		for i := range circYs {
			api.AssertIsEqual(circYs[i], params.Ys[i])
		}

		if pcsCtx.IsNonEmptyPrecomputed() {

			// Note alex: for the conglomeration use-case. The precomputed Merkle-root
			// of the comp used to build the circuit and the one of the comp used to
			// build the proof may be different.
			//
			// When this feature is activated, then the precomputed column is "elevated"
			// to a round "0" Proof column. And its value is removed from the
			// comp.Precomputed table. We use that fact to check if we can deactivate the
			// equality assertion.
			mRootName := pcsCtx.Items.Precomputeds.MerkleRoot.GetColID()
			if cc.Ctx.InputCompiledIOP.Precomputed.Exists(mRootName) {
				com := pcsCtx.Items.Precomputeds.MerkleRoot.GetColAssignmentGnarkAt(run, 0)
				api.AssertIsEqual(com, circMRoots[0])
			}

			circMRoots = circMRoots[1:]
		}

		nonEmptyCount := 0
		for j := range pcsMRoot {

			if pcsMRoot[j] == nil {
				continue
			}

			com := pcsMRoot[j].GetColAssignmentGnarkAt(run, 0)
			api.AssertIsEqual(com, circMRoots[nonEmptyCount])
			nonEmptyCount++
		}
	}
}

func (cc *ConsistencyCheck) Skip() {
	cc.isSkipped = true
}

func (cc *ConsistencyCheck) IsSkipped() bool {
	return cc.isSkipped
}<|MERGE_RESOLUTION|>--- conflicted
+++ resolved
@@ -3,7 +3,6 @@
 import (
 	"fmt"
 
-	"github.com/consensys/gnark-crypto/field/koalabear"
 	"github.com/consensys/gnark/frontend"
 	"github.com/consensys/linea-monorepo/prover/crypto/state-management/smt"
 	vCom "github.com/consensys/linea-monorepo/prover/crypto/vortex"
@@ -68,15 +67,8 @@
 	for i := range run.Spec.PublicInputs {
 		pubs = append(pubs, run.Spec.PublicInputs[i].Acc.GetVal(run))
 	}
-<<<<<<< HEAD
-
-	finalFSBytes := run.FS.State()
-	var finalState koalabear.Element
-	finalState.SetBytes(finalFSBytes)
-=======
 	var finalState field.Element
 	finalState.SetBytes(run.FS.State())
->>>>>>> 449e4cfe
 	return Witness{
 		Proof:             run.ExtractProof(),
 		CommittedMatrices: committedMatrices,
