package compiler

import (
	"github.com/consensys/linea-monorepo/prover/backend/files"
	"github.com/consensys/linea-monorepo/prover/protocol/compiler/cleanup"
	"github.com/consensys/linea-monorepo/prover/protocol/compiler/dummy"
	"github.com/consensys/linea-monorepo/prover/protocol/compiler/globalcs"
	"github.com/consensys/linea-monorepo/prover/protocol/compiler/horner"
	"github.com/consensys/linea-monorepo/prover/protocol/compiler/innerproduct"
	"github.com/consensys/linea-monorepo/prover/protocol/compiler/localcs"
	"github.com/consensys/linea-monorepo/prover/protocol/compiler/logdata"
	"github.com/consensys/linea-monorepo/prover/protocol/compiler/logderivativesum"
	"github.com/consensys/linea-monorepo/prover/protocol/compiler/mpts"
	"github.com/consensys/linea-monorepo/prover/protocol/compiler/permutation"
	"github.com/consensys/linea-monorepo/prover/protocol/compiler/specialqueries"
<<<<<<< HEAD
	"github.com/consensys/linea-monorepo/prover/protocol/compiler/splitextension"
=======
>>>>>>> 50b50639
	"github.com/consensys/linea-monorepo/prover/protocol/compiler/stitchsplit"
	"github.com/consensys/linea-monorepo/prover/protocol/compiler/univariates"
	"github.com/consensys/linea-monorepo/prover/protocol/wizard"
)

// ArcaneParams is an option for the Arcane compiler
type ArcaneParams func(*arcaneParamSet)

// arcaneParamSet collects optional parameters for the Arcane compiler.
type arcaneParamSet struct {
	minStickSize             int
	targetColSize            int
	withLogs                 bool
	WithoutMpts              bool
	debugMode                bool
	name                     string
	innerProductMinimalRound int
<<<<<<< HEAD
=======
	genCSVAfterExpansion     string
>>>>>>> 50b50639
}

// WithStitcherMinSize sets the minimum size for the stitcher. All columns
// under this size are moved to public columns.
func WithStitcherMinSize(minStickSize int) ArcaneParams {
	return func(set *arcaneParamSet) {
		set.minStickSize = minStickSize
	}
}

// WithTargetColSize sets the target size for the columns.
func WithTargetColSize(targetColSize int) ArcaneParams {
	return func(set *arcaneParamSet) {
		set.targetColSize = targetColSize
	}
}

// WithLogs tells the compiler to logs compilation stats.
func WithLogs() ArcaneParams {
	return func(set *arcaneParamSet) {
		set.withLogs = true
	}
}

// WithoutMpts tells the compiler to skip the Mpts compiler.
func WithoutMpts() ArcaneParams {
	return func(set *arcaneParamSet) {
		set.WithoutMpts = true
	}
}

// WithDebugMode tells the compiler to run in debug mode. It
// will sanity-check the prover as it is generating the proof
// to help identify which are the queries that are incorrect
// and stop immediately.
func WithDebugMode(name string) ArcaneParams {
	return func(set *arcaneParamSet) {
		set.debugMode = true
		set.name = name
	}
}

// WithInnerProductMinimalRound sets the minimum round for the inner product compiler.
func WithInnerProductMinimalRound(minRound int) ArcaneParams {
	return func(set *arcaneParamSet) {
		set.innerProductMinimalRound = minRound
	}
}

<<<<<<< HEAD
=======
// GenCSVAfterExpansion tells the compiler to generate a CSV file containing all
// the column informations after the expansion. The provided string is the path
// where to write the CSV file.
func GenCSVAfterExpansion(genCSVAfterExpansion string) ArcaneParams {
	return func(set *arcaneParamSet) {
		set.genCSVAfterExpansion = genCSVAfterExpansion
	}
}

>>>>>>> 50b50639
// Arcane is a grouping of all compilers. It compiles
// any wizard into a single-point polynomial-IOP
func Arcane(options ...ArcaneParams) func(comp *wizard.CompiledIOP) {

	params := &arcaneParamSet{}
	for _, op := range options {
		op(params)
	}

	if params.minStickSize == 0 {
		params.minStickSize = 256
	}

	return func(comp *wizard.CompiledIOP) {
		if params.withLogs {
			logdata.Log("initially")(comp)
		}

		specialqueries.RangeProof(comp)
		if params.debugMode {
			dummy.CompileAtProverLvl(dummy.WithMsg(params.name + "-range-proof"))(comp)
		}

		specialqueries.CompileFixedPermutations(comp)
		if params.debugMode {
			dummy.CompileAtProverLvl(dummy.WithMsg(params.name + "fixed-permutations"))(comp)
		}

		permutation.CompileViaGrandProduct(comp)
		if params.debugMode {
			dummy.CompileAtProverLvl(dummy.WithMsg(params.name + "grand-product"))(comp)
		}

		logderivativesum.CompileLookups(comp)
		if params.debugMode {
			dummy.CompileAtProverLvl(dummy.WithMsg(params.name + "lookups"))(comp)
		}

		horner.CompileProjection(comp)
		if params.debugMode {
			dummy.CompileAtProverLvl(dummy.WithMsg(params.name + "projection"))(comp)
		}

		// Note: when the option is not passed to Arcane, the value of the
		// minimal round is zero, which is the exact same as when not passing
		// the option at all to the inner-product compiler.
		innerproduct.Compile(innerproduct.WithMinimalRound(params.innerProductMinimalRound))(comp)
		if params.debugMode {
			dummy.CompileAtProverLvl(dummy.WithMsg(params.name + "innerproduct"))(comp)
		}

		if params.withLogs {
			logdata.Log("after-expansion")(comp)
		}

<<<<<<< HEAD
=======
		if len(params.genCSVAfterExpansion) > 0 {
			logdata.GenCSV(files.MustOverwrite(params.genCSVAfterExpansion), logdata.IncludeAllFilter)(comp)
		}

>>>>>>> 50b50639
		stitchsplit.Stitcher(params.minStickSize, params.targetColSize)(comp)
		stitchsplit.Splitter(params.targetColSize)(comp)
		if params.debugMode {
			dummy.CompileAtProverLvl(dummy.WithMsg(params.name + "stitch-split"))(comp)
		}

		if params.withLogs {
			logdata.Log("post-rectangularization")(comp)
		}

		cleanup.CleanUp(comp)
		localcs.Compile(comp)
		if params.debugMode {
			dummy.CompileAtProverLvl(dummy.WithMsg(params.name + "localcs"))(comp)
		}

		globalcs.Compile(comp)
		if params.debugMode {
			dummy.CompileAtProverLvl(dummy.WithMsg(params.name + "globalcs"))(comp)
		}

		univariates.Naturalize(comp)
		if params.debugMode {
			dummy.CompileAtProverLvl(dummy.WithMsg(params.name + "naturalize"))(comp)
		}

		if !params.WithoutMpts {
			mpts.Compile()(comp)
			if params.debugMode {
				dummy.CompileAtProverLvl(dummy.WithMsg(params.name + "mpts"))(comp)
			}
<<<<<<< HEAD

			splitextension.CompileSplitExtToBase(comp)
			if params.debugMode {
				dummy.CompileAtProverLvl(dummy.WithMsg(params.name + "split-extensions"))(comp)
			}
=======
>>>>>>> 50b50639
		}

		if params.withLogs {
			logdata.Log("end-of-arcane")(comp)
		}
	}
}<|MERGE_RESOLUTION|>--- conflicted
+++ resolved
@@ -13,10 +13,7 @@
 	"github.com/consensys/linea-monorepo/prover/protocol/compiler/mpts"
 	"github.com/consensys/linea-monorepo/prover/protocol/compiler/permutation"
 	"github.com/consensys/linea-monorepo/prover/protocol/compiler/specialqueries"
-<<<<<<< HEAD
 	"github.com/consensys/linea-monorepo/prover/protocol/compiler/splitextension"
-=======
->>>>>>> 50b50639
 	"github.com/consensys/linea-monorepo/prover/protocol/compiler/stitchsplit"
 	"github.com/consensys/linea-monorepo/prover/protocol/compiler/univariates"
 	"github.com/consensys/linea-monorepo/prover/protocol/wizard"
@@ -34,10 +31,7 @@
 	debugMode                bool
 	name                     string
 	innerProductMinimalRound int
-<<<<<<< HEAD
-=======
 	genCSVAfterExpansion     string
->>>>>>> 50b50639
 }
 
 // WithStitcherMinSize sets the minimum size for the stitcher. All columns
@@ -87,8 +81,6 @@
 	}
 }
 
-<<<<<<< HEAD
-=======
 // GenCSVAfterExpansion tells the compiler to generate a CSV file containing all
 // the column informations after the expansion. The provided string is the path
 // where to write the CSV file.
@@ -98,7 +90,6 @@
 	}
 }
 
->>>>>>> 50b50639
 // Arcane is a grouping of all compilers. It compiles
 // any wizard into a single-point polynomial-IOP
 func Arcane(options ...ArcaneParams) func(comp *wizard.CompiledIOP) {
@@ -154,13 +145,10 @@
 			logdata.Log("after-expansion")(comp)
 		}
 
-<<<<<<< HEAD
-=======
 		if len(params.genCSVAfterExpansion) > 0 {
 			logdata.GenCSV(files.MustOverwrite(params.genCSVAfterExpansion), logdata.IncludeAllFilter)(comp)
 		}
 
->>>>>>> 50b50639
 		stitchsplit.Stitcher(params.minStickSize, params.targetColSize)(comp)
 		stitchsplit.Splitter(params.targetColSize)(comp)
 		if params.debugMode {
@@ -192,14 +180,11 @@
 			if params.debugMode {
 				dummy.CompileAtProverLvl(dummy.WithMsg(params.name + "mpts"))(comp)
 			}
-<<<<<<< HEAD
 
 			splitextension.CompileSplitExtToBase(comp)
 			if params.debugMode {
 				dummy.CompileAtProverLvl(dummy.WithMsg(params.name + "split-extensions"))(comp)
 			}
-=======
->>>>>>> 50b50639
 		}
 
 		if params.withLogs {
