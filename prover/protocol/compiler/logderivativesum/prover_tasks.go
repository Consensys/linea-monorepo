package logderivativesum

import (
	"fmt"
	"runtime/debug"
	"sync"

	"github.com/consensys/gnark-crypto/field/koalabear/extensions"
	"github.com/consensys/linea-monorepo/prover/maths/common/vectorext"
	"github.com/consensys/linea-monorepo/prover/maths/field/fext"

	sv "github.com/consensys/linea-monorepo/prover/maths/common/smartvectors"
	"github.com/consensys/linea-monorepo/prover/maths/field"
	"github.com/consensys/linea-monorepo/prover/protocol/column"
	"github.com/consensys/linea-monorepo/prover/protocol/distributed/pragmas"
	"github.com/consensys/linea-monorepo/prover/protocol/ifaces"
	"github.com/consensys/linea-monorepo/prover/protocol/wizard"
	"github.com/consensys/linea-monorepo/prover/protocol/wizardutils"
	"github.com/consensys/linea-monorepo/prover/utils"
	"github.com/consensys/linea-monorepo/prover/utils/exit"
	"github.com/consensys/linea-monorepo/prover/utils/parallel"
)

// proverTaskAtRound implements the [wizard.ProverAction] interface. It gathers
// all the operations related to all compiled tables altogether that have to be
// done at a particular round.
//
// Namely, if applied to the round N. The action will be responsible for
// assigning the M column for tables compiled on round N and the SigmaS/SigmaT
// and their respective LocalOpening for the tables compiled at round N-1.
//
// All these actions are performed in parallel.
type ProverTaskAtRound struct {

	// MAssignmentTasks lists all the tasks consisting of assigning the column
	// M related to table that are scheduled in the current interaction round.
	MAssignmentTasks []MAssignmentTask

	// ZAssignmentTasks lists all the tasks consisting of assigning the
	// columns SigmaS and SigmaT for the given round.
	ZAssignmentTasks []ZAssignmentTask
}

// Run implements the [wizard.ProverAction interface]. The tasks will spawn
// a goroutine for each tasks and wait for all of them to finish. The approach
// for parallelization can be justified if the number of go-routines stays low
// (e.g. less than 1000s).
func (p ProverTaskAtRound) Run(run *wizard.ProverRuntime) {

	wg := &sync.WaitGroup{}
	wg.Add(p.numTasks())

	var (
		panicTrace []byte
		panicMsg   any
		panicOnce  = &sync.Once{}
	)

	for i := range p.MAssignmentTasks {
		go func(i int) {
			// In case the subtask panics, we recover so that we can repanic in
			// the main goroutine. Simplifying the process of tracing back the
			// error and allowing to test the panics.
			defer func() {
				if r := recover(); r != nil {
					panicOnce.Do(func() {
						panicMsg = r
						panicTrace = debug.Stack()

						inspectWiop(run)
					})
				}

				wg.Done()
			}()

			p.MAssignmentTasks[i].Run(run)
		}(i)
	}

	for i := range p.ZAssignmentTasks {
		go func(i int) {
			// In case the subtask panics, we recover so that we can repanic in
			// the main goroutine. Simplifying the process of tracing back the
			// error and allowing to test the panics.
			defer func() {
				if r := recover(); r != nil {
					panicOnce.Do(func() {
						panicMsg = r
						panicTrace = debug.Stack()
					})
				}

				wg.Done()
			}()
			p.ZAssignmentTasks[i].Run(run)
		}(i)
	}

	wg.Wait()

	if len(panicTrace) > 0 {
		utils.Panic("Had a panic: %v\nStack: %v\n", panicMsg, string(panicTrace))
	}
}

// pushMAssignment appends an [mAssignmentTask] to the list of tasks
func (p *ProverTaskAtRound) pushMAssignment(m MAssignmentTask) {
	p.MAssignmentTasks = append(p.MAssignmentTasks, m)
}

// pushZAssignment appends an [sigmaAssignmentTask] to the list of tasks
func (p *ProverTaskAtRound) pushZAssignment(s ZAssignmentTask) {
	p.ZAssignmentTasks = append(p.ZAssignmentTasks, s)
}

// numTasks returns the total number of tasks that are scheduled in the
// [proverTaskAtRound].
func (p *ProverTaskAtRound) numTasks() int {
	return len(p.MAssignmentTasks) + len(p.ZAssignmentTasks)
}

// mAssignmentWork specifically represent the prover task of computing and
// assigning the [singleTableCtx.M] for a particular table. M is computing the
// appearance of the rows of T in the rows of S.
type MAssignmentTask struct {

	// M is the column that the assignMWork
	M []ifaces.Column

	// T the lookup table to which the task is related
	T []table

	// S is the list of checked tables for which inclusion within T is enforced
	// by a compiled query.
	S []table

	// SFilter stores the filters that are applied for each table S.
	SFilter []ifaces.Column

	// Segmenter is the segmenter that will be used to omit some of the values
	// from the "S" column.
	Segmenter ColumnSegmenter
}

// Run executes the task represented by the receiver of the method. Namely, it
// actually computes the value of M.
//
// In the case where the table has a single column, the execution path is
// straightforward: simply counting values in a hashmap. In the multi-column
// case there is a trick going on. The prover samples a random value and does
// the counting over a linear combination of the rows using the powers of the
// randomness as coefficient. We refer to this step as "collapsing" the columns.
//
// This crucially relies on the actual randomness of the sampled randomness.
// Without this, a malicious actor may send a proof request which will
// invalidate the counting (and thus, the whole proof later on).
//
// Note that this trick is completely distinct from the sampling of the coin
// Alpha and is purely internal to the prover's work. Therefore, it cannot be
// a soundness concern.
//
// In case one of the Ss contains an entry that does not appear in T, the
// function panics. This aims at early detecting that the lookup query is not
// satisfied.
func (a MAssignmentTask) Run(run *wizard.ProverRuntime) {

	var (
		// isMultiColumn flags whether the table have multiple column and
		// whether the "collapsing" trick is needed.
		isMultiColumn = len(a.T[0]) > 1

		// tCollapsed contains either the assignment of T if the table is a
		// single column (e.g. isMultiColumn=false) or its collapsed version
		// otherwise.
		tCollapsed = make([]sv.SmartVector, len(a.T))

		// sCollapsed contains either the assignment of the Ss if the table is a
		// single column (e.g. isMultiColumn=false) or their collapsed version
		// otherwise.
		sCollapsed = make([]sv.SmartVector, len(a.S))

		// fragmentUnionSize contains the total number of rows contained in all
		// the fragments of T combined.
		fragmentUnionSize int
	)

	if !isMultiColumn {
		for frag := range a.T {
			tCollapsed[frag] = a.T[frag][0].GetColAssignment(run)
			fragmentUnionSize += a.T[frag][0].Size()
		}

		for i := range a.S {
			sCollapsed[i] = a.S[i][0].GetColAssignment(run)
		}
	}

	if isMultiColumn {
		// collapsingRandomness is the randomness used in the collapsing trick.
		// It is sampled via `crypto/rand` internally to ensure it cannot be
		// predicted ahead of time by an adversary.
		var collapsingRandomness fext.Element
		collapsingRandomness.MustSetRandom()

		for frag := range a.T {
			tCollapsed[frag] = wizardutils.RandLinCombColAssignment(run, collapsingRandomness, a.T[frag])
			fragmentUnionSize += tCollapsed[frag].Len()
		}

		for i := range a.S {
			sCollapsed[i] = wizardutils.RandLinCombColAssignment(run, collapsingRandomness, a.S[i])
		}
	}

	var (
		// m  is associated with tCollapsed
		// m stores the assignment to the column M as we build it.
		m = make([][]field.Element, len(a.T))

		// mapm collects the entries in the inclusion set to their positions
		// in tCollapsed. If T contains duplicates, the first position is the
		// one that is kept in mapM.
		//
		// It is used to let us know where an entry of S appears in T. The stored
		// 2-uple of integers indicate [fragment, row]
<<<<<<< HEAD
		mapM = make(map[field.Element][2]uint32, fragmentUnionSize)
=======
		mapM = make(map[fext.Element][2]uint32, fragmentUnionSize)
>>>>>>> 3dc94214
	)

	// This loops initializes mapM so that it tracks to the positions of the
	// entries of T. It also preinitializes the values of ms
	for frag := range a.T {

		size := tCollapsed[frag].Len()
		start, end := 0, tCollapsed[frag].Len()

		// The segment tells us what range of T[frag] will be actually
		// included in the segments after the segmentation. It range can be
		// either larger or smaller than the size of T[frag]. In the former case
		// we can just index the full size of T[frag] and decide that the
		// multiplicity associated with the extension of T[frag] are all zeroes
		// 0. In the latter case, we only index the segmented part of T[frag]
		// (implictly, the remaining part of T[frag] are all padding).
		if a.Segmenter != nil {
			root, ok := column.RootsOf(a.T[frag], true)[0].(column.Natural)
			if !ok {
				utils.Panic("col %v should be a column.Natural %++v", root.ID, root)
			}
			start, end = a.Segmenter.SegmentBoundaryOf(run, root)
		}

		m[frag] = make([]field.Element, tCollapsed[frag].Len())

<<<<<<< HEAD
		for k := max(0, start); k < min(size, end); k++ {
			v := tCollapsed[frag].Get(k)
=======
		start = max(0, start)
		end = min(size, end)
		for k := start; k < end; k++ {
			v := tCollapsed[frag].GetExt(k)
>>>>>>> 3dc94214
			mapM[v] = [2]uint32{uint32(frag), uint32(k)}
		}
	}

	// This loops counts all the occurences of the rows of T within S and store
	// them into S.
	for i := range sCollapsed {

		var (
			size        = sCollapsed[i].Len()
			start, stop = 0, size
			hasFilter   = a.SFilter[i] != nil
			filter      []field.Element
		)

		if a.Segmenter != nil {
			sCol := column.RootsOf(a.S[i], true)[0].(column.Natural)
			start, stop = a.Segmenter.SegmentBoundaryOf(run, sCol)
		}

		if hasFilter {
			filter = a.SFilter[i].GetColAssignment(run).IntoRegVecSaveAlloc()
		}

		for k := max(0, start); k < min(stop, size); k++ {

			// Implicitly, continuing here means that we exclude the whole
			// "extended" part of S from the lookup.
			if hasFilter && filter[k].IsZero() {
				continue
			}

			if hasFilter && !filter[k].IsOne() {
				err := fmt.Errorf(
					"the filter column `%v` has a non-binary value at position `%v`: (%v)",
					a.SFilter[i].GetColID(),
					k,
					filter[k].String(),
				)

				// Even if this is unconstrained, this is still worth interrupting the
				// prover because it "should" be a binary column.
				exit.OnUnsatisfiedConstraints(err)
			}

			var (
				// v stores the entry of S that we are examining and looking for
				// in the look up table.
				v = sCollapsed[i].GetExt(k)

				// posInM stores the position of `v` in the look-up table
				posInM, ok = mapM[v]
			)

			if !ok {
				tableRow := make([]fext.Element, len(a.S[i]))
				for j := range tableRow {
					tableRow[j] = a.S[i][j].GetColAssignmentAtExt(run, k)
				}

				err := fmt.Errorf(
					"entry %v of the table %v is not included in the table. tableRow=%v T-mapSize=%v T-name=%v",
					k, NameTable([][]ifaces.Column{a.S[i]}), vectorext.Prettify(tableRow), len(mapM), NameTable(a.T),
				)

				exit.OnUnsatisfiedConstraints(err)
			}

			mFrag, posInFragM := posInM[0], posInM[1]

			// In case, the S table gets virtually expanded we account for it
			// by adding multiplicities for the first value is the table is
			// left-padded orthe last value if the table is right padded. This
			// corresponds to the behaviour that the module segmenter will have.
			//
			// Note: that if we reach the current segment, it implicly means
			// that can can't have filter[k] == 0.
			mk := field.One()
			switch {
			case k == 0 && start < 0 && !hasFilter:
				mk = field.NewElement(uint64(-start + 1))
			case k == size-1 && stop > size && !hasFilter:
				mk = field.NewElement(uint64(stop - size + 1))
			}

			m[mFrag][posInFragM].Add(&m[mFrag][posInFragM], &mk)
		}

	}

	for frag := range m {
		run.AssignColumn(a.M[frag].GetColID(), sv.NewRegular(m[frag]), wizard.DisableAssignmentSizeReduction)
	}

}

// ZAssignmentTask represents a prover task of assignming the columns
// SigmaS and SigmaT for a specific lookup table.
// sigmaAssignment
type ZAssignmentTask ZCtx

func (z ZAssignmentTask) Run(run *wizard.ProverRuntime) {
	parallel.Execute(len(z.ZDenominatorBoarded), func(start, stop int) {

		sb0 := make(field.Vector, z.Size)
		se0 := make(extensions.Vector, z.Size)

		for frag := start; frag < stop; frag++ {

			numeratorMetadata := z.ZNumeratorBoarded[frag].ListVariableMetadata()

			svDenominator := column.EvalExprColumn(run, z.ZDenominatorBoarded[frag])

			// This case does not corresponds to an actual production case
			// because log-derivative sums are always defined in such a way that
			// the denominator depends on a randomness. The case is still here
			// for completeness but we don't optimize for it.
			if sv.IsBase(svDenominator) {
				numerator := sb0
				denominator := svDenominator.IntoRegVecSaveAlloc()
				packedZ := field.BatchInvert(denominator)
				if len(numeratorMetadata) == 0 {
					for i := range numerator {
						numerator[i].SetOne()
					}
				} else {
					evalResult := column.EvalExprColumn(run, z.ZNumeratorBoarded[frag])
					evalResult.WriteInSlice(numerator)
				}
				vp := field.Vector(packedZ)
				vp.Mul(vp, numerator)
				for k := 1; k < len(packedZ); k++ {
					packedZ[k].Add(&packedZ[k], &packedZ[k-1])
				}

				run.AssignColumn(z.Zs[frag].GetColID(), sv.NewRegular(packedZ))
				run.AssignLocalPointExt(z.ZOpenings[frag].ID, fext.Lift(packedZ[len(packedZ)-1]))
				continue
			}
			// we are dealing with extension denominators
			numerator := se0
			// denominator := se1
			denominator := svDenominator.IntoRegVecSaveAllocExt()
			packedZ := fext.BatchInvert(denominator)

			if len(numeratorMetadata) == 0 {
				for i := range numerator {
					numerator[i].SetOne()
				}
			} else {
				evalResult := column.EvalExprColumn(run, z.ZNumeratorBoarded[frag])
				evalResult.WriteInSliceExt(numerator)
			}

			vp := extensions.Vector(packedZ)
			vp.Mul(vp, numerator)

			for k := 1; k < len(packedZ); k++ {
				packedZ[k].Add(&packedZ[k], &packedZ[k-1])
			}

			run.AssignColumn(z.Zs[frag].GetColID(), sv.NewRegularExt(packedZ))
			run.AssignLocalPointExt(z.ZOpenings[frag].ID, packedZ[len(packedZ)-1])

		}
	})

}

func inspectWiop(run *wizard.ProverRuntime) {

	if true {
		return
	}

	columns := run.Spec.Columns.AllKeys()

	fmt.Printf("Name; HasPragmaFullCol; HasPragmaLeftPadded; HasPragmaRightPadded; RangeStart; RangeEnd; Size")

	for _, colID := range columns {

		var (
			col                     = run.Spec.Columns.GetHandle(colID).(column.Natural)
			_, hasPragmaFullCol     = col.GetPragma(pragmas.FullColumnPragma)
			_, hasPragmaLeftPadded  = col.GetPragma(pragmas.LeftPadded)
			_, hasPragmaRightPadded = col.GetPragma(pragmas.RightPadded)
		)

		if !run.Columns.Exists(colID) {
			fmt.Printf("%v; %v; %v; %v; %v; %v; %v\n", colID, hasPragmaFullCol, hasPragmaLeftPadded, hasPragmaRightPadded, "N/A", "N/A", col.Size())
			continue
		}

		var (
			v                    = col.GetColAssignment(run)
			rangeStart, rangeEnd = sv.CoCompactRange(v)
			size                 = v.Len()
		)

		fmt.Printf("%v; %v; %v; %v; %v; %v; %v\n", colID, hasPragmaFullCol, hasPragmaLeftPadded, hasPragmaRightPadded, rangeStart, rangeEnd, size)
	}
}<|MERGE_RESOLUTION|>--- conflicted
+++ resolved
@@ -224,11 +224,7 @@
 		//
 		// It is used to let us know where an entry of S appears in T. The stored
 		// 2-uple of integers indicate [fragment, row]
-<<<<<<< HEAD
-		mapM = make(map[field.Element][2]uint32, fragmentUnionSize)
-=======
 		mapM = make(map[fext.Element][2]uint32, fragmentUnionSize)
->>>>>>> 3dc94214
 	)
 
 	// This loops initializes mapM so that it tracks to the positions of the
@@ -255,15 +251,10 @@
 
 		m[frag] = make([]field.Element, tCollapsed[frag].Len())
 
-<<<<<<< HEAD
-		for k := max(0, start); k < min(size, end); k++ {
-			v := tCollapsed[frag].Get(k)
-=======
 		start = max(0, start)
 		end = min(size, end)
 		for k := start; k < end; k++ {
 			v := tCollapsed[frag].GetExt(k)
->>>>>>> 3dc94214
 			mapM[v] = [2]uint32{uint32(frag), uint32(k)}
 		}
 	}
