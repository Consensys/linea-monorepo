package permutation

import (
	"slices"

	"github.com/consensys/linea-monorepo/prover/protocol/coin"
	"github.com/consensys/linea-monorepo/prover/protocol/ifaces"
	"github.com/consensys/linea-monorepo/prover/protocol/query"
	"github.com/consensys/linea-monorepo/prover/protocol/wizard"
	"github.com/consensys/linea-monorepo/prover/protocol/wizardutils"
	"github.com/consensys/linea-monorepo/prover/symbolic"
	"golang.org/x/exp/maps"
)

// CompileGrandProduct scans `comp`, looking for [query.Permutation] queries and
// compiles them using the GrandProduct argument technique. All the queries are
// compiled independently and the technique relies on computing a column Z
// accumulating the fractions (A[i] + Beta) / (B[i] + Beta)
func CompileGrandProduct(comp *wizard.CompiledIOP) {

	var (
		allProverActions = make([]ProverTaskAtRound, comp.NumRounds()+1)
		// zCatalog stores a mapping (round, size) into ZCtx and helps finding
		// which Z context should be used to handle a part of a given permutation
		// query.
		zCatalog = map[[2]int]*ZCtx{}
	)

	for _, qName := range comp.QueriesNoParams.AllUnignoredKeys() {

		// Filter out non permutation queries
		permutation, ok := comp.QueriesNoParams.Data(qName).(query.Permutation)
		if !ok {
			continue
		}

		// This ensures that the lookup query is not used again in the
		// compilation process. We know that the query was already ignored at
		// the beginning because we are iterating over the unignored keys.
		comp.QueriesNoParams.MarkAsIgnored(qName)
		round := comp.QueriesNoParams.Round(qName)

		dispatchPermutation(comp, zCatalog, round, permutation)
	}

<<<<<<< HEAD
	for entry, zC := range zCatalog {
		zC.Compile(comp)
		round := entry[0]
=======
	zCEntriesOrdered, zCsOrdered := mapAsTupleDeterministic(zCatalog)

	for i := range zCEntriesOrdered {

		var (
			zC    = zCsOrdered[i]
			round = zCEntriesOrdered[i][0]
		)

		zC.compile(comp)
>>>>>>> 7772f3c3
		allProverActions[round] = append(allProverActions[round], zC)
	}

	for round := range allProverActions {
		if len(allProverActions[round]) > 0 {
			comp.RegisterProverAction(round, allProverActions[round])
			comp.RegisterVerifierAction(round, &VerifierCtx{Ctxs: allProverActions[round]})
		}
	}

}

// dispatchPermutation applies the grand product argument compilation over
// a specific [query.Permutation]
func dispatchPermutation(
	comp *wizard.CompiledIOP,
	zCatalog map[[2]int]*ZCtx,
	round int,
	q query.Permutation,
) {

	var (
		isMultiColumn = len(q.A[0]) > 1
		alpha         coin.Info
		beta          = comp.InsertCoin(round+1, deriveName[coin.Name](q, "BETA"), coin.Field)
	)

	if isMultiColumn {
		alpha = comp.InsertCoin(round+1, deriveName[coin.Name](q, "ALPHA"), coin.Field)
	}

	for k, aOrB := range [2][][]ifaces.Column{q.A, q.B} {
		for frag := range aOrB {
			var (
				numRow = aOrB[frag][0].Size()
				factor = symbolic.NewVariable(aOrB[frag][0])
			)

			if isMultiColumn {
				factor = wizardutils.RandLinCombColSymbolic(alpha, aOrB[frag])
			}

			factor = symbolic.Add(factor, beta)

			catalogEntry := [2]int{round + 1, numRow}
			if _, ok := zCatalog[catalogEntry]; !ok {
				zCatalog[catalogEntry] = &ZCtx{
					Size:  numRow,
					Round: round + 1,
				}
			}

			ctx := zCatalog[catalogEntry]

			switch {
			case k == 0:
				ctx.NumeratorFactors = append(ctx.NumeratorFactors, factor)
			case k == 1:
				ctx.DenominatorFactors = append(ctx.DenominatorFactors, factor)
			default:
				panic("invalid k")
			}
		}
	}
}

func mapAsTupleDeterministic(m map[[2]int]*ZCtx) (keys [][2]int, values []*ZCtx) {

	keys = maps.Keys(m)
	values = make([]*ZCtx, len(keys))

	slices.SortFunc(keys, func(a, b [2]int) int {
		if a[0] != b[0] {
			return a[0] - b[0]
		}
		return a[1] - b[1]
	})

	for i := range keys {
		values[i] = m[keys[i]]
	}

	return keys, values
}<|MERGE_RESOLUTION|>--- conflicted
+++ resolved
@@ -43,11 +43,6 @@
 		dispatchPermutation(comp, zCatalog, round, permutation)
 	}
 
-<<<<<<< HEAD
-	for entry, zC := range zCatalog {
-		zC.Compile(comp)
-		round := entry[0]
-=======
 	zCEntriesOrdered, zCsOrdered := mapAsTupleDeterministic(zCatalog)
 
 	for i := range zCEntriesOrdered {
@@ -57,8 +52,7 @@
 			round = zCEntriesOrdered[i][0]
 		)
 
-		zC.compile(comp)
->>>>>>> 7772f3c3
+		zC.Compile(comp)
 		allProverActions[round] = append(allProverActions[round], zC)
 	}
 
