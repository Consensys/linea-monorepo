--- conflicted
+++ resolved
@@ -86,34 +86,15 @@
 		One step to be run at the end, by verifying every constraint
 		"a la mano"
 	*/
-<<<<<<< HEAD
-	comp.RegisterVerifierAction(numRounds-1, &dummyVerifierAction{
-		comp:                     comp,
-		queriesParamsToCompile:   queriesParamsToCompile,
-		queriesNoParamsToCompile: queriesNoParamsToCompile,
-=======
 	comp.RegisterVerifierAction(numRounds-1, &DummyVerifierAction{
 		Comp:                     comp,
 		QueriesParamsToCompile:   queriesParamsToCompile,
 		QueriesNoParamsToCompile: queriesNoParamsToCompile,
->>>>>>> 50b50639
 	})
 
 	logrus.Debugf("NB: The gnark circuit does not check the verifier of the dummy reduction\n")
 }
 
-<<<<<<< HEAD
-// dummyVerifierAction is the action to verify queries in the dummy compiler.
-// It implements the [wizard.VerifierAction] interface.
-type dummyVerifierAction struct {
-	comp                     *wizard.CompiledIOP
-	queriesParamsToCompile   []ifaces.QueryID
-	queriesNoParamsToCompile []ifaces.QueryID
-}
-
-// Run executes the verifier action, checking all queries in parallel.
-func (a *dummyVerifierAction) Run(run wizard.Runtime) error {
-=======
 // DummyVerifierAction is the action to verify queries in the dummy compiler.
 // It implements the [wizard.VerifierAction] interface.
 type DummyVerifierAction struct {
@@ -124,26 +105,17 @@
 
 // Run executes the verifier action, checking all queries in parallel.
 func (a *DummyVerifierAction) Run(run wizard.Runtime) error {
->>>>>>> 50b50639
 	var finalErr error
 	lock := sync.Mutex{}
 
 	/*
 		Test all the query with parameters
 	*/
-<<<<<<< HEAD
-	parallel.Execute(len(a.queriesParamsToCompile), func(start, stop int) {
-		for i := start; i < stop; i++ {
-			name := a.queriesParamsToCompile[i]
-			lock.Lock()
-			q := a.comp.QueriesParams.Data(name)
-=======
 	parallel.Execute(len(a.QueriesParamsToCompile), func(start, stop int) {
 		for i := start; i < stop; i++ {
 			name := a.QueriesParamsToCompile[i]
 			lock.Lock()
 			q := a.Comp.QueriesParams.Data(name)
->>>>>>> 50b50639
 			lock.Unlock()
 			if err := q.Check(run); err != nil {
 				lock.Lock()
@@ -159,19 +131,11 @@
 	/*
 		Test the queries without parameters
 	*/
-<<<<<<< HEAD
-	parallel.Execute(len(a.queriesNoParamsToCompile), func(start, stop int) {
-		for i := start; i < stop; i++ {
-			name := a.queriesNoParamsToCompile[i]
-			lock.Lock()
-			q := a.comp.QueriesNoParams.Data(name)
-=======
 	parallel.Execute(len(a.QueriesNoParamsToCompile), func(start, stop int) {
 		for i := start; i < stop; i++ {
 			name := a.QueriesNoParamsToCompile[i]
 			lock.Lock()
 			q := a.Comp.QueriesNoParams.Data(name)
->>>>>>> 50b50639
 			lock.Unlock()
 			if err := q.Check(run); err != nil {
 				lock.Lock()
@@ -191,10 +155,6 @@
 
 // RunGnark executes the verifier action in a Gnark circuit.
 // In this dummy implementation, no constraints are enforced.
-<<<<<<< HEAD
-func (a *dummyVerifierAction) RunGnark(api frontend.API, gnarkRun wizard.GnarkRuntime) {
-=======
 func (a *DummyVerifierAction) RunGnark(api frontend.API, gnarkRun wizard.GnarkRuntime) {
->>>>>>> 50b50639
 	// No constraints are enforced in the dummy reduction, as per the original empty function
 }