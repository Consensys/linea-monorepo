--- conflicted
+++ resolved
@@ -139,19 +139,6 @@
 		if ctx.AddPrecomputedMerkleRootToPublicInputsOpt.Enabled {
 
 			var (
-<<<<<<< HEAD
-				merkleRootColumn = ctx.Items.Precomputeds.MerkleRoot
-				merkleRootValue  [blockSize]smartvectors.SmartVector
-			)
-			for i := 0; i < blockSize; i++ {
-				merkleRootValue[i] = ctx.Comp.Precomputed.MustGet(merkleRootColumn[i].GetColID())
-
-				ctx.AddPrecomputedMerkleRootToPublicInputsOpt.PrecomputedValue[i] = merkleRootValue[i].Get(0)
-				ctx.Comp.Columns.SetStatus(merkleRootColumn[i].GetColID(), column.Proof)
-				ctx.Comp.Precomputed.Del(merkleRootColumn[i].GetColID())
-				ctx.Comp.ExtraData[ctx.AddPrecomputedMerkleRootToPublicInputsOpt.Name] = merkleRootValue[i].Get(0)
-			}
-=======
 				merkleRootColumn   = ctx.Items.Precomputeds.MerkleRoot
 				merkleRootSV       [blockSize]smartvectors.SmartVector
 				merkleRootOctuplet field.Octuplet
@@ -165,7 +152,6 @@
 			}
 			ctx.Comp.ExtraData[ctx.AddPrecomputedMerkleRootToPublicInputsOpt.Name] = merkleRootOctuplet
 
->>>>>>> ae30b9ab
 			comp.RegisterProverAction(0, &ReassignPrecomputedRootAction{
 				Ctx: ctx,
 			})
@@ -490,10 +476,7 @@
 			round,
 			ifaces.ColID(ctx.MerkleRootName(round, i)),
 			len(field.Element{}),
-<<<<<<< HEAD
-=======
 			true,
->>>>>>> ae30b9ab
 		)
 	}
 }
@@ -963,10 +946,7 @@
 		ctx.Items.Precomputeds.MerkleRoot[i] = ctx.Comp.RegisterVerifyingKey(
 			ctx.PrecomputedMerkleRootName(i),
 			smartvectors.NewConstant(tree.Root[i], 1),
-<<<<<<< HEAD
-=======
 			true,
->>>>>>> ae30b9ab
 		)
 	}
 }
