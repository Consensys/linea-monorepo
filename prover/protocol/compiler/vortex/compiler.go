package vortex

import (
	"fmt"
	"math"

	"github.com/consensys/gnark/frontend"
	"github.com/consensys/linea-monorepo/prover/crypto"
	"github.com/consensys/linea-monorepo/prover/crypto/mimc"
	"github.com/consensys/linea-monorepo/prover/crypto/ringsis"
	"github.com/consensys/linea-monorepo/prover/crypto/state-management/smt"
	"github.com/consensys/linea-monorepo/prover/crypto/vortex"
	"github.com/consensys/linea-monorepo/prover/maths/common/smartvectors"
	"github.com/consensys/linea-monorepo/prover/maths/field"
	"github.com/consensys/linea-monorepo/prover/protocol/accessors"
	"github.com/consensys/linea-monorepo/prover/protocol/coin"
<<<<<<< HEAD
	"github.com/consensys/linea-monorepo/prover/protocol/column"
	"github.com/consensys/linea-monorepo/prover/protocol/column/verifiercol"
=======
>>>>>>> cc60b1ef
	"github.com/consensys/linea-monorepo/prover/protocol/ifaces"
	"github.com/consensys/linea-monorepo/prover/protocol/query"
	"github.com/consensys/linea-monorepo/prover/protocol/wizard"
	"github.com/consensys/linea-monorepo/prover/utils"
	"github.com/consensys/linea-monorepo/prover/utils/collection"
	"github.com/sirupsen/logrus"
)

type roundStatus int

// Declare enum values using iota
const (
	// Denotes a round with no polynomials to commit to
	IsEmpty roundStatus = iota
	// Denotes a round when we apply only MiMC hashing
	// on the columns of the round matrix
	IsOnlyMiMCApplied
	// Denotes a round when we apply SIS+MiMC hashing
	// on the columns of the round matrix
	IsSISApplied
)

type vortexProverAction struct {
	ctx Ctx
	fn  func(*wizard.ProverRuntime)
}

func (a *vortexProverAction) Run(run *wizard.ProverRuntime) {
	a.fn(run)
}

type vortexVerifierAction struct {
	ctx Ctx
}

func (a *vortexVerifierAction) Run(run wizard.Runtime) error {
	return a.ctx.explicitPublicEvaluation(run) // Adjust based on context; see note below
}

func (a *vortexVerifierAction) RunGnark(api frontend.API, c wizard.GnarkRuntime) {
	a.ctx.gnarkExplicitPublicEvaluation(api, c) // Adjust based on context; see note below
}

/*
Applies the Vortex compiler over the current polynomial-IOP
  - blowUpFactor : inverse rate of the reed-solomon code to use
  - SISTreshold : minimal number of polynomial in rounds to consider
    applying the SIS hashing on the columns of the round matrix. Implicitly, we
    consider that applying SIS hash over too few vectors is not worth it.
    For these rounds we will use the MiMC hash function directly to compute
    the leaves of the Merkle tree.

There are the following requirements:
  - FOR ALL ROUNDS, all the polynomials must have the same size
  - The inbound wizard-IOP must be a single-point polynomial-IOP
*/
func Compile(blowUpFactor int, options ...VortexOp) func(*wizard.CompiledIOP) {

	logrus.Trace("started vortex compiler")
	defer logrus.Trace("finished vortex compiler")

	if !utils.IsPowerOfTwo(blowUpFactor) {
		utils.Panic("expected a power of two but rho was %v", blowUpFactor)
	}

	return func(comp *wizard.CompiledIOP) {

		univQ, foundAny := extractTargetQuery(comp)
		if !foundAny {
			logrus.Infof("no query found in the vortex compilation context ...compilation step skipped")
			return
		}

		// registers all the commitments
		if len(comp.Columns.AllKeysCommitted()) == 0 {
			logrus.Infof("no committed polynomial in the compilation context... compilation step skipped")
			return
		}

		// create the compilation context
		ctx := newCtx(comp, univQ, blowUpFactor, options...)
		// if there is only a single-round, then this should be 1
		lastRound := comp.NumRounds() - 1

		// Stores a pointer to the cryptographic compiler of Vortex
		comp.PcsCtxs = &ctx

		// Process the precomputed columns
		ctx.processStatusPrecomputed()

		// registers all the commitments
		for round := 0; round <= lastRound; round++ {
			ctx.compileRound(round)
			comp.RegisterProverAction(round, &vortexProverAction{
				ctx: ctx,
				fn:  ctx.AssignColumn(round),
			})
		}

		ctx.generateVortexParams()
		// Commit to precomputed columns
		if ctx.IsNonEmptyPrecomputed() {
			ctx.commitPrecomputeds()
		}
		ctx.registerOpeningProof(lastRound)

		// Registers the prover and verifier steps
		comp.RegisterProverAction(lastRound+1, &vortexProverAction{
			ctx: ctx,
			fn:  ctx.ComputeLinearComb,
		})
		comp.RegisterProverAction(lastRound+2, &vortexProverAction{
			ctx: ctx,
			fn:  ctx.OpenSelectedColumns,
		})
		// This is separated from GnarkVerify because, when doing full-recursion
		// , we want to recurse this verifier step but not [ctx.Verify] which is
		// already handled by the self-recursion mechanism.
		comp.RegisterVerifierAction(lastRound, &vortexVerifierAction{
			ctx: ctx,
		})
		comp.RegisterVerifierAction(lastRound+2, &vortexVerifierAction{
			ctx: ctx,
		})

		if ctx.AddMerkleRootToPublicInputsOpt.Enabled {

			for _, round := range ctx.AddMerkleRootToPublicInputsOpt.Round {
				var (
					name = fmt.Sprintf("%v_%v", ctx.AddMerkleRootToPublicInputsOpt.Name, round)
					mr   = ctx.Items.MerkleRoots[round]
				)
				if mr == nil {
					utils.Panic("merkle root not found for round %v", round)
				}
				comp.InsertPublicInput(name, accessors.NewFromPublicColumn(ctx.Items.MerkleRoots[round], 0))
			}
		}

		if ctx.AddPrecomputedMerkleRootToPublicInputsOpt.Enabled {

			var (
				merkleRootColumn = ctx.Items.Precomputeds.MerkleRoot
				merkleRootValue  = ctx.comp.Precomputed.MustGet(merkleRootColumn.GetColID())
			)

			ctx.AddPrecomputedMerkleRootToPublicInputsOpt.PrecomputedValue = merkleRootValue.Get(0)
			ctx.comp.Columns.SetStatus(merkleRootColumn.GetColID(), column.Proof)
			ctx.comp.Precomputed.Del(merkleRootColumn.GetColID())
			ctx.comp.ExtraData[ctx.AddPrecomputedMerkleRootToPublicInputsOpt.Name] = merkleRootValue.Get(0)

			comp.RegisterProverAction(0, &ReassignPrecomputedRootAction{
				Ctx: ctx,
			})

			comp.InsertPublicInput(
				ctx.AddPrecomputedMerkleRootToPublicInputsOpt.Name,
				accessors.NewFromPublicColumn(
					ctx.Items.Precomputeds.MerkleRoot,
					0,
				),
			)
		}
	}
}

// Placeholder for variable commonly used within the vortex compilation
type Ctx struct {
	// The underlying compiled IOP protocol
	comp *wizard.CompiledIOP
	// snapshot the self-recursion count immediately
	// when the context is created
	SelfRecursionCount int

	// The (verifiedly) unique polynomial query
	Query                        query.UnivariateEval
	PolynomialsTouchedByTheQuery map[ifaces.ColID]struct{}
	ShadowCols                   map[ifaces.ColID]struct{}

	// Public parameters of the commitment scheme
	BlowUpFactor int
	// Parameters for the optional SIS hashing feature
	// If the number of commitments for a given round
	// is more than this threshold, we apply SIS hashing
	//  and then MiMC hashing for computing the leaves of the Merkle tree.
	// Otherwise, we replace SIS and directly apply MiMC hashing
	// for computing the leaves of the Merkle tree.
	ApplySISHashThreshold int
	RoundStatus           []roundStatus

	CommittedRowsCount int
	NumCols            int
	MaxCommittedRound  int
	VortexParams       *vortex.Params
	SisParams          *ringsis.Params
	// Optional parameter
	NumOpenedCol int

	// By rounds commitments
	CommitmentsByRounds collection.VecVec[ifaces.ColID]

	// RunStateNamePrefix is used to prefix some of the names of components of the
	// compilation context. Mainly state objects.
	RunStateNamePrefix string

	// Items created by Vortex, includes the proof message and the coins
	Items struct {
		// List of items used only if the CommitPrecomputed flag is set
		Precomputeds struct {
			// List of the precomputeds columns that we are compiling if the
			// the precomputed flag is set.
			PrecomputedColums []ifaces.Column
			// Merkle Root of the precomputeds columns
			MerkleRoot ifaces.Column
			// Committed matrix (rs encoded) of the precomputed columns
			CommittedMatrix vortex.EncodedMatrix
			// Tree in case of Merkle mode
			Tree *smt.Tree
			// colHashes used in self recursion
			DhWithMerkle []field.Element
		}
		// Alpha is a random combination linear coin
		Alpha coin.Info
		// Linear combination of the row-encoded matrix
		Ualpha ifaces.Column
		// Random column selection
		Q coin.Info
		// Opened columns
		OpenedColumns []ifaces.Column
		// MerkleProof (only used with the MerkleProof version)
		// We represents all the Merkle proof as specfied here:
		MerkleProofs ifaces.Column
		// The Merkle roots are represented by a size 1 column
		// in the wizard.
		MerkleRoots []ifaces.Column
	}

	// Skip verification is a flag that tells the verifier Vortex to perform a
	// NO-OP. This flags is can be activated by the self-recursion layer (whose
	// goal is already to ensure that the verification was passing). This only
	// concerns the "Vortex" part of the verification all the dried rounds are
	// still explicitly verified by the verifier.
	IsSelfrecursed bool

	// Additional options that tells the compiler to add a merkle root to the
	// public inputs of the comp. This is useful for the distributed prover.
	AddMerkleRootToPublicInputsOpt struct {
		Enabled bool
		Name    string
		Round   []int
	}

	// This option tells the compiler to add the merkle root of the precomputeds
	// columns to the public inputs. When the option is activated, the merkle root
	// is converted from "precomputed" to "proof" column and its value is set as
	// a public input of the compilation context. Since the column is no longer
	// considered a precomputed column in the wizard, its value is also removed
	// from the precomputed table and is moved to the compilation context. This
	// value will then be assigned to the column at round zero.
	AddPrecomputedMerkleRootToPublicInputsOpt struct {
		Enabled          bool
		Name             string
		PrecomputedValue field.Element
	}
}

// Construct a new compilation context
func newCtx(comp *wizard.CompiledIOP, univQ query.UnivariateEval, blowUpFactor int, options ...VortexOp) Ctx {
	ctx := Ctx{
		comp:                         comp,
		SelfRecursionCount:           comp.SelfRecursionCount,
		Query:                        univQ,
		PolynomialsTouchedByTheQuery: map[ifaces.ColID]struct{}{},
		ShadowCols:                   map[ifaces.ColID]struct{}{},
		BlowUpFactor:                 blowUpFactor,
		// TODO : allows tuning for multiple instances at once
		SisParams: &ringsis.StdParams,
		Items: struct {
			Precomputeds struct {
				PrecomputedColums []ifaces.Column
				MerkleRoot        ifaces.Column
				CommittedMatrix   vortex.EncodedMatrix
				Tree              *smt.Tree
				DhWithMerkle      []field.Element
			}
			Alpha         coin.Info
			Ualpha        ifaces.Column
			Q             coin.Info
			OpenedColumns []ifaces.Column
			MerkleProofs  ifaces.Column
			MerkleRoots   []ifaces.Column
		}{},
		// rowsCount : initialized to zero, set a posteriori
		// when compiling the instance.
		// numcol : set a posteriori during the compilation
		// vortex params : the vortex params are set a posteriori
		// during the compilation
		CommitmentsByRounds: collection.NewVecVec[ifaces.ColID](),
	}

	for _, pol := range ctx.Query.Pols {
		ctx.PolynomialsTouchedByTheQuery[pol.GetColID()] = struct{}{}
	}

	for _, op := range options {
		op(&ctx)
	}

	// Preallocate all the merkle roots for all rounds
	ctx.Items.MerkleRoots = make([]ifaces.Column, comp.NumRounds())

	// Declare the IsSISApplied slice
	ctx.RoundStatus = make([]roundStatus, 0, comp.NumRounds())

	return ctx
}

// Compile a round of the wizard protocol
func (ctx *Ctx) compileRound(round int) {

	// List all of the commitments
	allComs := ctx.comp.Columns.AllKeysCommittedAt(round)

	// edge-case : no commitment for the round = nothing to do
	if len(allComs) == 0 {
		// We add the default value as 0 in the empty round
		ctx.RoundStatus = append(ctx.RoundStatus, IsEmpty)
		return
	}

	// Else, we compile it as a normal round
	ctx.compileRoundWithVortex(round, allComs)
}

<<<<<<< HEAD
// Compile the round as a dry round : pass all committed as prover
// messages directly instead of sending them to the oracle.
func (ctx *Ctx) compileRoundAsDry(round int, coms []ifaces.ColID) {

	// sanity-check for double insertions
	if ctx.DriedByRounds.LenOf(round) > 0 {
		utils.Panic("inserted twice in round %v : we had already %v\n", round, ctx.DriedByRounds.LenOf(round))
	}
	ctx.DriedByRounds.AppendToInner(round, coms...)

	// mark the commitments as messages
	for _, com := range coms {
		ctx.comp.Columns.SetStatus(com, column.Proof)
	}
}

// Compile the round as a Vortex round : ensure the number of limbs divides
// the degree by introducing zero valued shadow columns if necessary, increase
// the number of rows count, insert Dh columns in the proof in case of non
// Merkle mode, or the Merkle roots for the Merkle mode.
//
// fillUpTo indicates how many filling "shadow" rows to add to the compilation.
// The function assumes that fillUpTo is "correctly", i.e. the function will
// brainlessly add the asked number of shadow rows.
func (ctx *Ctx) compileRoundWithVortex(round int, coms_ []ifaces.ColID) {
=======
// Compile the round as a Vortex round : ensure the number of limbs divides the degree by
// introducing zero valued shadow columns if necessary, increase the number of rows count,
// insert Dh columns in the proof in case of non Merkle mode, or the Merkle roots for the Merkle mode
func (ctx *Ctx) compileRoundWithVortex(round int, coms []ifaces.ColID) {
>>>>>>> cc60b1ef

	// Sanity-check for double insertions
	if ctx.CommitmentsByRounds.LenOf(round) > 0 {
		panic("inserted twice")
	}

	// The startingRound is the first round of definition for the Vortex
	// compilation. It corresponds to the smallest round at which one
	// of the evaluated poly is defined. This is used to determine if
	// a Vortex compilation is needed or not.
	startingRound := ctx.startingRound()

	if round < startingRound {
		return
	}

	var (
		// Filters out the coms that are not touched by the query and mark them
		// directly as ignored. (We do not care about them because they are un-
		// constrained). But we still log these to alert during runtime.
		//
		// Also, the order in which the precomputed columns are taken must be the one
		// matching the query. Otherwise, we would not be able to obtain standard
		// proofs for the limitless prover.
		_, comUnconstrained = utils.FilterInSliceWithMap(coms_, ctx.PolynomialsTouchedByTheQuery)
		coms                = ctx.commitmentsAtRoundFromQuery(round)
		numComsActual       = len(coms) // actual == not shadow and not unconstrained
		fillUpTo            = len(coms)
	)

	// This part corresponds to an edge-case that is not supposed to happen
	// in practice. Still, sometime, when debugging with upstream compilation
	// steps it can happen that all of the columns of a round end up
	// unconstrained. Importantly, the clause has to be put before attempting
	// to resolving a targetsize.
	if len(coms) == 0 {
		return
	}

	targetSize := ctx.comp.Columns.GetSize(coms[0])

	for i := range coms {
		ctx.comp.Columns.MarkAsIgnored(coms[i])
	}

	for i := range comUnconstrained {
		ctx.comp.Columns.MarkAsIgnored(comUnconstrained[i])
	}

<<<<<<< HEAD
	// Note: the above "if-clause" ensures that the fillUpTo >= len(coms), so
	// it fillUpTo is equal to zero then coms is the empty slice. Otherwise, it
	// would have panicked at this point.
	if fillUpTo == 0 {
		return
	}

	// To ensure the number limbs in each subcol divides the degree, we pad the
	// list with shadow columns. This is required for self-recursion to work
	// correctly. In practice they do not cost anything to the prover. When
	// using MiMC, the number of limbs is equal to 1. This skips the
	// aforementioned behaviour.
	if !ctx.ReplaceSisByMimc && ctx.SisParams.NumFieldPerPoly() > 1 {
		fillUpTo = utils.NextMultipleOf(fillUpTo, ctx.SisParams.NumFieldPerPoly())
	}

	numShadowRows := fillUpTo - len(coms)

	for shadowID := 0; shadowID < numShadowRows; shadowID++ {
		shadowCol := autoAssignedShadowRow(ctx.comp, targetSize, round, shadowID)
		ctx.ShadowCols[shadowCol.GetColID()] = struct{}{}
		ctx.comp.Columns.MarkAsIgnored(shadowCol.GetColID())
		coms = append(coms, shadowCol.GetColID())
	}

	log := logrus.
		WithField("where", "compileRoundWithVortex").
		WithField("numComs", numComsActual).
		WithField("numShadowRows", numShadowRows).
		WithField("round", round)

	if len(comUnconstrained) > 0 {
		log.
			WithField("numUnconstrained", len(comUnconstrained)).
			WithField("unconstraineds", nil).
			Warn("found unconstrained columns while compiling the Vortex commitment")
=======
	// If there is no commitment, then we have nothing to do
	if len(coms) == 0 {
		// We add the default value as 0 in the empty round
		ctx.RoundStatus = append(ctx.RoundStatus, IsEmpty)
		return
	}
	// If the number of commitments is more than the ApplySISHashThreshold, we do
	// SIS+MiMC hashing on the columns of the round matrix. Otherwise, we do only MiMC hashing.
	if len(coms) > ctx.ApplySISHashThreshold {
		// We are preparing for SIS hashing on the columns of the round matrix.
		// To ensure the number limbs in each subcol divides the degree, we pad the list
		// with shadow columns. This is required for self-recursion to work correctly. In
		// practice they do not cost anything to the prover. When using MiMC, the number of
		// limbs is equal to 1. This skips the aforementioned behaviour.

		// We append false value as we are not replacing SIS with MiMC
		ctx.RoundStatus = append(ctx.RoundStatus, IsSISApplied)
		numLimbs := ctx.SisParams.NumLimbs()
		deg := ctx.SisParams.OutputSize()

		if deg > numLimbs {
			// We still require that the output size should be divisible by the number of
			// limbs. @alex We could still support it if useful enough.
			if deg%numLimbs != 0 {
				utils.Panic("the number of limbs should at least divide the degree")
			}
			numFieldPerPoly := utils.Max(1, deg/numLimbs)
			numShadowRows = (numFieldPerPoly - (len(coms) % numFieldPerPoly)) % numFieldPerPoly
			targetSize := ctx.comp.Columns.GetSize(coms[0])

			for shadowID := 0; shadowID < numShadowRows; shadowID++ {
				// Generate the shadow columns
				shadowCol := autoAssignedShadowRow(ctx.comp, targetSize, round, shadowID)
				// Register the column as part of the shadow columns
				ctx.ShadowCols[shadowCol.GetColID()] = struct{}{}
				// And append it to the list of the commitments
				coms = append(coms, shadowCol.GetColID())
			}
		}

		log := logrus.
			WithField("where", "compileRoundWithVortexWithSIS").
			WithField("numComs", numComsActual).
			WithField("numShadowRows", numShadowRows).
			WithField("round", round)

		if len(comUnconstrained) > 0 {
			log.
				WithField("numUnconstrained", len(comUnconstrained)).
				WithField("unconstraineds", comUnconstrained).
				Warn("found unconstrained columns while compiling the Vortex commitment in SIS mode")
		} else {
			log.Info("Compiled Vortex round in SIS mode")
		}
>>>>>>> cc60b1ef
	} else {
		// We are preparing for not applying SIS hashing on the columns of the round matrix
		ctx.RoundStatus = append(ctx.RoundStatus, IsOnlyMiMCApplied)
		log := logrus.
			WithField("where", "compileRoundWithVortexWithNoSIS").
			WithField("numComs", numComsActual).
			WithField("round", round)

		if len(comUnconstrained) > 0 {
			log.
				WithField("numUnconstrained", len(comUnconstrained)).
				WithField("unconstraineds", comUnconstrained).
				Warn("found unconstrained columns while compiling the Vortex commitment in no-SIS mode")
		} else {
			log.Info("Compiled Vortex round in no-SIS mode")
		}
	}

	ctx.CommitmentsByRounds.AppendToInner(round, coms...)

	// Ensures all commitments have the same length
	ctx.assertPolynomialHaveSameLength(coms)

	// Increase the number of rows
	ctx.CommittedRowsCount += len(coms)
	ctx.MaxCommittedRound = utils.Max(ctx.MaxCommittedRound, round)

	// Instead, we send Merkle roots that are symbolized with 1-sized
	// columns.
	ctx.Items.MerkleRoots[round] = ctx.comp.InsertProof(
		round,
		ifaces.ColID(ctx.MerkleRootName(round)),
		1,
	)
}

// asserts that the compiled IOP has only a single query and that this query
// is a univariate evaluation. Also, mark the query as ignored when found.
func extractTargetQuery(comp *wizard.CompiledIOP) (res query.UnivariateEval, foundAny bool) {

	// Tracks the uncompiled queries. There should be only one at the end.
	// Scans the other no params (we expect none)
	uncompiledQueries := append([]ifaces.QueryID{}, comp.QueriesNoParams.AllUnignoredKeys()...)
	if len(uncompiledQueries) > 0 {
		utils.Panic("Expected no unparametrized queries, found %v\n", uncompiledQueries)
	}

	// Scans the univariate evaluatations : there should be only a single one
	uncompiledQueries = append([]ifaces.QueryID{}, comp.QueriesParams.AllUnignoredKeys()...)

	// If no queries are found, then there is nothing to compile. Return a
	// a negative found any to notify the caller context.
	if len(uncompiledQueries) == 0 {
		return query.UnivariateEval{}, foundAny
	}

	// Else, this is suspicious. There are no known use-cases where this would
	// be legitimate.
	if len(uncompiledQueries) != 1 {
		utils.Panic("Expected (exactly) one query, found %v (%v)\n", len(uncompiledQueries), uncompiledQueries)
	}

	res = comp.QueriesParams.Data(uncompiledQueries[0]).(query.UnivariateEval)

	// And mark it the query as compiled
	comp.QueriesParams.MarkAsIgnored(res.QueryID)

	return res, true
}

// asserts that all polynomials have the same length and set the field
// numcols. Also implictly set the value of ctx.numCols.
func (ctx *Ctx) assertPolynomialHaveSameLength(coms []ifaces.ColID) {
	for _, com := range coms {
		handle := ctx.comp.Columns.GetHandle(com)
		length := handle.Size()

		// if the numCols has not been set (e.g. it is zero), set it
		if ctx.NumCols == 0 {
			ctx.NumCols = length
		}

		if length != ctx.NumCols {
			utils.Panic("commitments %v (size %v) does not have the target size %v", com, length, ctx.NumCols)
		}
	}
}

// generates the sis params. first check if we have any value to commit to
func (ctx *Ctx) generateVortexParams() {

	totalCommitted := ctx.CommittedRowsCount + len(ctx.Items.Precomputeds.PrecomputedColums)

	// edge-case : we in fact have nothing to commit to. So no need to gene-
	// rate the vortex params.
	if ctx.NumCols == 0 || totalCommitted == 0 {
		logrus.Infof("nothing to commit to")
		return
	}

	// Initialize the Params in the vanilla mode by default
	sisParams := ctx.SisParams
	if sisParams == nil {
		// In this case we pass the default SIS instance to vortex.
		sisParams = &ringsis.StdParams
	}
	ctx.VortexParams = vortex.NewParams(ctx.BlowUpFactor, ctx.NumCols, totalCommitted, *sisParams, mimc.NewMiMC, mimc.NewMiMC)
}

// return the number of columns to open
func (ctx *Ctx) NbColsToOpen() int {

	// opportunistic sanity-check : params should be set by now
	if ctx.VortexParams == nil {
		utils.Panic("VortexParams was not set")
	}

	// If the context was created with the relevant option,
	// we return the instructed value
	if ctx.NumOpenedCol > 0 {
		return ctx.NumOpenedCol
	}

	if !utils.IsPowerOfTwo(ctx.BlowUpFactor) {
		utils.Panic("expected a power of two but rho was %v", ctx.BlowUpFactor)
	}

	logBlowUpFactor := int(math.Log2(float64(ctx.BlowUpFactor)))

	if 1<<logBlowUpFactor != ctx.BlowUpFactor {
		utils.Panic("rho %v, logRho %v", ctx.BlowUpFactor, logBlowUpFactor)
	}

	// the 2 factor comes from the factor that we rely on the Guruswami-Sudan
	// list decoding regime and not the (alleged)-capacity decoding level.
	nb := 2 * crypto.TargetSecurityLevel / logBlowUpFactor
	if nb*logBlowUpFactor < crypto.TargetSecurityLevel {
		nb++
	}

	return nb
}

// registers the vortex opening proof. As an input, we pass the last round
// of the protocol. Also register them in the item set of the context.
func (ctx *Ctx) registerOpeningProof(lastRound int) {

	// register the linear combination randomness
	ctx.Items.Alpha = ctx.comp.InsertCoin(
		lastRound+1,
		ctx.LinCombRandCoinName(),
		coin.Field,
	)

	// registers the linear combination claimed by the prover
	ctx.Items.Ualpha = ctx.comp.InsertProof(
		lastRound+1,
		ctx.LinCombName(),
		ctx.NumEncodedCols(),
	)

	// registers the random's verifier column selection
	ctx.Items.Q = ctx.comp.InsertCoin(
		lastRound+2,
		ctx.RandColSelectionName(),
		coin.IntegerVec,
		ctx.NbColsToOpen(),
		ctx.NumEncodedCols(),
	)

	// and registers the opened columns
	numRows := utils.NextPowerOfTwo(ctx.CommittedRowsCount)
	for col := 0; col < ctx.NbColsToOpen(); col++ {
		openedCol := ctx.comp.InsertProof(
			lastRound+2,
			ctx.SelectedColName(col),
			numRows,
		)
		ctx.Items.OpenedColumns = append(ctx.Items.OpenedColumns, openedCol)
	}

	// In case of the Merkle-proof mode, we also registers the
	// column that will contain the Merkle proofs altogether. But
	// first, we need to evaluate its size. The proof size needs to
	// be padded up to a power of two. Otherwise, we can't use PeriodicSampling.
	ctx.Items.MerkleProofs = ctx.comp.InsertProof(
		lastRound+2,
		ifaces.ColID(ctx.MerkleProofName()),
		ctx.MerkleProofSize(),
	)

}

// Returns the number of encoded columns in the vortex commitment. NB: it overlaps with
// `vortex.Params.NumEncodedCols` but we need a separate function because we need to
// call it at a moment where the vortex.Params are not all available.
func (ctx *Ctx) NumEncodedCols() int {
	res := utils.NextPowerOfTwo(ctx.NumCols) * ctx.BlowUpFactor

	// sanity-check : it is never supposed to return 0
	if ctx.NumCols == 0 {
		utils.Panic("ctx.numCols is zero")
	}

	// sanity-check : the blow up factor is zero
	if ctx.BlowUpFactor == 0 {
		utils.Panic("ctx.blowUpFactor is zero")
	}

	return res
}

// We check if there are non zero numbers of precomputed columns to commit to.
func (ctx *Ctx) IsNonEmptyPrecomputed() bool {
	if len(ctx.Items.Precomputeds.PrecomputedColums) > 0 {
		logrus.Infof("We are committing to #%v precomputed columns", len(ctx.Items.Precomputeds.PrecomputedColums))
		return true
	} else {
		logrus.Infof("There are no precomputed columns to commit to")
		return false
	}
}

// IsSISAppliedToPrecomputed returns true if SIS is applied to the precomputed
// columns. This happens when the number of precomputed columns is greater than
// the ApplySISHashThreshold.
func (ctx *Ctx) IsSISAppliedToPrecomputed() bool {
	if ctx.Items.Precomputeds.PrecomputedColums == nil {
		logrus.Infof("There are no precomputed columns to commit to")
		return false
	}
	return len(ctx.Items.Precomputeds.PrecomputedColums) > ctx.ApplySISHashThreshold
}

// Turns the precomputed into verifying key messages. A possible improvement
// would be to make them an entire commitment but we estimate that it will not
// be worth it. If the flag `CommitPrecomputed` is set to `true`, this will
// instead register the precomputed columns.
func (ctx *Ctx) processStatusPrecomputed() {

	var (
		comp = ctx.comp
	)

	// This captures the precomputed column.  It is essential to do it this
	// particular moment, because the number of precomputed columns is going to
	// change during the compilation time (in later compilation stage). And
	// we want the precomputed columns defined at the beginning of the current
	// vortex compilation step to be captured only.
	//
	// Also, the order in which the precomputed columns are taken must be the one
	// matching the query. Otherwise, we would not be able to obtain standard
	// proofs for the limitless prover.
	precomputedColNames := ctx.commitmentsAtRoundFromQueryPrecomputed()
	if len(precomputedColNames) == 0 {
		ctx.Items.Precomputeds.PrecomputedColums = []ifaces.Column{}
		return
	}

	// This captures the name of the precomputed columns that we ignore
	precomputedColSkipped := []ifaces.ColID{}

	// Sanity-check. This should be enforced by the splitter compiler already.
	ctx.assertPolynomialHaveSameLength(precomputedColNames)
	precomputedCols := []ifaces.Column{}

	// If there are not enough columns, for a commitment to be meaningful,
	// explicitly sends the column to the verifier so that he can check the
	// evaluation by itself.

	for _, name := range precomputedColNames {

		_, ok := ctx.PolynomialsTouchedByTheQuery[name]
		if !ok {
			precomputedColSkipped = append(precomputedColSkipped, name)
			comp.Columns.MarkAsIgnored(name)
			continue
		}

		pCol := comp.Columns.GetHandle(name)
		// Marking all these columns as "Ignored" to mean that the compiler
		// should ignore theses columns.
		comp.Columns.MarkAsIgnored(name)
		ctx.NumCols = pCol.Size()
		precomputedCols = append(precomputedCols, pCol)
	}

	var (
		nbUnskippedPrecomputedCols = len(precomputedCols)
		fillUpTo                   = nbUnskippedPrecomputedCols
	)

	// Note: the above "if-clause" ensures that the fillUpTo >= len(coms), so
	// it fillUpTo is equal to zero then coms is the empty slice. Otherwise, it
	// would have panicked at this point.
	if fillUpTo == 0 {
		return
	}

	// To ensure the number limbs in each subcol divides the degree, we pad the
	// list with shadow columns. This is required for self-recursion to work
	// correctly. In practice they do not cost anything to the prover. When
	// using MiMC, the number of limbs is equal to 1. This skips the
	// aforementioned behaviour.
	if !ctx.ReplaceSisByMimc && ctx.SisParams.NumFieldPerPoly() > 1 {
		fillUpTo = utils.NextMultipleOf(fillUpTo, ctx.SisParams.NumFieldPerPoly())
	}

	numShadowRows := fillUpTo - nbUnskippedPrecomputedCols

	// This corresponds to a technical edge-case. The SIS hash function works
	// by mapping fields elements to a list of limbs. Limbs are in turn mapped
	// to coefficients of a polynomial in some polynomial ring. In some cases,
	// we may have more than one field element that is mapped to the same
	// polynomial. When that happens, we want to ensure that "rows" belonging
	// to different rounds to do not end up mapped to the same SIS polynomials
	// (recall that we SIS-hash the column of the committed matrix). Otherwise,
	// it becomes a problem later on when dealing with self-recursion. To
	// prevent that from happening, we insert "shadow" rows, which are rows that
	// may only contain zero and may only evaluate to zero whichever is the
	// queried evaluation point.
<<<<<<< HEAD
	for i := 0; i < numShadowRows; i++ {
		// The shift by 20 is to avoid collision with the committed cols
		// at round zero.
		shadowCol := autoAssignedShadowRow(comp, ctx.NumCols, 0, 1<<20+i)
		ctx.ShadowCols[shadowCol.GetColID()] = struct{}{}
		precomputedColNames = append(precomputedColNames, shadowCol.GetColID())
		precomputedCols = append(precomputedCols, shadowCol)
		ctx.comp.Columns.MarkAsIgnored(shadowCol.GetColID())
=======
	// We only have to do this if the SIS hashing is applied to the precomputed
	// columns.
	if ctx.SisParams != nil && len(precomputedCols) > ctx.ApplySISHashThreshold {
		var (
			sisDegree          = ctx.SisParams.OutputSize()
			sisNumLimbs        = ctx.SisParams.NumLimbs()
			sisNumFieldPerPoly = utils.Max(1, sisDegree/sisNumLimbs)
		)

		numShadowRows = sisNumFieldPerPoly - (len(precomputedCols) % sisNumFieldPerPoly)

		if sisDegree > sisNumLimbs && numShadowRows > 0 {
			for i := 0; i < numShadowRows; i++ {
				// The shift by 20 is to avoid collision with the committed cols
				// at round zero.
				shadowCol := autoAssignedShadowRow(comp, ctx.NumCols, 0, 1<<20+i)
				ctx.ShadowCols[shadowCol.GetColID()] = struct{}{}
				precomputedColNames = append(precomputedColNames, shadowCol.GetColID())
				precomputedCols = append(precomputedCols, shadowCol)
			}
		}
>>>>>>> cc60b1ef
	}

	ctx.Items.Precomputeds.PrecomputedColums = precomputedCols

	log := logrus.
		WithField("where", "processStatusPrecomputed").
		WithField("nbPrecomputedRows", nbUnskippedPrecomputedCols).
		WithField("nbShadowRows", numShadowRows)

	if len(precomputedColSkipped) > 0 {
		log.
			WithField("nbSkippedRows", len(precomputedColSkipped)).
			WithField("skipped-columns", precomputedColSkipped).
			Warnf("Found unconstrained columns. Skipping them and mark them as ignored")
		return
	}

	log.Info("processed the precomputed columns")
}

// Returns the number of committed rounds. Must be called after the
// method compileRound has been executed. Otherwise, it will output zero.
func (ctx *Ctx) NumCommittedRounds() int {
	res := 0

	// MaxCommittedRounds is unset if the function is called before
	// the compileRound method. Careful, the stopping condition is
	// an LE and not a strict LT condition.
	for i := 0; i <= ctx.MaxCommittedRound; i++ {
		if ctx.RoundStatus[i] == IsEmpty {
			// We skip the empty rounds
			continue
		}
		res++
	}

	return res
}

// MerkleProofSize Returns the size of the allocated Merkle proof vector
func (ctx *Ctx) MerkleProofSize() int {
	// We registers the column that will contain the Merkle proofs altogether. But
	// first, we need to evaluate its size. The proof size needs to
	// be padded up to a power of two. Otherwise, we can't use PeriodicSampling.
	var (
		depth      = utils.Log2Ceil(ctx.NumEncodedCols())
		numComs    = ctx.NumCommittedRounds()
		numOpening = ctx.NbColsToOpen()
	)
	// The number of rounds increases by 1 for committing to the precomputed
	if ctx.IsNonEmptyPrecomputed() {
		numComs += 1
	}

	if depth*numComs*numOpening == 0 {
		utils.Panic("something was zero : %v, %v, %v", depth, numComs, numOpening)
	}

	return utils.NextPowerOfTwo(depth * numComs * numOpening)
}

// Commit to the precomputed columns
func (ctx *Ctx) commitPrecomputeds() {
	var (
		committedMatrix vortex.EncodedMatrix
		tree            *smt.Tree
		colHashes       []field.Element
	)
	precomputeds := ctx.Items.Precomputeds.PrecomputedColums
	numPrecomputeds := len(precomputeds)

	// This can happens if either there are no precomputed columns or
	// a bug in the code.
	if numPrecomputeds == 0 {
		logrus.Tracef("skip commit precomputeds, as there are no precomputed columns!")
		return
	}

	// Fetch the assignments (known at compile time since they are precomputeds)
	pols := make([]smartvectors.SmartVector, numPrecomputeds)
	for i, precomputed := range precomputeds {
		if _, ok := ctx.ShadowCols[precomputed.GetColID()]; ok {
			pols[i] = smartvectors.NewConstant(field.Zero(), ctx.NumCols)
			continue
		}
		pols[i] = ctx.comp.Precomputed.MustGet(precomputed.GetColID())
	}

	// Increase the number of committed rows
	ctx.CommittedRowsCount += numPrecomputeds

	// Committing to the precomputed columns with SIS or without SIS.
	if ctx.IsSISAppliedToPrecomputed() {
		logrus.Infof("committing to precomputed columns with SIS")
		committedMatrix, tree, colHashes = ctx.VortexParams.CommitMerkleWithSIS(pols)
	} else {
		logrus.Infof("committing to precomputed columns without SIS")
		committedMatrix, tree, colHashes = ctx.VortexParams.CommitMerkleWithoutSIS(pols)
	}
	ctx.Items.Precomputeds.DhWithMerkle = colHashes
	ctx.Items.Precomputeds.CommittedMatrix = committedMatrix
	ctx.Items.Precomputeds.Tree = tree

	// And assign the 1-sized column to contain the root
	var root field.Element
	root.SetBytes(tree.Root[:])
	ctx.Items.Precomputeds.MerkleRoot = ctx.comp.RegisterVerifyingKey(ctx.PrecomputedMerkleRootName(), smartvectors.NewConstant(root, 1))

}

// startingRound returns the first round of definition for the Vortex
// compilation. It corresponds to the smallest round at which one
// of the evaluated poly is defined. This is used to determine if
// a Vortex compilation is needed or not. The function ignores
// precomputed and verifier-defined columns.
func (ctx *Ctx) startingRound() int {

	startingRound := math.MaxInt
	for _, p := range ctx.Query.Pols {
		if ctx.comp.Precomputed.Exists(p.GetColID()) {
			continue
		}

		if _, isV := p.(verifiercol.VerifierCol); isV {
			continue
		}

		startingRound = min(startingRound, p.Round())
	}

	return startingRound
}

// commitmentAtRoundFromQuery returns the commitment at the given round
// in the same order of appearance as in the query. The function ignores
// the precomputed columns.
func (ctx *Ctx) commitmentsAtRoundFromQuery(round int) []ifaces.ColID {
	var res []ifaces.ColID
	for _, p := range ctx.Query.Pols {

		if p.Round() != round {
			continue
		}

		if ctx.comp.Precomputed.Exists(p.GetColID()) {
			continue
		}

		if _, isV := p.(verifiercol.VerifierCol); isV {
			panic("verifiercol")
		}

		if nat, isNat := p.(column.Natural); !isNat || nat.Status() != column.Committed {
			panic("not committed")
		}

		res = append(res, p.GetColID())
	}
	return res
}

// commitmentAtRoundFromQueryPrecomputed returns the commitment at the given round
// in the same order of appearance as in the query. The function only considers
// the precomputed columns.
func (ctx *Ctx) commitmentsAtRoundFromQueryPrecomputed() []ifaces.ColID {

	var res []ifaces.ColID

	for _, p := range ctx.Query.Pols {

		if !ctx.comp.Precomputed.Exists(p.GetColID()) {
			continue
		}

		if _, isV := p.(verifiercol.VerifierCol); isV {
			panic("verifiercol")
		}

		if nat, isNat := p.(column.Natural); !isNat || nat.Status() != column.Precomputed {
			panic("not precomputed")
		}

		res = append(res, p.GetColID())
	}

	return res
}<|MERGE_RESOLUTION|>--- conflicted
+++ resolved
@@ -14,11 +14,8 @@
 	"github.com/consensys/linea-monorepo/prover/maths/field"
 	"github.com/consensys/linea-monorepo/prover/protocol/accessors"
 	"github.com/consensys/linea-monorepo/prover/protocol/coin"
-<<<<<<< HEAD
 	"github.com/consensys/linea-monorepo/prover/protocol/column"
 	"github.com/consensys/linea-monorepo/prover/protocol/column/verifiercol"
-=======
->>>>>>> cc60b1ef
 	"github.com/consensys/linea-monorepo/prover/protocol/ifaces"
 	"github.com/consensys/linea-monorepo/prover/protocol/query"
 	"github.com/consensys/linea-monorepo/prover/protocol/wizard"
@@ -353,23 +350,6 @@
 	ctx.compileRoundWithVortex(round, allComs)
 }
 
-<<<<<<< HEAD
-// Compile the round as a dry round : pass all committed as prover
-// messages directly instead of sending them to the oracle.
-func (ctx *Ctx) compileRoundAsDry(round int, coms []ifaces.ColID) {
-
-	// sanity-check for double insertions
-	if ctx.DriedByRounds.LenOf(round) > 0 {
-		utils.Panic("inserted twice in round %v : we had already %v\n", round, ctx.DriedByRounds.LenOf(round))
-	}
-	ctx.DriedByRounds.AppendToInner(round, coms...)
-
-	// mark the commitments as messages
-	for _, com := range coms {
-		ctx.comp.Columns.SetStatus(com, column.Proof)
-	}
-}
-
 // Compile the round as a Vortex round : ensure the number of limbs divides
 // the degree by introducing zero valued shadow columns if necessary, increase
 // the number of rows count, insert Dh columns in the proof in case of non
@@ -379,12 +359,6 @@
 // The function assumes that fillUpTo is "correctly", i.e. the function will
 // brainlessly add the asked number of shadow rows.
 func (ctx *Ctx) compileRoundWithVortex(round int, coms_ []ifaces.ColID) {
-=======
-// Compile the round as a Vortex round : ensure the number of limbs divides the degree by
-// introducing zero valued shadow columns if necessary, increase the number of rows count,
-// insert Dh columns in the proof in case of non Merkle mode, or the Merkle roots for the Merkle mode
-func (ctx *Ctx) compileRoundWithVortex(round int, coms []ifaces.ColID) {
->>>>>>> cc60b1ef
 
 	// Sanity-check for double insertions
 	if ctx.CommitmentsByRounds.LenOf(round) > 0 {
@@ -413,6 +387,7 @@
 		coms                = ctx.commitmentsAtRoundFromQuery(round)
 		numComsActual       = len(coms) // actual == not shadow and not unconstrained
 		fillUpTo            = len(coms)
+		onlyMiMCApplied     = len(coms) < ctx.ApplySISHashThreshold
 	)
 
 	// This part corresponds to an edge-case that is not supposed to happen
@@ -421,6 +396,8 @@
 	// unconstrained. Importantly, the clause has to be put before attempting
 	// to resolving a targetsize.
 	if len(coms) == 0 {
+		// We add the default value as 0 in the empty round
+		ctx.RoundStatus = append(ctx.RoundStatus, IsEmpty)
 		return
 	}
 
@@ -434,7 +411,6 @@
 		ctx.comp.Columns.MarkAsIgnored(comUnconstrained[i])
 	}
 
-<<<<<<< HEAD
 	// Note: the above "if-clause" ensures that the fillUpTo >= len(coms), so
 	// it fillUpTo is equal to zero then coms is the empty slice. Otherwise, it
 	// would have panicked at this point.
@@ -447,7 +423,7 @@
 	// correctly. In practice they do not cost anything to the prover. When
 	// using MiMC, the number of limbs is equal to 1. This skips the
 	// aforementioned behaviour.
-	if !ctx.ReplaceSisByMimc && ctx.SisParams.NumFieldPerPoly() > 1 {
+	if !onlyMiMCApplied && ctx.SisParams.NumFieldPerPoly() > 1 {
 		fillUpTo = utils.NextMultipleOf(fillUpTo, ctx.SisParams.NumFieldPerPoly())
 	}
 
@@ -460,89 +436,19 @@
 		coms = append(coms, shadowCol.GetColID())
 	}
 
-	log := logrus.
+	logrus.
 		WithField("where", "compileRoundWithVortex").
+		WithField("using-only-MiMC", onlyMiMCApplied).
 		WithField("numComs", numComsActual).
 		WithField("numShadowRows", numShadowRows).
-		WithField("round", round)
-
-	if len(comUnconstrained) > 0 {
-		log.
-			WithField("numUnconstrained", len(comUnconstrained)).
-			WithField("unconstraineds", nil).
-			Warn("found unconstrained columns while compiling the Vortex commitment")
-=======
-	// If there is no commitment, then we have nothing to do
-	if len(coms) == 0 {
-		// We add the default value as 0 in the empty round
-		ctx.RoundStatus = append(ctx.RoundStatus, IsEmpty)
-		return
-	}
-	// If the number of commitments is more than the ApplySISHashThreshold, we do
-	// SIS+MiMC hashing on the columns of the round matrix. Otherwise, we do only MiMC hashing.
-	if len(coms) > ctx.ApplySISHashThreshold {
-		// We are preparing for SIS hashing on the columns of the round matrix.
-		// To ensure the number limbs in each subcol divides the degree, we pad the list
-		// with shadow columns. This is required for self-recursion to work correctly. In
-		// practice they do not cost anything to the prover. When using MiMC, the number of
-		// limbs is equal to 1. This skips the aforementioned behaviour.
-
-		// We append false value as we are not replacing SIS with MiMC
+		WithField("numUnconstrained", len(comUnconstrained)).
+		WithField("round", round).
+		Info("Compiled Vortex round")
+
+	if onlyMiMCApplied {
+		ctx.RoundStatus = append(ctx.RoundStatus, IsOnlyMiMCApplied)
+	} else {
 		ctx.RoundStatus = append(ctx.RoundStatus, IsSISApplied)
-		numLimbs := ctx.SisParams.NumLimbs()
-		deg := ctx.SisParams.OutputSize()
-
-		if deg > numLimbs {
-			// We still require that the output size should be divisible by the number of
-			// limbs. @alex We could still support it if useful enough.
-			if deg%numLimbs != 0 {
-				utils.Panic("the number of limbs should at least divide the degree")
-			}
-			numFieldPerPoly := utils.Max(1, deg/numLimbs)
-			numShadowRows = (numFieldPerPoly - (len(coms) % numFieldPerPoly)) % numFieldPerPoly
-			targetSize := ctx.comp.Columns.GetSize(coms[0])
-
-			for shadowID := 0; shadowID < numShadowRows; shadowID++ {
-				// Generate the shadow columns
-				shadowCol := autoAssignedShadowRow(ctx.comp, targetSize, round, shadowID)
-				// Register the column as part of the shadow columns
-				ctx.ShadowCols[shadowCol.GetColID()] = struct{}{}
-				// And append it to the list of the commitments
-				coms = append(coms, shadowCol.GetColID())
-			}
-		}
-
-		log := logrus.
-			WithField("where", "compileRoundWithVortexWithSIS").
-			WithField("numComs", numComsActual).
-			WithField("numShadowRows", numShadowRows).
-			WithField("round", round)
-
-		if len(comUnconstrained) > 0 {
-			log.
-				WithField("numUnconstrained", len(comUnconstrained)).
-				WithField("unconstraineds", comUnconstrained).
-				Warn("found unconstrained columns while compiling the Vortex commitment in SIS mode")
-		} else {
-			log.Info("Compiled Vortex round in SIS mode")
-		}
->>>>>>> cc60b1ef
-	} else {
-		// We are preparing for not applying SIS hashing on the columns of the round matrix
-		ctx.RoundStatus = append(ctx.RoundStatus, IsOnlyMiMCApplied)
-		log := logrus.
-			WithField("where", "compileRoundWithVortexWithNoSIS").
-			WithField("numComs", numComsActual).
-			WithField("round", round)
-
-		if len(comUnconstrained) > 0 {
-			log.
-				WithField("numUnconstrained", len(comUnconstrained)).
-				WithField("unconstraineds", comUnconstrained).
-				Warn("found unconstrained columns while compiling the Vortex commitment in no-SIS mode")
-		} else {
-			log.Info("Compiled Vortex round in no-SIS mode")
-		}
 	}
 
 	ctx.CommitmentsByRounds.AppendToInner(round, coms...)
@@ -817,6 +723,7 @@
 	var (
 		nbUnskippedPrecomputedCols = len(precomputedCols)
 		fillUpTo                   = nbUnskippedPrecomputedCols
+		onlyMiMCApplied            = nbUnskippedPrecomputedCols < ctx.ApplySISHashThreshold
 	)
 
 	// Note: the above "if-clause" ensures that the fillUpTo >= len(coms), so
@@ -831,7 +738,7 @@
 	// correctly. In practice they do not cost anything to the prover. When
 	// using MiMC, the number of limbs is equal to 1. This skips the
 	// aforementioned behaviour.
-	if !ctx.ReplaceSisByMimc && ctx.SisParams.NumFieldPerPoly() > 1 {
+	if !onlyMiMCApplied && ctx.SisParams.NumFieldPerPoly() > 1 {
 		fillUpTo = utils.NextMultipleOf(fillUpTo, ctx.SisParams.NumFieldPerPoly())
 	}
 
@@ -848,7 +755,6 @@
 	// prevent that from happening, we insert "shadow" rows, which are rows that
 	// may only contain zero and may only evaluate to zero whichever is the
 	// queried evaluation point.
-<<<<<<< HEAD
 	for i := 0; i < numShadowRows; i++ {
 		// The shift by 20 is to avoid collision with the committed cols
 		// at round zero.
@@ -857,29 +763,6 @@
 		precomputedColNames = append(precomputedColNames, shadowCol.GetColID())
 		precomputedCols = append(precomputedCols, shadowCol)
 		ctx.comp.Columns.MarkAsIgnored(shadowCol.GetColID())
-=======
-	// We only have to do this if the SIS hashing is applied to the precomputed
-	// columns.
-	if ctx.SisParams != nil && len(precomputedCols) > ctx.ApplySISHashThreshold {
-		var (
-			sisDegree          = ctx.SisParams.OutputSize()
-			sisNumLimbs        = ctx.SisParams.NumLimbs()
-			sisNumFieldPerPoly = utils.Max(1, sisDegree/sisNumLimbs)
-		)
-
-		numShadowRows = sisNumFieldPerPoly - (len(precomputedCols) % sisNumFieldPerPoly)
-
-		if sisDegree > sisNumLimbs && numShadowRows > 0 {
-			for i := 0; i < numShadowRows; i++ {
-				// The shift by 20 is to avoid collision with the committed cols
-				// at round zero.
-				shadowCol := autoAssignedShadowRow(comp, ctx.NumCols, 0, 1<<20+i)
-				ctx.ShadowCols[shadowCol.GetColID()] = struct{}{}
-				precomputedColNames = append(precomputedColNames, shadowCol.GetColID())
-				precomputedCols = append(precomputedCols, shadowCol)
-			}
-		}
->>>>>>> cc60b1ef
 	}
 
 	ctx.Items.Precomputeds.PrecomputedColums = precomputedCols
