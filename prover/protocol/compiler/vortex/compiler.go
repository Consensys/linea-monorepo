package vortex

import (
	"fmt"
	"math"

	"github.com/consensys/linea-monorepo/prover/crypto"
	"github.com/consensys/linea-monorepo/prover/crypto/ringsis"
	"github.com/consensys/linea-monorepo/prover/crypto/state-management/hashtypes"
	"github.com/consensys/linea-monorepo/prover/crypto/state-management/smt"
	"github.com/consensys/linea-monorepo/prover/crypto/vortex"
	"github.com/consensys/linea-monorepo/prover/maths/common/smartvectors"
	"github.com/consensys/linea-monorepo/prover/maths/field"
	"github.com/consensys/linea-monorepo/prover/protocol/accessors"
	"github.com/consensys/linea-monorepo/prover/protocol/coin"
	"github.com/consensys/linea-monorepo/prover/protocol/column"
	"github.com/consensys/linea-monorepo/prover/protocol/column/verifiercol"
	"github.com/consensys/linea-monorepo/prover/protocol/ifaces"
	"github.com/consensys/linea-monorepo/prover/protocol/query"
	"github.com/consensys/linea-monorepo/prover/protocol/wizard"
	"github.com/consensys/linea-monorepo/prover/utils"
	"github.com/consensys/linea-monorepo/prover/utils/collection"
	"github.com/sirupsen/logrus"
)

type roundStatus int

// Declare enum values using iota
const (
	// Denotes a round with no polynomials to commit to
	IsEmpty roundStatus = iota
	// Denotes a round when we apply only Poseidon2 hashing
	// on the columns of the round matrix
	IsOnlyPoseidon2Applied
	// Denotes a round when we apply SIS+Poseidon2 hashing
	// on the columns of the round matrix
	IsSISApplied
	blockSize = 8
)

/*
Applies the Vortex compiler over the current polynomial-IOP
  - blowUpFactor : inverse rate of the reed-solomon code to use
  - SISTreshold : minimal number of polynomial in rounds to consider
    applying the SIS hashing on the columns of the round matrix. Implicitly, we
    consider that applying SIS hash over too few vectors is not worth it.
    For these rounds we will use the Poseidon2 hash function directly to compute
    the leaves of the Merkle tree.

There are the following requirements:
  - FOR ALL ROUNDS, all the polynomials must have the same size
  - The inbound wizard-IOP must be a single-point polynomial-IOP
*/
func Compile(blowUpFactor int, options ...VortexOp) func(*wizard.CompiledIOP) {

	logrus.Trace("started vortex compiler")
	defer logrus.Trace("finished vortex compiler")

	if !utils.IsPowerOfTwo(blowUpFactor) {
		utils.Panic("expected a power of two but rho was %v", blowUpFactor)
	}

	return func(comp *wizard.CompiledIOP) {

		univQ, foundAny := extractTargetQuery(comp)
		if !foundAny {
			logrus.Infof("no query found in the vortex compilation context ...compilation step skipped")
			return
		}

		if len(comp.Columns.AllKeysCommitted()) == 0 {
			logrus.Infof("no committed polynomial in the compilation context... compilation step skipped")
			return
		}

		// create the compilation context
		ctx := newCtx(comp, univQ, blowUpFactor, options...)
		// if there is only a single-round, then this should be 1
		lastRound := comp.NumRounds() - 1

		// Stores a pointer to the cryptographic compiler of Vortex
		comp.PcsCtxs = ctx

		// Process the precomputed columns
		ctx.processStatusPrecomputed()

		// registers all the commitments
		for round := 0; round <= lastRound; round++ {
			ctx.compileRound(round)
			comp.RegisterProverAction(round, &ColumnAssignmentProverAction{
				Ctx:   ctx,
				Round: round,
			})
		}

		ctx.generateVortexParams()
		// Commit to precomputed columnsù
		if ctx.IsNonEmptyPrecomputed() {
			ctx.commitPrecomputeds()
		}
		ctx.registerOpeningProof(lastRound)

		// Registers the prover and verifier steps
		comp.RegisterProverAction(lastRound+1, &LinearCombinationComputationProverAction{
			Ctx: ctx,
		})
		comp.RegisterProverAction(lastRound+2, &OpenSelectedColumnsProverAction{
			Ctx: ctx,
		})
		// This is separated from GnarkVerify because, when doing full-recursion
		// , we want to recurse this verifier step but not [ctx.Verify] which is
		// already handled by the self-recursion mechanism.
		comp.RegisterVerifierAction(lastRound, &ExplicitPolynomialEval{
			Ctx: ctx,
		})
		comp.RegisterVerifierAction(lastRound+2, &VortexVerifierAction{
			Ctx: ctx,
		})

		if ctx.AddMerkleRootToPublicInputsOpt.Enabled {

			for _, round := range ctx.AddMerkleRootToPublicInputsOpt.Round {
				var (
					name = fmt.Sprintf("%v_%v", ctx.AddMerkleRootToPublicInputsOpt.Name, round)
					mr   = ctx.Items.MerkleRoots[round]
				)

				if mr[0] == nil {
					utils.Panic("merkle root not found for round %v", round)
				}

				for i := 0; i < len(field.Octuplet{}); i++ {
					name := fmt.Sprintf("%v_%v", name, i)
					comp.InsertPublicInput(name, accessors.NewFromPublicColumn(ctx.Items.MerkleRoots[round][i], 0))
				}
			}
		}

		if ctx.AddPrecomputedMerkleRootToPublicInputsOpt.Enabled {

			var (
<<<<<<< HEAD
				merkleRootColumn = ctx.Items.Precomputeds.MerkleRoot
				merkleRootValue  [blockSize]smartvectors.SmartVector
			)
			for i := 0; i < blockSize; i++ {
				merkleRootValue[i] = ctx.Comp.Precomputed.MustGet(merkleRootColumn[i].GetColID())

				ctx.AddPrecomputedMerkleRootToPublicInputsOpt.PrecomputedValue[i] = merkleRootValue[i].Get(0)
				ctx.Comp.Columns.SetStatus(merkleRootColumn[i].GetColID(), column.Proof)
				ctx.Comp.Precomputed.Del(merkleRootColumn[i].GetColID())
				ctx.Comp.ExtraData[ctx.AddPrecomputedMerkleRootToPublicInputsOpt.Name] = merkleRootValue[i].Get(0)
			}
=======
				merkleRootColumn   = ctx.Items.Precomputeds.MerkleRoot
				merkleRootSV       [blockSize]smartvectors.SmartVector
				merkleRootOctuplet field.Octuplet
			)
			for i := 0; i < blockSize; i++ {
				merkleRootSV[i] = ctx.Comp.Precomputed.MustGet(merkleRootColumn[i].GetColID())
				merkleRootOctuplet[i] = merkleRootSV[i].Get(0)
				ctx.AddPrecomputedMerkleRootToPublicInputsOpt.PrecomputedValue[i] = merkleRootOctuplet[i]
				ctx.Comp.Columns.SetStatus(merkleRootColumn[i].GetColID(), column.Proof)
				ctx.Comp.Precomputed.Del(merkleRootColumn[i].GetColID())
			}
			ctx.Comp.ExtraData[ctx.AddPrecomputedMerkleRootToPublicInputsOpt.Name] = merkleRootOctuplet

>>>>>>> 2a094b4a
			comp.RegisterProverAction(0, &ReassignPrecomputedRootAction{
				Ctx: ctx,
			})

			for i := 0; i < len(field.Octuplet{}); i++ {
				name := fmt.Sprintf("%v_%v", ctx.AddPrecomputedMerkleRootToPublicInputsOpt.Name, i)
				comp.InsertPublicInput(name, accessors.NewFromPublicColumn(ctx.Items.Precomputeds.MerkleRoot[i], 0))
			}
		}
	}
}

// Placeholder for variable commonly used within the vortex compilation
type Ctx struct {
	// The underlying compiled IOP protocol
	Comp *wizard.CompiledIOP
	// snapshot the self-recursion count immediately
	// when the context is created
	SelfRecursionCount int

	// The (verifiedly) unique polynomial query
	Query                        query.UnivariateEval
	PolynomialsTouchedByTheQuery map[ifaces.ColID]struct{}
	ShadowCols                   map[ifaces.ColID]struct{}

	// Public parameters of the commitment scheme
	BlowUpFactor int
	// Parameters for the optional SIS hashing feature
	// If the number of commitments for a given round
	// is more than this threshold, we apply SIS hashing
	//  and then Poseidon2 hashing for computing the leaves of the Merkle tree.
	// Otherwise, we replace SIS and directly apply Poseidon2 hashing
	// for computing the leaves of the Merkle tree.
	ApplySISHashThreshold int
	RoundStatus           []roundStatus
	// Committed rows count for both SIS and non-SIS rounds
	CommittedRowsCount int
	// Committed rows count for the SIS rounds only
	CommittedRowsCountSIS int
	// Number of columns in the Vortex matrix, i.e., the
	// length of each column to be committed to. Recall,
	// the rows of the vortex matrix are the
	// zkEVM columns.
	NumCols int
	// Maximum round number (including both SIS and non-SIS rounds)
	MaxCommittedRound int
	// Maximum round number for SIS rounds
	MaxCommittedRoundSIS int
	// Maximum round number for non-SIS rounds
	MaxCommittedRoundNonSIS int
	// The vortex parameters
	VortexParams *vortex.Params
	// The SIS hashing parameters
	SisParams *ringsis.Params
	// Optional parameter
	NumOpenedCol int

	// By rounds commitments
	CommitmentsByRounds collection.VecVec[ifaces.ColID]
	// SIS round commitments
	CommitmentsByRoundsSIS collection.VecVec[ifaces.ColID]
	// Non SIS round commitments
	CommitmentsByRoundsNonSIS collection.VecVec[ifaces.ColID]

	// RunStateNamePrefix is used to prefix some of the names of components of the
	// compilation context. Mainly state objects.
	RunStateNamePrefix string

	// Items created by Vortex, includes the proof message and the coins
	Items struct {
		// List of items used only if the CommitPrecomputed flag is set
		Precomputeds struct {
			// List of the precomputeds columns that we are compiling if the
			// the precomputed flag is set.
			PrecomputedColums []ifaces.Column
			// Merkle Root of the precomputeds columns
			MerkleRoot [blockSize]ifaces.Column
			// Committed matrix (rs encoded) of the precomputed columns
			CommittedMatrix vortex.EncodedMatrix
			// Tree in case of Merkle mode
			Tree *smt.Tree
			// colHashes used in self recursion
			DhWithMerkle []field.Element
		}
		// Alpha is a random combination linear coin
		Alpha coin.Info
		// Linear combination of the row-encoded matrix
		Ualpha ifaces.Column
		// Random column selection
		Q coin.Info
		// Opened columns, to be used in the Vortex compilation
		OpenedColumns []ifaces.Column
		// Opened SIS columns, to be used in the Self recursion compilation
		OpenedSISColumns []ifaces.Column
		// Opened non-SIS columns, to be used in the Self recursion compilation
		OpenedNonSISColumns []ifaces.Column
		// MerkleProofs
		// We represents all the Merkle proof as specfied here:
		MerkleProofs [blockSize]ifaces.Column
		// The Merkle roots are represented by a size 1 column
		// in the wizard.
		MerkleRoots [][blockSize]ifaces.Column
	}

	// IsSelfrecursed is a flag that tells the verifier Vortex to perform a
	// NO-OP. This flags can be activated by the self-recursion compiler (whose
	// goal is already to ensure that the verification was passing). It can also
	// be activated by the PreMarkAsSelfRecursed option which is used by the
	// full-recursion compiler.
	IsSelfrecursed bool

	// Additional options that tells the compiler to add a merkle root to the
	// public inputs of the comp. This is useful for the distributed prover.
	AddMerkleRootToPublicInputsOpt struct {
		Enabled bool
		Name    string
		Round   []int
	}

	// This option tells the compiler to add the merkle root of the precomputeds
	// columns to the public inputs. When the option is activated, the merkle root
	// is converted from "precomputed" to "proof" column and its value is set as
	// a public input of the compilation context. Since the column is no longer
	// considered a precomputed column in the wizard, its value is also removed
	// from the precomputed table and is moved to the compilation context. This
	// value will then be assigned to the column at round zero.
	AddPrecomputedMerkleRootToPublicInputsOpt struct {
		Enabled          bool
		Name             string
		PrecomputedValue [blockSize]field.Element
	}
}

// Construct a new compilation context
func newCtx(comp *wizard.CompiledIOP, univQ query.UnivariateEval, blowUpFactor int, options ...VortexOp) *Ctx {
	ctx := &Ctx{
		Comp:                         comp,
		SelfRecursionCount:           comp.SelfRecursionCount,
		Query:                        univQ,
		PolynomialsTouchedByTheQuery: map[ifaces.ColID]struct{}{},
		ShadowCols:                   map[ifaces.ColID]struct{}{},
		BlowUpFactor:                 blowUpFactor,
		// TODO : allows tuning for multiple instances at once
		SisParams: &ringsis.StdParams,
		Items: struct {
			Precomputeds struct {
				PrecomputedColums []ifaces.Column
				MerkleRoot        [blockSize]ifaces.Column
				CommittedMatrix   vortex.EncodedMatrix
				Tree              *smt.Tree
				DhWithMerkle      []field.Element
			}
			Alpha               coin.Info
			Ualpha              ifaces.Column
			Q                   coin.Info
			OpenedColumns       []ifaces.Column
			OpenedSISColumns    []ifaces.Column
			OpenedNonSISColumns []ifaces.Column
			MerkleProofs        [blockSize]ifaces.Column
			MerkleRoots         [][blockSize]ifaces.Column
		}{},
		// Declare the by rounds/sis rounds/non-sis rounds commitments
		CommitmentsByRounds:       collection.NewVecVec[ifaces.ColID](),
		CommitmentsByRoundsSIS:    collection.NewVecVec[ifaces.ColID](),
		CommitmentsByRoundsNonSIS: collection.NewVecVec[ifaces.ColID](),
	}

	for _, pol := range ctx.Query.Pols {
		ctx.PolynomialsTouchedByTheQuery[pol.GetColID()] = struct{}{}
	}

	for _, op := range options {
		op(ctx)
	}

	// Preallocate all the merkle roots for all rounds
	ctx.Items.MerkleRoots = make([][blockSize]ifaces.Column, comp.NumRounds())

	// Declare the RoundStatus slice
	ctx.RoundStatus = make([]roundStatus, 0, comp.NumRounds())

	return ctx
}

// Compile a round of the wizard protocol
func (ctx *Ctx) compileRound(round int) {

	// List all of the commitments
	allComs := ctx.Comp.Columns.AllKeysCommittedAt(round)

	// edge-case : no commitment for the round = nothing to do
	if len(allComs) == 0 {
		// We add the default value as 0 in the empty round
		ctx.RoundStatus = append(ctx.RoundStatus, IsEmpty)
		return
	}

	// Else, we compile it as a normal round
	ctx.compileRoundWithVortex(round, allComs)
}

// Compile the round as a Vortex round : ensure the number of limbs divides
// the degree by introducing zero valued shadow columns if necessary, increase
// the number of rows count, insert Dh columns in the proof in case of non
// Merkle mode, or the Merkle roots for the Merkle mode.
//
// fillUpTo indicates how many filling "shadow" rows to add to the compilation.
// The function assumes that fillUpTo is "correctly", i.e. the function will
// brainlessly add the asked number of shadow rows.
func (ctx *Ctx) compileRoundWithVortex(round int, coms_ []ifaces.ColID) {

	// Sanity-check for double insertions
	if ctx.CommitmentsByRounds.LenOf(round) > 0 {
		panic("inserted twice")
	}

	// The startingRound is the first round of definition for the Vortex
	// compilation. It corresponds to the smallest round at which one
	// of the evaluated poly is defined. This is used to determine if
	// a Vortex compilation is needed or not.
	startingRound := ctx.startingRound()

	if round < startingRound {
		return
	}

	var (
		// Filters out the coms that are not touched by the query and mark them
		// directly as ignored. (We do not care about them because they are un-
		// constrained). But we still log these to alert during runtime.
		//
		// Also, the order in which the precomputed columns are taken must be the one
		// matching the query. Otherwise, we would not be able to obtain standard
		// proofs for the limitless prover.
		_, comUnconstrained  = utils.FilterInSliceWithMap(coms_, ctx.PolynomialsTouchedByTheQuery)
		coms                 = ctx.commitmentsAtRoundFromQuery(round)
		numComsActual        = len(coms) // actual == not shadow and not unconstrained
		fillUpTo             = len(coms)
		onlyPoseidon2Applied = len(coms) < ctx.ApplySISHashThreshold
	)

	// This part corresponds to an edge-case that is not supposed to happen
	// in practice. Still, sometime, when debugging with upstream compilation
	// steps it can happen that all of the columns of a round end up
	// unconstrained. Importantly, the clause has to be put before attempting
	// to resolving a targetsize.
	if len(coms) == 0 {
		// We add the default value as 0 in the empty round
		ctx.RoundStatus = append(ctx.RoundStatus, IsEmpty)
		return
	}

	targetSize := ctx.Comp.Columns.GetSize(coms[0])

	for i := range coms {
		ctx.Comp.Columns.MarkAsIgnored(coms[i])
	}

	for i := range comUnconstrained {
		ctx.Comp.Columns.MarkAsIgnored(comUnconstrained[i])
	}

	// Note: the above "if-clause" ensures that the fillUpTo >= len(coms), so
	// it fillUpTo is equal to zero then coms is the empty slice. Otherwise, it
	// would have panicked at this point.
	if fillUpTo == 0 {
		return
	}

	// To ensure the number limbs in each subcol divides the degree, we pad the
	// list with shadow columns. This is required for self-recursion to work
	// correctly. In practice they do not cost anything to the prover. When
	// using Poseidon2, the number of limbs is equal to 1. This skips the
	// aforementioned behaviour.
	if !onlyPoseidon2Applied && ctx.SisParams.NumFieldPerPoly() > 1 {
		fillUpTo = utils.NextMultipleOf(fillUpTo, ctx.SisParams.NumFieldPerPoly())
	}

	numShadowRows := fillUpTo - len(coms)

	for shadowID := 0; shadowID < numShadowRows; shadowID++ {
		shadowCol := autoAssignedShadowRow(ctx.Comp, targetSize, round, shadowID)
		ctx.ShadowCols[shadowCol.GetColID()] = struct{}{}
		ctx.Comp.Columns.MarkAsIgnored(shadowCol.GetColID())
		coms = append(coms, shadowCol.GetColID())
	}

	logrus.
		WithField("where", "compileRoundWithVortex").
		WithField("using-only-Poseidon2", onlyPoseidon2Applied).
		WithField("numComs", numComsActual).
		WithField("numShadowRows", numShadowRows).
		WithField("numUnconstrained", len(comUnconstrained)).
		WithField("round", round).
		Info("Compiled Vortex round")

	if onlyPoseidon2Applied {
		ctx.RoundStatus = append(ctx.RoundStatus, IsOnlyPoseidon2Applied)
		ctx.CommitmentsByRoundsNonSIS.AppendToInner(round, coms...)
		ctx.MaxCommittedRoundNonSIS = utils.Max(ctx.MaxCommittedRoundNonSIS, round)
	} else {
		ctx.RoundStatus = append(ctx.RoundStatus, IsSISApplied)
		ctx.CommitmentsByRoundsSIS.AppendToInner(round, coms...)
		// Increase the number of SIS round rows
		ctx.CommittedRowsCountSIS += len(coms)
		ctx.MaxCommittedRoundSIS = utils.Max(ctx.MaxCommittedRoundSIS, round)
	}

	ctx.CommitmentsByRounds.AppendToInner(round, coms...)

	// Ensures all commitments have the same length
	ctx.assertPolynomialHaveSameLength(coms)

	// Increase the number of rows
	ctx.CommittedRowsCount += len(coms)
	ctx.MaxCommittedRound = utils.Max(ctx.MaxCommittedRound, round)

	// Instead, we send Merkle roots that are symbolized with 1-sized
	// columns.
	for i := 0; i < blockSize; i++ {
		ctx.Items.MerkleRoots[round][i] = ctx.Comp.InsertProof(
			round,
			ifaces.ColID(ctx.MerkleRootName(round, i)),
			len(field.Element{}),
		)
	}
}

// asserts that the compiled IOP has only a single query and that this query
// is a univariate evaluation. Also, mark the query as ignored when found.
func extractTargetQuery(comp *wizard.CompiledIOP) (res query.UnivariateEval, foundAny bool) {

	// Tracks the uncompiled queries. There should be only one at the end.
	// Scans the other no params (we expect none)
	uncompiledQueries := append([]ifaces.QueryID{}, comp.QueriesNoParams.AllUnignoredKeys()...)
	if len(uncompiledQueries) > 0 {
		utils.Panic("Expected no unparametrized queries, found %v\n", uncompiledQueries)
	}

	// Scans the univariate evaluatations : there should be only a single one
	uncompiledQueries = append([]ifaces.QueryID{}, comp.QueriesParams.AllUnignoredKeys()...)

	// If no queries are found, then there is nothing to compile. Return a
	// a negative found any to notify the caller context.
	if len(uncompiledQueries) == 0 {
		return query.UnivariateEval{}, foundAny
	}

	// Else, this is suspicious. There are no known use-cases where this would
	// be legitimate.
	if len(uncompiledQueries) != 1 {
		utils.Panic("Expected (exactly) one query, found %v (%v)\n", len(uncompiledQueries), uncompiledQueries)
	}

	res = comp.QueriesParams.Data(uncompiledQueries[0]).(query.UnivariateEval)

	// And mark it the query as compiled
	comp.QueriesParams.MarkAsIgnored(res.QueryID)

	return res, true
}

// asserts that all polynomials have the same length and set the field
// numcols. Also implictly set the value of ctx.numCols.
func (ctx *Ctx) assertPolynomialHaveSameLength(coms []ifaces.ColID) {
	for _, com := range coms {
		handle := ctx.Comp.Columns.GetHandle(com)
		length := handle.Size()

		// if the numCols has not been set (e.g. it is zero), set it
		if ctx.NumCols == 0 {
			ctx.NumCols = length
		}

		if length != ctx.NumCols {
			utils.Panic("commitments %v (size %v) does not have the target size %v", com, length, ctx.NumCols)
		}
	}
}

// generates the sis params. first check if we have any value to commit to
func (ctx *Ctx) generateVortexParams() {

	totalCommitted := ctx.CommittedRowsCount + len(ctx.Items.Precomputeds.PrecomputedColums)

	// edge-case : we in fact have nothing to commit to. So no need to gene-
	// rate the vortex params.
	if ctx.NumCols == 0 || totalCommitted == 0 {
		logrus.Infof("nothing to commit to")
		return
	}

	// Initialize the Params in the vanilla mode by default
	sisParams := ctx.SisParams
	if sisParams == nil {
		// In this case we pass the default SIS instance to vortex.
		sisParams = &ringsis.StdParams
	}
	ctx.VortexParams = vortex.NewParams(ctx.BlowUpFactor, ctx.NumCols, totalCommitted, *sisParams, hashtypes.Poseidon2, hashtypes.Poseidon2)
}

// return the number of columns to open
func (ctx *Ctx) NbColsToOpen() int {

	// opportunistic sanity-check : params should be set by now
	if ctx.VortexParams == nil {
		utils.Panic("VortexParams was not set")
	}

	// If the context was created with the relevant option,
	// we return the instructed value
	if ctx.NumOpenedCol > 0 {
		return ctx.NumOpenedCol
	}

	if !utils.IsPowerOfTwo(ctx.BlowUpFactor) {
		utils.Panic("expected a power of two but rho was %v", ctx.BlowUpFactor)
	}

	logBlowUpFactor := int(math.Log2(float64(ctx.BlowUpFactor)))

	if 1<<logBlowUpFactor != ctx.BlowUpFactor {
		utils.Panic("rho %v, logRho %v", ctx.BlowUpFactor, logBlowUpFactor)
	}

	// the 2 factor comes from the factor that we rely on the Guruswami-Sudan
	// list decoding regime and not the (alleged)-capacity decoding level.
	nb := 2 * crypto.TargetSecurityLevel / logBlowUpFactor
	if nb*logBlowUpFactor < crypto.TargetSecurityLevel {
		nb++
	}

	return nb
}

// registers the vortex opening proof. As an input, we pass the last round
// of the protocol. Also register them in the item set of the context.
func (ctx *Ctx) registerOpeningProof(lastRound int) {

	// register the linear combination randomness
	ctx.Items.Alpha = ctx.Comp.InsertCoin(
		lastRound+1,
		ctx.LinCombRandCoinName(),
		coin.FieldExt,
	)

	// registers the linear combination claimed by the prover
	ctx.Items.Ualpha = ctx.Comp.InsertProof(
		lastRound+1,
		ctx.LinCombName(),
		ctx.NumEncodedCols(),
	)

	// registers the random's verifier column selection
	ctx.Items.Q = ctx.Comp.InsertCoin(
		lastRound+2,
		ctx.RandColSelectionName(),
		coin.IntegerVec,
		ctx.NbColsToOpen(),
		ctx.NumEncodedCols(),
	)

	// and registers the opened columns
	numRows := utils.NextPowerOfTwo(ctx.CommittedRowsCount)
	numRowsSIS := utils.NextPowerOfTwo(ctx.CommittedRowsCountSIS)
	numRowsNonSIS := utils.NextPowerOfTwo(ctx.CommittedRowsCount - ctx.CommittedRowsCountSIS)
	for col := 0; col < ctx.NbColsToOpen(); col++ {
		openedCol := ctx.Comp.InsertProof(
			lastRound+2,
			ctx.SelectedColName(col),
			numRows,
		)
		ctx.Items.OpenedColumns = append(ctx.Items.OpenedColumns, openedCol)
		if numRowsSIS != 0 {
			openedColSIS := ctx.Comp.InsertProof(
				lastRound+2,
				ctx.SelectedColSISName(col),
				numRowsSIS,
			)
			ctx.Items.OpenedSISColumns = append(ctx.Items.OpenedSISColumns, openedColSIS)
		}
		if numRowsNonSIS != 0 {
			openedColNonSIS := ctx.Comp.InsertProof(
				lastRound+2,
				ctx.SelectedColNonSISName(col),
				numRowsNonSIS,
			)
			ctx.Items.OpenedNonSISColumns = append(ctx.Items.OpenedNonSISColumns, openedColNonSIS)
		}
	}

	// In case of the Merkle-proof mode, we also registers the
	// column that will contain the Merkle proofs altogether. But
	// first, we need to evaluate its size. The proof size needs to
	// be padded up to a power of two. Otherwise, we can't use PeriodicSampling.
	for i := range ctx.Items.MerkleProofs {
		ctx.Items.MerkleProofs[i] = ctx.Comp.InsertProof(
			lastRound+2,
			ifaces.ColID(ctx.MerkleProofName(i)),
			ctx.MerkleProofSize(),
		)
	}

}

// Returns the number of encoded columns in the vortex commitment. NB: it overlaps with
// `vortex.Params.NumEncodedCols` but we need a separate function because we need to
// call it at a moment where the vortex.Params are not all available.
func (ctx *Ctx) NumEncodedCols() int {
	res := utils.NextPowerOfTwo(ctx.NumCols) * ctx.BlowUpFactor

	// sanity-check : it is never supposed to return 0
	if ctx.NumCols == 0 {
		utils.Panic("ctx.numCols is zero")
	}

	// sanity-check : the blow up factor is zero
	if ctx.BlowUpFactor == 0 {
		utils.Panic("ctx.blowUpFactor is zero")
	}

	return res
}

// We check if there are non zero numbers of precomputed columns to commit to.
func (ctx *Ctx) IsNonEmptyPrecomputed() bool {
	if len(ctx.Items.Precomputeds.PrecomputedColums) > 0 {
		return true
	} else {
		return false
	}
}

// IsSISAppliedToPrecomputed returns true if SIS is applied to the precomputed
// columns. This happens when the number of precomputed columns is greater than
// the ApplySISHashThreshold.
func (ctx *Ctx) IsSISAppliedToPrecomputed() bool {
	if ctx.Items.Precomputeds.PrecomputedColums == nil {
		return false
	}
	return len(ctx.Items.Precomputeds.PrecomputedColums) > ctx.ApplySISHashThreshold
}

// Turns the precomputed into verifying key messages. A possible improvement
// would be to make them an entire commitment but we estimate that it will not
// be worth it. If the flag `CommitPrecomputed` is set to `true`, this will
// instead register the precomputed columns.
func (ctx *Ctx) processStatusPrecomputed() {

	var (
		comp = ctx.Comp
	)

	// This captures the precomputed column.  It is essential to do it this
	// particular moment, because the number of precomputed columns is going to
	// change during the compilation time (in later compilation stage). And
	// we want the precomputed columns defined at the beginning of the current
	// vortex compilation step to be captured only.
	//
	// Also, the order in which the precomputed columns are taken must be the one
	// matching the query. Otherwise, we would not be able to obtain standard
	// proofs for the limitless prover.
	precomputedColNames := ctx.commitmentsAtRoundFromQueryPrecomputed()
	if len(precomputedColNames) == 0 {
		ctx.Items.Precomputeds.PrecomputedColums = []ifaces.Column{}
		return
	}

	// This captures the name of the precomputed columns that we ignore
	precomputedColSkipped := []ifaces.ColID{}

	// Sanity-check. This should be enforced by the splitter compiler already.
	ctx.assertPolynomialHaveSameLength(precomputedColNames)
	precomputedCols := []ifaces.Column{}

	// If there are not enough columns, for a commitment to be meaningful,
	// explicitly sends the column to the verifier so that he can check the
	// evaluation by itself.

	for _, name := range precomputedColNames {

		_, ok := ctx.PolynomialsTouchedByTheQuery[name]
		if !ok {
			precomputedColSkipped = append(precomputedColSkipped, name)
			comp.Columns.MarkAsIgnored(name)
			continue
		}

		pCol := comp.Columns.GetHandle(name)
		// Marking all these columns as "Ignored" to mean that the compiler
		// should ignore theses columns.
		comp.Columns.MarkAsIgnored(name)
		ctx.NumCols = pCol.Size()
		precomputedCols = append(precomputedCols, pCol)
	}

	var (
		nbUnskippedPrecomputedCols = len(precomputedCols)
		fillUpTo                   = nbUnskippedPrecomputedCols
		onlyPoseidon2Applied       = nbUnskippedPrecomputedCols < ctx.ApplySISHashThreshold
	)

	// Note: the above "if-clause" ensures that the fillUpTo >= len(coms), so
	// it fillUpTo is equal to zero then coms is the empty slice. Otherwise, it
	// would have panicked at this point.
	if fillUpTo == 0 {
		return
	}

	// To ensure the number limbs in each subcol divides the degree, we pad the
	// list with shadow columns. This is required for self-recursion to work
	// correctly. In practice they do not cost anything to the prover. When
	// using Poseidon2, the number of limbs is equal to 1. This skips the
	// aforementioned behaviour.
	if !onlyPoseidon2Applied && ctx.SisParams.NumFieldPerPoly() > 1 {
		fillUpTo = utils.NextMultipleOf(fillUpTo, ctx.SisParams.NumFieldPerPoly())
	}

	numShadowRows := fillUpTo - nbUnskippedPrecomputedCols

	// This corresponds to a technical edge-case. The SIS hash function works
	// by mapping fields elements to a list of limbs. Limbs are in turn mapped
	// to coefficients of a polynomial in some polynomial ring. In some cases,
	// we may have more than one field element that is mapped to the same
	// polynomial. When that happens, we want to ensure that "rows" belonging
	// to different rounds to do not end up mapped to the same SIS polynomials
	// (recall that we SIS-hash the column of the committed matrix). Otherwise,
	// it becomes a problem later on when dealing with self-recursion. To
	// prevent that from happening, we insert "shadow" rows, which are rows that
	// may only contain zero and may only evaluate to zero whichever is the
	// queried evaluation point.
	for i := 0; i < numShadowRows; i++ {
		// The shift by 20 is to avoid collision with the committed cols
		// at round zero.
		shadowCol := autoAssignedShadowRow(comp, ctx.NumCols, 0, 1<<20+i)
		ctx.ShadowCols[shadowCol.GetColID()] = struct{}{}
		precomputedColNames = append(precomputedColNames, shadowCol.GetColID())
		precomputedCols = append(precomputedCols, shadowCol)
		ctx.Comp.Columns.MarkAsIgnored(shadowCol.GetColID())
	}

	ctx.Items.Precomputeds.PrecomputedColums = precomputedCols

	log := logrus.
		WithField("where isSISAppliedForCommitment", !onlyPoseidon2Applied).
		WithField("nbPrecomputedRows", nbUnskippedPrecomputedCols).
		WithField("nbShadowRows", numShadowRows)

	if len(precomputedColSkipped) > 0 {
		log.
			WithField("nbSkippedRows", len(precomputedColSkipped)).
			WithField("skipped-columns", precomputedColSkipped).
			Warnf("Found unconstrained columns. Skipping them and mark them as ignored")
		return
	}

	log.Info("processed the precomputed columns")
}

// Returns the number of committed rounds. Must be called after the
// method compileRound has been executed. Otherwise, it will output zero.
func (ctx *Ctx) NumCommittedRounds() int {
	res := 0

	// MaxCommittedRounds is unset if the function is called before
	// the compileRound method. Careful, the stopping condition is
	// an LE and not a strict LT condition.
	for i := 0; i <= ctx.MaxCommittedRound; i++ {
		if ctx.RoundStatus[i] == IsEmpty {
			// We skip the empty rounds
			continue
		}
		res++
	}

	return res
}

// Returns the number of rounds committed with SIS hashing. Must be called after the
// method compileRound has been executed. Otherwise, it will output zero.
func (ctx *Ctx) NumCommittedRoundsSis() int {
	res := 0

	// MaxCommittedRounds is unset if the function is called before
	// the compileRound method. Careful, the stopping condition is
	// an LE and not a strict LT condition.
	for i := 0; i <= ctx.MaxCommittedRound; i++ {
		if ctx.RoundStatus[i] != IsSISApplied {
			// We skip the no SIS and the empty rounds
			continue
		}
		res++
	}

	return res
}

// Returns the number of rounds committed without SIS hashing. Must be called after the
// method compileRound has been executed. Otherwise, it will output zero.
func (ctx *Ctx) NumCommittedRoundsNoSis() int {
	res := 0

	// MaxCommittedRounds is unset if the function is called before
	// the compileRound method. Careful, the stopping condition is
	// an LE and not a strict LT condition.
	for i := 0; i <= ctx.MaxCommittedRound; i++ {
		if ctx.RoundStatus[i] != IsOnlyPoseidon2Applied {
			// We skip the SIS and the empty rounds
			continue
		}
		res++
	}

	return res
}

// MerkleProofSize Returns the size of the allocated Merkle proof vector
func (ctx *Ctx) MerkleProofSize() int {
	// We registers the column that will contain the Merkle proofs altogether. But
	// first, we need to evaluate its size. The proof size needs to
	// be padded up to a power of two. Otherwise, we can't use PeriodicSampling.
	var (
		depth      = utils.Log2Ceil(ctx.NumEncodedCols())
		numComs    = ctx.NumCommittedRounds()
		numOpening = ctx.NbColsToOpen()
	)
	// The number of rounds increases by 1 for committing to the precomputed
	if ctx.IsNonEmptyPrecomputed() {
		numComs += 1
	}

	if depth*numComs*numOpening == 0 {
		utils.Panic("something was zero : %v, %v, %v", depth, numComs, numOpening)
	}

	res := utils.NextPowerOfTwo(depth * numComs * numOpening)

	return res
}

// Commit to the precomputed columns
func (ctx *Ctx) commitPrecomputeds() {
	var (
		committedMatrix vortex.EncodedMatrix
		tree            *smt.Tree
		colHashes       []field.Element
	)
	precomputeds := ctx.Items.Precomputeds.PrecomputedColums
	numPrecomputeds := len(precomputeds)

	// This can happens if either there are no precomputed columns or
	// a bug in the code.
	if numPrecomputeds == 0 {
		logrus.Tracef("skip commit precomputeds, as there are no precomputed columns!")
		return
	}

	// Fetch the assignments (known at compile time since they are precomputeds)
	pols := make([]smartvectors.SmartVector, numPrecomputeds)
	for i, precomputed := range precomputeds {
		if _, ok := ctx.ShadowCols[precomputed.GetColID()]; ok {
			pols[i] = smartvectors.NewConstant(field.Zero(), ctx.NumCols)
			continue
		}
		pols[i] = ctx.Comp.Precomputed.MustGet(precomputed.GetColID())
	}

	// Increase the number of committed rows
	ctx.CommittedRowsCount += numPrecomputeds

	// Committing to the precomputed columns with SIS or without SIS.
	if ctx.IsSISAppliedToPrecomputed() {
		// We increase the number of committed rows for SIS rounds
		// in this case
		ctx.CommittedRowsCountSIS += numPrecomputeds
		committedMatrix, tree, colHashes = ctx.VortexParams.CommitMerkleWithSIS(pols)
	} else {
		committedMatrix, tree, colHashes = ctx.VortexParams.CommitMerkleWithoutSIS(pols)
	}
	ctx.Items.Precomputeds.DhWithMerkle = colHashes
	ctx.Items.Precomputeds.CommittedMatrix = committedMatrix
	ctx.Items.Precomputeds.Tree = tree

	// And assign the 1-sized column to contain the root
<<<<<<< HEAD
	for i := 0; i < blockSize; i++ {
		ctx.Items.Precomputeds.MerkleRoot[i] = ctx.Comp.RegisterVerifyingKey(
			ctx.PrecomputedMerkleRootName(i),
			smartvectors.NewConstant(tree.Root[i], 1),
=======
	rootOct := types.Bytes32ToHash(tree.Root)
	for i := 0; i < blockSize; i++ {
		ctx.Items.Precomputeds.MerkleRoot[i] = ctx.Comp.RegisterVerifyingKey(
			ctx.PrecomputedMerkleRootName(i),
			smartvectors.NewConstant(rootOct[i], 1),
>>>>>>> 2a094b4a
		)
	}
}

// GetPrecomputedSelectedCol returns the selected column
// of the precomputed columns stored as matrix
func (ctx *Ctx) GetPrecomputedSelectedCol(index int) []field.Element {
	if ctx.Items.Precomputeds.CommittedMatrix == nil {
		utils.Panic("precomputed matrix is nil")
	}

	col := make([]field.Element, len(ctx.Items.Precomputeds.PrecomputedColums))

	for i := 0; i < len(ctx.Items.Precomputeds.PrecomputedColums); i++ {
		col[i] = ctx.Items.Precomputeds.CommittedMatrix[i].Get(index)
	}
	return col
}

// GetNumPolsForNonSisRounds returns an integer
// giving the number of polynomials for the given
// non SIS round
func (ctx *Ctx) GetNumPolsForNonSisRounds(round int) int {
	// Sanity check
	if ctx.RoundStatus[round] != IsOnlyPoseidon2Applied {
		utils.Panic("Expected a non SIS round!")
	}
	return ctx.CommitmentsByRounds.LenOf(round)
}

// startingRound returns the first round of definition for the Vortex
// compilation. It corresponds to the smallest round at which one
// of the evaluated poly is defined. This is used to determine if
// a Vortex compilation is needed or not. The function ignores
// precomputed and verifier-defined columns.
func (ctx *Ctx) startingRound() int {

	startingRound := math.MaxInt
	for _, p := range ctx.Query.Pols {
		if ctx.Comp.Precomputed.Exists(p.GetColID()) {
			continue
		}

		if _, isV := p.(verifiercol.VerifierCol); isV {
			continue
		}

		startingRound = min(startingRound, p.Round())
	}

	return startingRound
}

// commitmentAtRoundFromQuery returns the commitment at the given round
// in the same order of appearance as in the query. The function ignores
// the precomputed columns.
func (ctx *Ctx) commitmentsAtRoundFromQuery(round int) []ifaces.ColID {

	res := make([]ifaces.ColID, 0, len(ctx.Query.Pols))

	for _, p := range ctx.Query.Pols {

		if p.Round() != round {
			continue
		}

		if ctx.Comp.Precomputed.Exists(p.GetColID()) {
			continue
		}

		if _, isV := p.(verifiercol.VerifierCol); isV {
			panic("verifiercol")
		}

		if nat, isNat := p.(column.Natural); !isNat || nat.Status() != column.Committed {
			panic("not committed")
		}

		res = append(res, p.GetColID())
	}
	return res
}

// commitmentAtRoundFromQueryPrecomputed returns the commitment at the given round
// in the same order of appearance as in the query. The function only considers
// the precomputed columns.
func (ctx *Ctx) commitmentsAtRoundFromQueryPrecomputed() []ifaces.ColID {

	res := make([]ifaces.ColID, 0, len(ctx.Query.Pols))

	for _, p := range ctx.Query.Pols {

		if !ctx.Comp.Precomputed.Exists(p.GetColID()) {
			continue
		}

		if _, isV := p.(verifiercol.VerifierCol); isV {
			panic("verifiercol")
		}

		nat, isNat := p.(column.Natural)
		if !isNat {
			utils.Panic("not a Natural column: %v, type=%T", p.GetColID(), p)
		}

		if nat.Status() != column.Precomputed {
			utils.Panic("not precomputed, nat.status=%v nat.id=%v", nat.Status().String(), nat.ID)
		}

		res = append(res, p.GetColID())
	}

	return res
}<|MERGE_RESOLUTION|>--- conflicted
+++ resolved
@@ -20,6 +20,7 @@
 	"github.com/consensys/linea-monorepo/prover/protocol/wizard"
 	"github.com/consensys/linea-monorepo/prover/utils"
 	"github.com/consensys/linea-monorepo/prover/utils/collection"
+	"github.com/consensys/linea-monorepo/prover/utils/types"
 	"github.com/sirupsen/logrus"
 )
 
@@ -139,19 +140,6 @@
 		if ctx.AddPrecomputedMerkleRootToPublicInputsOpt.Enabled {
 
 			var (
-<<<<<<< HEAD
-				merkleRootColumn = ctx.Items.Precomputeds.MerkleRoot
-				merkleRootValue  [blockSize]smartvectors.SmartVector
-			)
-			for i := 0; i < blockSize; i++ {
-				merkleRootValue[i] = ctx.Comp.Precomputed.MustGet(merkleRootColumn[i].GetColID())
-
-				ctx.AddPrecomputedMerkleRootToPublicInputsOpt.PrecomputedValue[i] = merkleRootValue[i].Get(0)
-				ctx.Comp.Columns.SetStatus(merkleRootColumn[i].GetColID(), column.Proof)
-				ctx.Comp.Precomputed.Del(merkleRootColumn[i].GetColID())
-				ctx.Comp.ExtraData[ctx.AddPrecomputedMerkleRootToPublicInputsOpt.Name] = merkleRootValue[i].Get(0)
-			}
-=======
 				merkleRootColumn   = ctx.Items.Precomputeds.MerkleRoot
 				merkleRootSV       [blockSize]smartvectors.SmartVector
 				merkleRootOctuplet field.Octuplet
@@ -165,7 +153,6 @@
 			}
 			ctx.Comp.ExtraData[ctx.AddPrecomputedMerkleRootToPublicInputsOpt.Name] = merkleRootOctuplet
 
->>>>>>> 2a094b4a
 			comp.RegisterProverAction(0, &ReassignPrecomputedRootAction{
 				Ctx: ctx,
 			})
@@ -950,18 +937,11 @@
 	ctx.Items.Precomputeds.Tree = tree
 
 	// And assign the 1-sized column to contain the root
-<<<<<<< HEAD
-	for i := 0; i < blockSize; i++ {
-		ctx.Items.Precomputeds.MerkleRoot[i] = ctx.Comp.RegisterVerifyingKey(
-			ctx.PrecomputedMerkleRootName(i),
-			smartvectors.NewConstant(tree.Root[i], 1),
-=======
 	rootOct := types.Bytes32ToHash(tree.Root)
 	for i := 0; i < blockSize; i++ {
 		ctx.Items.Precomputeds.MerkleRoot[i] = ctx.Comp.RegisterVerifyingKey(
 			ctx.PrecomputedMerkleRootName(i),
 			smartvectors.NewConstant(rootOct[i], 1),
->>>>>>> 2a094b4a
 		)
 	}
 }
