package vortex

import (
	"fmt"
	"math"

	"github.com/consensys/linea-monorepo/prover/crypto"
	"github.com/consensys/linea-monorepo/prover/crypto/ringsis"
	"github.com/consensys/linea-monorepo/prover/crypto/state-management/hashtypes"
	"github.com/consensys/linea-monorepo/prover/crypto/state-management/smt"
	"github.com/consensys/linea-monorepo/prover/crypto/vortex"
	"github.com/consensys/linea-monorepo/prover/maths/common/smartvectors"
	"github.com/consensys/linea-monorepo/prover/maths/field"
	"github.com/consensys/linea-monorepo/prover/protocol/accessors"
	"github.com/consensys/linea-monorepo/prover/protocol/coin"
	"github.com/consensys/linea-monorepo/prover/protocol/column"
	"github.com/consensys/linea-monorepo/prover/protocol/column/verifiercol"
	"github.com/consensys/linea-monorepo/prover/protocol/ifaces"
	"github.com/consensys/linea-monorepo/prover/protocol/query"
	"github.com/consensys/linea-monorepo/prover/protocol/wizard"
	"github.com/consensys/linea-monorepo/prover/utils"
	"github.com/consensys/linea-monorepo/prover/utils/collection"
	"github.com/sirupsen/logrus"
)

type roundStatus int

// Declare enum values using iota
const (
	// Denotes a round with no polynomials to commit to
	IsEmpty roundStatus = iota
	// Denotes a round when we apply only Poseidon2 hashing
	// on the columns of the round matrix
	IsOnlyPoseidon2Applied
	// Denotes a round when we apply SIS+Poseidon2 hashing
	// on the columns of the round matrix
	IsSISApplied
	blockSize = 8
)

/*
Applies the Vortex compiler over the current polynomial-IOP
  - blowUpFactor : inverse rate of the reed-solomon code to use
  - SISTreshold : minimal number of polynomial in rounds to consider
    applying the SIS hashing on the columns of the round matrix. Implicitly, we
    consider that applying SIS hash over too few vectors is not worth it.
    For these rounds we will use the Poseidon2 hash function directly to compute
    the leaves of the Merkle tree.

There are the following requirements:
  - FOR ALL ROUNDS, all the polynomials must have the same size
  - The inbound wizard-IOP must be a single-point polynomial-IOP
*/
func Compile(blowUpFactor int, options ...VortexOp) func(*wizard.CompiledIOP) {

	logrus.Trace("started vortex compiler")
	defer logrus.Trace("finished vortex compiler")

	if !utils.IsPowerOfTwo(blowUpFactor) {
		utils.Panic("expected a power of two but rho was %v", blowUpFactor)
	}

	return func(comp *wizard.CompiledIOP) {

		univQ, foundAny := extractTargetQuery(comp)
		if !foundAny {
			logrus.Infof("no query found in the vortex compilation context ...compilation step skipped")
			return
		}

		if len(comp.Columns.AllKeysCommitted()) == 0 {
			logrus.Infof("no committed polynomial in the compilation context... compilation step skipped")
			return
		}

		// create the compilation context
		ctx := newCtx(comp, univQ, blowUpFactor, options...)
		// if there is only a single-round, then this should be 1
		lastRound := comp.NumRounds() - 1

		// Stores a pointer to the cryptographic compiler of Vortex
		comp.PcsCtxs = ctx

		// Process the precomputed columns
		ctx.processStatusPrecomputed()

		// registers all the commitments
		for round := 0; round <= lastRound; round++ {
			ctx.compileRound(round)
			comp.RegisterProverAction(round, &ColumnAssignmentProverAction{
				Ctx:   ctx,
				Round: round,
			})
		}

		ctx.generateVortexParams()
		// Commit to precomputed columnsù
		if ctx.IsNonEmptyPrecomputed() {
			ctx.commitPrecomputeds()
		}
		ctx.registerOpeningProof(lastRound)

		// Registers the prover and verifier steps
		comp.RegisterProverAction(lastRound+1, &LinearCombinationComputationProverAction{
			Ctx: ctx,
		})
		comp.RegisterProverAction(lastRound+2, &OpenSelectedColumnsProverAction{
			Ctx: ctx,
		})
		// This is separated from GnarkVerify because, when doing full-recursion
		// , we want to recurse this verifier step but not [ctx.Verify] which is
		// already handled by the self-recursion mechanism.
		comp.RegisterVerifierAction(lastRound, &ExplicitPolynomialEval{
			Ctx: ctx,
		})
		comp.RegisterVerifierAction(lastRound+2, &VortexVerifierAction{
			Ctx: ctx,
		})

		if ctx.AddMerkleRootToPublicInputsOpt.Enabled {

			for _, round := range ctx.AddMerkleRootToPublicInputsOpt.Round {
				var (
					name = fmt.Sprintf("%v_%v", ctx.AddMerkleRootToPublicInputsOpt.Name, round)
					mr   = ctx.Items.MerkleRoots[round]
				)

				if mr[0] == nil {
					utils.Panic("merkle root not found for round %v", round)
				}

				for i := 0; i < len(field.Octuplet{}); i++ {
					name := fmt.Sprintf("%v_%v", name, i)
					comp.InsertPublicInput(name, accessors.NewFromPublicColumn(ctx.Items.MerkleRoots[round][i], 0))
				}
			}
		}

		if ctx.AddPrecomputedMerkleRootToPublicInputsOpt.Enabled {

			var (
				merkleRootColumn   = ctx.Items.Precomputeds.MerkleRoot
				merkleRootSV       [blockSize]smartvectors.SmartVector
				merkleRootOctuplet field.Octuplet
			)
			for i := 0; i < blockSize; i++ {
				merkleRootSV[i] = ctx.Comp.Precomputed.MustGet(merkleRootColumn[i].GetColID())
				merkleRootOctuplet[i] = merkleRootSV[i].Get(0)
				ctx.AddPrecomputedMerkleRootToPublicInputsOpt.PrecomputedValue[i] = merkleRootOctuplet[i]
				ctx.Comp.Columns.SetStatus(merkleRootColumn[i].GetColID(), column.Proof)
				ctx.Comp.Precomputed.Del(merkleRootColumn[i].GetColID())
			}
			ctx.Comp.ExtraData[ctx.AddPrecomputedMerkleRootToPublicInputsOpt.Name] = merkleRootOctuplet

			comp.RegisterProverAction(0, &ReassignPrecomputedRootAction{
				Ctx: ctx,
			})

			for i := 0; i < len(field.Octuplet{}); i++ {
				name := fmt.Sprintf("%v_%v", ctx.AddPrecomputedMerkleRootToPublicInputsOpt.Name, i)
				comp.InsertPublicInput(name, accessors.NewFromPublicColumn(ctx.Items.Precomputeds.MerkleRoot[i], 0))
			}
		}
	}
}

// Placeholder for variable commonly used within the vortex compilation
type Ctx struct {
	// The underlying compiled IOP protocol
	Comp *wizard.CompiledIOP
	// snapshot the self-recursion count immediately
	// when the context is created
	SelfRecursionCount int

	// The (verifiedly) unique polynomial query
	Query                        query.UnivariateEval
	PolynomialsTouchedByTheQuery map[ifaces.ColID]struct{}
	ShadowCols                   map[ifaces.ColID]struct{}

	// Public parameters of the commitment scheme
	BlowUpFactor int
	// Parameters for the optional SIS hashing feature
	// If the number of commitments for a given round
	// is more than this threshold, we apply SIS hashing
	//  and then Poseidon2 hashing for computing the leaves of the Merkle tree.
	// Otherwise, we replace SIS and directly apply Poseidon2 hashing
	// for computing the leaves of the Merkle tree.
	ApplySISHashThreshold int
	RoundStatus           []roundStatus
	// Committed rows count for both SIS and non-SIS rounds
	CommittedRowsCount int
	// Committed rows count for the SIS rounds only
	CommittedRowsCountSIS int
	// Number of columns in the Vortex matrix, i.e., the
	// length of each column to be committed to. Recall,
	// the rows of the vortex matrix are the
	// zkEVM columns.
	NumCols int
	// Maximum round number (including both SIS and non-SIS rounds)
	MaxCommittedRound int
	// Maximum round number for SIS rounds
	MaxCommittedRoundSIS int
	// Maximum round number for non-SIS rounds
	MaxCommittedRoundNonSIS int
	// The vortex parameters
	VortexParams *vortex.Params
	// The SIS hashing parameters
	SisParams *ringsis.Params
	// Optional parameter
	NumOpenedCol int

	// By rounds commitments
	CommitmentsByRounds collection.VecVec[ifaces.ColID]
	// SIS round commitments
	CommitmentsByRoundsSIS collection.VecVec[ifaces.ColID]
	// Non SIS round commitments
	CommitmentsByRoundsNonSIS collection.VecVec[ifaces.ColID]

	// RunStateNamePrefix is used to prefix some of the names of components of the
	// compilation context. Mainly state objects.
	RunStateNamePrefix string

	// Items created by Vortex, includes the proof message and the coins
	Items struct {
		// List of items used only if the CommitPrecomputed flag is set
		Precomputeds struct {
			// List of the precomputeds columns that we are compiling if the
			// the precomputed flag is set.
			PrecomputedColums []ifaces.Column
			// Merkle Root of the precomputeds columns
			MerkleRoot [blockSize]ifaces.Column
			// Committed matrix (rs encoded) of the precomputed columns
			CommittedMatrix vortex.EncodedMatrix
			// Tree in case of Merkle mode
			Tree *smt.Tree
			// colHashes used in self recursion
			DhWithMerkle []field.Element
		}
		// Alpha is a random combination linear coin
		Alpha coin.Info
		// Linear combination of the row-encoded matrix
		Ualpha ifaces.Column
		// Random column selection
		Q coin.Info
		// Opened columns, to be used in the Vortex compilation
		OpenedColumns []ifaces.Column
		// Opened SIS columns, to be used in the Self recursion compilation
		OpenedSISColumns []ifaces.Column
		// Opened non-SIS columns, to be used in the Self recursion compilation
		OpenedNonSISColumns []ifaces.Column
		// MerkleProofs
		// We represents all the Merkle proof as specfied here:
		MerkleProofs [blockSize]ifaces.Column
		// The Merkle roots are represented by a size 1 column
		// in the wizard.
		MerkleRoots [][blockSize]ifaces.Column
	}

	// IsSelfrecursed is a flag that tells the verifier Vortex to perform a
	// NO-OP. This flags can be activated by the self-recursion compiler (whose
	// goal is already to ensure that the verification was passing). It can also
	// be activated by the PreMarkAsSelfRecursed option which is used by the
	// full-recursion compiler.
	IsSelfrecursed bool

	// Additional options that tells the compiler to add a merkle root to the
	// public inputs of the comp. This is useful for the distributed prover.
	AddMerkleRootToPublicInputsOpt struct {
		Enabled bool
		Name    string
		Round   []int
	}

	// This option tells the compiler to add the merkle root of the precomputeds
	// columns to the public inputs. When the option is activated, the merkle root
	// is converted from "precomputed" to "proof" column and its value is set as
	// a public input of the compilation context. Since the column is no longer
	// considered a precomputed column in the wizard, its value is also removed
	// from the precomputed table and is moved to the compilation context. This
	// value will then be assigned to the column at round zero.
	AddPrecomputedMerkleRootToPublicInputsOpt struct {
		Enabled          bool
		Name             string
		PrecomputedValue [blockSize]field.Element
	}
}

// Construct a new compilation context
func newCtx(comp *wizard.CompiledIOP, univQ query.UnivariateEval, blowUpFactor int, options ...VortexOp) *Ctx {
	ctx := &Ctx{
		Comp:                         comp,
		SelfRecursionCount:           comp.SelfRecursionCount,
		Query:                        univQ,
		PolynomialsTouchedByTheQuery: map[ifaces.ColID]struct{}{},
		ShadowCols:                   map[ifaces.ColID]struct{}{},
		BlowUpFactor:                 blowUpFactor,
		// TODO : allows tuning for multiple instances at once
		SisParams: &ringsis.StdParams,
		Items: struct {
			Precomputeds struct {
				PrecomputedColums []ifaces.Column
				MerkleRoot        [blockSize]ifaces.Column
				CommittedMatrix   vortex.EncodedMatrix
				Tree              *smt.Tree
				DhWithMerkle      []field.Element
			}
			Alpha               coin.Info
			Ualpha              ifaces.Column
			Q                   coin.Info
			OpenedColumns       []ifaces.Column
			OpenedSISColumns    []ifaces.Column
			OpenedNonSISColumns []ifaces.Column
			MerkleProofs        [blockSize]ifaces.Column
			MerkleRoots         [][blockSize]ifaces.Column
		}{},
		// Declare the by rounds/sis rounds/non-sis rounds commitments
		CommitmentsByRounds:       collection.NewVecVec[ifaces.ColID](),
		CommitmentsByRoundsSIS:    collection.NewVecVec[ifaces.ColID](),
		CommitmentsByRoundsNonSIS: collection.NewVecVec[ifaces.ColID](),
	}

	for _, pol := range ctx.Query.Pols {
		ctx.PolynomialsTouchedByTheQuery[pol.GetColID()] = struct{}{}
	}

	for _, op := range options {
		op(ctx)
	}

	// Preallocate all the merkle roots for all rounds
	ctx.Items.MerkleRoots = make([][blockSize]ifaces.Column, comp.NumRounds())

	// Declare the RoundStatus slice
	ctx.RoundStatus = make([]roundStatus, 0, comp.NumRounds())

	return ctx
}

// Compile a round of the wizard protocol
func (ctx *Ctx) compileRound(round int) {

	// List all of the commitments
	allComs := ctx.Comp.Columns.AllKeysCommittedAt(round)

	// edge-case : no commitment for the round = nothing to do
	if len(allComs) == 0 {
		// We add the default value as 0 in the empty round
		ctx.RoundStatus = append(ctx.RoundStatus, IsEmpty)
		return
	}

	// Else, we compile it as a normal round
	ctx.compileRoundWithVortex(round, allComs)
}

// Compile the round as a Vortex round : ensure the number of limbs divides
// the degree by introducing zero valued shadow columns if necessary, increase
// the number of rows count, insert Dh columns in the proof in case of non
// Merkle mode, or the Merkle roots for the Merkle mode.
//
// fillUpTo indicates how many filling "shadow" rows to add to the compilation.
// The function assumes that fillUpTo is "correctly", i.e. the function will
// brainlessly add the asked number of shadow rows.
func (ctx *Ctx) compileRoundWithVortex(round int, coms_ []ifaces.ColID) {

	// Sanity-check for double insertions
	if ctx.CommitmentsByRounds.LenOf(round) > 0 {
		panic("inserted twice")
	}

	// The startingRound is the first round of definition for the Vortex
	// compilation. It corresponds to the smallest round at which one
	// of the evaluated poly is defined. This is used to determine if
	// a Vortex compilation is needed or not.
	startingRound := ctx.startingRound()

	if round < startingRound {
		return
	}

	var (
		// Filters out the coms that are not touched by the query and mark them
		// directly as ignored. (We do not care about them because they are un-
		// constrained). But we still log these to alert during runtime.
		//
		// Also, the order in which the precomputed columns are taken must be the one
		// matching the query. Otherwise, we would not be able to obtain standard
		// proofs for the limitless prover.
		_, comUnconstrained  = utils.FilterInSliceWithMap(coms_, ctx.PolynomialsTouchedByTheQuery)
		coms                 = ctx.commitmentsAtRoundFromQuery(round)
		numComsActual        = len(coms) // actual == not shadow and not unconstrained
		fillUpTo             = len(coms)
		onlyPoseidon2Applied = len(coms) < ctx.ApplySISHashThreshold
	)

	// This part corresponds to an edge-case that is not supposed to happen
	// in practice. Still, sometime, when debugging with upstream compilation
	// steps it can happen that all of the columns of a round end up
	// unconstrained. Importantly, the clause has to be put before attempting
	// to resolving a targetsize.
	if len(coms) == 0 {
		// We add the default value as 0 in the empty round
		ctx.RoundStatus = append(ctx.RoundStatus, IsEmpty)
		return
	}

	targetSize := ctx.Comp.Columns.GetSize(coms[0])

	for i := range coms {
		ctx.Comp.Columns.MarkAsIgnored(coms[i])
	}

	for i := range comUnconstrained {
		ctx.Comp.Columns.MarkAsIgnored(comUnconstrained[i])
	}

	// Note: the above "if-clause" ensures that the fillUpTo >= len(coms), so
	// it fillUpTo is equal to zero then coms is the empty slice. Otherwise, it
	// would have panicked at this point.
	if fillUpTo == 0 {
		return
	}

	// To ensure the number limbs in each subcol divides the degree, we pad the
	// list with shadow columns. This is required for self-recursion to work
	// correctly. In practice they do not cost anything to the prover. When
	// using Poseidon2, the number of limbs is equal to 1. This skips the
	// aforementioned behaviour.
	if !onlyPoseidon2Applied && ctx.SisParams.NumFieldPerPoly() > 1 {
		fillUpTo = utils.NextMultipleOf(fillUpTo, ctx.SisParams.NumFieldPerPoly())
	}

	numShadowRows := fillUpTo - len(coms)

	for shadowID := 0; shadowID < numShadowRows; shadowID++ {
		shadowCol := autoAssignedShadowRow(ctx.Comp, targetSize, round, shadowID)
		ctx.ShadowCols[shadowCol.GetColID()] = struct{}{}
		ctx.Comp.Columns.MarkAsIgnored(shadowCol.GetColID())
		coms = append(coms, shadowCol.GetColID())
	}

	logrus.
		WithField("where", "compileRoundWithVortex").
		WithField("using-only-Poseidon2", onlyPoseidon2Applied).
		WithField("numComs", numComsActual).
		WithField("numShadowRows", numShadowRows).
		WithField("numUnconstrained", len(comUnconstrained)).
		WithField("round", round).
		Info("Compiled Vortex round")

	if onlyPoseidon2Applied {
		ctx.RoundStatus = append(ctx.RoundStatus, IsOnlyPoseidon2Applied)
		ctx.CommitmentsByRoundsNonSIS.AppendToInner(round, coms...)
		ctx.MaxCommittedRoundNonSIS = utils.Max(ctx.MaxCommittedRoundNonSIS, round)
	} else {
		ctx.RoundStatus = append(ctx.RoundStatus, IsSISApplied)
		ctx.CommitmentsByRoundsSIS.AppendToInner(round, coms...)
		// Increase the number of SIS round rows
		ctx.CommittedRowsCountSIS += len(coms)
		ctx.MaxCommittedRoundSIS = utils.Max(ctx.MaxCommittedRoundSIS, round)
	}

	ctx.CommitmentsByRounds.AppendToInner(round, coms...)

	// Ensures all commitments have the same length
	ctx.assertPolynomialHaveSameLength(coms)

	// Increase the number of rows
	ctx.CommittedRowsCount += len(coms)
	ctx.MaxCommittedRound = utils.Max(ctx.MaxCommittedRound, round)

	// Instead, we send Merkle roots that are symbolized with 1-sized
	// columns.
	for i := 0; i < blockSize; i++ {
		ctx.Items.MerkleRoots[round][i] = ctx.Comp.InsertProof(
			round,
			ifaces.ColID(ctx.MerkleRootName(round, i)),
			len(field.Element{}),
			true,
		)
	}
}

// asserts that the compiled IOP has only a single query and that this query
// is a univariate evaluation. Also, mark the query as ignored when found.
func extractTargetQuery(comp *wizard.CompiledIOP) (res query.UnivariateEval, foundAny bool) {

	// Tracks the uncompiled queries. There should be only one at the end.
	// Scans the other no params (we expect none)
	uncompiledQueries := append([]ifaces.QueryID{}, comp.QueriesNoParams.AllUnignoredKeys()...)
	if len(uncompiledQueries) > 0 {
		utils.Panic("Expected no unparametrized queries, found %v\n", uncompiledQueries)
	}

	// Scans the univariate evaluatations : there should be only a single one
	uncompiledQueries = append([]ifaces.QueryID{}, comp.QueriesParams.AllUnignoredKeys()...)

	// If no queries are found, then there is nothing to compile. Return a
	// a negative found any to notify the caller context.
	if len(uncompiledQueries) == 0 {
		return query.UnivariateEval{}, foundAny
	}

	// Else, this is suspicious. There are no known use-cases where this would
	// be legitimate.
	if len(uncompiledQueries) != 1 {
		utils.Panic("Expected (exactly) one query, found %v (%v)\n", len(uncompiledQueries), uncompiledQueries)
	}

	res = comp.QueriesParams.Data(uncompiledQueries[0]).(query.UnivariateEval)

	// And mark it the query as compiled
	comp.QueriesParams.MarkAsIgnored(res.QueryID)

	return res, true
}

// asserts that all polynomials have the same length and set the field
// numcols. Also implictly set the value of ctx.numCols.
func (ctx *Ctx) assertPolynomialHaveSameLength(coms []ifaces.ColID) {
	for _, com := range coms {
		handle := ctx.Comp.Columns.GetHandle(com)
		length := handle.Size()

		// if the numCols has not been set (e.g. it is zero), set it
		if ctx.NumCols == 0 {
			ctx.NumCols = length
		}

		if length != ctx.NumCols {
			utils.Panic("commitments %v (size %v) does not have the target size %v", com, length, ctx.NumCols)
		}
	}
}

// generates the sis params. first check if we have any value to commit to
func (ctx *Ctx) generateVortexParams() {

	totalCommitted := ctx.CommittedRowsCount + len(ctx.Items.Precomputeds.PrecomputedColums)

	// edge-case : we in fact have nothing to commit to. So no need to gene-
	// rate the vortex params.
	if ctx.NumCols == 0 || totalCommitted == 0 {
		logrus.Infof("nothing to commit to")
		return
	}

	// Initialize the Params in the vanilla mode by default
	sisParams := ctx.SisParams
	if sisParams == nil {
		// In this case we pass the default SIS instance to vortex.
		sisParams = &ringsis.StdParams
	}
	ctx.VortexParams = vortex.NewParams(ctx.BlowUpFactor, ctx.NumCols, totalCommitted, *sisParams, hashtypes.Poseidon2, hashtypes.Poseidon2)
}

// return the number of columns to open
func (ctx *Ctx) NbColsToOpen() int {

	// opportunistic sanity-check : params should be set by now
	if ctx.VortexParams == nil {
		utils.Panic("VortexParams was not set")
	}

	// If the context was created with the relevant option,
	// we return the instructed value
	if ctx.NumOpenedCol > 0 {
		return ctx.NumOpenedCol
	}

	if !utils.IsPowerOfTwo(ctx.BlowUpFactor) {
		utils.Panic("expected a power of two but rho was %v", ctx.BlowUpFactor)
	}

	logBlowUpFactor := int(math.Log2(float64(ctx.BlowUpFactor)))

	if 1<<logBlowUpFactor != ctx.BlowUpFactor {
		utils.Panic("rho %v, logRho %v", ctx.BlowUpFactor, logBlowUpFactor)
	}

	// the 2 factor comes from the factor that we rely on the Guruswami-Sudan
	// list decoding regime and not the (alleged)-capacity decoding level.
	nb := 2 * crypto.TargetSecurityLevel / logBlowUpFactor
	if nb*logBlowUpFactor < crypto.TargetSecurityLevel {
		nb++
	}

	return nb
}

// registers the vortex opening proof. As an input, we pass the last round
// of the protocol. Also register them in the item set of the context.
func (ctx *Ctx) registerOpeningProof(lastRound int) {

	// register the linear combination randomness
	ctx.Items.Alpha = ctx.Comp.InsertCoin(
		lastRound+1,
		ctx.LinCombRandCoinName(),
		coin.FieldExt,
	)

	// registers the linear combination claimed by the prover
	ctx.Items.Ualpha = ctx.Comp.InsertProof(
		lastRound+1,
		ctx.LinCombName(),
		ctx.NumEncodedCols(),
		false,
	)

	// registers the random's verifier column selection
	ctx.Items.Q = ctx.Comp.InsertCoin(
		lastRound+2,
		ctx.RandColSelectionName(),
		coin.IntegerVec,
		ctx.NbColsToOpen(),
		ctx.NumEncodedCols(),
	)

	// and registers the opened columns
	numRows := utils.NextPowerOfTwo(ctx.CommittedRowsCount)
	numRowsSIS := utils.NextPowerOfTwo(ctx.CommittedRowsCountSIS)
	numRowsNonSIS := utils.NextPowerOfTwo(ctx.CommittedRowsCount - ctx.CommittedRowsCountSIS)
	for col := 0; col < ctx.NbColsToOpen(); col++ {
		openedCol := ctx.Comp.InsertProof(
			lastRound+2,
			ctx.SelectedColName(col),
			numRows,
			true,
		)
		ctx.Items.OpenedColumns = append(ctx.Items.OpenedColumns, openedCol)
		if numRowsSIS != 0 {
			openedColSIS := ctx.Comp.InsertProof(
				lastRound+2,
				ctx.SelectedColSISName(col),
				numRowsSIS,
				true,
			)
			ctx.Items.OpenedSISColumns = append(ctx.Items.OpenedSISColumns, openedColSIS)
		}
		if numRowsNonSIS != 0 {
			openedColNonSIS := ctx.Comp.InsertProof(
				lastRound+2,
				ctx.SelectedColNonSISName(col),
				numRowsNonSIS,
				true,
			)
			ctx.Items.OpenedNonSISColumns = append(ctx.Items.OpenedNonSISColumns, openedColNonSIS)
		}
	}

	// In case of the Merkle-proof mode, we also registers the
	// column that will contain the Merkle proofs altogether. But
	// first, we need to evaluate its size. The proof size needs to
	// be padded up to a power of two. Otherwise, we can't use PeriodicSampling.
	for i := range ctx.Items.MerkleProofs {
		ctx.Items.MerkleProofs[i] = ctx.Comp.InsertProof(
			lastRound+2,
			ifaces.ColID(ctx.MerkleProofName(i)),
			ctx.MerkleProofSize(),
			true,
		)
	}

}

// Returns the number of encoded columns in the vortex commitment. NB: it overlaps with
// `vortex.Params.NumEncodedCols` but we need a separate function because we need to
// call it at a moment where the vortex.Params are not all available.
func (ctx *Ctx) NumEncodedCols() int {
	res := utils.NextPowerOfTwo(ctx.NumCols) * ctx.BlowUpFactor

	// sanity-check : it is never supposed to return 0
	if ctx.NumCols == 0 {
		utils.Panic("ctx.numCols is zero")
	}

	// sanity-check : the blow up factor is zero
	if ctx.BlowUpFactor == 0 {
		utils.Panic("ctx.blowUpFactor is zero")
	}

	return res
}

// We check if there are non zero numbers of precomputed columns to commit to.
func (ctx *Ctx) IsNonEmptyPrecomputed() bool {
	if len(ctx.Items.Precomputeds.PrecomputedColums) > 0 {
		return true
	} else {
		return false
	}
}

// IsSISAppliedToPrecomputed returns true if SIS is applied to the precomputed
// columns. This happens when the number of precomputed columns is greater than
// the ApplySISHashThreshold.
func (ctx *Ctx) IsSISAppliedToPrecomputed() bool {
	if ctx.Items.Precomputeds.PrecomputedColums == nil {
		return false
	}
	return len(ctx.Items.Precomputeds.PrecomputedColums) > ctx.ApplySISHashThreshold
}

// Turns the precomputed into verifying key messages. A possible improvement
// would be to make them an entire commitment but we estimate that it will not
// be worth it. If the flag `CommitPrecomputed` is set to `true`, this will
// instead register the precomputed columns.
func (ctx *Ctx) processStatusPrecomputed() {

	var (
		comp = ctx.Comp
	)

	// This captures the precomputed column.  It is essential to do it this
	// particular moment, because the number of precomputed columns is going to
	// change during the compilation time (in later compilation stage). And
	// we want the precomputed columns defined at the beginning of the current
	// vortex compilation step to be captured only.
	//
	// Also, the order in which the precomputed columns are taken must be the one
	// matching the query. Otherwise, we would not be able to obtain standard
	// proofs for the limitless prover.
	precomputedColNames := ctx.commitmentsAtRoundFromQueryPrecomputed()
	if len(precomputedColNames) == 0 {
		ctx.Items.Precomputeds.PrecomputedColums = []ifaces.Column{}
		return
	}

	// This captures the name of the precomputed columns that we ignore
	precomputedColSkipped := []ifaces.ColID{}

	// Sanity-check. This should be enforced by the splitter compiler already.
	ctx.assertPolynomialHaveSameLength(precomputedColNames)
	precomputedCols := []ifaces.Column{}

	// If there are not enough columns, for a commitment to be meaningful,
	// explicitly sends the column to the verifier so that he can check the
	// evaluation by itself.

	for _, name := range precomputedColNames {

		_, ok := ctx.PolynomialsTouchedByTheQuery[name]
		if !ok {
			precomputedColSkipped = append(precomputedColSkipped, name)
			comp.Columns.MarkAsIgnored(name)
			continue
		}

		pCol := comp.Columns.GetHandle(name)
		// Marking all these columns as "Ignored" to mean that the compiler
		// should ignore theses columns.
		comp.Columns.MarkAsIgnored(name)
		ctx.NumCols = pCol.Size()
		precomputedCols = append(precomputedCols, pCol)
	}

	var (
		nbUnskippedPrecomputedCols = len(precomputedCols)
		fillUpTo                   = nbUnskippedPrecomputedCols
		onlyPoseidon2Applied       = nbUnskippedPrecomputedCols < ctx.ApplySISHashThreshold
	)

	// Note: the above "if-clause" ensures that the fillUpTo >= len(coms), so
	// it fillUpTo is equal to zero then coms is the empty slice. Otherwise, it
	// would have panicked at this point.
	if fillUpTo == 0 {
		return
	}

	// To ensure the number limbs in each subcol divides the degree, we pad the
	// list with shadow columns. This is required for self-recursion to work
	// correctly. In practice they do not cost anything to the prover. When
	// using Poseidon2, the number of limbs is equal to 1. This skips the
	// aforementioned behaviour.
	if !onlyPoseidon2Applied && ctx.SisParams.NumFieldPerPoly() > 1 {
		fillUpTo = utils.NextMultipleOf(fillUpTo, ctx.SisParams.NumFieldPerPoly())
	}

	numShadowRows := fillUpTo - nbUnskippedPrecomputedCols

	// This corresponds to a technical edge-case. The SIS hash function works
	// by mapping fields elements to a list of limbs. Limbs are in turn mapped
	// to coefficients of a polynomial in some polynomial ring. In some cases,
	// we may have more than one field element that is mapped to the same
	// polynomial. When that happens, we want to ensure that "rows" belonging
	// to different rounds to do not end up mapped to the same SIS polynomials
	// (recall that we SIS-hash the column of the committed matrix). Otherwise,
	// it becomes a problem later on when dealing with self-recursion. To
	// prevent that from happening, we insert "shadow" rows, which are rows that
	// may only contain zero and may only evaluate to zero whichever is the
	// queried evaluation point.
	for i := 0; i < numShadowRows; i++ {
		// The shift by 20 is to avoid collision with the committed cols
		// at round zero.
		shadowCol := autoAssignedShadowRow(comp, ctx.NumCols, 0, 1<<20+i)
		ctx.ShadowCols[shadowCol.GetColID()] = struct{}{}
		precomputedColNames = append(precomputedColNames, shadowCol.GetColID())
		precomputedCols = append(precomputedCols, shadowCol)
		ctx.Comp.Columns.MarkAsIgnored(shadowCol.GetColID())
	}

	ctx.Items.Precomputeds.PrecomputedColums = precomputedCols

	log := logrus.
		WithField("where isSISAppliedForCommitment", !onlyPoseidon2Applied).
		WithField("nbPrecomputedRows", nbUnskippedPrecomputedCols).
		WithField("nbShadowRows", numShadowRows)

	if len(precomputedColSkipped) > 0 {
		log.
			WithField("nbSkippedRows", len(precomputedColSkipped)).
			WithField("skipped-columns", precomputedColSkipped).
			Warnf("Found unconstrained columns. Skipping them and mark them as ignored")
		return
	}

	log.Info("processed the precomputed columns")
}

// Returns the number of committed rounds. Must be called after the
// method compileRound has been executed. Otherwise, it will output zero.
func (ctx *Ctx) NumCommittedRounds() int {
	res := 0

	// MaxCommittedRounds is unset if the function is called before
	// the compileRound method. Careful, the stopping condition is
	// an LE and not a strict LT condition.
	for i := 0; i <= ctx.MaxCommittedRound; i++ {
		if ctx.RoundStatus[i] == IsEmpty {
			// We skip the empty rounds
			continue
		}
		res++
	}

	return res
}

// Returns the number of rounds committed with SIS hashing. Must be called after the
// method compileRound has been executed. Otherwise, it will output zero.
func (ctx *Ctx) NumCommittedRoundsSis() int {
	res := 0

	// MaxCommittedRounds is unset if the function is called before
	// the compileRound method. Careful, the stopping condition is
	// an LE and not a strict LT condition.
	for i := 0; i <= ctx.MaxCommittedRound; i++ {
		if ctx.RoundStatus[i] != IsSISApplied {
			// We skip the no SIS and the empty rounds
			continue
		}
		res++
	}

	return res
}

// Returns the number of rounds committed without SIS hashing. Must be called after the
// method compileRound has been executed. Otherwise, it will output zero.
func (ctx *Ctx) NumCommittedRoundsNoSis() int {
	res := 0

	// MaxCommittedRounds is unset if the function is called before
	// the compileRound method. Careful, the stopping condition is
	// an LE and not a strict LT condition.
	for i := 0; i <= ctx.MaxCommittedRound; i++ {
		if ctx.RoundStatus[i] != IsOnlyPoseidon2Applied {
			// We skip the SIS and the empty rounds
			continue
		}
		res++
	}

	return res
}

// MerkleProofSize Returns the size of the allocated Merkle proof vector
func (ctx *Ctx) MerkleProofSize() int {
	// We registers the column that will contain the Merkle proofs altogether. But
	// first, we need to evaluate its size. The proof size needs to
	// be padded up to a power of two. Otherwise, we can't use PeriodicSampling.
	var (
		depth      = utils.Log2Ceil(ctx.NumEncodedCols())
		numComs    = ctx.NumCommittedRounds()
		numOpening = ctx.NbColsToOpen()
	)
	// The number of rounds increases by 1 for committing to the precomputed
	if ctx.IsNonEmptyPrecomputed() {
		numComs += 1
	}

	if depth*numComs*numOpening == 0 {
		utils.Panic("something was zero : %v, %v, %v", depth, numComs, numOpening)
	}

	res := utils.NextPowerOfTwo(depth * numComs * numOpening)

	return res
}

// Commit to the precomputed columns
func (ctx *Ctx) commitPrecomputeds() {
	var (
		committedMatrix vortex.EncodedMatrix
		tree            *smt.Tree
		colHashes       []field.Element
	)
	precomputeds := ctx.Items.Precomputeds.PrecomputedColums
	numPrecomputeds := len(precomputeds)

	// This can happens if either there are no precomputed columns or
	// a bug in the code.
	if numPrecomputeds == 0 {
		logrus.Tracef("skip commit precomputeds, as there are no precomputed columns!")
		return
	}

	// Fetch the assignments (known at compile time since they are precomputeds)
	pols := make([]smartvectors.SmartVector, numPrecomputeds)
	for i, precomputed := range precomputeds {
		if _, ok := ctx.ShadowCols[precomputed.GetColID()]; ok {
			pols[i] = smartvectors.NewConstant(field.Zero(), ctx.NumCols)
			continue
		}
		pols[i] = ctx.Comp.Precomputed.MustGet(precomputed.GetColID())
	}

	// Increase the number of committed rows
	ctx.CommittedRowsCount += numPrecomputeds

	// Committing to the precomputed columns with SIS or without SIS.
	if ctx.IsSISAppliedToPrecomputed() {
		// We increase the number of committed rows for SIS rounds
		// in this case
		ctx.CommittedRowsCountSIS += numPrecomputeds
		committedMatrix, tree, colHashes = ctx.VortexParams.CommitMerkleWithSIS(pols)
	} else {
		committedMatrix, tree, colHashes = ctx.VortexParams.CommitMerkleWithoutSIS(pols)
	}
	ctx.Items.Precomputeds.DhWithMerkle = colHashes
	ctx.Items.Precomputeds.CommittedMatrix = committedMatrix
	ctx.Items.Precomputeds.Tree = tree

	// And assign the 1-sized column to contain the root
	for i := 0; i < blockSize; i++ {
		ctx.Items.Precomputeds.MerkleRoot[i] = ctx.Comp.RegisterVerifyingKey(
			ctx.PrecomputedMerkleRootName(i),
<<<<<<< HEAD
			smartvectors.NewConstant(rootOct[i], 1),
			true,
=======
			smartvectors.NewConstant(tree.Root[i], 1),
>>>>>>> e1cb7713
		)
	}
}

// GetPrecomputedSelectedCol returns the selected column
// of the precomputed columns stored as matrix
func (ctx *Ctx) GetPrecomputedSelectedCol(index int) []field.Element {
	if ctx.Items.Precomputeds.CommittedMatrix == nil {
		utils.Panic("precomputed matrix is nil")
	}

	col := make([]field.Element, len(ctx.Items.Precomputeds.PrecomputedColums))

	for i := 0; i < len(ctx.Items.Precomputeds.PrecomputedColums); i++ {
		col[i] = ctx.Items.Precomputeds.CommittedMatrix[i].Get(index)
	}
	return col
}

// GetNumPolsForNonSisRounds returns an integer
// giving the number of polynomials for the given
// non SIS round
func (ctx *Ctx) GetNumPolsForNonSisRounds(round int) int {
	// Sanity check
	if ctx.RoundStatus[round] != IsOnlyPoseidon2Applied {
		utils.Panic("Expected a non SIS round!")
	}
	return ctx.CommitmentsByRounds.LenOf(round)
}

// startingRound returns the first round of definition for the Vortex
// compilation. It corresponds to the smallest round at which one
// of the evaluated poly is defined. This is used to determine if
// a Vortex compilation is needed or not. The function ignores
// precomputed and verifier-defined columns.
func (ctx *Ctx) startingRound() int {

	startingRound := math.MaxInt
	for _, p := range ctx.Query.Pols {
		if ctx.Comp.Precomputed.Exists(p.GetColID()) {
			continue
		}

		if _, isV := p.(verifiercol.VerifierCol); isV {
			continue
		}

		startingRound = min(startingRound, p.Round())
	}

	return startingRound
}

// commitmentAtRoundFromQuery returns the commitment at the given round
// in the same order of appearance as in the query. The function ignores
// the precomputed columns.
func (ctx *Ctx) commitmentsAtRoundFromQuery(round int) []ifaces.ColID {

	res := make([]ifaces.ColID, 0, len(ctx.Query.Pols))

	for _, p := range ctx.Query.Pols {

		if p.Round() != round {
			continue
		}

		if ctx.Comp.Precomputed.Exists(p.GetColID()) {
			continue
		}

		if _, isV := p.(verifiercol.VerifierCol); isV {
			panic("verifiercol")
		}

		if nat, isNat := p.(column.Natural); !isNat || nat.Status() != column.Committed {
			panic("not committed")
		}

		res = append(res, p.GetColID())
	}
	return res
}

// commitmentAtRoundFromQueryPrecomputed returns the commitment at the given round
// in the same order of appearance as in the query. The function only considers
// the precomputed columns.
func (ctx *Ctx) commitmentsAtRoundFromQueryPrecomputed() []ifaces.ColID {

	res := make([]ifaces.ColID, 0, len(ctx.Query.Pols))

	for _, p := range ctx.Query.Pols {

		if !ctx.Comp.Precomputed.Exists(p.GetColID()) {
			continue
		}

		if _, isV := p.(verifiercol.VerifierCol); isV {
			panic("verifiercol")
		}

		nat, isNat := p.(column.Natural)
		if !isNat {
			utils.Panic("not a Natural column: %v, type=%T", p.GetColID(), p)
		}

		if nat.Status() != column.Precomputed {
			utils.Panic("not precomputed, nat.status=%v nat.id=%v", nat.Status().String(), nat.ID)
		}

		res = append(res, p.GetColID())
	}

	return res
}<|MERGE_RESOLUTION|>--- conflicted
+++ resolved
@@ -945,12 +945,8 @@
 	for i := 0; i < blockSize; i++ {
 		ctx.Items.Precomputeds.MerkleRoot[i] = ctx.Comp.RegisterVerifyingKey(
 			ctx.PrecomputedMerkleRootName(i),
-<<<<<<< HEAD
-			smartvectors.NewConstant(rootOct[i], 1),
+			smartvectors.NewConstant(tree.Root[i], 1),
 			true,
-=======
-			smartvectors.NewConstant(tree.Root[i], 1),
->>>>>>> e1cb7713
 		)
 	}
 }
