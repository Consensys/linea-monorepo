package vortex

import (
	"github.com/consensys/gnark-crypto/field/koalabear/fft"
	"github.com/consensys/gnark/frontend"
	"github.com/consensys/gnark/std/hash"
	"github.com/consensys/gnark/std/hash/mimc"
	"github.com/consensys/linea-monorepo/prover/crypto/state-management/smt"
	"github.com/consensys/linea-monorepo/prover/crypto/vortex"
	"github.com/consensys/linea-monorepo/prover/maths/common/fastpoly"
	"github.com/consensys/linea-monorepo/prover/maths/field"
	"github.com/consensys/linea-monorepo/prover/protocol/column/verifiercol"
	"github.com/consensys/linea-monorepo/prover/protocol/ifaces"
	"github.com/consensys/linea-monorepo/prover/protocol/wizard"
	"github.com/consensys/linea-monorepo/prover/utils"
)

<<<<<<< HEAD
func (ctx *Ctx) GnarkVerify(api frontend.API, vr wizard.GnarkRuntime) {
=======
func (a *ExplicitPolynomialEval) RunGnark(api frontend.API, c wizard.GnarkRuntime) {
	a.gnarkExplicitPublicEvaluation(api, c) // Adjust based on context; see note below
}

func (ctx *VortexVerifierAction) RunGnark(api frontend.API, vr wizard.GnarkRuntime) {
>>>>>>> 50b50639

	// The skip verification flag may be on, if the current vortex
	// context get self-recursed. In this case, the verifier does
	// not need to
	if ctx.IsSelfrecursed {
		return
	}

	// In non-Merkle mode, this is left as empty
	roots := []frontend.Variable{}

	// Append the precomputed roots when IsCommitToPrecomputed is true
	if ctx.IsNonEmptyPrecomputed() {
		precompRootSv := vr.GetColumn(ctx.Items.Precomputeds.MerkleRoot.GetColID()) // len 1 smart vector
		roots = append(roots, precompRootSv[0])
	}

	// Collect all the commitments : rounds by rounds
	for round := 0; round <= ctx.MaxCommittedRound; round++ {
<<<<<<< HEAD
=======
		if ctx.RoundStatus[round] == IsEmpty {
			continue // skip the dry rounds
		}
>>>>>>> 50b50639
		rootSv := vr.GetColumn(ctx.MerkleRootName(round)) // len 1 smart vector
		roots = append(roots, rootSv[0])
	}

	randomCoin := vr.GetRandomCoinFieldExt(ctx.LinCombRandCoinName())

	// Collect the linear combination
	proof := vortex.GProof{}
	proof.Rate = uint64(ctx.BlowUpFactor)
	proof.RsDomain = fft.NewDomain(uint64(ctx.NumEncodedCols()))
	proof.LinearCombination = vr.GetColumn(ctx.LinCombName())

	// Collect the random entry List and the random coin
	entryList := vr.GetRandomCoinIntegerVec(ctx.RandColSelectionName())

	// Collect the opened columns and split them "by-commitment-rounds"
	proof.Columns = ctx.GnarkRecoverSelectedColumns(api, vr)
	x := vr.GetUnivariateParams(ctx.Query.QueryID).X

	// function that will defer the hashing to gkr
	factoryHasherFunc := func(_ frontend.API) (hash.FieldHasher, error) {
		factory := vr.GetHasherFactory()
		if factory != nil {
			h := vr.GetHasherFactory().NewHasher()
			return h, nil
		}
		h, err := mimc.NewMiMC(api)
		return &h, err
	}

	packedMProofs := vr.GetColumn(ctx.MerkleProofName())
	proof.MerkleProofs = ctx.unpackMerkleProofsGnark(packedMProofs, entryList)

	// pass the parameters for a merkle-mode sis verification
	params := vortex.GParams{}
	params.HasherFunc = factoryHasherFunc
<<<<<<< HEAD
=======
	params.NoSisHasher = factoryHasherFunc
>>>>>>> 50b50639
	params.Key = ctx.VortexParams.Key

	vortex.GnarkVerifyOpeningWithMerkleProof(
		api,
		params,
		roots,
		proof,
		x,
		ctx.gnarkGetYs(api, vr),
		randomCoin,
		entryList,
	)

}

// returns the Ys as a vector
func (ctx *Ctx) gnarkGetYs(_ frontend.API, vr wizard.GnarkRuntime) (ys [][]frontend.Variable) {

	query := ctx.Query
	params := vr.GetUnivariateParams(ctx.Query.QueryID)

	// Build an index table to efficiently lookup an alleged
	// prover evaluation from its colID.
	ysMap := make(map[ifaces.ColID]frontend.Variable, len(params.Ys))
	for i := range query.Pols {
		ysMap[query.Pols[i].GetColID()] = params.Ys[i]
	}

	// Also add the shadow evaluations into ysMap. Since the shadow columns
	// are full-zeroes. We know that the evaluation will also always be zero.
	//
	// The sorting is necessary to ensure that the iteration below happens in
	// deterministic order over the [ShadowCols] map.
	shadowIDs := utils.SortedKeysOf(ctx.ShadowCols, func(a, b ifaces.ColID) bool {
		return a < b
	})

	for _, shadowID := range shadowIDs {
		ysMap[shadowID] = field.Zero()
	}

	ys = [][]frontend.Variable{}

	// add ys for precomputed when IsCommitToPrecomputed is true
	if ctx.IsNonEmptyPrecomputed() {
		names := make([]ifaces.ColID, len(ctx.Items.Precomputeds.PrecomputedColums))
		for i, poly := range ctx.Items.Precomputeds.PrecomputedColums {
			names[i] = poly.GetColID()
		}
		ysPrecomputed := make([]frontend.Variable, len(names))
		for i, name := range names {
			y, yFound := ysMap[name]
			if !yFound {
				utils.Panic("was not found: %v", name)
			}
			if y == nil {
				utils.Panic("found Y but it was nil: %v", name)
			}
			ysPrecomputed[i] = y
		}
		ys = append(ys, ysPrecomputed)
	}

	// Get the list of the polynomials
	for round := 0; round <= ctx.MaxCommittedRound; round++ {
<<<<<<< HEAD
=======
		if ctx.RoundStatus[round] == IsEmpty {
			continue // skip the dry rounds
		}
>>>>>>> 50b50639
		names := ctx.CommitmentsByRounds.MustGet(round)
		ysRounds := make([]frontend.Variable, len(names))
		for i, name := range names {
			y, yFound := ysMap[name]
			if !yFound {
				utils.Panic("was not found: %v", name)
			}

			if y == nil {
				utils.Panic("found Y but it was nil: %v", name)
			}

			ysRounds[i] = ysMap[name]
		}

		ys = append(ys, ysRounds)
	}

	return ys
}

// Returns the opened columns from the messages. The returned columns are
// split "by-commitment-round".
func (ctx *Ctx) GnarkRecoverSelectedColumns(api frontend.API, vr wizard.GnarkRuntime) [][][]frontend.Variable {

	// Collect the columns : first extract the full columns
	// Bear in mind that the prover messages are zero-padded
	fullSelectedCols := make([][]frontend.Variable, ctx.NbColsToOpen())
	for j := 0; j < ctx.NbColsToOpen(); j++ {
		fullSelectedCols[j] = vr.GetColumn(ctx.SelectedColName(j))
	}

	// Split the columns per commitment for the verification
	openedSubColumns := [][][]frontend.Variable{}
	roundStartAt := 0

	// Process precomputed
	if ctx.IsNonEmptyPrecomputed() {
		openedPrecompCols := make([][]frontend.Variable, ctx.NbColsToOpen())
		numPrecomputeds := len(ctx.Items.Precomputeds.PrecomputedColums)
		for j := 0; j < ctx.NbColsToOpen(); j++ {
			openedPrecompCols[j] = fullSelectedCols[j][roundStartAt : roundStartAt+numPrecomputeds]
		}
		// update the start counter to ensure we do not pass twice the same row
		roundStartAt += numPrecomputeds
		openedSubColumns = append(openedSubColumns, openedPrecompCols)

	}

	for round := 0; round <= ctx.MaxCommittedRound; round++ {
<<<<<<< HEAD
=======
		if ctx.RoundStatus[round] == IsEmpty {
			continue // skip the dry rounds
		}
>>>>>>> 50b50639
		openedSubColumnsForRound := make([][]frontend.Variable, ctx.NbColsToOpen())
		numRowsForRound := ctx.getNbCommittedRows(round)
		for j := 0; j < ctx.NbColsToOpen(); j++ {
			openedSubColumnsForRound[j] = fullSelectedCols[j][roundStartAt : roundStartAt+numRowsForRound]
		}

		// update the start counter to ensure we do not pass twice the same row
		roundStartAt += numRowsForRound
		openedSubColumns = append(openedSubColumns, openedSubColumnsForRound)
	}

	// sanity-check : make sure we have not forgotten any column
	if roundStartAt != ctx.CommittedRowsCount {
		utils.Panic("we have a mistmatch in the row count : %v != %v", roundStartAt, ctx.CommittedRowsCount)
	}

	return openedSubColumns
}

// Evaluates explicitly the public polynomials (proof, vk, public inputs)
func (ctx *Ctx) gnarkExplicitPublicEvaluation(api frontend.API, vr wizard.GnarkRuntime) {

	var (
		params     = vr.GetUnivariateParams(ctx.Query.QueryID)
		polys      = make([][]frontend.Variable, 0)
		expectedYs = make([]frontend.Variable, 0)
	)

	for i, pol := range ctx.Query.Pols {

		// If the column is a VerifierDefined column, then it is directly
		// concerned by direct verification but we cannot access its status.
		// status so we need a hierarchical check to make sure we can access
		// its status.
		if _, isVerifierCol := pol.(verifiercol.VerifierCol); !isVerifierCol {
<<<<<<< HEAD
			status := ctx.comp.Columns.Status(pol.GetColID())
=======
			status := ctx.Comp.Columns.Status(pol.GetColID())
>>>>>>> 50b50639
			if !status.IsPublic() {
				// then, its not concerned by direct evaluation because the
				// evaluation is implicitly checked by the invokation of the
				// Vortex protocol.
				continue
			}
		}

		polys = append(polys, pol.GetColAssignmentGnark(vr))
		expectedYs = append(expectedYs, params.Ys[i])
	}

<<<<<<< HEAD
	ys := fastpoly.BatchEvaluateLagrangeGnarkMixed(api, polys, params.ExtX)
=======
	ys := fastpoly.BatchInterpolateGnark(api, polys, params.X)
>>>>>>> 50b50639

	for i := range polys {
		api.AssertIsEqual(ys[i], expectedYs[i])
	}
}

// unpack a list of merkle proofs from a vector as in
func (ctx *Ctx) unpackMerkleProofsGnark(sv []frontend.Variable, entryList []frontend.Variable) (proofs [][]smt.GnarkProof) {

	depth := utils.Log2Ceil(ctx.NumEncodedCols()) // depth of the Merkle-tree
	numComs := ctx.NumCommittedRounds()
	if ctx.IsNonEmptyPrecomputed() {
		numComs += 1
	}

	numEntries := len(entryList)

	proofs = make([][]smt.GnarkProof, numComs)
	curr := 0 // tracks the position in sv that we are parsing.
	for i := range proofs {
		proofs[i] = make([]smt.GnarkProof, numEntries)
		for j := range proofs[i] {
			// initialize the proof that we are parsing
			proof := smt.GnarkProof{
				Path:     entryList[j],
				Siblings: make([]frontend.Variable, depth),
			}

			// parse the siblings accounting for the fact that we
			// are inversing the order.
			for k := range proof.Siblings {
				proof.Siblings[depth-k-1] = sv[curr]
				curr++
			}

			proofs[i][j] = proof
		}
	}
	return proofs
}<|MERGE_RESOLUTION|>--- conflicted
+++ resolved
@@ -15,15 +15,11 @@
 	"github.com/consensys/linea-monorepo/prover/utils"
 )
 
-<<<<<<< HEAD
-func (ctx *Ctx) GnarkVerify(api frontend.API, vr wizard.GnarkRuntime) {
-=======
 func (a *ExplicitPolynomialEval) RunGnark(api frontend.API, c wizard.GnarkRuntime) {
 	a.gnarkExplicitPublicEvaluation(api, c) // Adjust based on context; see note below
 }
 
 func (ctx *VortexVerifierAction) RunGnark(api frontend.API, vr wizard.GnarkRuntime) {
->>>>>>> 50b50639
 
 	// The skip verification flag may be on, if the current vortex
 	// context get self-recursed. In this case, the verifier does
@@ -43,12 +39,9 @@
 
 	// Collect all the commitments : rounds by rounds
 	for round := 0; round <= ctx.MaxCommittedRound; round++ {
-<<<<<<< HEAD
-=======
 		if ctx.RoundStatus[round] == IsEmpty {
 			continue // skip the dry rounds
 		}
->>>>>>> 50b50639
 		rootSv := vr.GetColumn(ctx.MerkleRootName(round)) // len 1 smart vector
 		roots = append(roots, rootSv[0])
 	}
@@ -79,16 +72,17 @@
 		return &h, err
 	}
 
-	packedMProofs := vr.GetColumn(ctx.MerkleProofName())
+	packedMProofs := [8][]frontend.Variable{}
+	for i := range packedMProofs {
+		packedMProofs[i] = vr.GetColumn(ctx.MerkleProofName(i))
+	}
+
 	proof.MerkleProofs = ctx.unpackMerkleProofsGnark(packedMProofs, entryList)
 
 	// pass the parameters for a merkle-mode sis verification
 	params := vortex.GParams{}
 	params.HasherFunc = factoryHasherFunc
-<<<<<<< HEAD
-=======
 	params.NoSisHasher = factoryHasherFunc
->>>>>>> 50b50639
 	params.Key = ctx.VortexParams.Key
 
 	vortex.GnarkVerifyOpeningWithMerkleProof(
@@ -154,12 +148,9 @@
 
 	// Get the list of the polynomials
 	for round := 0; round <= ctx.MaxCommittedRound; round++ {
-<<<<<<< HEAD
-=======
 		if ctx.RoundStatus[round] == IsEmpty {
 			continue // skip the dry rounds
 		}
->>>>>>> 50b50639
 		names := ctx.CommitmentsByRounds.MustGet(round)
 		ysRounds := make([]frontend.Variable, len(names))
 		for i, name := range names {
@@ -210,12 +201,9 @@
 	}
 
 	for round := 0; round <= ctx.MaxCommittedRound; round++ {
-<<<<<<< HEAD
-=======
 		if ctx.RoundStatus[round] == IsEmpty {
 			continue // skip the dry rounds
 		}
->>>>>>> 50b50639
 		openedSubColumnsForRound := make([][]frontend.Variable, ctx.NbColsToOpen())
 		numRowsForRound := ctx.getNbCommittedRows(round)
 		for j := 0; j < ctx.NbColsToOpen(); j++ {
@@ -251,11 +239,7 @@
 		// status so we need a hierarchical check to make sure we can access
 		// its status.
 		if _, isVerifierCol := pol.(verifiercol.VerifierCol); !isVerifierCol {
-<<<<<<< HEAD
-			status := ctx.comp.Columns.Status(pol.GetColID())
-=======
 			status := ctx.Comp.Columns.Status(pol.GetColID())
->>>>>>> 50b50639
 			if !status.IsPublic() {
 				// then, its not concerned by direct evaluation because the
 				// evaluation is implicitly checked by the invokation of the
@@ -268,11 +252,7 @@
 		expectedYs = append(expectedYs, params.Ys[i])
 	}
 
-<<<<<<< HEAD
 	ys := fastpoly.BatchEvaluateLagrangeGnarkMixed(api, polys, params.ExtX)
-=======
-	ys := fastpoly.BatchInterpolateGnark(api, polys, params.X)
->>>>>>> 50b50639
 
 	for i := range polys {
 		api.AssertIsEqual(ys[i], expectedYs[i])
@@ -280,7 +260,7 @@
 }
 
 // unpack a list of merkle proofs from a vector as in
-func (ctx *Ctx) unpackMerkleProofsGnark(sv []frontend.Variable, entryList []frontend.Variable) (proofs [][]smt.GnarkProof) {
+func (ctx *Ctx) unpackMerkleProofsGnark(sv [8][]frontend.Variable, entryList []frontend.Variable) (proofs [][]smt.GnarkProof) {
 
 	depth := utils.Log2Ceil(ctx.NumEncodedCols()) // depth of the Merkle-tree
 	numComs := ctx.NumCommittedRounds()
@@ -304,6 +284,11 @@
 			// parse the siblings accounting for the fact that we
 			// are inversing the order.
 			for k := range proof.Siblings {
+
+				utils.Panic("gnark SMT does not currently support hashes that are arrays of field elements")
+
+				// this will fail because we are setting a []frontend.Variable
+				// to a frontend.Variable
 				proof.Siblings[depth-k-1] = sv[curr]
 				curr++
 			}
