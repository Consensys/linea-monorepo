--- conflicted
+++ resolved
@@ -14,9 +14,6 @@
 	"github.com/consensys/linea-monorepo/prover/utils/types"
 )
 
-<<<<<<< HEAD
-func (ctx *Ctx) Verify(vr wizard.Runtime) error {
-=======
 // ExplicitPolynomialEval is a [wizard.VerifierAction] that evaluates the
 // public polynomial.
 type ExplicitPolynomialEval struct {
@@ -34,7 +31,6 @@
 }
 
 func (ctx *VortexVerifierAction) Run(run wizard.Runtime) error {
->>>>>>> 50b50639
 
 	// The skip verification flag may be on, if the current vortex
 	// context get self-recursed. In this case, the verifier does
@@ -42,6 +38,7 @@
 	if ctx.IsSelfrecursed {
 		return nil
 	}
+
 	var (
 		// The roots of the merkle trees. We stack the no SIS round
 		// roots before the SIS roots. The precomputed root is the
@@ -49,67 +46,31 @@
 		// precomputed. Otherwise, it is the first root of the no SIS roots.
 		noSisRoots = []types.Bytes32{}
 		sisRoots   = []types.Bytes32{}
-<<<<<<< HEAD
-=======
 		// Slice of true value of length equal to the number of no SIS round
 		// + 1 (if SIS is not applied to precomputed)
 		flagForNoSISRounds = []bool{}
 		// Slice of false value of length equal to the number of SIS round
 		// + 1 (if SIS is applied to precomputed)
 		flagForSISRounds = []bool{}
->>>>>>> 50b50639
 	)
 
 	// Append the precomputed roots and the corresponding flag
 	if ctx.IsNonEmptyPrecomputed() {
-<<<<<<< HEAD
-		precompRootSv := vr.GetColumn(ctx.Items.Precomputeds.MerkleRoot.GetColID()) // len 1 smart vector
-		var precompRootF [8]field.Element
-		for j := 0; j < 8; j++ {
-			precompRootF[j] = precompRootSv.Get(j)
-		}
+		precompRootSv := run.GetColumn(ctx.Items.Precomputeds.MerkleRoot.GetColID())
+		precompRootF := field.Octuplet(precompRootSv.IntoRegVecSaveAlloc())
 
 		if ctx.IsSISAppliedToPrecomputed() {
 			sisRoots = append(sisRoots, types.HashToBytes32(precompRootF))
+			flagForSISRounds = append(flagForSISRounds, false)
 		} else {
 			noSisRoots = append(noSisRoots, types.HashToBytes32(precompRootF))
-=======
-		precompRootSv := run.GetColumn(ctx.Items.Precomputeds.MerkleRoot.GetColID()) // len 1 smart vector
-		precompRootF := precompRootSv.Get(0)                                         // root as a field element
-
-		if ctx.IsSISAppliedToPrecomputed() {
-			sisRoots = append(sisRoots, types.Bytes32(precompRootF.Bytes()))
-			flagForSISRounds = append(flagForSISRounds, false)
-		} else {
-			noSisRoots = append(noSisRoots, types.Bytes32(precompRootF.Bytes()))
 			flagForNoSISRounds = append(flagForNoSISRounds, true)
->>>>>>> 50b50639
-		}
-	}
+		}
+	}
+
 	// Collect all the roots: rounds by rounds
 	// and append them to the sis or no sis roots
 	for round := 0; round <= ctx.MaxCommittedRound; round++ {
-<<<<<<< HEAD
-		rootSv := vr.GetColumn(ctx.Items.MerkleRoots[round].GetColID()) // len 1 smart vector
-		var rootF [8]field.Element
-		for j := 0; j < 8; j++ {
-			rootF[j] = rootSv.Get(j)
-		}
-
-		// Append the isSISApplied flag
-		switch ctx.RoundStatus[round] {
-		case IsOnlyPoseidon2Applied:
-			noSisRoots = append(noSisRoots, types.HashToBytes32(rootF))
-		case IsSISApplied:
-			sisRoots = append(sisRoots, types.HashToBytes32(rootF))
-		}
-	}
-	// assign the roots
-	roots := append(noSisRoots, sisRoots...)
-
-	proof := &vortex.OpeningProof{}
-	randomCoin := vr.GetRandomCoinFieldExt(ctx.LinCombRandCoinName())
-=======
 
 		// If the round is empty (i.e. the wizard does not have any committed
 		// columns associated to this round), then the rootSv and rootF will not
@@ -119,25 +80,27 @@
 			continue
 		}
 
-		rootSv := run.GetColumn(ctx.Items.MerkleRoots[round].GetColID()) // len 1 smart vector
-		rootF := rootSv.Get(0)                                           // root as field element
-
-		// Append the isSISApplied flag
-		if ctx.RoundStatus[round] == IsOnlyMiMCApplied {
-			noSisRoots = append(noSisRoots, types.Bytes32(rootF.Bytes()))
+		rootSv := run.GetColumn(ctx.Items.MerkleRoots[round].GetColID())
+		precompRootF := field.Octuplet(rootSv.IntoRegVecSaveAlloc())
+
+		switch ctx.RoundStatus[round] {
+		case IsOnlyPoseidon2Applied:
+			noSisRoots = append(noSisRoots, types.HashToBytes32(precompRootF))
 			flagForNoSISRounds = append(flagForNoSISRounds, true)
-		} else if ctx.RoundStatus[round] == IsSISApplied {
-			sisRoots = append(sisRoots, types.Bytes32(rootF.Bytes()))
+		case IsSISApplied:
+			sisRoots = append(sisRoots, types.HashToBytes32(precompRootF))
 			flagForSISRounds = append(flagForSISRounds, false)
-		}
-	}
+		default:
+			utils.Panic("Unexpected round status: %v", ctx.RoundStatus[round])
+		}
+	}
+
 	// assign the roots and the isSisReplacedByMiMC flags
 	roots := append(noSisRoots, sisRoots...)
 	isSISReplacedByMiMC := append(flagForNoSISRounds, flagForSISRounds...)
 
 	proof := &vortex.OpeningProof{}
-	randomCoin := run.GetRandomCoinField(ctx.LinCombRandCoinName())
->>>>>>> 50b50639
+	randomCoin := run.GetRandomCoinFieldExt(ctx.LinCombRandCoinName())
 
 	// Collect the linear combination
 	proof.LinearCombination = run.GetColumn(ctx.LinCombName())
@@ -146,15 +109,14 @@
 	entryList := run.GetRandomCoinIntegerVec(ctx.RandColSelectionName())
 
 	// Collect the opened columns and split them "by-commitment-rounds"
-<<<<<<< HEAD
-	proof.Columns = ctx.RecoverSelectedColumns(vr, entryList)
-	x := vr.GetUnivariateParams(ctx.Query.QueryID).ExtX
-=======
 	proof.Columns = ctx.RecoverSelectedColumns(run, entryList)
-	x := run.GetUnivariateParams(ctx.Query.QueryID).X
->>>>>>> 50b50639
-
-	packedMProofs := run.GetColumn(ctx.MerkleProofName())
+	x := run.GetUnivariateParams(ctx.Query.QueryID).ExtX
+
+	packedMProofs := [8]smartvectors.SmartVector{}
+	for i := range packedMProofs {
+		packedMProofs[i] = run.GetColumn(ctx.MerkleProofName(i))
+	}
+
 	proof.MerkleProofs = ctx.unpackMerkleProofs(packedMProofs, entryList)
 
 	return vortex.VerifyOpening(&vortex.VerifierInputs{
@@ -176,23 +138,13 @@
 }
 
 // returns the Ys as a vector
-<<<<<<< HEAD
-func (ctx *Ctx) getYs(vr wizard.Runtime) (ys [][]fext.Element) {
-
-	var (
-		query   = ctx.Query
-		params  = vr.GetUnivariateParams(ctx.Query.QueryID)
-		ysNoSIS = [][]fext.Element{}
-		ysSIS   = [][]fext.Element{}
-=======
-func (ctx *Ctx) getYs(run wizard.Runtime) (ys [][]field.Element) {
+func (ctx *Ctx) getYs(run wizard.Runtime) (ys [][]fext.Element) {
 
 	var (
 		query   = ctx.Query
 		params  = run.GetUnivariateParams(ctx.Query.QueryID)
-		ysNoSIS = [][]field.Element{}
-		ysSIS   = [][]field.Element{}
->>>>>>> 50b50639
+		ysNoSIS = [][]fext.Element{}
+		ysSIS   = [][]fext.Element{}
 	)
 
 	// Build an index table to efficiently lookup an alleged
@@ -210,19 +162,11 @@
 	shadowIDs := utils.SortedKeysOf(ctx.ShadowCols, func(a, b ifaces.ColID) bool {
 		return a < b
 	})
-<<<<<<< HEAD
 
 	for _, shadowID := range shadowIDs {
 		ysMap[shadowID] = fext.Zero()
 	}
 
-=======
-
-	for _, shadowID := range shadowIDs {
-		ysMap[shadowID] = field.Zero()
-	}
-
->>>>>>> 50b50639
 	// add ys for precomputed
 	if ctx.IsNonEmptyPrecomputed() {
 		names := make([]ifaces.ColID, len(ctx.Items.Precomputeds.PrecomputedColums))
@@ -244,8 +188,6 @@
 	// Get the list of the polynomials rounds by rounds
 	// and append them to the sis or no sis lists
 	for round := 0; round <= ctx.MaxCommittedRound; round++ {
-<<<<<<< HEAD
-=======
 		// If the round is empty (i.e. the wizard does not have any committed
 		// columns associated to this round), then the ysRounds will not
 		// be defined so this case cannot be handled as a "switch-case" as in
@@ -253,18 +195,13 @@
 		if ctx.RoundStatus[round] == IsEmpty {
 			continue
 		}
->>>>>>> 50b50639
 		names := ctx.CommitmentsByRounds.MustGet(round)
 		ysRounds := make([]fext.Element, len(names))
 		for i, name := range names {
 			ysRounds[i] = ysMap[name]
 		}
 		// conditionally append ysRounds to the SIS or no SIS list
-<<<<<<< HEAD
 		if ctx.RoundStatus[round] == IsOnlyPoseidon2Applied {
-=======
-		if ctx.RoundStatus[round] == IsOnlyMiMCApplied {
->>>>>>> 50b50639
 			ysNoSIS = append(ysNoSIS, ysRounds)
 		} else if ctx.RoundStatus[round] == IsSISApplied {
 			ysSIS = append(ysSIS, ysRounds)
@@ -279,14 +216,6 @@
 
 // Returns the opened columns from the messages. The returned columns are
 // split "by-commitment-round".
-<<<<<<< HEAD
-func (ctx *Ctx) RecoverSelectedColumns(vr wizard.Runtime, entryList []int) [][][]field.Element {
-	// We assign as below:
-	// openedSubColumns = (openedSubColumnsNoSIS, openedSubColumnsSIS)
-	var (
-		openedSubColumnsNoSIS = [][][]field.Element{}
-		openedSubColumnsSIS   = [][][]field.Element{}
-=======
 func (ctx *Ctx) RecoverSelectedColumns(run wizard.Runtime, entryList []int) [][][]field.Element {
 	var (
 		openedSubColumns = [][][]field.Element{}
@@ -296,7 +225,6 @@
 		numRowsPerNonSisRound = []int{}
 		// the running offset of rows count
 		roundStartAt = 0
->>>>>>> 50b50639
 	)
 	// Collect the columns : first extract the full columns
 	// Bear in mind that the prover messages are zero-padded
@@ -306,18 +234,9 @@
 		fullSelectedCols[j] = smartvectors.IntoRegVec(fullSelectedCol)
 	}
 
-<<<<<<< HEAD
-	// Split the columns per commitment for the verification
-	roundStartAt := 0
-
-	// Process precomputed
-	if ctx.IsNonEmptyPrecomputed() {
-		openedPrecompCols := make([][]field.Element, len(entryList))
-=======
 	// Next we compute numRowsPerRound
 	// Process precomputed
 	if ctx.IsNonEmptyPrecomputed() {
->>>>>>> 50b50639
 		numPrecomputeds := len(ctx.Items.Precomputeds.PrecomputedColums)
 		// conditionally append numPrecomputeds
 		// to the SIS or no SIS list
@@ -326,20 +245,6 @@
 		} else {
 			numRowsPerNonSisRound = append(numRowsPerNonSisRound, numPrecomputeds)
 		}
-<<<<<<< HEAD
-		// update the start counter to ensure we do not pass twice the same row
-		roundStartAt += numPrecomputeds
-		// conditionally append the opened precomputed columns
-		// to the SIS or no SIS list
-		if ctx.IsSISAppliedToPrecomputed() {
-			openedSubColumnsSIS = append(openedSubColumnsSIS, openedPrecompCols)
-		} else {
-			openedSubColumnsNoSIS = append(openedSubColumnsNoSIS, openedPrecompCols)
-		}
-	}
-
-	for round := 0; round <= ctx.MaxCommittedRound; round++ {
-=======
 	}
 
 	for round := 0; round <= ctx.MaxCommittedRound; round++ {
@@ -353,7 +258,7 @@
 		numRowsForRound := ctx.getNbCommittedRows(round)
 		// conditionally append the numRowsForRound
 		// to the SIS or no SIS list
-		if ctx.RoundStatus[round] == IsOnlyMiMCApplied {
+		if ctx.RoundStatus[round] == IsOnlyPoseidon2Applied {
 			numRowsPerNonSisRound = append(numRowsPerNonSisRound, numRowsForRound)
 		} else if ctx.RoundStatus[round] == IsSISApplied {
 			numRowsPerSisRound = append(numRowsPerSisRound, numRowsForRound)
@@ -365,29 +270,15 @@
 
 	// Next compute the openedSubColumns
 	for _, numRows := range numRowsPerRound {
->>>>>>> 50b50639
 		openedSubColumnsForRound := make([][]field.Element, len(entryList))
 		for j := range entryList {
 			openedSubColumnsForRound[j] = fullSelectedCols[j][roundStartAt : roundStartAt+numRows]
 		}
 
 		// update the start counter to ensure we do not pass twice the same row
-<<<<<<< HEAD
-		roundStartAt += numRowsForRound
-		// conditionally append the opened columns
-		// to the SIS or no SIS list
-		if ctx.RoundStatus[round] == IsOnlyPoseidon2Applied {
-			openedSubColumnsNoSIS = append(openedSubColumnsNoSIS, openedSubColumnsForRound)
-		} else if ctx.RoundStatus[round] == IsSISApplied {
-			openedSubColumnsSIS = append(openedSubColumnsSIS, openedSubColumnsForRound)
-		}
-=======
 		roundStartAt += numRows
 		openedSubColumns = append(openedSubColumns, openedSubColumnsForRound)
->>>>>>> 50b50639
-	}
-	// Append the no SIS and SIS opened sub columns
-	openedSubColumns := append(openedSubColumnsNoSIS, openedSubColumnsSIS...)
+	}
 
 	// sanity-check : make sure we have not forgotten any column
 	// We need to treat the precomputed separately if they are committed
@@ -399,11 +290,7 @@
 }
 
 // Evaluates explicitly the public polynomials (proof, vk, public inputs)
-<<<<<<< HEAD
-func (ctx *Ctx) explicitPublicEvaluation(vr wizard.Runtime) error {
-=======
 func (ctx *Ctx) explicitPublicEvaluation(run wizard.Runtime) error {
->>>>>>> 50b50639
 
 	params := run.GetUnivariateParams(ctx.Query.QueryID)
 
@@ -431,23 +318,14 @@
 	return nil
 }
 
-<<<<<<< HEAD
-type shadowRowProverAction struct {
-	name ifaces.ColID
-	size int
-}
-
-func (a *shadowRowProverAction) Run(run *wizard.ProverRuntime) {
-	run.AssignColumn(a.name, smartvectors.NewConstant(field.Zero(), a.size))
-=======
 type ShadowRowProverAction struct {
 	Name ifaces.ColID
 	Size int
 }
 
+// Run assigns the column to a constant column of zeros, which is a shadow row.
 func (a *ShadowRowProverAction) Run(run *wizard.ProverRuntime) {
 	run.AssignColumn(a.Name, smartvectors.NewConstant(field.Zero(), a.Size))
->>>>>>> 50b50639
 }
 
 // A shadow row is a row filled with zeroes that we **may** add at the end of
@@ -458,15 +336,9 @@
 	name := ifaces.ColIDf("VORTEX_%v_SHADOW_ROUND_%v_ID_%v", comp.SelfRecursionCount, round, id)
 	col := comp.InsertCommit(round, name, size)
 
-<<<<<<< HEAD
-	comp.RegisterProverAction(round, &shadowRowProverAction{
-		name: name,
-		size: size,
-=======
 	comp.RegisterProverAction(round, &ShadowRowProverAction{
 		Name: name,
 		Size: size,
->>>>>>> 50b50639
 	})
 
 	return col
