--- conflicted
+++ resolved
@@ -60,45 +60,11 @@
 		return
 	}
 
-<<<<<<< HEAD
-	return func(pr *wizard.ProverRuntime) {
-		var (
-			committedMatrix  vortex.EncodedMatrix
-			tree             *smt.Tree
-			sisAndMimcDigest []field.Element
-			mimcDigest       []field.Element
-		)
-		pols := ctx.getPols(pr, round)
-		// If there are no polynomials to commit to, we don't need to do anything
-		if len(pols) == 0 {
-			logrus.Infof("Vortex AssignColumn at round %v: No polynomials to commit to", round)
-			return
-		}
-		// We commit to the polynomials with SIS hashing if the number of polynomials
-		// is greater than the [ApplyToSISThreshold].
-		if ctx.RoundStatus[round] == IsOnlyMiMCApplied {
-			committedMatrix, tree, mimcDigest = ctx.VortexParams.CommitMerkleWithoutSIS(pols)
-		} else if ctx.RoundStatus[round] == IsSISApplied {
-			committedMatrix, tree, sisAndMimcDigest = ctx.VortexParams.CommitMerkleWithSIS(pols)
-		}
-		pr.State.InsertNew(ctx.VortexProverStateName(round), committedMatrix)
-		pr.State.InsertNew(ctx.MerkleTreeName(round), tree)
-
-		// Only to be read by the self-recursion compiler.
-		if ctx.IsSelfrecursed {
-			// We need to store the SIS and MiMC digests in the prover state
-			// so that we can use them in the self-recursion compiler.
-			if ctx.RoundStatus[round] == IsOnlyMiMCApplied {
-				pr.State.InsertNew(ctx.MIMCHashName(round), mimcDigest)
-			} else if ctx.RoundStatus[round] == IsSISApplied {
-				pr.State.InsertNew(ctx.SisHashName(round), sisAndMimcDigest)
-			}
-		}
-=======
 	var (
-		committedMatrix vortex.EncodedMatrix
-		tree            *smt.Tree
-		sisDigest       []field.Element
+		committedMatrix  vortex.EncodedMatrix
+		tree             *smt.Tree
+		sisAndMimcDigest []field.Element
+		mimcDigest       []field.Element
 	)
 	pols := ctx.getPols(run, round)
 	// If there are no polynomials to commit to, we don't need to do anything
@@ -109,17 +75,22 @@
 	// We commit to the polynomials with SIS hashing if the number of polynomials
 	// is greater than the [ApplyToSISThreshold].
 	if ctx.RoundStatus[round] == IsOnlyMiMCApplied {
-		committedMatrix, tree, sisDigest = ctx.VortexParams.CommitMerkleWithoutSIS(pols)
+		committedMatrix, tree, mimcDigest = ctx.VortexParams.CommitMerkleWithoutSIS(pols)
 	} else if ctx.RoundStatus[round] == IsSISApplied {
-		committedMatrix, tree, sisDigest = ctx.VortexParams.CommitMerkleWithSIS(pols)
+		committedMatrix, tree, sisAndMimcDigest = ctx.VortexParams.CommitMerkleWithSIS(pols)
 	}
 	run.State.InsertNew(ctx.VortexProverStateName(round), committedMatrix)
 	run.State.InsertNew(ctx.MerkleTreeName(round), tree)
->>>>>>> cf0e296d
 
 	// Only to be read by the self-recursion compiler.
 	if ctx.IsSelfrecursed {
-		run.State.InsertNew(ctx.SisHashName(round), sisDigest)
+		// We need to store the SIS and MiMC digests in the prover state
+		// so that we can use them in the self-recursion compiler.
+		if ctx.RoundStatus[round] == IsOnlyMiMCApplied {
+			run.State.InsertNew(ctx.MIMCHashName(round), mimcDigest)
+		} else if ctx.RoundStatus[round] == IsSISApplied {
+			run.State.InsertNew(ctx.SisHashName(round), sisAndMimcDigest)
+		}
 	}
 
 	// And assign the 1-sized column to contain the root
@@ -232,8 +203,8 @@
 		treesNoSIS             = []*smt.Tree{}
 		// We need them to assign the opened sis and non sis columns
 		// to be used in the self-recursion compiler
-		sisProof               = vortex.OpeningProof{}
-		nonSisProof            = vortex.OpeningProof{}
+		sisProof    = vortex.OpeningProof{}
+		nonSisProof = vortex.OpeningProof{}
 	)
 
 	// Append the precomputed committedMatrices and trees to the SIS or no SIS matrices
@@ -286,54 +257,33 @@
 
 	selectedCols := proof.Columns
 
-<<<<<<< HEAD
 	// Assign the opened columns
-	ctx.assignOpenedColumns(pr, entryList, selectedCols, NonSelfRecursion)
+	ctx.assignOpenedColumns(run, entryList, selectedCols, NonSelfRecursion)
 
 	packedMProofs := ctx.packMerkleProofs(proof.MerkleProofs)
-	pr.AssignColumn(ctx.Items.MerkleProofs.GetColID(), packedMProofs)
+	run.AssignColumn(ctx.Items.MerkleProofs.GetColID(), packedMProofs)
 	// Assign the SIS and non SIS selected columns.
 	// They are not used in the Vortex compilers,
 	// but are used in the self-recursion compilers.
 	// But we need to assign them anyway as the self-recursion
-	// compiler always run after running the Vortex compiler
+	// compiler always runs after running the Vortex compiler
+	
 	// Handle SIS round
 	if len(committedMatricesSIS) > 0 {
 		sisProof.Complete(entryList, committedMatricesSIS, treesSIS)
 		sisSelectedCols := sisProof.Columns
 		// Assign the opened columns
-		ctx.assignOpenedColumns(pr, entryList, sisSelectedCols, SelfRecursionSIS)
+		ctx.assignOpenedColumns(run, entryList, sisSelectedCols, SelfRecursionSIS)
 	}
 	// Handle non SIS round
 	if len(committedMatricesNoSIS) > 0 {
 		nonSisProof.Complete(entryList, committedMatricesNoSIS, treesNoSIS)
 		nonSisSelectedCols := nonSisProof.Columns
-		ctx.assignOpenedColumns(pr, entryList, nonSisSelectedCols, SelfRecursionMiMCOnly)
+		ctx.assignOpenedColumns(run, entryList, nonSisSelectedCols, SelfRecursionMiMCOnly)
 		// Store the selected columns for the non sis round
 		//  in the prover state
-		ctx.storeSelectedColumnsForNonSisRounds(pr, nonSisSelectedCols)
-	}
-=======
-	// The columns are split by commitment round. So we need to
-	// restick them when we commit them.
-	for j := range entryList {
-		fullCol := []field.Element{}
-		for i := range selectedCols {
-			fullCol = append(fullCol, selectedCols[i][j]...)
-		}
-
-		// Converts it into a smart-vector and zero-pad it if necessary
-		var assignable smartvectors.SmartVector = smartvectors.NewRegular(fullCol)
-		if assignable.Len() < utils.NextPowerOfTwo(len(fullCol)) {
-			assignable = smartvectors.RightZeroPadded(fullCol, utils.NextPowerOfTwo(len(fullCol)))
-		}
-
-		run.AssignColumn(ctx.Items.OpenedColumns[j].GetColID(), assignable)
-	}
-
-	packedMProofs := ctx.packMerkleProofs(proof.MerkleProofs)
-	run.AssignColumn(ctx.Items.MerkleProofs.GetColID(), packedMProofs)
->>>>>>> cf0e296d
+		ctx.storeSelectedColumnsForNonSisRounds(run, nonSisSelectedCols)
+	}
 }
 
 // returns the list of all committed smartvectors for the given round
