package vortex

import (
	gnarkvortex "github.com/consensys/gnark-crypto/field/koalabear/vortex"
	"github.com/consensys/linea-monorepo/prover/crypto/state-management/smt"
	"github.com/consensys/linea-monorepo/prover/crypto/vortex"
	"github.com/consensys/linea-monorepo/prover/maths/common/smartvectors"
	"github.com/consensys/linea-monorepo/prover/utils"
	"github.com/consensys/linea-monorepo/prover/utils/types"
	"github.com/sirupsen/logrus"

	"github.com/consensys/linea-monorepo/prover/maths/field"
	"github.com/consensys/linea-monorepo/prover/protocol/ifaces"
	"github.com/consensys/linea-monorepo/prover/protocol/wizard"
)

<<<<<<< HEAD
=======
type commitmentMode int

const (
	// Denotes the Vortex mode when we don't apply
	// self recursion
	NonSelfRecursion commitmentMode = iota
	// Denotes the Vortex mode when we apply
	// self recursion and commit using SIS
	SelfRecursionSIS
	// Denotes the Vortex mode when we apply
	// self recursion and commit using only MiMC
	SelfRecursionMiMCOnly
)

>>>>>>> 50b50639
// ReassignPrecomputedRootAction is a [wizard.ProverAction] that assigns the
// precomputed Merkle root of the Vortex invokation. The action is defined
// for round 0 only and only if the AddPrecomputedMerkleRootToPublicInputsOpt
// is enabled.
type ReassignPrecomputedRootAction struct {
<<<<<<< HEAD
	Ctx
=======
	*Ctx
>>>>>>> 50b50639
}

func (r ReassignPrecomputedRootAction) Run(run *wizard.ProverRuntime) {
	run.AssignColumn(
		r.Items.Precomputeds.MerkleRoot.GetColID(),
		smartvectors.NewConstant(r.AddPrecomputedMerkleRootToPublicInputsOpt.PrecomputedValue, 1),
	)
}

<<<<<<< HEAD
// Prover steps of Vortex that is run in place of committing to polynomials
func (ctx *Ctx) AssignColumn(round int) func(*wizard.ProverRuntime) {
	// Check if that is a dry round
	if ctx.RoundStatus[round] == IsEmpty {
		// Nothing special to do.
		return func(pr *wizard.ProverRuntime) {}
	}

	return func(pr *wizard.ProverRuntime) {
		var (
			committedMatrix vortex.EncodedMatrix
			tree            *smt.Tree
			sisDigest       []field.Element
		)
		pols := ctx.getPols(pr, round)
		// If there are no polynomials to commit to, we don't need to do anything
		if len(pols) == 0 {
			logrus.Infof("Vortex AssignColumn at round %v: No polynomials to commit to", round)
			return
		}
		// We commit to the polynomials with SIS hashing if the number of polynomials
		// is greater than the [ApplyToSISThreshold].
		committedMatrix, tree, sisDigest = ctx.VortexParams.Commit(pols)

		pr.State.InsertNew(ctx.VortexProverStateName(round), committedMatrix)
		pr.State.InsertNew(ctx.MerkleTreeName(round), tree)

		// Only to be read by the self-recursion compiler.
		if ctx.IsSelfrecursed {
			pr.State.InsertNew(ctx.SisHashName(round), sisDigest)
		}

		// And assign the 1-sized column to contain the root
		root := types.Bytes32ToHash(tree.Root)
		// TODO@yao: fix, how to assign the whole root? 8 field.Element?
		pr.AssignColumn(ifaces.ColID(ctx.MerkleRootName(round)), smartvectors.NewConstant(root[0], 1))

		/*
			for i, r := range root {
				pr.AssignColumn(ifaces.ColID(ctx.MerkleRootName(round)), smartvectors.NewConstant(r, 1))
			}
		*/
=======
// ColumnAssignmentProverAction is a [wizard.ProverAction] that assigns the
// the columns at a given round.
type ColumnAssignmentProverAction struct {
	*Ctx
	Round int
}

// Prover steps of Vortex that is run in place of committing to polynomials
func (ctx *ColumnAssignmentProverAction) Run(run *wizard.ProverRuntime) {

	round := ctx.Round

	// Check if that is a dry round
	if ctx.RoundStatus[round] == IsEmpty {
		// Nothing special to do.
		return
	}

	var (
		committedMatrix  vortex.EncodedMatrix
		tree             *smt.Tree
		sisAndMimcDigest []field.Element
		mimcDigest       []field.Element
	)
	pols := ctx.getPols(run, round)
	// If there are no polynomials to commit to, we don't need to do anything
	if len(pols) == 0 {
		logrus.Infof("Vortex AssignColumn at round %v: No polynomials to commit to", round)
		return
	}
	// We commit to the polynomials with SIS hashing if the number of polynomials
	// is greater than the [ApplyToSISThreshold].
	if ctx.RoundStatus[round] == IsOnlyMiMCApplied {
		committedMatrix, tree, mimcDigest = ctx.VortexParams.CommitMerkleWithoutSIS(pols)
	} else if ctx.RoundStatus[round] == IsSISApplied {
		committedMatrix, tree, sisAndMimcDigest = ctx.VortexParams.CommitMerkleWithSIS(pols)
	}
	run.State.InsertNew(ctx.VortexProverStateName(round), committedMatrix)
	run.State.InsertNew(ctx.MerkleTreeName(round), tree)

	// Only to be read by the self-recursion compiler.
	if ctx.IsSelfrecursed {
		// We need to store the SIS and MiMC digests in the prover state
		// so that we can use them in the self-recursion compiler.
		if ctx.RoundStatus[round] == IsOnlyMiMCApplied {
			run.State.InsertNew(ctx.MIMCHashName(round), mimcDigest)
		} else if ctx.RoundStatus[round] == IsSISApplied {
			run.State.InsertNew(ctx.SisHashName(round), sisAndMimcDigest)
		}
>>>>>>> 50b50639
	}

	// And assign the 1-sized column to contain the root
	var root field.Element
	root.SetBytes(tree.Root[:])
	run.AssignColumn(ifaces.ColID(ctx.MerkleRootName(round)), smartvectors.NewConstant(root, 1))
}

<<<<<<< HEAD
=======
type LinearCombinationComputationProverAction struct {
	*Ctx
}

>>>>>>> 50b50639
// Prover steps of Vortex that is run when committing to the linear combination
// We stack the No SIS round matrices before the SIS round matrices in the committed matrix stack.
// For the precomputed matrix, we stack it on top of the SIS round matrices if SIS is used on it or
// we stack it on top of the No SIS round matrices if SIS is not used on it.
<<<<<<< HEAD
func (ctx *Ctx) ComputeLinearComb(pr *wizard.ProverRuntime) {
=======
func (ctx *LinearCombinationComputationProverAction) Run(pr *wizard.ProverRuntime) {
>>>>>>> 50b50639
	var (
		committedSVSIS   = []smartvectors.SmartVector{}
		committedSVNoSIS = []smartvectors.SmartVector{}
	)
	// Add the precomputed columns
	if ctx.IsNonEmptyPrecomputed() {
		var precomputedSV = []smartvectors.SmartVector{}
		for _, col := range ctx.Items.Precomputeds.PrecomputedColums {
			precomputedSV = append(precomputedSV, col.GetColAssignment(pr))
		}
		// Add the precomputed columns to commitedSVSIS or commitedSVNoSIS
		if ctx.IsSISAppliedToPrecomputed() {
			committedSVSIS = append(committedSVSIS, precomputedSV...)
		} else {
			committedSVNoSIS = append(committedSVNoSIS, precomputedSV...)
		}
	}

	// Collect all the committed polynomials : round by round
	for round := 0; round <= ctx.MaxCommittedRound; round++ {
		// There are not included in the commitments so there
		// is no need to compute their linear combination.
		if ctx.RoundStatus[round] == IsEmpty {
			continue
		}
		pols := ctx.getPols(pr, round)
		// Push pols to the right stack
<<<<<<< HEAD
		if ctx.RoundStatus[round] == IsOnlyPoseidon2Applied {
=======
		if ctx.RoundStatus[round] == IsOnlyMiMCApplied {
>>>>>>> 50b50639
			committedSVNoSIS = append(committedSVNoSIS, pols...)
		} else if ctx.RoundStatus[round] == IsSISApplied {
			committedSVSIS = append(committedSVSIS, pols...)
		}
	}
	// Construct committedSV by stacking the No SIS round
	// matrices before the SIS round matrices
	committedSV := append(committedSVNoSIS, committedSVSIS...)

	// And get the randomness
<<<<<<< HEAD
	randomCoinLC := pr.GetRandomCoinFieldExt(ctx.Items.Alpha.Name)

	// and compute and assign the random linear combination of the rows
	proof := ctx.VortexParams.Open(committedSV, randomCoinLC)
=======
	randomCoinLC := pr.GetRandomCoinField(ctx.Items.Alpha.Name)

	// and compute and assign the random linear combination of the rows
	proof := ctx.VortexParams.InitOpeningWithLC(committedSV, randomCoinLC)
>>>>>>> 50b50639
	pr.AssignColumn(ctx.Items.Ualpha.GetColID(), proof.LinearCombination)
}

// ComputeLinearCombFromRsMatrix is the same as ComputeLinearComb but uses
// the RS encoded matrix instead of using the basic one. It is slower than
// the later but is recommended.
<<<<<<< HEAD
// Todo: We do not shuffle the no SIS round matrix before the SIS round
// matrix for now.
func (ctx *Ctx) ComputeLinearCombFromRsMatrix(pr *wizard.ProverRuntime) {

	var (
		committedSV = []smartvectors.SmartVector{}
	)

	// Add the precomputed columns to commitedSV
	committedSV = append(committedSV, ctx.Items.Precomputeds.CommittedMatrix...)

	// Collect all the committed polynomials : round by round
	for round := 0; round <= ctx.MaxCommittedRound; round++ {
		// There are not included in the commitments so there
		// is no need to proceed.
		if ctx.RoundStatus[round] == IsEmpty {
			continue
		}
		committedMatrix := pr.State.MustGet(ctx.VortexProverStateName(round)).(vortex.EncodedMatrix)
		committedSV = append(committedSV, committedMatrix...)
	}

	// And get the randomness
	randomCoinLC := pr.GetRandomCoinFieldExt(ctx.Items.Alpha.Name)

	// and compute and assign the random linear combination of the rows
	proof := ctx.VortexParams.InitOpeningFromAlreadyEncodedLC(committedSV, randomCoinLC)

	pr.AssignColumn(ctx.Items.Ualpha.GetColID(), proof.LinearCombination)
}

// Prover steps of Vortex where he opens the columns selected by the verifier
// We stack the no SIS round matrices before the SIS round matrices in the committed matrix stack.
// The same is done for the tree.
func (ctx *Ctx) OpenSelectedColumns(pr *wizard.ProverRuntime) {

=======
func (ctx *Ctx) ComputeLinearCombFromRsMatrix(run *wizard.ProverRuntime) {

	var (
		committedSVSIS   = []smartvectors.SmartVector{}
		committedSVNoSIS = []smartvectors.SmartVector{}
	)

	// Add the precomputed columns to commitedSVSIS or commitedSVNoSIS
	if ctx.IsSISAppliedToPrecomputed() {
		committedSVSIS = append(committedSVSIS, ctx.Items.Precomputeds.CommittedMatrix...)
	} else {
		committedSVNoSIS = append(committedSVNoSIS, ctx.Items.Precomputeds.CommittedMatrix...)
	}

	// Collect all the committed polynomials : round by round
	for round := 0; round <= ctx.MaxCommittedRound; round++ {
		// There are not included in the commitments so there
		// is no need to proceed.
		if ctx.RoundStatus[round] == IsEmpty {
			continue
		}

		committedMatrix := run.State.MustGet(ctx.VortexProverStateName(round)).(vortex.EncodedMatrix)

		// Push pols to the right stack
		if ctx.RoundStatus[round] == IsOnlyMiMCApplied {
			committedSVNoSIS = append(committedSVNoSIS, committedMatrix...)
		} else if ctx.RoundStatus[round] == IsSISApplied {
			committedSVSIS = append(committedSVSIS, committedMatrix...)
		}
	}

	// Construct committedSV by stacking the No SIS round
	// matrices before the SIS round matrices
	committedSV := append(committedSVNoSIS, committedSVSIS...)

	// And get the randomness
	randomCoinLC := run.GetRandomCoinField(ctx.Items.Alpha.Name)

	// and compute and assign the random linear combination of the rows
	proof := ctx.VortexParams.InitOpeningFromAlreadyEncodedLC(committedSV, randomCoinLC)

	run.AssignColumn(ctx.Items.Ualpha.GetColID(), proof.LinearCombination)
}

// Prover steps of Vortex where he opens the columns selected by the verifier
// We stack the no SIS round matrices before the SIS round matrices in the committed matrix stack.
// The same is done for the tree.
type OpenSelectedColumnsProverAction struct {
	*Ctx
}

func (ctx *OpenSelectedColumnsProverAction) Run(run *wizard.ProverRuntime) {

>>>>>>> 50b50639
	var (
		committedMatricesSIS   = []vortex.EncodedMatrix{}
		committedMatricesNoSIS = []vortex.EncodedMatrix{}
		treesSIS               = []*smt.Tree{}
		treesNoSIS             = []*smt.Tree{}
<<<<<<< HEAD
=======
		// We need them to assign the opened sis and non sis columns
		// to be used in the self-recursion compiler
		sisProof    = vortex.OpeningProof{}
		nonSisProof = vortex.OpeningProof{}
>>>>>>> 50b50639
	)

	// Append the precomputed committedMatrices and trees to the SIS or no SIS matrices
	// or trees as per the number of precomputed columns are more than the [ApplyToSISThreshold]
	if ctx.IsNonEmptyPrecomputed() {
		if ctx.IsSISAppliedToPrecomputed() {
			committedMatricesSIS = append(committedMatricesSIS, ctx.Items.Precomputeds.CommittedMatrix)
			treesSIS = append(treesSIS, ctx.Items.Precomputeds.Tree)
		} else {
			committedMatricesNoSIS = append(committedMatricesNoSIS, ctx.Items.Precomputeds.CommittedMatrix)
			treesNoSIS = append(treesNoSIS, ctx.Items.Precomputeds.Tree)
		}
	}

	for round := 0; round <= ctx.MaxCommittedRound; round++ {
		// There are not included in the commitments so there
		// is no need to proceed.
		if ctx.RoundStatus[round] == IsEmpty {
			continue
		}
		// Fetch it from the state
		committedMatrix := run.State.MustGet(ctx.VortexProverStateName(round)).(vortex.EncodedMatrix)
		// and delete it because it won't be needed anymore and its very heavy
<<<<<<< HEAD
		pr.State.Del(ctx.VortexProverStateName(round))

		// Also fetches the trees from the prover state
		tree := pr.State.MustGet(ctx.MerkleTreeName(round)).(*smt.Tree)

		// conditionally stack the matrix and tree
		// to SIS or no SIS matrices and trees
		if ctx.RoundStatus[round] == IsOnlyPoseidon2Applied {
=======
		run.State.Del(ctx.VortexProverStateName(round))

		// Also fetches the trees from the prover state
		tree := run.State.MustGet(ctx.MerkleTreeName(round)).(*smt.Tree)

		// conditionally stack the matrix and tree
		// to SIS or no SIS matrices and trees
		if ctx.RoundStatus[round] == IsOnlyMiMCApplied {
>>>>>>> 50b50639
			committedMatricesNoSIS = append(committedMatricesNoSIS, committedMatrix)
			treesNoSIS = append(treesNoSIS, tree)
		} else if ctx.RoundStatus[round] == IsSISApplied {
			committedMatricesSIS = append(committedMatricesSIS, committedMatrix)
			treesSIS = append(treesSIS, tree)
		}
	}

	// Stack the no SIS matrices and trees before the SIS matrices and trees
	committedMatrices := append(committedMatricesNoSIS, committedMatricesSIS...)
	trees := append(treesNoSIS, treesSIS...)

<<<<<<< HEAD
	entryList := pr.GetRandomCoinIntegerVec(ctx.Items.Q.Name)
=======
	entryList := run.GetRandomCoinIntegerVec(ctx.Items.Q.Name)
>>>>>>> 50b50639
	proof := vortex.OpeningProof{}

	// Amend the Vortex proof with the Merkle proofs and registers
	// the Merkle proofs in the prover runtime
	proof.Complete(entryList, committedMatrices, trees)

	selectedCols := proof.Columns

<<<<<<< HEAD
	// The columns are split by commitment round. So we need to
	// restick them when we commit them.
	for j := range entryList {
		fullCol := []field.Element{}
		for i := range selectedCols {
			fullCol = append(fullCol, selectedCols[i][j]...)
		}

		// Converts it into a smart-vector and zero-pad it if necessary
		var assignable smartvectors.SmartVector = smartvectors.NewRegular(fullCol)
		if assignable.Len() < utils.NextPowerOfTwo(len(fullCol)) {
			assignable = smartvectors.RightZeroPadded(fullCol, utils.NextPowerOfTwo(len(fullCol)))
		}

		pr.AssignColumn(ctx.Items.OpenedColumns[j].GetColID(), assignable)
	}

	packedMProofs := ctx.packMerkleProofs(proof.MerkleProofs)
	pr.AssignColumn(ctx.Items.MerkleProofs.GetColID(), packedMProofs)
=======
	// Assign the opened columns
	ctx.assignOpenedColumns(run, entryList, selectedCols, NonSelfRecursion)

	packedMProofs := ctx.packMerkleProofs(proof.MerkleProofs)
	run.AssignColumn(ctx.Items.MerkleProofs.GetColID(), packedMProofs)
	// Assign the SIS and non SIS selected columns.
	// They are not used in the Vortex compilers,
	// but are used in the self-recursion compilers.
	// But we need to assign them anyway as the self-recursion
	// compiler always runs after running the Vortex compiler

	// Handle SIS round
	if len(committedMatricesSIS) > 0 {
		sisProof.Complete(entryList, committedMatricesSIS, treesSIS)
		sisSelectedCols := sisProof.Columns
		// Assign the opened columns
		ctx.assignOpenedColumns(run, entryList, sisSelectedCols, SelfRecursionSIS)
	}
	// Handle non SIS round
	if len(committedMatricesNoSIS) > 0 {
		nonSisProof.Complete(entryList, committedMatricesNoSIS, treesNoSIS)
		nonSisSelectedCols := nonSisProof.Columns
		ctx.assignOpenedColumns(run, entryList, nonSisSelectedCols, SelfRecursionMiMCOnly)
		// Store the selected columns for the non sis round
		//  in the prover state
		ctx.storeSelectedColumnsForNonSisRounds(run, nonSisSelectedCols)
	}
>>>>>>> 50b50639
}

// returns the list of all committed smartvectors for the given round
// so that we can commit to them
func (ctx *Ctx) getPols(run *wizard.ProverRuntime, round int) (pols []smartvectors.SmartVector) {
	names := ctx.CommitmentsByRounds.MustGet(round)
	pols = make([]smartvectors.SmartVector, len(names))
	for i := range names {
		pols[i] = run.Columns.MustGet(names[i])
	}
	return pols
}

// pack a list of merkle-proofs in a vector as in
func (ctx *Ctx) packMerkleProofs(proofs [][]smt.Proof) smartvectors.SmartVector {

	depth := len(proofs[0][0].Siblings) // depth of the Merkle-tree
	res := make([]field.Element, ctx.MerkleProofSize())
	numProofWritten := 0

	// Sanity-checks

	if depth != utils.Log2Ceil(ctx.NumEncodedCols()) {
		utils.Panic(
			"expected depth to be equal to Log2(NumEncodedCols()), got %v, %v",
			depth, utils.Log2Ceil(ctx.NumEncodedCols()),
		)
	}

	// When we commit to the precomputeds, len(proofs) = ctx.NumCommittedRounds + 1,
	// otherwise len(proofs) = ctx.NumCommittedRounds
	if len(proofs) != ctx.NumCommittedRounds() && !ctx.IsNonEmptyPrecomputed() {
		utils.Panic(
			"inconsitent proofs length %v, %v",
			len(proofs), ctx.NumCommittedRounds(),
		)
	}

	if len(proofs) != (ctx.NumCommittedRounds()+1) && ctx.IsNonEmptyPrecomputed() {
		utils.Panic(
			"inconsitent proofs length %v, %v",
			len(proofs), ctx.NumCommittedRounds()+1,
		)
	}

	if len(proofs[0]) != ctx.NbColsToOpen() {
		utils.Panic(
			"expected proofs[0] and NbColsToOpen to be equal: %v, %v",
			len(proofs[0]), ctx.NbColsToOpen(),
		)
	}

	for i := range proofs {
		for j := range proofs[i] {
			p := proofs[i][j]
			for k := range p.Siblings {
				// The proof stores the sibling bottom-up but
				// we want to pack the proof in top-down order.
				res[numProofWritten*depth+k].SetBytes(p.Siblings[depth-1-k][:])
			}
			numProofWritten++
		}
	}

	return smartvectors.NewRegular(res)
}

// unpack a list of merkle proofs from a vector as in
func (ctx *Ctx) unpackMerkleProofs(sv smartvectors.SmartVector, entryList []int) (proofs [][]smt.Proof) {

	depth := utils.Log2Ceil(ctx.NumEncodedCols()) // depth of the Merkle-tree
	numComs := ctx.NumCommittedRounds()
	if ctx.IsNonEmptyPrecomputed() {
		numComs = ctx.NumCommittedRounds() + 1 // Need to consider the precomputed commitments
	}
	numEntries := len(entryList)

	proofs = make([][]smt.Proof, numComs)
	curr := 0 // tracks the position in sv that we are parsing.
	for i := range proofs {
		proofs[i] = make([]smt.Proof, numEntries)
		for j := range proofs[i] {
			// initialize the proof that we are parsing
			proof := smt.Proof{
				Path:     entryList[j],
				Siblings: make([]types.Bytes32, depth),
			}

			// parse the siblings accounting for the fact that we
			// are inversing the order.
			for k := range proof.Siblings {
				var v gnarkvortex.Hash
				for i := 0; i < len(v); i++ {
					v[i] = sv.Get(curr)
					curr++
				}
				proof.Siblings[depth-k-1] = types.Bytes32(types.HashToBytes32(v))

			}

			proofs[i][j] = proof
		}
	}
	return proofs
}

// assignOpenedColumns assign the opened columns for
// both normal and self-recursion compilers
func (ctx *Ctx) assignOpenedColumns(
	pr *wizard.ProverRuntime,
	entryList []int,
	selectedCols [][][]field.Element,
	mode commitmentMode) {
	// The columns are split by commitment round. So we need to
	// restick them when we commit them.
	for j := range entryList {
		fullCol := []field.Element{}
		for i := range selectedCols {
			fullCol = append(fullCol, selectedCols[i][j]...)
		}

		// Converts it into a smart-vector and zero-pad it if necessary
		var assignable smartvectors.SmartVector = smartvectors.NewRegular(fullCol)
		if assignable.Len() < utils.NextPowerOfTwo(len(fullCol)) {
			assignable = smartvectors.RightZeroPadded(fullCol, utils.NextPowerOfTwo(len(fullCol)))
		}
		if mode == NonSelfRecursion {
			pr.AssignColumn(ctx.Items.OpenedColumns[j].GetColID(), assignable)
		} else if mode == SelfRecursionSIS {
			pr.AssignColumn(ctx.Items.OpenedSISColumns[j].GetColID(), assignable)
		} else if mode == SelfRecursionMiMCOnly {
			pr.AssignColumn(ctx.Items.OpenedNonSISColumns[j].GetColID(), assignable)
		}
	}

}

// storeSelectedColumnsForNonSisRound stores the selected columns in the prover state
// for the non SIS rounds which is to be used in the self-recursion compilers
func (ctx *Ctx) storeSelectedColumnsForNonSisRounds(
	pr *wizard.ProverRuntime,
	selectedCols [][][]field.Element) {
	numNonSisRound := ctx.NumCommittedRoundsNoSis()
	if ctx.IsNonEmptyPrecomputed() && !ctx.IsSISAppliedToPrecomputed() {
		numNonSisRound++
	}
	// selectedColsQ[i][j][k] stores the jth selected
	// column of the ith non SIS round
	selectedColsQ := make([][][]field.Element, numNonSisRound)
	// Sanity check
	if len(selectedCols) != numNonSisRound {
		utils.Panic(
			"expected selectedCols to be of length %v, got %v",
			numNonSisRound, len(selectedCols),
		)
	}
	for i := range selectedCols {
		// Sanity check
		if len(selectedCols[i]) != ctx.NbColsToOpen() {
			utils.Panic(
				"expected selectedCols[%v] to be of length %v, got %v",
				i, ctx.NbColsToOpen(), len(selectedCols[i]),
			)
		}
		selectedColsQ[i] = make([][]field.Element, ctx.NbColsToOpen())
		for j := range selectedCols[i] {
			selectedColsQ[i][j] = make([]field.Element, len(selectedCols[i][j]))
			copy(selectedColsQ[i][j], selectedCols[i][j])
		}
	}
	// Store the selected columns in the prover state
	pr.State.InsertNew(
		ctx.SelectedColumnNonSISName(),
		selectedColsQ)
}<|MERGE_RESOLUTION|>--- conflicted
+++ resolved
@@ -14,8 +14,6 @@
 	"github.com/consensys/linea-monorepo/prover/protocol/wizard"
 )
 
-<<<<<<< HEAD
-=======
 type commitmentMode int
 
 const (
@@ -30,17 +28,12 @@
 	SelfRecursionMiMCOnly
 )
 
->>>>>>> 50b50639
 // ReassignPrecomputedRootAction is a [wizard.ProverAction] that assigns the
 // precomputed Merkle root of the Vortex invokation. The action is defined
 // for round 0 only and only if the AddPrecomputedMerkleRootToPublicInputsOpt
 // is enabled.
 type ReassignPrecomputedRootAction struct {
-<<<<<<< HEAD
-	Ctx
-=======
 	*Ctx
->>>>>>> 50b50639
 }
 
 func (r ReassignPrecomputedRootAction) Run(run *wizard.ProverRuntime) {
@@ -50,50 +43,6 @@
 	)
 }
 
-<<<<<<< HEAD
-// Prover steps of Vortex that is run in place of committing to polynomials
-func (ctx *Ctx) AssignColumn(round int) func(*wizard.ProverRuntime) {
-	// Check if that is a dry round
-	if ctx.RoundStatus[round] == IsEmpty {
-		// Nothing special to do.
-		return func(pr *wizard.ProverRuntime) {}
-	}
-
-	return func(pr *wizard.ProverRuntime) {
-		var (
-			committedMatrix vortex.EncodedMatrix
-			tree            *smt.Tree
-			sisDigest       []field.Element
-		)
-		pols := ctx.getPols(pr, round)
-		// If there are no polynomials to commit to, we don't need to do anything
-		if len(pols) == 0 {
-			logrus.Infof("Vortex AssignColumn at round %v: No polynomials to commit to", round)
-			return
-		}
-		// We commit to the polynomials with SIS hashing if the number of polynomials
-		// is greater than the [ApplyToSISThreshold].
-		committedMatrix, tree, sisDigest = ctx.VortexParams.Commit(pols)
-
-		pr.State.InsertNew(ctx.VortexProverStateName(round), committedMatrix)
-		pr.State.InsertNew(ctx.MerkleTreeName(round), tree)
-
-		// Only to be read by the self-recursion compiler.
-		if ctx.IsSelfrecursed {
-			pr.State.InsertNew(ctx.SisHashName(round), sisDigest)
-		}
-
-		// And assign the 1-sized column to contain the root
-		root := types.Bytes32ToHash(tree.Root)
-		// TODO@yao: fix, how to assign the whole root? 8 field.Element?
-		pr.AssignColumn(ifaces.ColID(ctx.MerkleRootName(round)), smartvectors.NewConstant(root[0], 1))
-
-		/*
-			for i, r := range root {
-				pr.AssignColumn(ifaces.ColID(ctx.MerkleRootName(round)), smartvectors.NewConstant(r, 1))
-			}
-		*/
-=======
 // ColumnAssignmentProverAction is a [wizard.ProverAction] that assigns the
 // the columns at a given round.
 type ColumnAssignmentProverAction struct {
@@ -118,19 +67,23 @@
 		sisAndMimcDigest []field.Element
 		mimcDigest       []field.Element
 	)
+
 	pols := ctx.getPols(run, round)
+
 	// If there are no polynomials to commit to, we don't need to do anything
 	if len(pols) == 0 {
 		logrus.Infof("Vortex AssignColumn at round %v: No polynomials to commit to", round)
 		return
 	}
+
 	// We commit to the polynomials with SIS hashing if the number of polynomials
 	// is greater than the [ApplyToSISThreshold].
-	if ctx.RoundStatus[round] == IsOnlyMiMCApplied {
+	if ctx.RoundStatus[round] == IsOnlyPoseidon2Applied {
 		committedMatrix, tree, mimcDigest = ctx.VortexParams.CommitMerkleWithoutSIS(pols)
 	} else if ctx.RoundStatus[round] == IsSISApplied {
 		committedMatrix, tree, sisAndMimcDigest = ctx.VortexParams.CommitMerkleWithSIS(pols)
 	}
+
 	run.State.InsertNew(ctx.VortexProverStateName(round), committedMatrix)
 	run.State.InsertNew(ctx.MerkleTreeName(round), tree)
 
@@ -138,36 +91,27 @@
 	if ctx.IsSelfrecursed {
 		// We need to store the SIS and MiMC digests in the prover state
 		// so that we can use them in the self-recursion compiler.
-		if ctx.RoundStatus[round] == IsOnlyMiMCApplied {
+		if ctx.RoundStatus[round] == IsOnlyPoseidon2Applied {
 			run.State.InsertNew(ctx.MIMCHashName(round), mimcDigest)
 		} else if ctx.RoundStatus[round] == IsSISApplied {
 			run.State.InsertNew(ctx.SisHashName(round), sisAndMimcDigest)
 		}
->>>>>>> 50b50639
 	}
 
 	// And assign the 1-sized column to contain the root
-	var root field.Element
-	root.SetBytes(tree.Root[:])
-	run.AssignColumn(ifaces.ColID(ctx.MerkleRootName(round)), smartvectors.NewConstant(root, 1))
-}
-
-<<<<<<< HEAD
-=======
+	var root = types.Bytes32ToHash(tree.Root)
+	run.AssignColumn(ifaces.ColID(ctx.MerkleRootName(round)), smartvectors.NewRegular(root))
+}
+
 type LinearCombinationComputationProverAction struct {
 	*Ctx
 }
 
->>>>>>> 50b50639
 // Prover steps of Vortex that is run when committing to the linear combination
 // We stack the No SIS round matrices before the SIS round matrices in the committed matrix stack.
 // For the precomputed matrix, we stack it on top of the SIS round matrices if SIS is used on it or
 // we stack it on top of the No SIS round matrices if SIS is not used on it.
-<<<<<<< HEAD
-func (ctx *Ctx) ComputeLinearComb(pr *wizard.ProverRuntime) {
-=======
 func (ctx *LinearCombinationComputationProverAction) Run(pr *wizard.ProverRuntime) {
->>>>>>> 50b50639
 	var (
 		committedSVSIS   = []smartvectors.SmartVector{}
 		committedSVNoSIS = []smartvectors.SmartVector{}
@@ -195,11 +139,7 @@
 		}
 		pols := ctx.getPols(pr, round)
 		// Push pols to the right stack
-<<<<<<< HEAD
 		if ctx.RoundStatus[round] == IsOnlyPoseidon2Applied {
-=======
-		if ctx.RoundStatus[round] == IsOnlyMiMCApplied {
->>>>>>> 50b50639
 			committedSVNoSIS = append(committedSVNoSIS, pols...)
 		} else if ctx.RoundStatus[round] == IsSISApplied {
 			committedSVSIS = append(committedSVSIS, pols...)
@@ -210,34 +150,29 @@
 	committedSV := append(committedSVNoSIS, committedSVSIS...)
 
 	// And get the randomness
-<<<<<<< HEAD
 	randomCoinLC := pr.GetRandomCoinFieldExt(ctx.Items.Alpha.Name)
-
-	// and compute and assign the random linear combination of the rows
-	proof := ctx.VortexParams.Open(committedSV, randomCoinLC)
-=======
-	randomCoinLC := pr.GetRandomCoinField(ctx.Items.Alpha.Name)
 
 	// and compute and assign the random linear combination of the rows
 	proof := ctx.VortexParams.InitOpeningWithLC(committedSV, randomCoinLC)
->>>>>>> 50b50639
 	pr.AssignColumn(ctx.Items.Ualpha.GetColID(), proof.LinearCombination)
 }
 
 // ComputeLinearCombFromRsMatrix is the same as ComputeLinearComb but uses
 // the RS encoded matrix instead of using the basic one. It is slower than
 // the later but is recommended.
-<<<<<<< HEAD
-// Todo: We do not shuffle the no SIS round matrix before the SIS round
-// matrix for now.
-func (ctx *Ctx) ComputeLinearCombFromRsMatrix(pr *wizard.ProverRuntime) {
+func (ctx *Ctx) ComputeLinearCombFromRsMatrix(run *wizard.ProverRuntime) {
 
 	var (
-		committedSV = []smartvectors.SmartVector{}
+		committedSVSIS   = []smartvectors.SmartVector{}
+		committedSVNoSIS = []smartvectors.SmartVector{}
 	)
 
-	// Add the precomputed columns to commitedSV
-	committedSV = append(committedSV, ctx.Items.Precomputeds.CommittedMatrix...)
+	// Add the precomputed columns to commitedSVSIS or commitedSVNoSIS
+	if ctx.IsSISAppliedToPrecomputed() {
+		committedSVSIS = append(committedSVSIS, ctx.Items.Precomputeds.CommittedMatrix...)
+	} else {
+		committedSVNoSIS = append(committedSVNoSIS, ctx.Items.Precomputeds.CommittedMatrix...)
+	}
 
 	// Collect all the committed polynomials : round by round
 	for round := 0; round <= ctx.MaxCommittedRound; round++ {
@@ -246,51 +181,11 @@
 		if ctx.RoundStatus[round] == IsEmpty {
 			continue
 		}
-		committedMatrix := pr.State.MustGet(ctx.VortexProverStateName(round)).(vortex.EncodedMatrix)
-		committedSV = append(committedSV, committedMatrix...)
-	}
-
-	// And get the randomness
-	randomCoinLC := pr.GetRandomCoinFieldExt(ctx.Items.Alpha.Name)
-
-	// and compute and assign the random linear combination of the rows
-	proof := ctx.VortexParams.InitOpeningFromAlreadyEncodedLC(committedSV, randomCoinLC)
-
-	pr.AssignColumn(ctx.Items.Ualpha.GetColID(), proof.LinearCombination)
-}
-
-// Prover steps of Vortex where he opens the columns selected by the verifier
-// We stack the no SIS round matrices before the SIS round matrices in the committed matrix stack.
-// The same is done for the tree.
-func (ctx *Ctx) OpenSelectedColumns(pr *wizard.ProverRuntime) {
-
-=======
-func (ctx *Ctx) ComputeLinearCombFromRsMatrix(run *wizard.ProverRuntime) {
-
-	var (
-		committedSVSIS   = []smartvectors.SmartVector{}
-		committedSVNoSIS = []smartvectors.SmartVector{}
-	)
-
-	// Add the precomputed columns to commitedSVSIS or commitedSVNoSIS
-	if ctx.IsSISAppliedToPrecomputed() {
-		committedSVSIS = append(committedSVSIS, ctx.Items.Precomputeds.CommittedMatrix...)
-	} else {
-		committedSVNoSIS = append(committedSVNoSIS, ctx.Items.Precomputeds.CommittedMatrix...)
-	}
-
-	// Collect all the committed polynomials : round by round
-	for round := 0; round <= ctx.MaxCommittedRound; round++ {
-		// There are not included in the commitments so there
-		// is no need to proceed.
-		if ctx.RoundStatus[round] == IsEmpty {
-			continue
-		}
 
 		committedMatrix := run.State.MustGet(ctx.VortexProverStateName(round)).(vortex.EncodedMatrix)
 
 		// Push pols to the right stack
-		if ctx.RoundStatus[round] == IsOnlyMiMCApplied {
+		if ctx.RoundStatus[round] == IsOnlyPoseidon2Applied {
 			committedSVNoSIS = append(committedSVNoSIS, committedMatrix...)
 		} else if ctx.RoundStatus[round] == IsSISApplied {
 			committedSVSIS = append(committedSVSIS, committedMatrix...)
@@ -302,7 +197,7 @@
 	committedSV := append(committedSVNoSIS, committedSVSIS...)
 
 	// And get the randomness
-	randomCoinLC := run.GetRandomCoinField(ctx.Items.Alpha.Name)
+	randomCoinLC := run.GetRandomCoinFieldExt(ctx.Items.Alpha.Name)
 
 	// and compute and assign the random linear combination of the rows
 	proof := ctx.VortexParams.InitOpeningFromAlreadyEncodedLC(committedSV, randomCoinLC)
@@ -319,19 +214,15 @@
 
 func (ctx *OpenSelectedColumnsProverAction) Run(run *wizard.ProverRuntime) {
 
->>>>>>> 50b50639
 	var (
 		committedMatricesSIS   = []vortex.EncodedMatrix{}
 		committedMatricesNoSIS = []vortex.EncodedMatrix{}
 		treesSIS               = []*smt.Tree{}
 		treesNoSIS             = []*smt.Tree{}
-<<<<<<< HEAD
-=======
 		// We need them to assign the opened sis and non sis columns
 		// to be used in the self-recursion compiler
 		sisProof    = vortex.OpeningProof{}
 		nonSisProof = vortex.OpeningProof{}
->>>>>>> 50b50639
 	)
 
 	// Append the precomputed committedMatrices and trees to the SIS or no SIS matrices
@@ -355,25 +246,14 @@
 		// Fetch it from the state
 		committedMatrix := run.State.MustGet(ctx.VortexProverStateName(round)).(vortex.EncodedMatrix)
 		// and delete it because it won't be needed anymore and its very heavy
-<<<<<<< HEAD
-		pr.State.Del(ctx.VortexProverStateName(round))
+		run.State.Del(ctx.VortexProverStateName(round))
 
 		// Also fetches the trees from the prover state
-		tree := pr.State.MustGet(ctx.MerkleTreeName(round)).(*smt.Tree)
+		tree := run.State.MustGet(ctx.MerkleTreeName(round)).(*smt.Tree)
 
 		// conditionally stack the matrix and tree
 		// to SIS or no SIS matrices and trees
 		if ctx.RoundStatus[round] == IsOnlyPoseidon2Applied {
-=======
-		run.State.Del(ctx.VortexProverStateName(round))
-
-		// Also fetches the trees from the prover state
-		tree := run.State.MustGet(ctx.MerkleTreeName(round)).(*smt.Tree)
-
-		// conditionally stack the matrix and tree
-		// to SIS or no SIS matrices and trees
-		if ctx.RoundStatus[round] == IsOnlyMiMCApplied {
->>>>>>> 50b50639
 			committedMatricesNoSIS = append(committedMatricesNoSIS, committedMatrix)
 			treesNoSIS = append(treesNoSIS, tree)
 		} else if ctx.RoundStatus[round] == IsSISApplied {
@@ -386,11 +266,7 @@
 	committedMatrices := append(committedMatricesNoSIS, committedMatricesSIS...)
 	trees := append(treesNoSIS, treesSIS...)
 
-<<<<<<< HEAD
-	entryList := pr.GetRandomCoinIntegerVec(ctx.Items.Q.Name)
-=======
 	entryList := run.GetRandomCoinIntegerVec(ctx.Items.Q.Name)
->>>>>>> 50b50639
 	proof := vortex.OpeningProof{}
 
 	// Amend the Vortex proof with the Merkle proofs and registers
@@ -399,32 +275,15 @@
 
 	selectedCols := proof.Columns
 
-<<<<<<< HEAD
-	// The columns are split by commitment round. So we need to
-	// restick them when we commit them.
-	for j := range entryList {
-		fullCol := []field.Element{}
-		for i := range selectedCols {
-			fullCol = append(fullCol, selectedCols[i][j]...)
-		}
-
-		// Converts it into a smart-vector and zero-pad it if necessary
-		var assignable smartvectors.SmartVector = smartvectors.NewRegular(fullCol)
-		if assignable.Len() < utils.NextPowerOfTwo(len(fullCol)) {
-			assignable = smartvectors.RightZeroPadded(fullCol, utils.NextPowerOfTwo(len(fullCol)))
-		}
-
-		pr.AssignColumn(ctx.Items.OpenedColumns[j].GetColID(), assignable)
-	}
-
-	packedMProofs := ctx.packMerkleProofs(proof.MerkleProofs)
-	pr.AssignColumn(ctx.Items.MerkleProofs.GetColID(), packedMProofs)
-=======
 	// Assign the opened columns
 	ctx.assignOpenedColumns(run, entryList, selectedCols, NonSelfRecursion)
 
 	packedMProofs := ctx.packMerkleProofs(proof.MerkleProofs)
-	run.AssignColumn(ctx.Items.MerkleProofs.GetColID(), packedMProofs)
+
+	for i := range ctx.Items.MerkleProofs {
+		run.AssignColumn(ctx.Items.MerkleProofs[i].GetColID(), packedMProofs[i])
+	}
+
 	// Assign the SIS and non SIS selected columns.
 	// They are not used in the Vortex compilers,
 	// but are used in the self-recursion compilers.
@@ -447,7 +306,6 @@
 		//  in the prover state
 		ctx.storeSelectedColumnsForNonSisRounds(run, nonSisSelectedCols)
 	}
->>>>>>> 50b50639
 }
 
 // returns the list of all committed smartvectors for the given round
@@ -461,11 +319,14 @@
 	return pols
 }
 
-// pack a list of merkle-proofs in a vector as in
-func (ctx *Ctx) packMerkleProofs(proofs [][]smt.Proof) smartvectors.SmartVector {
+// pack a list of merkle-proofs in a vector as used in the merkle proof module
+func (ctx *Ctx) packMerkleProofs(proofs [][]smt.Proof) [8]smartvectors.SmartVector {
 
 	depth := len(proofs[0][0].Siblings) // depth of the Merkle-tree
-	res := make([]field.Element, ctx.MerkleProofSize())
+	res := [8][]field.Element{}
+	for i := range res {
+		res[i] = make([]field.Element, ctx.MerkleProofSize())
+	}
 	numProofWritten := 0
 
 	// Sanity-checks
@@ -504,19 +365,27 @@
 		for j := range proofs[i] {
 			p := proofs[i][j]
 			for k := range p.Siblings {
-				// The proof stores the sibling bottom-up but
-				// we want to pack the proof in top-down order.
-				res[numProofWritten*depth+k].SetBytes(p.Siblings[depth-1-k][:])
+				// The proof stores the sibling bottom-up but we want to pack
+				// the proof in top-down order.
+				hashOct := types.Bytes32ToHash(p.Siblings[depth-1-k])
+				for coord := range res {
+					res[coord][numProofWritten*depth+k] = hashOct[coord]
+				}
 			}
 			numProofWritten++
 		}
 	}
 
-	return smartvectors.NewRegular(res)
+	resSV := [8]smartvectors.SmartVector{}
+	for i := range res {
+		resSV[i] = smartvectors.NewRegular(res[i])
+	}
+
+	return resSV
 }
 
 // unpack a list of merkle proofs from a vector as in
-func (ctx *Ctx) unpackMerkleProofs(sv smartvectors.SmartVector, entryList []int) (proofs [][]smt.Proof) {
+func (ctx *Ctx) unpackMerkleProofs(sv [8]smartvectors.SmartVector, entryList []int) (proofs [][]smt.Proof) {
 
 	depth := utils.Log2Ceil(ctx.NumEncodedCols()) // depth of the Merkle-tree
 	numComs := ctx.NumCommittedRounds()
@@ -527,6 +396,7 @@
 
 	proofs = make([][]smt.Proof, numComs)
 	curr := 0 // tracks the position in sv that we are parsing.
+
 	for i := range proofs {
 		proofs[i] = make([]smt.Proof, numEntries)
 		for j := range proofs[i] {
@@ -540,12 +410,11 @@
 			// are inversing the order.
 			for k := range proof.Siblings {
 				var v gnarkvortex.Hash
-				for i := 0; i < len(v); i++ {
-					v[i] = sv.Get(curr)
-					curr++
+				for coord := 0; coord < len(v); coord++ {
+					v[coord] = sv[coord].Get(curr)
 				}
 				proof.Siblings[depth-k-1] = types.Bytes32(types.HashToBytes32(v))
-
+				curr++
 			}
 
 			proofs[i][j] = proof
