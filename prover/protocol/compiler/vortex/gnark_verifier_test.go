//go:build !fuzzlight

package vortex_test

import (
	"testing"

	"github.com/consensys/gnark-crypto/ecc"
	"github.com/consensys/linea-monorepo/prover/maths/common/smartvectors"

	"github.com/consensys/gnark/frontend"
	"github.com/consensys/gnark/frontend/cs/scs"
	"github.com/consensys/linea-monorepo/prover/maths/field/fext"
	"github.com/consensys/linea-monorepo/prover/protocol/coin"
	"github.com/consensys/linea-monorepo/prover/protocol/compiler/vortex"
	"github.com/consensys/linea-monorepo/prover/protocol/ifaces"
	"github.com/consensys/linea-monorepo/prover/protocol/wizard"
	"github.com/consensys/linea-monorepo/prover/utils"
	"github.com/stretchr/testify/require"
)

/*
Wraps the wizard verification gnark into a circuit
*/
type VortexTestCircuit struct {
	C wizard.VerifierCircuit
}

/*
Just verify the wizard-IOP equation, also verifies
that the "x" is correctly set.
*/
func (c *VortexTestCircuit) Define(api frontend.API) error {
	c.C.Verify(api)
	return nil
}

/*
Returns an assignment from a wizard proof
*/
func assignTestCircuit(comp *wizard.CompiledIOP, proof wizard.Proof) *VortexTestCircuit {
	return &VortexTestCircuit{
		C: *wizard.AssignVerifierCircuit(comp, proof, 0),
	}
}

func TestVortexGnarkVerifier(t *testing.T) {

	polSize := 1 << 2
	nPols := 4
	numRounds := 1
	numPrecomputeds := 1
	rows := make([][]ifaces.Column, numRounds)

	define := func(b *wizard.Builder) {
		for round := 0; round < numRounds; round++ {
			// trigger the creation of a new round by declaring a dummy coin
			if round != 0 {
				_ = b.RegisterRandomCoin(coin.Namef("COIN_%v", round), coin.FieldExt)
			}

			rows[round] = make([]ifaces.Column, nPols)
			if round == 0 {
				for i := 0; i < numPrecomputeds; i++ {
					p := smartvectors.Rand(polSize)
					rows[round][i] = b.RegisterPrecomputed(ifaces.ColIDf("PRE_COMP_%v", i), p)
				}
				for i := numPrecomputeds; i < nPols; i++ {
					rows[round][i] = b.RegisterCommit(ifaces.ColIDf("P_%v", i), polSize)
				}
				continue
			}
			for i := range rows[round] {
				rows[round][i] = b.RegisterCommit(ifaces.ColIDf("P_%v", round*nPols+i), polSize)
			}
		}

		b.UnivariateEval("EVAL", utils.Join(rows...)...)
	}

	prove := func(pr *wizard.ProverRuntime) {
		ys := make([]fext.Element, len(rows)*len(rows[0]))
		x := fext.RandomElement() // the evaluation point

		// assign the rows with random polynomials and collect the ys
		for round := range rows {
			// let the prover know that it is free to go to the next
			// round by sampling the coin.
			if round != 0 {
				_ = pr.GetRandomCoinFieldExt(coin.Namef("COIN_%v", round))
			}
			for i, row := range rows[round] {
				// For round 0 we need (numPolys - numPrecomputeds) polys, as the precomputed are
				// assigned in the define phase
				if i < numPrecomputeds && round == 0 {
					p := pr.Spec.Precomputed.MustGet(row.GetColID())
					ys[round*nPols+i] = smartvectors.EvaluateBasePolyLagrange(p, x)
<<<<<<< HEAD
					ys[round*nPols+i] = smartvectors.EvaluateBasePolyLagrange(p, x)
=======
>>>>>>> 990e8295
					continue
				}
				p := smartvectors.Rand(polSize)
				ys[round*nPols+i] = smartvectors.EvaluateBasePolyLagrange(p, x)
<<<<<<< HEAD
				ys[round*nPols+i] = smartvectors.EvaluateBasePolyLagrange(p, x)
=======
>>>>>>> 990e8295
				pr.AssignColumn(row.GetColID(), p)
			}
		}

		pr.AssignUnivariateExt("EVAL", x, ys...)
<<<<<<< HEAD
		pr.AssignUnivariateExt("EVAL", x, ys...)
=======
>>>>>>> 990e8295
	}

	compiled := wizard.Compile(
		define,
		vortex.Compile(4,
			true,
			vortex.WithOptionalSISHashingThreshold(1<<20))) // Set to a high value to disable SIS hashing, because gnark does not support SIS hashing
	proof := wizard.Prove(compiled, prove)

	// Just as a sanity check, do not run the Plonk
	valid := wizard.Verify(compiled, proof)
	require.NoErrorf(t, valid, "the proof did not pass")

	// Run the proof verifier

	// Allocate the circuit
	circ := VortexTestCircuit{}
	{
		c := wizard.AllocateWizardCircuit(compiled, 0)
		circ.C = *c
	}

	// Compile the circuit
<<<<<<< HEAD
=======
	// scs, err := frontend.Compile(
	// 	ecc.BLS12_377.ScalarField(),
	// 	scs.NewBuilder,
	// 	&circ,
	// 	frontend.IgnoreUnconstrainedInputs(),
	// )
>>>>>>> 990e8295
	scs, err := frontend.Compile(ecc.BLS12_377.ScalarField(), scs.NewBuilder,
		&circ,
		frontend.IgnoreUnconstrainedInputs())

	if err != nil {
		// When the error string is too large `require.NoError` does not print
		// the error.
		t.Logf("circuit construction failed : %v\n", err)
		t.FailNow()
	}

	// Checks that the proof makes a satifying assignment
	assignment := assignTestCircuit(compiled, proof)

	witness, err := frontend.NewWitness(assignment, ecc.BLS12_377.ScalarField())
	require.NoError(t, err)

	err = scs.IsSolved(witness)

	if err != nil {
		// When the error string is too large `require.NoError` does not print
		// the error.
		t.Logf("circuit solving failed : %v\n", err)
		t.FailNow()
	}

}<|MERGE_RESOLUTION|>--- conflicted
+++ resolved
@@ -95,27 +95,15 @@
 				if i < numPrecomputeds && round == 0 {
 					p := pr.Spec.Precomputed.MustGet(row.GetColID())
 					ys[round*nPols+i] = smartvectors.EvaluateBasePolyLagrange(p, x)
-<<<<<<< HEAD
-					ys[round*nPols+i] = smartvectors.EvaluateBasePolyLagrange(p, x)
-=======
->>>>>>> 990e8295
 					continue
 				}
 				p := smartvectors.Rand(polSize)
 				ys[round*nPols+i] = smartvectors.EvaluateBasePolyLagrange(p, x)
-<<<<<<< HEAD
-				ys[round*nPols+i] = smartvectors.EvaluateBasePolyLagrange(p, x)
-=======
->>>>>>> 990e8295
 				pr.AssignColumn(row.GetColID(), p)
 			}
 		}
 
 		pr.AssignUnivariateExt("EVAL", x, ys...)
-<<<<<<< HEAD
-		pr.AssignUnivariateExt("EVAL", x, ys...)
-=======
->>>>>>> 990e8295
 	}
 
 	compiled := wizard.Compile(
@@ -139,15 +127,6 @@
 	}
 
 	// Compile the circuit
-<<<<<<< HEAD
-=======
-	// scs, err := frontend.Compile(
-	// 	ecc.BLS12_377.ScalarField(),
-	// 	scs.NewBuilder,
-	// 	&circ,
-	// 	frontend.IgnoreUnconstrainedInputs(),
-	// )
->>>>>>> 990e8295
 	scs, err := frontend.Compile(ecc.BLS12_377.ScalarField(), scs.NewBuilder,
 		&circ,
 		frontend.IgnoreUnconstrainedInputs())
