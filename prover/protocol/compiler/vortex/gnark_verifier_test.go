--- conflicted
+++ resolved
@@ -98,13 +98,8 @@
 
 	compiled := wizard.Compile(
 		define,
-<<<<<<< HEAD
-		vortex.Compile(4),
-	)
-=======
 		vortex.Compile(4,
 			vortex.WithOptionalSISHashingThreshold(1<<20))) // Set to a high value to disable SIS hashing, because gnark does not support SIS hashing
->>>>>>> 50b50639
 	proof := wizard.Prove(compiled, prove)
 
 	// Just as a sanity check, do not run the Plonk
