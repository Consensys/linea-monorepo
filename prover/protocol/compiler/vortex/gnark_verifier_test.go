//go:build !fuzzlight

package vortex_test

import (
	"testing"

	"github.com/consensys/gnark-crypto/ecc"
	"github.com/consensys/gnark/frontend"
	"github.com/consensys/gnark/frontend/cs/scs"
	"github.com/consensys/linea-monorepo/prover/maths/common/smartvectors"
	"github.com/consensys/linea-monorepo/prover/maths/field"
	"github.com/consensys/linea-monorepo/prover/protocol/coin"
	"github.com/consensys/linea-monorepo/prover/protocol/compiler/vortex"
	"github.com/consensys/linea-monorepo/prover/protocol/ifaces"
	"github.com/consensys/linea-monorepo/prover/protocol/wizard"
	"github.com/consensys/linea-monorepo/prover/utils"
	"github.com/stretchr/testify/require"
)

/*
Wraps the wizard verification gnark into a circuit
*/
type VortexTestCircuit struct {
	C wizard.VerifierCircuit
}

/*
Just verify the wizard-IOP equation, also verifies
that the "x" is correctly set.
*/
func (c *VortexTestCircuit) Define(api frontend.API) error {
	c.C.Verify(api)
	return nil
}

/*
Returns an assignment from a wizard proof
*/
func assignTestCircuit(comp *wizard.CompiledIOP, proof wizard.Proof) *VortexTestCircuit {
	return &VortexTestCircuit{
		C: *wizard.AssignVerifierCircuit(comp, proof, 0),
	}
}

func TestVortexGnarkVerifier(t *testing.T) {

	polSize := 1 << 4
	nPols := 16
	numRounds := 3
	numPrecomputeds := 4
	rows := make([][]ifaces.Column, numRounds)

	define := func(b *wizard.Builder) {
		for round := 0; round < numRounds; round++ {
			// trigger the creation of a new round by declaring a dummy coin
			if round != 0 {
				_ = b.RegisterRandomCoin(coin.Namef("COIN_%v", round), coin.Field)
			}

			rows[round] = make([]ifaces.Column, nPols)
			if round == 0 {
				for i := 0; i < numPrecomputeds; i++ {
					p := smartvectors.Rand(polSize)
					rows[round][i] = b.RegisterPrecomputed(ifaces.ColIDf("PRE_COMP_%v", i), p)
				}
				for i := numPrecomputeds; i < nPols; i++ {
					rows[round][i] = b.RegisterCommit(ifaces.ColIDf("P_%v", i), polSize)
				}
				continue
			}
			for i := range rows[round] {
				rows[round][i] = b.RegisterCommit(ifaces.ColIDf("P_%v", round*nPols+i), polSize)
			}
		}

		b.UnivariateEval("EVAL", utils.Join(rows...)...)
	}

	prove := func(pr *wizard.ProverRuntime) {
		ys := make([]field.Element, len(rows)*len(rows[0]))
		x := field.NewElement(57) // the evaluation point

		// assign the rows with random polynomials and collect the ys
		for round := range rows {
			// let the prover know that it is free to go to the next
			// round by sampling the coin.
			if round != 0 {
				_ = pr.GetRandomCoinField(coin.Namef("COIN_%v", round))
			}
			for i, row := range rows[round] {
				// For round 0 we need (numPolys - numPrecomputeds) polys, as the precomputed are
				// assigned in the define phase
				if i < numPrecomputeds && round == 0 {
					p := pr.Spec.Precomputed.MustGet(row.GetColID())
					ys[round*nPols+i] = smartvectors.Interpolate(p, x)
					continue
				}
				p := smartvectors.Rand(polSize)
				ys[round*nPols+i] = smartvectors.Interpolate(p, x)
				pr.AssignColumn(row.GetColID(), p)
			}
		}

		pr.AssignUnivariate("EVAL", x, ys...)
	}

	compiled := wizard.Compile(
		define,
<<<<<<< HEAD
		vortex.Compile(4, vortex.WithOptionalSISHashingThreshold(1<<20))) // Set to 0 to disable SIS hashing
=======
		vortex.Compile(4,
			vortex.WithOptionalSISHashingThreshold(1<<20))) // Set to a high value to disable SIS hashing, because gnark does not support SIS hashing
>>>>>>> 865ca91f
	proof := wizard.Prove(compiled, prove)

	// Just as a sanity check, do not run the Plonk
	valid := wizard.Verify(compiled, proof)
	require.NoErrorf(t, valid, "the proof did not pass")

	// Run the proof verifier

	// Allocate the circuit
	circ := VortexTestCircuit{}
	{
		c := wizard.AllocateWizardCircuit(compiled, 0)
		circ.C = *c
	}

	// Compile the circuit
	scs, err := frontend.Compile(
		ecc.BLS12_377.ScalarField(),
		scs.NewBuilder,
		&circ,
		frontend.IgnoreUnconstrainedInputs(),
	)

	if err != nil {
		// When the error string is too large `require.NoError` does not print
		// the error.
		t.Logf("circuit construction failed : %v\n", err)
		t.FailNow()
	}

	// Checks that the proof makes a satifying assignment
	assignment := assignTestCircuit(compiled, proof)
	witness, err := frontend.NewWitness(assignment, ecc.BLS12_377.ScalarField())
	require.NoError(t, err)

	err = scs.IsSolved(witness)

	if err != nil {
		// When the error string is too large `require.NoError` does not print
		// the error.
		t.Logf("circuit solving failed : %v\n", err)
		t.FailNow()
	}

}<|MERGE_RESOLUTION|>--- conflicted
+++ resolved
@@ -107,12 +107,8 @@
 
 	compiled := wizard.Compile(
 		define,
-<<<<<<< HEAD
-		vortex.Compile(4, vortex.WithOptionalSISHashingThreshold(1<<20))) // Set to 0 to disable SIS hashing
-=======
 		vortex.Compile(4,
 			vortex.WithOptionalSISHashingThreshold(1<<20))) // Set to a high value to disable SIS hashing, because gnark does not support SIS hashing
->>>>>>> 865ca91f
 	proof := wizard.Prove(compiled, prove)
 
 	// Just as a sanity check, do not run the Plonk
