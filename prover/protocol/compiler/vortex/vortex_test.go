--- conflicted
+++ resolved
@@ -16,35 +16,20 @@
 
 func TestCompiler(t *testing.T) {
 	var (
-<<<<<<< HEAD
-		polSize = 1 << 4
-		nPols   = 16
-		rows    = make([]ifaces.Column, nPols)
-
-		// variables for multi-round
-		nPolsMultiRound = []int{14, 8, 9, 16}
-		numRounds       = 4
-		rowsMultiRound  = make([][]ifaces.Column, numRounds)
-
-		// variables for precomputed columns
-		numPrecomputedsNoSIS = 4
-		numPrecomputedsSIS   = 10
-=======
 		polSize    = 1 << 4
 		nPols      = 16
 		nPolsNoSIS = 3
 		rows       = make([]ifaces.Column, nPols)
 		// variables for multi-round
 		// Threshold for SIS hashing is 10, so we have 2 rounds with SIS and 2 without
+		numRounds       = 4
 		nPolsMultiRound = []int{14, 8, 9, 16}
-		numRounds       = 4
 		rowsMultiRound  = make([][]ifaces.Column, numRounds)
 		// variables for precomputed columns
 		numPrecomputedsNoSIS = 4
 		numPrecomputedsSIS   = 10
 		// variables for testing if we have an empty round
 		nPolsMultiRoundEmpty = []int{12, 0, 12, 8}
->>>>>>> 50b50639
 	)
 	testCases := []struct {
 		Explainer string
@@ -52,9 +37,6 @@
 		Prove     func(pr *wizard.ProverRuntime)
 	}{
 		{
-<<<<<<< HEAD
-			Explainer: "Vortex with a single round",
-=======
 			Explainer: "Vortex with a single round and not using SIS",
 			Define: func(b *wizard.Builder) {
 				for i := range rows[:nPolsNoSIS] {
@@ -63,22 +45,21 @@
 				b.UnivariateEval("EVAL", rows[:nPolsNoSIS]...)
 			},
 			Prove: func(pr *wizard.ProverRuntime) {
-				ys := make([]field.Element, nPolsNoSIS)
-				x := field.NewElement(57) // the evaluation point
+				ys := make([]fext.Element, nPolsNoSIS)
+				x := fext.NewFromInt(57, 1, 2, 4) // the evaluation point
 
 				// assign the rows with random polynomials and collect the ys
 				for i, row := range rows[:nPolsNoSIS] {
 					p := smartvectors.Rand(polSize)
-					ys[i] = smartvectors.Interpolate(p, x)
+					ys[i] = smartvectors.EvaluateLagrangeMixed(p, x)
 					pr.AssignColumn(row.GetColID(), p)
 				}
 
-				pr.AssignUnivariate("EVAL", x, ys...)
+				pr.AssignUnivariateExt("EVAL", x, ys...)
 			},
 		},
 		{
 			Explainer: "Vortex with a single round using SIS",
->>>>>>> 50b50639
 			Define: func(b *wizard.Builder) {
 				for i := range rows {
 					rows[i] = b.RegisterCommit(ifaces.ColIDf("P_%v", i), polSize)
@@ -86,29 +67,17 @@
 				b.UnivariateEval("EVAL", rows...)
 			},
 			Prove: func(pr *wizard.ProverRuntime) {
-<<<<<<< HEAD
 				ys := make([]fext.Element, len(rows))
-				x := fext.RandomElement() // the evaluation point
-=======
-				ys := make([]field.Element, len(rows))
-				x := field.NewElement(57) // the evaluation point
->>>>>>> 50b50639
+				x := fext.NewFromInt(57, 1, 2, 4) // the evaluation point
 
 				// assign the rows with random polynomials and collect the ys
 				for i, row := range rows {
 					p := smartvectors.Rand(polSize)
-<<<<<<< HEAD
 					ys[i] = smartvectors.EvaluateLagrangeMixed(p, x)
 					pr.AssignColumn(row.GetColID(), p)
 				}
 
 				pr.AssignUnivariateExt("EVAL", x, ys...)
-=======
-					ys[i] = smartvectors.Interpolate(p, x)
-					pr.AssignColumn(row.GetColID(), p)
-				}
-
-				pr.AssignUnivariate("EVAL", x, ys...)
 			},
 		},
 		{
@@ -136,8 +105,8 @@
 			Prove: func(pr *wizard.ProverRuntime) {
 				// Count the total number of polynomials
 				numPolys := numRounds * nPols
-				ys := make([]field.Element, numPolys)
-				x := field.NewElement(57) // the evaluation point
+				ys := make([]fext.Element, numPolys)
+				x := fext.NewFromInt(57, 1, 2, 4) // the evaluation point
 
 				// assign the rows with random polynomials and collect the ys
 				for round := 0; round < numRounds; round++ {
@@ -152,64 +121,64 @@
 
 					for i, row := range rowsMultiRound[round] {
 						p := smartvectors.Rand(polSize)
-						ys[offsetIndex+i] = smartvectors.Interpolate(p, x)
-						pr.AssignColumn(row.GetColID(), p)
-					}
-				}
-
-				pr.AssignUnivariate("EVAL", x, ys...)
-			},
-		},
-		// {
-		// 	Explainer: "Multiple round w/o pre-computed column starting at round2",
-		// 	Define: func(b *wizard.Builder) {
-		// 		for round := 1; round < 2; round++ {
-		// 			_ = b.RegisterRandomCoin(coin.Namef("COIN_%v", round), coin.Field)
-		// 		}
-		// 		for round := 2; round < numRounds+2; round++ {
-		// 			var offsetIndex = 0
-		// 			// trigger the creation of a new round by declaring a dummy coin
-
-		// 			_ = b.RegisterRandomCoin(coin.Namef("COIN_%v", round), coin.Field)
-		// 			// Compute the offsetIndex
-		// 			for i := 2; i < round; i++ {
-		// 				offsetIndex += nPols
-		// 			}
-
-		// 			rowsMultiRound[round-2] = make([]ifaces.Column, nPols)
-		// 			for i := 0; i < nPols; i++ {
-		// 				rowsMultiRound[round-2][i] = b.RegisterCommit(ifaces.ColIDf("P_%v", offsetIndex+i), polSize)
-		// 			}
-		// 		}
-
-		// 		b.UnivariateEval("EVAL", utils.Join(rowsMultiRound...)...)
-		// 	},
-		// 	Prove: func(pr *wizard.ProverRuntime) {
-		// 		// Count the total number of polynomials
-		// 		numPolys := numRounds * nPols
-		// 		ys := make([]field.Element, numPolys)
-		// 		x := field.NewElement(57) // the evaluation point
-
-		// 		// assign the rows with random polynomials and collect the ys
-		// 		for round := 2; round < numRounds+2; round++ {
-		// 			var offsetIndex = 0
-
-		// 			// let the prover know that it is free to go to the next
-		// 			// round by sampling the coin.
-		// 			_ = pr.GetRandomCoinField(coin.Namef("COIN_%v", round))
-		// 			// Compute the offsetIndex
-		// 			offsetIndex = nPols * (round - 2)
-
-		// 			for i, row := range rowsMultiRound[round-2] {
-		// 				p := smartvectors.Rand(polSize)
-		// 				ys[offsetIndex+i] = smartvectors.Interpolate(p, x)
-		// 				pr.AssignColumn(row.GetColID(), p)
-		// 			}
-		// 		}
-
-		// 		pr.AssignUnivariate("EVAL", x, ys...)
-		// 	},
-		// },
+						ys[offsetIndex+i] = smartvectors.EvalCoeffMixed(p, x)
+						pr.AssignColumn(row.GetColID(), p)
+					}
+				}
+
+				pr.AssignUnivariateExt("EVAL", x, ys...)
+			},
+		},
+		{
+			Explainer: "Multiple round w/o pre-computed column starting at round2",
+			Define: func(b *wizard.Builder) {
+				for round := 1; round < 2; round++ {
+					_ = b.RegisterRandomCoin(coin.Namef("COIN_%v", round), coin.Field)
+				}
+				for round := 2; round < numRounds+2; round++ {
+					var offsetIndex = 0
+					// trigger the creation of a new round by declaring a dummy coin
+
+					_ = b.RegisterRandomCoin(coin.Namef("COIN_%v", round), coin.Field)
+					// Compute the offsetIndex
+					for i := 2; i < round; i++ {
+						offsetIndex += nPols
+					}
+
+					rowsMultiRound[round-2] = make([]ifaces.Column, nPols)
+					for i := 0; i < nPols; i++ {
+						rowsMultiRound[round-2][i] = b.RegisterCommit(ifaces.ColIDf("P_%v", offsetIndex+i), polSize)
+					}
+				}
+
+				b.UnivariateEval("EVAL", utils.Join(rowsMultiRound...)...)
+			},
+			Prove: func(pr *wizard.ProverRuntime) {
+				// Count the total number of polynomials
+				numPolys := numRounds * nPols
+				ys := make([]fext.Element, numPolys)
+				x := fext.NewFromInt(57, 1, 2, 4) // the evaluation point
+
+				// assign the rows with random polynomials and collect the ys
+				for round := 2; round < numRounds+2; round++ {
+					var offsetIndex = 0
+
+					// let the prover know that it is free to go to the next
+					// round by sampling the coin.
+					_ = pr.GetRandomCoinField(coin.Namef("COIN_%v", round))
+					// Compute the offsetIndex
+					offsetIndex = nPols * (round - 2)
+
+					for i, row := range rowsMultiRound[round-2] {
+						p := smartvectors.Rand(polSize)
+						ys[offsetIndex+i] = smartvectors.EvalCoeffMixed(p, x)
+						pr.AssignColumn(row.GetColID(), p)
+					}
+				}
+
+				pr.AssignUnivariateExt("EVAL", x, ys...)
+			},
+		},
 		{
 			Explainer: "Vortex with multiple round and never SIS, without precomputed columns",
 			Define: func(b *wizard.Builder) {
@@ -235,8 +204,8 @@
 			Prove: func(pr *wizard.ProverRuntime) {
 				// Count the total number of polynomials
 				numPolys := numRounds * nPolsNoSIS
-				ys := make([]field.Element, numPolys)
-				x := field.NewElement(57) // the evaluation point
+				ys := make([]fext.Element, numPolys)
+				x := fext.NewFromInt(57, 1, 2, 4)
 
 				// assign the rows with random polynomials and collect the ys
 				for round := 0; round < numRounds; round++ {
@@ -251,13 +220,12 @@
 
 					for i, row := range rowsMultiRound[round] {
 						p := smartvectors.Rand(polSize)
-						ys[offsetIndex+i] = smartvectors.Interpolate(p, x)
-						pr.AssignColumn(row.GetColID(), p)
-					}
-				}
-
-				pr.AssignUnivariate("EVAL", x, ys...)
->>>>>>> 50b50639
+						ys[offsetIndex+i] = smartvectors.EvaluateLagrangeMixed(p, x)
+						pr.AssignColumn(row.GetColID(), p)
+					}
+				}
+
+				pr.AssignUnivariateExt("EVAL", x, ys...)
 			},
 		},
 		{
@@ -267,11 +235,7 @@
 					var offsetIndex = 0
 					// trigger the creation of a new round by declaring a dummy coin
 					if round != 0 {
-<<<<<<< HEAD
 						_ = b.RegisterRandomCoin(coin.Namef("COIN_%v", round), coin.FieldExt)
-=======
-						_ = b.RegisterRandomCoin(coin.Namef("COIN_%v", round), coin.Field)
->>>>>>> 50b50639
 						// Compute the offsetIndex
 						for i := 0; i < round; i++ {
 							offsetIndex += nPolsMultiRound[i]
@@ -292,13 +256,8 @@
 				for i := range nPolsMultiRound {
 					numPolys += nPolsMultiRound[i]
 				}
-<<<<<<< HEAD
-				ys := make([]fext.Element, numPolys)
-				x := fext.RandomElement() // the evaluation point
-=======
-				ys := make([]field.Element, numPolys)
-				x := field.NewElement(57) // the evaluation point
->>>>>>> 50b50639
+				ys := make([]fext.Element, numPolys)
+				x := fext.NewFromInt(57, 1, 4, 2) // the evaluation point
 
 				// assign the rows with random polynomials and collect the ys
 				for round := range rowsMultiRound {
@@ -306,11 +265,7 @@
 					if round != 0 {
 						// let the prover know that it is free to go to the next
 						// round by sampling the coin.
-<<<<<<< HEAD
 						_ = pr.GetRandomCoinFieldExt(coin.Namef("COIN_%v", round))
-=======
-						_ = pr.GetRandomCoinField(coin.Namef("COIN_%v", round))
->>>>>>> 50b50639
 						// Compute the offsetIndex
 						for i := 0; i < round; i++ {
 							offsetIndex += nPolsMultiRound[i]
@@ -319,25 +274,15 @@
 
 					for i, row := range rowsMultiRound[round] {
 						p := smartvectors.Rand(polSize)
-<<<<<<< HEAD
 						ys[offsetIndex+i] = smartvectors.EvaluateLagrangeMixed(p, x)
-=======
-						ys[offsetIndex+i] = smartvectors.Interpolate(p, x)
->>>>>>> 50b50639
-						pr.AssignColumn(row.GetColID(), p)
-					}
-				}
-
-<<<<<<< HEAD
-				pr.AssignUnivariateExt("EVAL", x, ys...)
-			},
-		},
-
-=======
-				pr.AssignUnivariate("EVAL", x, ys...)
-			},
-		},
->>>>>>> 50b50639
+						pr.AssignColumn(row.GetColID(), p)
+					}
+				}
+
+				pr.AssignUnivariateExt("EVAL", x, ys...)
+			},
+		},
+
 		{
 			Explainer: "Vortex with multiple rounds with both SIS and non-SIS, with precomputeds committed with no SIS",
 			Define: func(b *wizard.Builder) {
@@ -345,11 +290,7 @@
 					var offsetIndex = 0
 					// trigger the creation of a new round by declaring a dummy coin
 					if round != 0 {
-<<<<<<< HEAD
 						_ = b.RegisterRandomCoin(coin.Namef("COIN_%v", round), coin.FieldExt)
-=======
-						_ = b.RegisterRandomCoin(coin.Namef("COIN_%v", round), coin.Field)
->>>>>>> 50b50639
 						// Compute the offsetIndex
 						for i := 0; i < round; i++ {
 							offsetIndex += nPolsMultiRound[i]
@@ -380,13 +321,8 @@
 				for i := range nPolsMultiRound {
 					numPolys += nPolsMultiRound[i]
 				}
-<<<<<<< HEAD
-				ys := make([]fext.Element, numPolys)
-				x := fext.RandomElement() // the evaluation point
-=======
-				ys := make([]field.Element, numPolys)
-				x := field.NewElement(57) // the evaluation point
->>>>>>> 50b50639
+				ys := make([]fext.Element, numPolys)
+				x := fext.NewFromInt(57, 1, 4, 2) // the evaluation point
 
 				// assign the rows with random polynomials and collect the ys
 				for round := range rowsMultiRound {
@@ -394,11 +330,7 @@
 					if round != 0 {
 						// let the prover know that it is free to go to the next
 						// round by sampling the coin.
-<<<<<<< HEAD
 						_ = pr.GetRandomCoinFieldExt(coin.Namef("COIN_%v", round))
-=======
-						_ = pr.GetRandomCoinField(coin.Namef("COIN_%v", round))
->>>>>>> 50b50639
 						// Compute the offsetIndex
 						for i := 0; i < round; i++ {
 							offsetIndex += nPolsMultiRound[i]
@@ -410,33 +342,19 @@
 						// assigned in the define phase
 						if i < numPrecomputedsNoSIS && round == 0 {
 							p := pr.Spec.Precomputed.MustGet(row.GetColID())
-<<<<<<< HEAD
 							ys[i] = smartvectors.EvaluateLagrangeMixed(p, x)
 							continue
 						}
 						p := smartvectors.Rand(polSize)
 						ys[offsetIndex+i] = smartvectors.EvaluateLagrangeMixed(p, x)
-=======
-							ys[i] = smartvectors.Interpolate(p, x)
-							continue
-						}
-						p := smartvectors.Rand(polSize)
-						ys[offsetIndex+i] = smartvectors.Interpolate(p, x)
->>>>>>> 50b50639
-						pr.AssignColumn(row.GetColID(), p)
-					}
-				}
-
-<<<<<<< HEAD
-				pr.AssignUnivariateExt("EVAL", x, ys...)
-			},
-		},
-
-=======
-				pr.AssignUnivariate("EVAL", x, ys...)
-			},
-		},
->>>>>>> 50b50639
+						pr.AssignColumn(row.GetColID(), p)
+					}
+				}
+
+				pr.AssignUnivariateExt("EVAL", x, ys...)
+			},
+		},
+
 		{
 			Explainer: "Vortex with multiple rounds with both SIS and non-SIS, with precomputeds committed with SIS",
 			Define: func(b *wizard.Builder) {
@@ -444,11 +362,7 @@
 					var offsetIndex = 0
 					// trigger the creation of a new round by declaring a dummy coin
 					if round != 0 {
-<<<<<<< HEAD
 						_ = b.RegisterRandomCoin(coin.Namef("COIN_%v", round), coin.FieldExt)
-=======
-						_ = b.RegisterRandomCoin(coin.Namef("COIN_%v", round), coin.Field)
->>>>>>> 50b50639
 						// Compute the offsetIndex
 						for i := 0; i < round; i++ {
 							offsetIndex += nPolsMultiRound[i]
@@ -479,13 +393,8 @@
 				for i := range nPolsMultiRound {
 					numPolys += nPolsMultiRound[i]
 				}
-<<<<<<< HEAD
-				ys := make([]fext.Element, numPolys)
-				x := fext.RandomElement() // the evaluation point
-=======
-				ys := make([]field.Element, numPolys)
-				x := field.NewElement(57) // the evaluation point
->>>>>>> 50b50639
+				ys := make([]fext.Element, numPolys)
+				x := fext.NewFromInt(57, 1, 4, 2) // the evaluation point
 
 				// assign the rows with random polynomials and collect the ys
 				for round := range rowsMultiRound {
@@ -493,11 +402,7 @@
 					if round != 0 {
 						// let the prover know that it is free to go to the next
 						// round by sampling the coin.
-<<<<<<< HEAD
 						_ = pr.GetRandomCoinFieldExt(coin.Namef("COIN_%v", round))
-=======
-						_ = pr.GetRandomCoinField(coin.Namef("COIN_%v", round))
->>>>>>> 50b50639
 						// Compute the offsetIndex
 						for i := 0; i < round; i++ {
 							offsetIndex += nPolsMultiRound[i]
@@ -509,41 +414,16 @@
 						// assigned in the define phase
 						if i < numPrecomputedsSIS && round == 0 {
 							p := pr.Spec.Precomputed.MustGet(row.GetColID())
-<<<<<<< HEAD
 							ys[i] = smartvectors.EvaluateLagrangeMixed(p, x)
 							continue
 						}
 						p := smartvectors.Rand(polSize)
 						ys[offsetIndex+i] = smartvectors.EvaluateLagrangeMixed(p, x)
-=======
-							ys[i] = smartvectors.Interpolate(p, x)
-							continue
-						}
-						p := smartvectors.Rand(polSize)
-						ys[offsetIndex+i] = smartvectors.Interpolate(p, x)
->>>>>>> 50b50639
-						pr.AssignColumn(row.GetColID(), p)
-					}
-				}
-
-<<<<<<< HEAD
-				pr.AssignUnivariateExt("EVAL", x, ys...)
-			},
-		},
-	}
-	for _, tc := range testCases {
-		t.Run(tc.Explainer, func(t *testing.T) {
-			logrus.Infof("Testing %s", tc.Explainer)
-			compiled := wizard.Compile(tc.Define, vortex.Compile(4, vortex.WithOptionalSISHashingThreshold(9)))
-
-			proof := wizard.Prove(compiled, tc.Prove)
-			valid := wizard.Verify(compiled, proof)
-
-			require.NoErrorf(t, valid, "the proof did not pass")
-		})
-	}
-=======
-				pr.AssignUnivariate("EVAL", x, ys...)
+						pr.AssignColumn(row.GetColID(), p)
+					}
+				}
+
+				pr.AssignUnivariateExt("EVAL", x, ys...)
 			},
 		},
 		{
@@ -584,8 +464,8 @@
 				for i := range nPolsMultiRoundEmpty {
 					numPolys += nPolsMultiRoundEmpty[i]
 				}
-				ys := make([]field.Element, numPolys)
-				x := field.NewElement(57) // the evaluation point
+				ys := make([]fext.Element, numPolys)
+				x := fext.NewFromInt(57, 1, 4, 2) // the evaluation point
 
 				// assign the rows with random polynomials and collect the ys
 				for round := range rowsMultiRound {
@@ -605,16 +485,16 @@
 						// assigned in the define phase
 						if i < numPrecomputedsNoSIS && round == 0 {
 							p := pr.Spec.Precomputed.MustGet(row.GetColID())
-							ys[i] = smartvectors.Interpolate(p, x)
+							ys[i] = smartvectors.EvaluateLagrangeMixed(p, x)
 							continue
 						}
 						p := smartvectors.Rand(polSize)
-						ys[offsetIndex+i] = smartvectors.Interpolate(p, x)
-						pr.AssignColumn(row.GetColID(), p)
-					}
-				}
-
-				pr.AssignUnivariate("EVAL", x, ys...)
+						ys[offsetIndex+i] = smartvectors.EvaluateLagrangeMixed(p, x)
+						pr.AssignColumn(row.GetColID(), p)
+					}
+				}
+
+				pr.AssignUnivariateExt("EVAL", x, ys...)
 			},
 		},
 	}
@@ -628,5 +508,4 @@
 			require.NoErrorf(t, valid, "the proof did not pass")
 		})
 	}
->>>>>>> 50b50639
 }