package vortex_test

import (
	"math/rand/v2"
	"testing"

	"github.com/consensys/linea-monorepo/prover/crypto/ringsis"
	"github.com/consensys/linea-monorepo/prover/maths/common/smartvectors"
	"github.com/consensys/linea-monorepo/prover/maths/field/fext"
	"github.com/consensys/linea-monorepo/prover/protocol/coin"
	"github.com/consensys/linea-monorepo/prover/protocol/compiler/vortex"
	"github.com/consensys/linea-monorepo/prover/protocol/ifaces"
	"github.com/consensys/linea-monorepo/prover/protocol/wizard"
	"github.com/consensys/linea-monorepo/prover/utils"
	"github.com/sirupsen/logrus"
	"github.com/stretchr/testify/require"
)

func TestCompiler(t *testing.T) {
	var (
		polSize    = 1 << 4
		nPols      = 16
		nPolsNoSIS = 3
		rows       = make([]ifaces.Column, nPols)
		// variables for multi-round
		// Threshold for SIS hashing is 10, so we have 2 rounds with SIS and 2 without
		numRounds       = 4
		nPolsMultiRound = []int{14, 8, 9, 16}
		rowsMultiRound  = make([][]ifaces.Column, numRounds)
		// variables for precomputed columns
		numPrecomputedsNoSIS = 4
		numPrecomputedsSIS   = 10
		// variables for testing if we have an empty round
		nPolsMultiRoundEmpty = []int{12, 0, 12, 8}
		rng                  = rand.New(rand.NewPCG(0, 0))
	)
	testCases := []struct {
		Explainer string
		Define    func(b *wizard.Builder)
		Prove     func(pr *wizard.ProverRuntime)
	}{
		{
			Explainer: "Vortex with a single round and not using SIS",
			Define: func(b *wizard.Builder) {
				for i := range rows[:nPolsNoSIS] {
					rows[i] = b.RegisterCommit(ifaces.ColIDf("P_%v", i), polSize)
				}
				b.UnivariateEval("EVAL", rows[:nPolsNoSIS]...)
			},
			Prove: func(pr *wizard.ProverRuntime) {
				ys := make([]fext.Element, nPolsNoSIS)
				x := fext.NewFromInt(57, 1, 2, 4) // the evaluation point

				// assign the rows with random polynomials and collect the ys
				for i, row := range rows[:nPolsNoSIS] {
					p := smartvectors.PseudoRand(rng, polSize)
					ys[i] = smartvectors.EvaluateBasePolyLagrange(p, x)
					pr.AssignColumn(row.GetColID(), p)
				}

				pr.AssignUnivariateExt("EVAL", x, ys...)
			},
		},
		{
			Explainer: "Vortex with a single round using SIS",
			Define: func(b *wizard.Builder) {
				for i := range rows {
					rows[i] = b.RegisterCommit(ifaces.ColIDf("P_%v", i), polSize)
				}
				b.UnivariateEval("EVAL", rows...)
			},
			Prove: func(pr *wizard.ProverRuntime) {
				ys := make([]fext.Element, len(rows))
				x := fext.NewFromInt(57, 1, 2, 4) // the evaluation point

				// assign the rows with random polynomials and collect the ys
				for i, row := range rows {
					p := smartvectors.PseudoRand(rng, polSize)
					ys[i] = smartvectors.EvaluateBasePolyLagrange(p, x)
					pr.AssignColumn(row.GetColID(), p)
				}

				pr.AssignUnivariateExt("EVAL", x, ys...)
			},
		},
		{
			Explainer: "Vortex with multiple round and only SIS, without precomputed columns",
			Define: func(b *wizard.Builder) {
				for round := 0; round < numRounds; round++ {
					// trigger the creation of a new round by declaring a dummy coin
					if round != 0 {
						_ = b.RegisterRandomCoin(coin.Namef("COIN_%v", round), coin.FieldExt)
					}
					// Compute the offsetIndex
					offsetIndex := nPols * round
					rowsMultiRound[round] = make([]ifaces.Column, nPols)
					for i := 0; i < nPols; i++ {
						rowsMultiRound[round][i] = b.RegisterCommit(ifaces.ColIDf("P_%v", offsetIndex+i), polSize)
					}
				}

				b.UnivariateEval("EVAL", utils.Join(rowsMultiRound...)...)
			},
			Prove: func(pr *wizard.ProverRuntime) {
				// Count the total number of polynomials
				numPolys := numRounds * nPols
				ys := make([]fext.Element, numPolys)
				x := fext.NewFromInt(57, 1, 2, 4) // the evaluation point

				// assign the rows with random polynomials and collect the ys
				for round := 0; round < numRounds; round++ {
					if round != 0 {
						// let the prover know that it is free to go to the next
						// round by sampling the coin.
						_ = pr.GetRandomCoinFieldExt(coin.Namef("COIN_%v", round))
					}
					// Compute the offsetIndex
					offsetIndex := nPols * round
					for i, row := range rowsMultiRound[round] {
						p := smartvectors.PseudoRand(rng, polSize)
						ys[offsetIndex+i] = smartvectors.EvaluateBasePolyLagrange(p, x)
						pr.AssignColumn(row.GetColID(), p)
					}
				}

				pr.AssignUnivariateExt("EVAL", x, ys...)
			},
		},
		{
			Explainer: "Multiple round w/o pre-computed column starting at round2",
			Define: func(b *wizard.Builder) {
				for round := 1; round < 2; round++ {
					_ = b.RegisterRandomCoin(coin.Namef("COIN_%v", round), coin.FieldExt)
				}
				for round := 2; round < numRounds+2; round++ {
					var offsetIndex = 0
					// trigger the creation of a new round by declaring a dummy coin

					_ = b.RegisterRandomCoin(coin.Namef("COIN_%v", round), coin.FieldExt)
					// Compute the offsetIndex
					for i := 2; i < round; i++ {
						offsetIndex += nPols
					}

					rowsMultiRound[round-2] = make([]ifaces.Column, nPols)
					for i := 0; i < nPols; i++ {
						rowsMultiRound[round-2][i] = b.RegisterCommit(ifaces.ColIDf("P_%v", offsetIndex+i), polSize)
					}
				}

				b.UnivariateEval("EVAL", utils.Join(rowsMultiRound...)...)
			},
			Prove: func(pr *wizard.ProverRuntime) {
				// Count the total number of polynomials
				numPolys := numRounds * nPols
				ys := make([]fext.Element, numPolys)
				x := fext.NewFromInt(57, 1, 2, 4) // the evaluation point

				// assign the rows with random polynomials and collect the ys
				for round := 2; round < numRounds+2; round++ {
					var offsetIndex = 0

					// let the prover know that it is free to go to the next
					// round by sampling the coin.
					_ = pr.GetRandomCoinFieldExt(coin.Namef("COIN_%v", round))
					// Compute the offsetIndex
					offsetIndex = nPols * (round - 2)

					for i, row := range rowsMultiRound[round-2] {
						p := smartvectors.PseudoRand(rng, polSize)
						ys[offsetIndex+i] = smartvectors.EvaluateBasePolyLagrange(p, x)
						pr.AssignColumn(row.GetColID(), p)
					}
				}

				pr.AssignUnivariateExt("EVAL", x, ys...)
			},
		},
		{
			Explainer: "Vortex with multiple round and never SIS, without precomputed columns",
			Define: func(b *wizard.Builder) {
				for round := 0; round < numRounds; round++ {
					var offsetIndex = 0
					// trigger the creation of a new round by declaring a dummy coin
					if round != 0 {
						_ = b.RegisterRandomCoin(coin.Namef("COIN_%v", round), coin.FieldExt)
						// Compute the offsetIndex
						for i := 0; i < round; i++ {
							offsetIndex += nPolsNoSIS
						}
					}

					rowsMultiRound[round] = make([]ifaces.Column, nPolsNoSIS)
					for i := 0; i < nPolsNoSIS; i++ {
						rowsMultiRound[round][i] = b.RegisterCommit(ifaces.ColIDf("P_%v", offsetIndex+i), polSize)
					}
				}

				b.UnivariateEval("EVAL", utils.Join(rowsMultiRound...)...)
			},
			Prove: func(pr *wizard.ProverRuntime) {
				// Count the total number of polynomials
				numPolys := numRounds * nPolsNoSIS
				ys := make([]fext.Element, numPolys)
				x := fext.NewFromInt(57, 1, 2, 4)

				// assign the rows with random polynomials and collect the ys
				for round := 0; round < numRounds; round++ {
					var offsetIndex = 0
					if round != 0 {
						// let the prover know that it is free to go to the next
						// round by sampling the coin.
						_ = pr.GetRandomCoinFieldExt(coin.Namef("COIN_%v", round))
						// Compute the offsetIndex
						offsetIndex = nPolsNoSIS * round
					}

					for i, row := range rowsMultiRound[round] {
						p := smartvectors.PseudoRand(rng, polSize)
						ys[offsetIndex+i] = smartvectors.EvaluateBasePolyLagrange(p, x)
						pr.AssignColumn(row.GetColID(), p)
					}
				}

				pr.AssignUnivariateExt("EVAL", x, ys...)
			},
		},
		{
			Explainer: "Vortex with multiple rounds with both SIS and non-SIS rounds",
			Define: func(b *wizard.Builder) {
				for round := 0; round < numRounds; round++ {
					var offsetIndex = 0
					// trigger the creation of a new round by declaring a dummy coin
					if round != 0 {
						_ = b.RegisterRandomCoin(coin.Namef("COIN_%v", round), coin.FieldExt)
						// Compute the offsetIndex
						for i := 0; i < round; i++ {
							offsetIndex += nPolsMultiRound[i]
						}
					}

					rowsMultiRound[round] = make([]ifaces.Column, nPolsMultiRound[round])
					for i := range nPolsMultiRound[round] {
						rowsMultiRound[round][i] = b.RegisterCommit(ifaces.ColIDf("P_%v", offsetIndex+i), polSize)
					}
				}

				b.UnivariateEval("EVAL", utils.Join(rowsMultiRound...)...)
			},
			Prove: func(pr *wizard.ProverRuntime) {
				// Count the total number of polynomials
				numPolys := 0
				for i := range nPolsMultiRound {
					numPolys += nPolsMultiRound[i]
				}
				ys := make([]fext.Element, numPolys)
				x := fext.NewFromInt(57, 1, 4, 2) // the evaluation point

				// assign the rows with random polynomials and collect the ys
				for round := range rowsMultiRound {
					var offsetIndex = 0
					if round != 0 {
						// let the prover know that it is free to go to the next
						// round by sampling the coin.
						_ = pr.GetRandomCoinFieldExt(coin.Namef("COIN_%v", round))
						// Compute the offsetIndex
						for i := 0; i < round; i++ {
							offsetIndex += nPolsMultiRound[i]
						}
					}

					for i, row := range rowsMultiRound[round] {
						p := smartvectors.PseudoRand(rng, polSize)
						ys[offsetIndex+i] = smartvectors.EvaluateBasePolyLagrange(p, x)
						pr.AssignColumn(row.GetColID(), p)
					}
				}

				pr.AssignUnivariateExt("EVAL", x, ys...)
			},
		},

		{
			Explainer: "Vortex with multiple rounds with both SIS and non-SIS, with precomputeds committed with no SIS",
			Define: func(b *wizard.Builder) {
				for round := 0; round < numRounds; round++ {
					var offsetIndex = 0
					// trigger the creation of a new round by declaring a dummy coin
					if round != 0 {
						_ = b.RegisterRandomCoin(coin.Namef("COIN_%v", round), coin.FieldExt)
						// Compute the offsetIndex
						for i := 0; i < round; i++ {
							offsetIndex += nPolsMultiRound[i]
						}
					}

					rowsMultiRound[round] = make([]ifaces.Column, nPolsMultiRound[round])
					if round == 0 {
						for i := 0; i < numPrecomputedsNoSIS; i++ {
							p := smartvectors.PseudoRand(rng, polSize)
							rowsMultiRound[round][i] = b.RegisterPrecomputed(ifaces.ColIDf("PRE_COMP_%v", i), p)
						}
						for i := numPrecomputedsNoSIS; i < nPolsMultiRound[round]; i++ {
							rowsMultiRound[round][i] = b.RegisterCommit(ifaces.ColIDf("P_%v", i), polSize)
						}
						continue
					}
					for i := range nPolsMultiRound[round] {
						rowsMultiRound[round][i] = b.RegisterCommit(ifaces.ColIDf("P_%v", offsetIndex+i), polSize)
					}
				}

				b.UnivariateEval("EVAL", utils.Join(rowsMultiRound...)...)
			},
			Prove: func(pr *wizard.ProverRuntime) {
				// Count the total number of polynomials
				numPolys := 0
				for i := range nPolsMultiRound {
					numPolys += nPolsMultiRound[i]
				}
				ys := make([]fext.Element, numPolys)
				x := fext.NewFromInt(57, 1, 4, 2) // the evaluation point

				// assign the rows with random polynomials and collect the ys
				for round := range rowsMultiRound {
					var offsetIndex = 0
					if round != 0 {
						// let the prover know that it is free to go to the next
						// round by sampling the coin.
						_ = pr.GetRandomCoinFieldExt(coin.Namef("COIN_%v", round))
						// Compute the offsetIndex
						for i := 0; i < round; i++ {
							offsetIndex += nPolsMultiRound[i]
						}
					}

					for i, row := range rowsMultiRound[round] {
						// For round 0 we need (numPolys - numPrecomputeds) polys, as the precomputed are
						// assigned in the define phase
						if i < numPrecomputedsNoSIS && round == 0 {
							p := pr.Spec.Precomputed.MustGet(row.GetColID())
							ys[i] = smartvectors.EvaluateBasePolyLagrange(p, x)
							continue
						}
						p := smartvectors.PseudoRand(rng, polSize)
						ys[offsetIndex+i] = smartvectors.EvaluateBasePolyLagrange(p, x)
						pr.AssignColumn(row.GetColID(), p)
					}
				}

				pr.AssignUnivariateExt("EVAL", x, ys...)
			},
		},

		{
			Explainer: "Vortex with multiple rounds with both SIS and non-SIS, with precomputeds committed with SIS",
			Define: func(b *wizard.Builder) {
				for round := 0; round < numRounds; round++ {
					var offsetIndex = 0
					// trigger the creation of a new round by declaring a dummy coin
					if round != 0 {
						_ = b.RegisterRandomCoin(coin.Namef("COIN_%v", round), coin.FieldExt)
						// Compute the offsetIndex
						for i := 0; i < round; i++ {
							offsetIndex += nPolsMultiRound[i]
						}
					}

					rowsMultiRound[round] = make([]ifaces.Column, nPolsMultiRound[round])
					if round == 0 {
						for i := 0; i < numPrecomputedsSIS; i++ {
							p := smartvectors.PseudoRand(rng, polSize)
							rowsMultiRound[round][i] = b.RegisterPrecomputed(ifaces.ColIDf("PRE_COMP_%v", i), p)
						}
						for i := numPrecomputedsSIS; i < nPolsMultiRound[round]; i++ {
							rowsMultiRound[round][i] = b.RegisterCommit(ifaces.ColIDf("P_%v", i), polSize)
						}
						continue
					}
					for i := range nPolsMultiRound[round] {
						rowsMultiRound[round][i] = b.RegisterCommit(ifaces.ColIDf("P_%v", offsetIndex+i), polSize)
					}
				}

				b.UnivariateEval("EVAL", utils.Join(rowsMultiRound...)...)
			},
			Prove: func(pr *wizard.ProverRuntime) {
				// Count the total number of polynomials
				numPolys := 0
				for i := range nPolsMultiRound {
					numPolys += nPolsMultiRound[i]
				}
				ys := make([]fext.Element, numPolys)
				x := fext.NewFromInt(57, 1, 4, 2) // the evaluation point

				// assign the rows with random polynomials and collect the ys
				for round := range rowsMultiRound {
					var offsetIndex = 0
					if round != 0 {
						// let the prover know that it is free to go to the next
						// round by sampling the coin.
						_ = pr.GetRandomCoinFieldExt(coin.Namef("COIN_%v", round))
						// Compute the offsetIndex
						for i := 0; i < round; i++ {
							offsetIndex += nPolsMultiRound[i]
						}
					}

					for i, row := range rowsMultiRound[round] {
						// For round 0 we need (numPolys - numPrecomputeds) polys, as the precomputed are
						// assigned in the define phase
						if i < numPrecomputedsSIS && round == 0 {
							p := pr.Spec.Precomputed.MustGet(row.GetColID())
							ys[i] = smartvectors.EvaluateBasePolyLagrange(p, x)
							continue
						}
						p := smartvectors.PseudoRand(rng, polSize)
						ys[offsetIndex+i] = smartvectors.EvaluateBasePolyLagrange(p, x)
						pr.AssignColumn(row.GetColID(), p)
					}
				}

				pr.AssignUnivariateExt("EVAL", x, ys...)
			},
		},
		{
			Explainer: "Vortex with multiple rounds with both SIS and non-SIS, with empty round",
			Define: func(b *wizard.Builder) {
				for round := 0; round < numRounds; round++ {
					var offsetIndex = 0
					// trigger the creation of a new round by declaring a dummy coin
					if round != 0 {
						_ = b.RegisterRandomCoin(coin.Namef("COIN_%v", round), coin.FieldExt)
						// Compute the offsetIndex
						for i := 0; i < round; i++ {
							offsetIndex += nPolsMultiRoundEmpty[i]
						}
					}

					rowsMultiRound[round] = make([]ifaces.Column, nPolsMultiRoundEmpty[round])
					if round == 0 {
						for i := 0; i < numPrecomputedsNoSIS; i++ {
							p := smartvectors.PseudoRand(rng, polSize)
							rowsMultiRound[round][i] = b.RegisterPrecomputed(ifaces.ColIDf("PRE_COMP_%v", i), p)
						}
						for i := numPrecomputedsNoSIS; i < nPolsMultiRoundEmpty[round]; i++ {
							rowsMultiRound[round][i] = b.RegisterCommit(ifaces.ColIDf("P_%v", i), polSize)
						}
						continue
					}
					for i := range nPolsMultiRoundEmpty[round] {
						rowsMultiRound[round][i] = b.RegisterCommit(ifaces.ColIDf("P_%v", offsetIndex+i), polSize)
					}
				}

				b.UnivariateEval("EVAL", utils.Join(rowsMultiRound...)...)
			},
			Prove: func(pr *wizard.ProverRuntime) {
				// Count the total number of polynomials
				numPolys := 0
				for i := range nPolsMultiRoundEmpty {
					numPolys += nPolsMultiRoundEmpty[i]
				}
				ys := make([]fext.Element, numPolys)
				x := fext.NewFromInt(57, 1, 4, 2) // the evaluation point

				// assign the rows with random polynomials and collect the ys
				for round := range rowsMultiRound {
					var offsetIndex = 0
					if round != 0 {
						// let the prover know that it is free to go to the next
						// round by sampling the coin.
						_ = pr.GetRandomCoinFieldExt(coin.Namef("COIN_%v", round))
						// Compute the offsetIndex
						for i := 0; i < round; i++ {
							offsetIndex += nPolsMultiRoundEmpty[i]
						}
					}

					for i, row := range rowsMultiRound[round] {
						// For round 0 we need (numPolys - numPrecomputeds) polys, as the precomputed are
						// assigned in the define phase
						if i < numPrecomputedsNoSIS && round == 0 {
							p := pr.Spec.Precomputed.MustGet(row.GetColID())
							ys[i] = smartvectors.EvaluateBasePolyLagrange(p, x)
							continue
						}
						p := smartvectors.PseudoRand(rng, polSize)
						ys[offsetIndex+i] = smartvectors.EvaluateBasePolyLagrange(p, x)
						pr.AssignColumn(row.GetColID(), p)
					}
				}

				pr.AssignUnivariateExt("EVAL", x, ys...)
			},
		},
	}
	for _, tc := range testCases {
		t.Run(tc.Explainer, func(t *testing.T) {
			logrus.Infof("Testing %s", tc.Explainer)
<<<<<<< HEAD
			compiled := wizard.Compile(tc.Define, vortex.Compile(4,
				vortex.ForceNumOpenedColumns(10),
				vortex.WithOptionalSISHashingThreshold(9)))
=======
			compiled := wizard.Compile(
				tc.Define,
				vortex.Compile(
					4,
					vortex.WithOptionalSISHashingThreshold(9),
					vortex.WithSISParams(&ringsis.Params{
						LogTwoBound:  16,
						LogTwoDegree: 4,
					}),
				),
			)
>>>>>>> 3dc94214
			proof := wizard.Prove(compiled, tc.Prove)
			valid := wizard.Verify(compiled, proof)

			require.NoErrorf(t, valid, "the proof did not pass")
		})
	}
}<|MERGE_RESOLUTION|>--- conflicted
+++ resolved
@@ -498,11 +498,6 @@
 	for _, tc := range testCases {
 		t.Run(tc.Explainer, func(t *testing.T) {
 			logrus.Infof("Testing %s", tc.Explainer)
-<<<<<<< HEAD
-			compiled := wizard.Compile(tc.Define, vortex.Compile(4,
-				vortex.ForceNumOpenedColumns(10),
-				vortex.WithOptionalSISHashingThreshold(9)))
-=======
 			compiled := wizard.Compile(
 				tc.Define,
 				vortex.Compile(
@@ -514,7 +509,6 @@
 					}),
 				),
 			)
->>>>>>> 3dc94214
 			proof := wizard.Prove(compiled, tc.Prove)
 			valid := wizard.Verify(compiled, proof)
 
