package splitextension

import (
	"errors"
	"fmt"
	"reflect"

	"github.com/consensys/gnark-crypto/field/koalabear/extensions"
	"github.com/consensys/gnark/frontend"
	"github.com/consensys/linea-monorepo/prover/maths/common/smartvectors"
	"github.com/consensys/linea-monorepo/prover/maths/field"
	"github.com/consensys/linea-monorepo/prover/maths/field/fext"
	"github.com/consensys/linea-monorepo/prover/protocol/ifaces"
	"github.com/consensys/linea-monorepo/prover/protocol/query"
	"github.com/consensys/linea-monorepo/prover/protocol/wizard"
	"github.com/consensys/linea-monorepo/prover/utils"
	"github.com/consensys/linea-monorepo/prover/utils/parallel"
	"github.com/sirupsen/logrus"
)

var (
	fextSplitTag        = "FEXT2BASE"
	errInconsistentEval = errors.New("unconsistent evaluation claim")
	errInconsistentX    = errors.New("unconsistent evaluation point")
)

// AssignUnivProverAction implements the [wizard.ProverAction] interface and is
// responsible for assigning the new univariate query.
type AssignUnivProverAction struct {
	Ctx SplitCtx
}

// AssignSplitColumnProverAction implements the [wizard.ProverAction] interface
// and is responsible for assigning the splitted columns.
type AssignSplitColumnProverAction struct {
	Round int
	Ctx   SplitCtx
}

type VerifierCtx struct {
	Ctx SplitCtx
}

// SplitCtx context for splitting columns
type SplitCtx struct {

	// QueryFext Univariate query for field ext columns
	QueryFext query.UnivariateEval

	// QueryBaseField Univariate query for base field columns. The first
	// polynomials showing up in the query are the splitted ones and they are
	// followed by those that were already on the base field.
	QueryBaseField query.UnivariateEval

	// ToSplitPolynomials polynomials to split
	// i-th column goes to 4*i, 4*i+1, etc
	ToSplitPolynomials []ifaces.Column

	// AlreadyOnBasePolynomials is the list of columns that were already on
	// the base field in the order in which they show up in QueryFext.
	AlreadyOnBasePolynomials []ifaces.Column

	// SplittedPolynomials splitted polynomials
	SplittedPolynomials []ifaces.Column
}

func CompileSplitExtToBase(comp *wizard.CompiledIOP) {

	logrus.Trace("started naturalization compiler")
	defer logrus.Trace("finished naturalization compiler")

	// Expectedly, there should be only one query to compile as this compiler
	// is meant to be run after the MPTS compiler. This variable will detect
	// if more than one queries have been compiled.
	var numFoundQueries int

	// The compilation process is applied separately for each query
	for roundID := 0; roundID < comp.NumRounds(); roundID++ {
		for _, qName := range comp.QueriesParams.AllKeysAt(roundID) {

			if comp.QueriesParams.IsIgnored(qName) {
				continue
			}

			q, ok := comp.QueriesParams.Data(qName).(query.UnivariateEval)
			if !ok {
				utils.Panic("query %v has type %v expected only univariate", qName, reflect.TypeOf(q))
			}

			numFoundQueries++
			if numFoundQueries > 1 {
				utils.Panic("expected only one query to compile")
			}

			comp.QueriesParams.MarkAsIgnored(qName)

			basefieldQName := ifaces.QueryIDf("%s_%s", qName, fextSplitTag)

			ctx := SplitCtx{
				QueryFext:           q,
				ToSplitPolynomials:  make([]ifaces.Column, 0, len(q.Pols)),
				SplittedPolynomials: make([]ifaces.Column, 0, 4*len(q.Pols)),
			}

			for i, pol := range q.Pols {
				if pol.IsComposite() {
					utils.Panic("column %d should be natural", i)
				}

				if pol.IsBase() {
					ctx.AlreadyOnBasePolynomials = append(ctx.AlreadyOnBasePolynomials, pol)
					continue
				}

				comp.Columns.MarkAsIgnored(pol.GetColID())
				ctx.ToSplitPolynomials = append(ctx.ToSplitPolynomials, pol)
				polRound := pol.Round()

				for j := 0; j < 4; j++ {
					splittedColName := ifaces.ColIDf("%s_%s_%d", pol.String(), fextSplitTag, 4*i+j)
					ctx.SplittedPolynomials = append(
						ctx.SplittedPolynomials,
						comp.InsertCommit(polRound, ifaces.ColID(splittedColName), pol.Size(), true))
				}
			}

			// toEval is constructed using append over an empty slice to ensure
			// that it will do a deep-copy. Otherwise, it could have side-effects
			// over [ctx.ToSplitPolynomials] potentially causing
			// complex-to-diagnose issues in the future if the code came to evolve.
			toEval := append([]ifaces.Column{}, ctx.SplittedPolynomials...)
			toEval = append(toEval, ctx.AlreadyOnBasePolynomials...)

			ctx.QueryBaseField = comp.InsertUnivariate(
				roundID,
				basefieldQName,
				toEval,
			)

			for r := 0; r <= roundID; r++ {
				comp.RegisterProverAction(r, &AssignSplitColumnProverAction{
					Ctx:   ctx,
					Round: r,
				})
			}

			comp.RegisterProverAction(roundID, &AssignUnivProverAction{
				Ctx: ctx,
			})

			comp.RegisterVerifierAction(roundID, &VerifierCtx{
				Ctx: ctx,
			})
		}
	}
}

// Run implements the [wizard.ProverAction] interface
func (a *AssignSplitColumnProverAction) Run(runtime *wizard.ProverRuntime) {

	ctx := a.Ctx

	parallel.Execute(len(ctx.ToSplitPolynomials), func(start, end int) {
		for i := start; i < end; i++ {
			pol := ctx.ToSplitPolynomials[i]
			if pol.Round() != a.Round {
				continue
			}

			cc := pol.GetColAssignment(runtime)
			sv := splitVector(cc)

			runtime.AssignColumn(ctx.SplittedPolynomials[4*i].GetColID(), sv[0])
			runtime.AssignColumn(ctx.SplittedPolynomials[4*i+1].GetColID(), sv[1])
			runtime.AssignColumn(ctx.SplittedPolynomials[4*i+2].GetColID(), sv[2])
			runtime.AssignColumn(ctx.SplittedPolynomials[4*i+3].GetColID(), sv[3])
		}
	})
}

// Run implements ProverAction interface
func (pctx *AssignUnivProverAction) Run(runtime *wizard.ProverRuntime) {

	var (
		ctx            = pctx.Ctx
		evalFextParams = runtime.GetUnivariateParams(ctx.QueryFext.Name())
		x              = evalFextParams.ExtX
		svToEval       = make([]smartvectors.SmartVector, 0, len(ctx.QueryBaseField.Pols))
	)

	// This loop evaluates and assigns the polynomials that have been split and
	// append their evaluation "y" the assignment to the evaluation on the new
	// query. The implementation relies on the fact that these polynomials are
	// positionned at the beginning of the list of evaluated polynomials in the
	// new query.
	for _, pol := range ctx.SplittedPolynomials {
		sv := pol.GetColAssignment(runtime)
		svToEval = append(svToEval, sv)
	}

	y := smartvectors.BatchEvaluateBasePolyLagrange(svToEval, x)

	// This loops collect the evaluation claims of the already-on-base polynomials
	// from the new query to append them to the claims on the new query. This
	// relies on the fact that they appear in the new query *after* the splitted
	// polynomials and in the same order as in the original query.
	for i, pol := range ctx.QueryFext.Pols {

		if !pol.IsBase() {
			continue
		}

		oldY := evalFextParams.ExtYs[i]
		y = append(y, oldY)
	}

	runtime.AssignUnivariateExt(ctx.QueryBaseField.QueryID, evalFextParams.ExtX, y...)
}

var (
	_one = field.One()
	// fieldExtensionBasis is the list of the field extension basis elements.
	// 1, u, v, uv. The limbs are decomposed according to this basis.
	fieldExtensionBasis = [4]fext.Element{
		{B0: extensions.E2{A0: _one}},
		{B0: extensions.E2{A1: _one}},
		{B1: extensions.E2{A0: _one}},
		{B1: extensions.E2{A1: _one}},
	}
)

func (vctx *VerifierCtx) Run(run wizard.Runtime) error {
	ctx := vctx.Ctx

	// checks that P(x) = P_0(x) + w*P_1(x) + w**2*P_2(x) + w**3*P_3(x)
	// where P is the polynomial to split, and the P_i are the splitted
	// polynomials, corrersponding to the imaginary parts of P
	var (
		evalFextParams      = run.GetUnivariateParams(ctx.QueryFext.QueryID)
		evalBaseFieldParams = run.GetUnivariateParams(ctx.QueryBaseField.QueryID)
		nbPolyToSplit       = len(ctx.ToSplitPolynomials)
		originalEvalToSplit = []fext.Element{}
		alreadyOnBase       = []fext.Element{}
	)

	if evalBaseFieldParams.ExtX != evalFextParams.ExtX {
		return errInconsistentX
	}

	for i := range evalFextParams.ExtYs {
		if ctx.QueryFext.Pols[i].IsBase() {
			alreadyOnBase = append(alreadyOnBase, evalFextParams.ExtYs[i])
		} else {
			originalEvalToSplit = append(originalEvalToSplit, evalFextParams.ExtYs[i])
		}
	}

	// In order to compare, we need to first resort the evaluation claims so
	// that the first ones corresponds to the splitted ones and the last ones
	// corresponds to the already-on-base ones.

	var err error

	for i := 0; i < nbPolyToSplit; i++ {

		var tmp, reconstructedEval fext.Element

		for j := 0; j < 4; j++ {
			tmp.Mul(&fieldExtensionBasis[j], &evalBaseFieldParams.ExtYs[4*i+j])
			reconstructedEval.Add(&reconstructedEval, &tmp)
		}

		if !originalEvalToSplit[i].Equal(&reconstructedEval) {
<<<<<<< HEAD
			eErr := fmt.Errorf("unconsistent evaluation claim, position [%v]: %v != %v", i, evalFextParams.ExtYs[i].String(), reconstructedEval.String())
=======
			eErr := fmt.Errorf("unconsistent evaluation claim, position [%v]: %v != %v", i, originalEvalToSplit[i].String(), reconstructedEval.String())
>>>>>>> ae30b9ab
			err = errors.Join(err, eErr)
		}
	}

	for i := 0; i < len(alreadyOnBase); i++ {
		if !alreadyOnBase[i].Equal(&evalBaseFieldParams.ExtYs[4*nbPolyToSplit+i]) {
			eErr := fmt.Errorf("unconsistent evaluation claim, position [%v]: %v != %v", nbPolyToSplit+i, evalBaseFieldParams.ExtYs[4*nbPolyToSplit+i].String(), alreadyOnBase[i].String())
			err = errors.Join(err, eErr)
		}
	}

	if err != nil {
		return err
	}

	return nil
}

func (vctx *VerifierCtx) RunGnark(api frontend.API, run wizard.GnarkRuntime) {
	panic("RunGnark is unimplemented for split extension")
}

func splitVector(sv smartvectors.SmartVector) [4]smartvectors.SmartVector {

	size := sv.Len()

	if smartvectors.IsBase(sv) {
		return [4]smartvectors.SmartVector{
			sv,
			smartvectors.NewConstant(field.Zero(), size),
			smartvectors.NewConstant(field.Zero(), size),
			smartvectors.NewConstant(field.Zero(), size),
		}
	}

	// if it's a constant (ext) we don't need to allocate.
	if _, ok := sv.(*smartvectors.ConstantExt); ok {
		elmt := sv.GetExt(0)
		r0 := smartvectors.NewConstant(elmt.B0.A0, size)
		r1 := smartvectors.NewConstant(elmt.B0.A1, size)
		r2 := smartvectors.NewConstant(elmt.B1.A0, size)
		r3 := smartvectors.NewConstant(elmt.B1.A1, size)
		return [4]smartvectors.SmartVector{r0, r1, r2, r3}
	}

	r0 := make([]field.Element, size)
	r1 := make([]field.Element, size)
	r2 := make([]field.Element, size)
	r3 := make([]field.Element, size)

	for i := 0; i < size; i++ {
		elmt := sv.GetExt(i)
		r0[i] = elmt.B0.A0
		r1[i] = elmt.B0.A1
		r2[i] = elmt.B1.A0
		r3[i] = elmt.B1.A1
	}
	return [4]smartvectors.SmartVector{
		smartvectors.NewRegular(r0),
		smartvectors.NewRegular(r1),
		smartvectors.NewRegular(r2),
		smartvectors.NewRegular(r3),
	}
}

// build prover & verifier actions

// prover action -> create struct containing all the context
// get the challenge X (run.GetUnivariateParams(<queryName>))
// evaluate the splitted cols to get y' & assign splitted columns (run.AssignColumn())<|MERGE_RESOLUTION|>--- conflicted
+++ resolved
@@ -271,11 +271,7 @@
 		}
 
 		if !originalEvalToSplit[i].Equal(&reconstructedEval) {
-<<<<<<< HEAD
-			eErr := fmt.Errorf("unconsistent evaluation claim, position [%v]: %v != %v", i, evalFextParams.ExtYs[i].String(), reconstructedEval.String())
-=======
 			eErr := fmt.Errorf("unconsistent evaluation claim, position [%v]: %v != %v", i, originalEvalToSplit[i].String(), reconstructedEval.String())
->>>>>>> ae30b9ab
 			err = errors.Join(err, eErr)
 		}
 	}
