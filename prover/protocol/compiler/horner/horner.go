--- conflicted
+++ resolved
@@ -211,14 +211,6 @@
 				accumulators[k] = make([]fext.Element, numRow)
 			}
 
-<<<<<<< HEAD
-				sel := selectors[k].Get(row)
-				if !(sel.IsZero() || sel.IsOne()) {
-					utils.Panic("selector %v is not binary: %v", part.Selectors[k].GetColID(), sel.String())
-				}
-				if sel.IsOne() {
-					count++
-=======
 			for row := numRow - 1; row >= 0; row-- {
 				for k := 0; k < arity; k++ {
 					sel := selectors[k].Get(row)
@@ -234,7 +226,6 @@
 					} else {
 						panic("selector is non-binary")
 					}
->>>>>>> 3dc94214
 				}
 			}
 
