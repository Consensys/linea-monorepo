--- conflicted
+++ resolved
@@ -2,19 +2,13 @@
 
 import (
 	"sync"
-	"sync/atomic"
-
-<<<<<<< HEAD
-	"github.com/consensys/linea-monorepo/prover/maths/common/smartvectors"
-	"github.com/consensys/linea-monorepo/prover/maths/common/vector"
-=======
+
 	"github.com/consensys/gnark-crypto/field/koalabear/extensions"
 	"github.com/consensys/gnark-crypto/field/koalabear/fft"
 	gutils "github.com/consensys/gnark-crypto/utils"
 	"github.com/consensys/linea-monorepo/prover/maths/common/smartvectors"
 	"github.com/consensys/linea-monorepo/prover/maths/common/smartvectors_mixed"
 	"github.com/consensys/linea-monorepo/prover/maths/common/vectorext"
->>>>>>> 3dc94214
 	"github.com/consensys/linea-monorepo/prover/maths/field"
 	"github.com/consensys/linea-monorepo/prover/maths/field/fext"
 	"github.com/consensys/linea-monorepo/prover/protocol/ifaces"
@@ -51,19 +45,11 @@
 
 		// quotient stores the assignment of the quotient polynomial as it is
 		// being computed.
-<<<<<<< HEAD
-		quotient = make(field.Vector, qa.getNumRow())
-
-		// powersOfRho lists all the powers of rho and are precomputed to help
-		// parallelization.
-		powersOfRho = vector.PowerVec(rho, len(qa.Polys))
-=======
 		quotient = make(extensions.Vector, qa.getNumRow())
 
 		// powersOfRho lists all the powers of rho and are precomputed to help
 		// parallelization.
 		powersOfRho = vectorext.PowerVec(rho, len(qa.Polys))
->>>>>>> 3dc94214
 
 		// quotientLock protects [quotientOfSizes]
 		quotientLock = &sync.Mutex{}
@@ -78,13 +64,8 @@
 	// \sum_{k, i \in claims} \rho^k \lambda^i P(X) / (X - xi)
 	parallel.Execute(len(qa.Polys), func(start, stop int) {
 
-<<<<<<< HEAD
-		localPartialQuotient := make(field.Vector, qa.getNumRow())
-		localRes := make(field.Vector, qa.getNumRow())
-=======
 		localPartialQuotient := make(extensions.Vector, qa.getNumRow())
 		localRes := make(extensions.Vector, qa.getNumRow())
->>>>>>> 3dc94214
 
 		for polyID := start; polyID < stop; polyID++ {
 
@@ -102,11 +83,7 @@
 				continue
 			}
 
-<<<<<<< HEAD
-			atomic.StoreInt64(&foundNonConstantPoly, 1) // at least one non-constant poly
-=======
 			foundNonConstantPoly = true
->>>>>>> 3dc94214
 			pointsOfPoly := qa.EvalPointOfPolys[polyID]
 
 			copy(localPartialQuotient, zetas[pointsOfPoly[0]])
@@ -116,15 +93,6 @@
 			}
 
 			if polySV.Len() < qa.getNumRow() {
-<<<<<<< HEAD
-				poly := make(field.Vector, qa.getNumRow())
-				polySV.WriteInSlice(poly[:polySV.Len()])
-				_ldeOf(poly, polySV.Len(), qa.getNumRow())
-				localPartialQuotient.Mul(localPartialQuotient, poly)
-			} else {
-				poly := polySV.IntoRegVecSaveAlloc()
-				localPartialQuotient.Mul(localPartialQuotient, poly)
-=======
 				// TODO @gbotrel this does not seem to be tested.
 				poly := polySV.IntoRegVecSaveAllocExt()
 				_ldeOfExt(poly, polySV.Len(), qa.getNumRow())
@@ -138,7 +106,6 @@
 					poly := polySV.IntoRegVecSaveAllocExt()
 					localPartialQuotient.Mul(localPartialQuotient, poly)
 				}
->>>>>>> 3dc94214
 			}
 
 			localPartialQuotient.ScalarMul(localPartialQuotient, &powersOfRho[polyID])
@@ -167,24 +134,15 @@
 	// because it is optimized differently.
 	parallel.Execute(len(qa.Queries), func(start, stop int) {
 
-<<<<<<< HEAD
-		localResult := make(field.Vector, qa.getNumRow())
-=======
 		localResult := make(extensions.Vector, qa.getNumRow())
->>>>>>> 3dc94214
 
 		for i := start; i < stop; i++ {
 
 			// The first step is to compute the \sum_k \rho^k y_{i,k}. This is
 			// pure scalar operation.
 			var (
-<<<<<<< HEAD
-				sumRhoKYik = field.Zero()
-				zetaI      = field.Vector(zetas[i])
-=======
 				sumRhoKYik = fext.Zero()
 				zetaI      = zetas[i]
->>>>>>> 3dc94214
 			)
 
 			for _, k := range qa.PolysOfEvalPoint[i] {
@@ -238,16 +196,7 @@
 	for i := range polyVals {
 		polyVals[i] = polys[i].GetColAssignment(run)
 
-<<<<<<< HEAD
-	ys := make([]field.Element, len(polyVals))
-	parallel.Execute(len(ys), func(start, stop int) {
-		for i := start; i < stop; i++ {
-			ys[i] = smartvectors.Interpolate(polyVals[i], r)
-		}
-	})
-=======
-	}
->>>>>>> 3dc94214
+	}
 
 	ys := smartvectors_mixed.BatchEvaluateLagrange(polyVals, r)
 
@@ -303,11 +252,7 @@
 
 	var (
 		omega, _ = fft.Generator(uint64(n))
-<<<<<<< HEAD
-		res      = make([]field.Element, n)
-=======
 		res      = make([]fext.Element, n)
->>>>>>> 3dc94214
 	)
 
 	res[0] = fext.One()
@@ -319,16 +264,6 @@
 	return res
 }
 
-<<<<<<< HEAD
-func _ldeOf(v []field.Element, sizeSmall, sizeLarge int) {
-	domainSmall := fft.NewDomain(uint64(sizeSmall), fft.WithCache())
-	domainLarge := fft.NewDomain(uint64(sizeLarge), fft.WithCache())
-
-	domainSmall.FFTInverse(v[:sizeSmall], fft.DIF, fft.WithNbTasks(1))
-	fft.BitReverse(v[:sizeSmall])
-	domainLarge.FFT(v, fft.DIF, fft.WithNbTasks(1))
-	fft.BitReverse(v)
-=======
 func _ldeOfExt(v []fext.Element, sizeSmall, sizeLarge int) {
 	domainSmall := fft.NewDomain(uint64(sizeSmall), fft.WithCache())
 	domainLarge := fft.NewDomain(uint64(sizeLarge), fft.WithCache())
@@ -337,7 +272,6 @@
 	gutils.BitReverse(v[:sizeSmall])
 	domainLarge.FFTExt(v, fft.DIF, fft.WithNbTasks(1))
 	gutils.BitReverse(v)
->>>>>>> 3dc94214
 }
 
 func getPositionOfPolyInQueryYs(q query.UnivariateEval, poly ifaces.Column) int {
