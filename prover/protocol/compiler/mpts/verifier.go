--- conflicted
+++ resolved
@@ -2,7 +2,6 @@
 
 import (
 	"fmt"
-	"sync"
 
 	"github.com/consensys/gnark/frontend"
 	"github.com/consensys/linea-monorepo/prover/maths/common/fastpoly"
@@ -13,11 +12,7 @@
 	"github.com/consensys/linea-monorepo/prover/protocol/ifaces"
 	"github.com/consensys/linea-monorepo/prover/protocol/query"
 	"github.com/consensys/linea-monorepo/prover/protocol/wizard"
-<<<<<<< HEAD
-	"github.com/consensys/linea-monorepo/prover/utils/parallel"
-=======
 	"github.com/consensys/linea-monorepo/prover/utils"
->>>>>>> 3dc94214
 )
 
 // VerifierAction implements [wizard.VerifierAction]. It is tasked with
@@ -168,16 +163,9 @@
 func (ctx *MultipointToSinglepointCompilation) cptEvaluationMapExt(run wizard.Runtime) map[ifaces.ColID]fext.Element {
 
 	var (
-<<<<<<< HEAD
-		evaluationMap = make(map[ifaces.ColID]field.Element, len(ctx.NewQuery.Pols)+len(ctx.ExplicitlyEvaluated))
-		univParams    = run.GetParams(ctx.NewQuery.QueryID).(query.UnivariateEvalParams)
-		x             = univParams.X
-		lock          = sync.Mutex{}
-=======
 		evaluationMap = make(map[ifaces.ColID]fext.Element)
 		univParams    = run.GetParams(ctx.NewQuery.QueryID).(query.UnivariateEvalParams)
 		x             = univParams.ExtX
->>>>>>> 3dc94214
 	)
 
 	for i := range ctx.NewQuery.Pols {
@@ -185,25 +173,11 @@
 		evaluationMap[colID] = univParams.ExtYs[i]
 	}
 
-<<<<<<< HEAD
-	parallel.Execute(len(ctx.ExplicitlyEvaluated), func(start, stop int) {
-		for i := start; i < stop; i++ {
-			colID := ctx.ExplicitlyEvaluated[i].GetColID()
-			poly := ctx.ExplicitlyEvaluated[i].GetColAssignment(run)
-			val := smartvectors.Interpolate(poly, x)
-
-			lock.Lock()
-			evaluationMap[colID] = val
-			lock.Unlock()
-		}
-	})
-=======
 	for i, c := range ctx.ExplicitlyEvaluated {
 		colID := ctx.ExplicitlyEvaluated[i].GetColID()
 		poly := c.GetColAssignment(run)
 		evaluationMap[colID] = smartvectors.EvaluateFextPolyLagrange(poly, x)
 	}
->>>>>>> 3dc94214
 
 	return evaluationMap
 }
