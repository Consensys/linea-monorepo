package mpts

import (
	"math/rand/v2"
	"testing"

<<<<<<< HEAD
=======
	"github.com/consensys/gnark-crypto/field/koalabear/fft"
>>>>>>> 3dc94214
	"github.com/consensys/linea-monorepo/prover/maths/common/smartvectors"
	"github.com/consensys/linea-monorepo/prover/maths/common/vectorext"
	"github.com/consensys/linea-monorepo/prover/maths/field"
	"github.com/consensys/linea-monorepo/prover/maths/field/fext"

	"github.com/consensys/linea-monorepo/prover/protocol/column/verifiercol"
	"github.com/consensys/linea-monorepo/prover/protocol/compiler/dummy"
	"github.com/consensys/linea-monorepo/prover/protocol/ifaces"
	"github.com/consensys/linea-monorepo/prover/protocol/internal/testtools"
	"github.com/consensys/linea-monorepo/prover/protocol/wizard"
	"github.com/consensys/linea-monorepo/prover/utils"
)

func TestWithProfile(t *testing.T) {
	var rng = rand.New(utils.NewRandSource(0))

	testcases := []struct {
		Profile []int
		UTC     *testtools.UnivariateTestcase
	}{
		{
			Profile: []int{3},
			UTC: &testtools.UnivariateTestcase{
				NameStr: "profile-3",
				Polys: []smartvectors.SmartVector{
					smartvectors.ForTest(1, 2, 3, 4),
				},
				QueryXs: []fext.Element{
					fext.PseudoRand(rng),
				},
				QueryPols: [][]int{
					{0},
				},
			},
		},
	}

	for _, tc := range testcases {

		suite := []func(*wizard.CompiledIOP){
			Compile(WithNumColumnProfileOpt(tc.Profile, 0)),
			dummy.Compile,
		}

		t.Run(tc.UTC.NameStr, func(t *testing.T) {
			testtools.RunTestcase(t, tc.UTC, suite)
		})
	}

}

func TestCompiler(t *testing.T) {

	suite := []func(*wizard.CompiledIOP){
		Compile(),
		dummy.Compile,
	}

	for _, tc := range testtools.ListOfUnivariateTestcasesPositive {
		t.Run(tc.Name(), func(t *testing.T) {
			testtools.RunTestcase(t, tc, suite)
		})
	}
}

func TestCompilerWithGnark(t *testing.T) {

	suite := []func(*wizard.CompiledIOP){
		Compile(),
		dummy.Compile,
	}

	for _, tc := range testtools.ListOfUnivariateTestcasesPositive {
		t.Run(tc.Name(), func(t *testing.T) {
			testtools.RunTestShouldPassWithGnark(t, tc, suite)
		})
	}
}

func TestWithVerifierCol(t *testing.T) {

	suite := []func(*wizard.CompiledIOP){
		Compile(),
		dummy.Compile,
	}

	testcases := []*testtools.AnonymousTestcase{
		{
			NameStr: "with-constant-col",
			DefineFunc: func(comp *wizard.CompiledIOP) {
				u := verifiercol.NewConstantCol(field.Zero(), 8, "")
				comp.InsertUnivariate(0, "U", []ifaces.Column{u})
			},
			AssignFunc: func(run *wizard.ProverRuntime) {
				run.AssignUnivariateExt("U", fext.Zero(), fext.Zero())
			},
		},
		{
			NameStr: "with-constant-col-2",
			DefineFunc: func(comp *wizard.CompiledIOP) {
				u := verifiercol.NewConstantCol(field.NewElement(42), 4, "")
				comp.InsertUnivariate(0, "U", []ifaces.Column{u})
			},
			AssignFunc: func(run *wizard.ProverRuntime) {
				run.AssignUnivariateExt("U", fext.Zero(), fext.NewFromUint(42, 0, 0, 0))
			},
		},
	}

	for i, tc := range testcases {
		t.Run(tc.NameStr, func(t *testing.T) {
			testtools.RunTestcase(t, testcases[i], suite)
		})
	}
}

func TestLdeOf(t *testing.T) {

	gen_8, err := fft.Generator(8)
	if err != nil {
		panic(err)
	}

	gen_4, err1 := fft.Generator(4)
	if err1 != nil {
		panic(err1)
	}
	testcases := []struct {
		Name string
		Poly []fext.Element
		LDE  []fext.Element
	}{
		{
			Name: "constant-poly",
			Poly: vectorext.Repeat(fext.NewFromUint(23, 0, 0, 0), 8),
			LDE:  vectorext.Repeat(fext.NewFromUint(23, 0, 0, 0), 32),
		},
		{
			Name: "x-poly",
			Poly: vectorext.ForTest(1, -1),
			LDE:  vectorext.PowerVec(fext.Lift(gen_8), 8),
		},
		{
			Name: "x-poly-2",
			Poly: vectorext.PowerVec(fext.Lift(gen_4), 4),
			LDE:  vectorext.PowerVec(fext.Lift(gen_8), 8),
		},
	}

	for _, tc := range testcases {
		t.Run(tc.Name, func(t *testing.T) {

			sizeBig := len(tc.LDE)
<<<<<<< HEAD
			res := make([]field.Element, sizeBig)
			copy(res, tc.Poly)
			_ldeOf(res, len(tc.Poly), sizeBig)
=======
			res := make([]fext.Element, sizeBig)
			copy(res, tc.Poly)
			_ldeOfExt(res, len(tc.Poly), sizeBig)
>>>>>>> 3dc94214

			for i := range tc.LDE {
				if !tc.LDE[i].Equal(&res[i]) {
					t.Errorf("mismatch res=%v, expected=%v", vectorext.Prettify(res), vectorext.Prettify(tc.LDE))
					return
				}
			}
		})
	}

}<|MERGE_RESOLUTION|>--- conflicted
+++ resolved
@@ -4,10 +4,7 @@
 	"math/rand/v2"
 	"testing"
 
-<<<<<<< HEAD
-=======
 	"github.com/consensys/gnark-crypto/field/koalabear/fft"
->>>>>>> 3dc94214
 	"github.com/consensys/linea-monorepo/prover/maths/common/smartvectors"
 	"github.com/consensys/linea-monorepo/prover/maths/common/vectorext"
 	"github.com/consensys/linea-monorepo/prover/maths/field"
@@ -161,15 +158,9 @@
 		t.Run(tc.Name, func(t *testing.T) {
 
 			sizeBig := len(tc.LDE)
-<<<<<<< HEAD
-			res := make([]field.Element, sizeBig)
-			copy(res, tc.Poly)
-			_ldeOf(res, len(tc.Poly), sizeBig)
-=======
 			res := make([]fext.Element, sizeBig)
 			copy(res, tc.Poly)
 			_ldeOfExt(res, len(tc.Poly), sizeBig)
->>>>>>> 3dc94214
 
 			for i := range tc.LDE {
 				if !tc.LDE[i].Equal(&res[i]) {
