--- conflicted
+++ resolved
@@ -361,28 +361,12 @@
 		subrepr := column.DownStreamBranch(originH)
 		recoveredX := column.GnarkDeriveEvaluationPoint(api, originH, "", cachedXs, originalQueryParams.X)
 
-<<<<<<< HEAD
 		if alreadyCheckedReprs.Exists(subrepr) {
 			continue
-=======
-		/*
-			For each recovered X, check that it is consistent with what is
-			already available in the sub queries parameters
-		*/
-		for i, subrepr := range subReprs {
-			if alreadyCheckedReprs.Exists(subrepr) {
-				continue
-			}
-			recoveredX := recoveredXs[i]
-			qID := ctx.reprToSubQueryID[subrepr]
-			submittedX := subQueriesParams[qID].X
-
-			api.AssertIsEqual(recoveredX, submittedX)
->>>>>>> 69557fd2
 		}
 
 		qID := ctx.reprToSubQueryID[subrepr]
-		submittedX := subQueriesParamsX[qID]
+		submittedX := subQueriesParams[qID].X
 		// Or it is a mismatch between the evaluation queries and the derived query
 		api.AssertIsEqual(recoveredX, submittedX)
 
