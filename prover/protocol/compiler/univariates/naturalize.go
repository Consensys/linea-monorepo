--- conflicted
+++ resolved
@@ -5,11 +5,7 @@
 	"reflect"
 
 	"github.com/consensys/gnark/frontend"
-<<<<<<< HEAD
 	"github.com/consensys/linea-monorepo/prover/maths/field/fext"
-=======
-	"github.com/consensys/linea-monorepo/prover/maths/field"
->>>>>>> 50b50639
 	"github.com/consensys/linea-monorepo/prover/protocol/column"
 	"github.com/consensys/linea-monorepo/prover/protocol/ifaces"
 	"github.com/consensys/linea-monorepo/prover/protocol/query"
@@ -23,26 +19,6 @@
 	NATURALIZE string = "NATURALIZE"
 )
 
-<<<<<<< HEAD
-type naturalizeProverAction struct {
-	ctx naturalizationCtx
-}
-
-func (a *naturalizeProverAction) Run(run *wizard.ProverRuntime) {
-	a.ctx.prove(run)
-}
-
-type naturalizeVerifierAction struct {
-	ctx naturalizationCtx
-}
-
-func (a *naturalizeVerifierAction) Run(run wizard.Runtime) error {
-	return a.ctx.Verify(run)
-}
-
-func (a *naturalizeVerifierAction) RunGnark(api frontend.API, c wizard.GnarkRuntime) {
-	a.ctx.GnarkVerify(api, c)
-=======
 type NaturalizeProverAction struct {
 	Ctx NaturalizationCtx
 }
@@ -61,7 +37,6 @@
 
 func (a *NaturalizeVerifierAction) RunGnark(api frontend.API, c wizard.GnarkRuntime) {
 	a.Ctx.GnarkVerify(api, c)
->>>>>>> 50b50639
 }
 
 /*
@@ -146,15 +121,6 @@
 				And assigns them
 			*/
 			// comp.SubProvers.AppendToInner(roundID, ctx.prove)
-<<<<<<< HEAD
-			comp.RegisterProverAction(roundID, &naturalizeProverAction{
-				ctx: ctx,
-			})
-
-			// comp.InsertVerifier(roundID, ctx.Verify, ctx.GnarkVerify)
-			comp.RegisterVerifierAction(roundID, &naturalizeVerifierAction{
-				ctx: ctx,
-=======
 			comp.RegisterProverAction(roundID, &NaturalizeProverAction{
 				Ctx: ctx,
 			})
@@ -162,7 +128,6 @@
 			// comp.InsertVerifier(roundID, ctx.Verify, ctx.GnarkVerify)
 			comp.RegisterVerifierAction(roundID, &NaturalizeVerifierAction{
 				Ctx: ctx,
->>>>>>> 50b50639
 			})
 		}
 	}
@@ -196,11 +161,7 @@
 		query. Otherwise, there would be an issue.
 	*/
 	alreadySeen := make(map[string]struct{})
-<<<<<<< HEAD
-	for _, pol := range ctx.q.Pols {
-=======
 	for _, pol := range ctx.Q.Pols {
->>>>>>> 50b50639
 
 		repr := column.DownStreamBranch(pol)
 		root := column.RootParents(pol)
@@ -211,21 +172,6 @@
 		}
 
 		// Initialization routine to add a new sub-query if necesary
-<<<<<<< HEAD
-		if _, ok := ctx.reprToSubQueryID[repr]; !ok {
-			queryID := len(ctx.subQueriesNames)
-			ctx.reprToSubQueryID[repr] = queryID
-			newQueryName := deriveName[ifaces.QueryID](comp, NATURALIZE, ctx.q.QueryID, repr)
-			ctx.deduplicatedReprs = append(ctx.deduplicatedReprs, repr)
-			ctx.subQueriesNames = append(ctx.subQueriesNames, newQueryName)
-			ctx.polsPerSubQuery = append(ctx.polsPerSubQuery, []ifaces.Column{})
-		}
-
-		alreadySeen[repr+rootName] = struct{}{}
-		queryID := ctx.reprToSubQueryID[repr]
-		// Add the current derived root-handle to the proper derived query
-		ctx.polsPerSubQuery[queryID] = append(ctx.polsPerSubQuery[queryID], root)
-=======
 		if _, ok := ctx.ReprToSubQueryID[repr]; !ok {
 			queryID := len(ctx.SubQueriesNames)
 			ctx.ReprToSubQueryID[repr] = queryID
@@ -239,19 +185,13 @@
 		queryID := ctx.ReprToSubQueryID[repr]
 		// Add the current derived root-handle to the proper derived query
 		ctx.PolsPerSubQuery[queryID] = append(ctx.PolsPerSubQuery[queryID], root)
->>>>>>> 50b50639
 	}
 
 	/*
 		Registers the queries
 	*/
-<<<<<<< HEAD
-	for queryID, qName := range ctx.subQueriesNames {
-		comp.InsertUnivariate(ctx.roundID, qName, ctx.polsPerSubQuery[queryID])
-=======
 	for queryID, qName := range ctx.SubQueriesNames {
 		comp.InsertUnivariate(ctx.RoundID, qName, ctx.PolsPerSubQuery[queryID])
->>>>>>> 50b50639
 		// The result of the query is ditched from the FS state because in
 		// all scenarios. The result of the opening is (and is checked to be)
 		// identical to the result of the original univariate query. Hence, it
@@ -300,23 +240,13 @@
 	alreadySeenPolyX := make(map[string]struct{})
 	alreadySeenX := make(map[string]struct{})
 
-<<<<<<< HEAD
-	for parentID, pol := range ctx.q.Pols {
+	for parentID, pol := range ctx.Q.Pols {
 		repr := column.DownStreamBranch(pol)
 		rootsAll := column.RootParents(pol)
 
 		cachedXs := collection.NewMapping[string, fext.Element]()
 		cachedXs.InsertNew("", originalQuery.ExtX)
 		derivedXs := column.DeriveEvaluationPointExt(pol, "", cachedXs, originalQuery.ExtX)
-=======
-	for parentID, pol := range ctx.Q.Pols {
-		repr := column.DownStreamBranch(pol)
-		rootsAll := column.RootParents(pol)
-
-		cachedXs := collection.NewMapping[string, field.Element]()
-		cachedXs.InsertNew("", originalQuery.X)
-		derivedXs := column.DeriveEvaluationPoint(pol, "", cachedXs, originalQuery.X)
->>>>>>> 50b50639
 
 		// Filter out (handle, repr) pairs that we already saw
 		rootName := string(rootsAll.GetColID())
@@ -326,16 +256,6 @@
 
 		// If useful register a new query
 		if _, ok := alreadySeenX[repr]; !ok {
-<<<<<<< HEAD
-			if ctx.reprToSubQueryID[repr] != len(newXs) {
-				utils.Panic(
-					"(while compiling %v) expected the subQueryID %v to be equal to len(newXs) but got %v",
-					ctx.q.QueryID, ctx.reprToSubQueryID[repr], len(newXs),
-				)
-			}
-			newXs = append(newXs, derivedXs)
-			newYs = append(newYs, []fext.Element{})
-=======
 			if ctx.ReprToSubQueryID[repr] != len(newXs) {
 				utils.Panic(
 					"(while compiling %v) expected the subQueryID %v to be equal to len(newXs) but got %v",
@@ -343,8 +263,7 @@
 				)
 			}
 			newXs = append(newXs, derivedXs)
-			newYs = append(newYs, []field.Element{})
->>>>>>> 50b50639
+			newYs = append(newYs, []fext.Element{})
 			alreadySeenX[repr] = struct{}{}
 		}
 
@@ -360,34 +279,20 @@
 				as from the parent query.
 		*/
 
-<<<<<<< HEAD
-		subQueryID := ctx.reprToSubQueryID[repr]
+		subQueryID := ctx.ReprToSubQueryID[repr]
 		newYs[subQueryID] = append(newYs[subQueryID], originalQuery.ExtYs[parentID])
-=======
-		subQueryID := ctx.ReprToSubQueryID[repr]
-		newYs[subQueryID] = append(newYs[subQueryID], originalQuery.Ys[parentID])
->>>>>>> 50b50639
 		alreadySeenPolyX[repr] = struct{}{}
 	}
 
 	/*
 		Assign the new univariate queries
 	*/
-<<<<<<< HEAD
-	for queryID, qName := range ctx.subQueriesNames {
+	for queryID, qName := range ctx.SubQueriesNames {
 		run.AssignUnivariateExt(qName, newXs[queryID], newYs[queryID]...)
 	}
 }
 
-func (ctx naturalizationCtx) Verify(run wizard.Runtime) error {
-=======
-	for queryID, qName := range ctx.SubQueriesNames {
-		run.AssignUnivariate(qName, newXs[queryID], newYs[queryID]...)
-	}
-}
-
 func (ctx NaturalizationCtx) Verify(run wizard.Runtime) error {
->>>>>>> 50b50639
 
 	// Get the original query
 	originalQuery := run.GetUnivariateEval(ctx.Q.QueryID)
@@ -401,13 +306,8 @@
 	for qID, qName := range ctx.SubQueriesNames {
 		subQueries = append(subQueries, run.GetUnivariateEval(qName))
 		subQueriesParams = append(subQueriesParams, run.GetUnivariateParams(qName))
-<<<<<<< HEAD
-		repr := ctx.deduplicatedReprs[qID]
+		repr := ctx.DeduplicatedReprs[qID]
 		for j, derivedY := range subQueriesParams[qID].ExtYs {
-=======
-		repr := ctx.DeduplicatedReprs[qID]
-		for j, derivedY := range subQueriesParams[qID].Ys {
->>>>>>> 50b50639
 			finalYs.InsertNew(column.DerivedYRepr(repr, subQueries[qID].Pols[j]), derivedY)
 		}
 	}
@@ -428,23 +328,14 @@
 
 	for originPolID, originH := range originalQuery.Pols {
 		subrepr := column.DownStreamBranch(originH)
-<<<<<<< HEAD
 		recoveredX := column.DeriveEvaluationPointExt(originH, "", cachedXs, originalQueryParams.ExtX)
-=======
-		recoveredX := column.DeriveEvaluationPoint(originH, "", cachedXs, originalQueryParams.X)
->>>>>>> 50b50639
 
 		if alreadyCheckedReprs.Exists(subrepr) {
 			continue
 		}
 
-<<<<<<< HEAD
-		qID := ctx.reprToSubQueryID[subrepr]
+		qID := ctx.ReprToSubQueryID[subrepr]
 		submittedX := subQueriesParams[qID].ExtX
-=======
-		qID := ctx.ReprToSubQueryID[subrepr]
-		submittedX := subQueriesParams[qID].X
->>>>>>> 50b50639
 
 		if recoveredX != submittedX {
 			return fmt.Errorf("mismatch between the original query's evaluation point and the derived queries'")
@@ -463,11 +354,7 @@
 
 }
 
-<<<<<<< HEAD
-func (ctx naturalizationCtx) GnarkVerify(api frontend.API, c wizard.GnarkRuntime) {
-=======
 func (ctx NaturalizationCtx) GnarkVerify(api frontend.API, c wizard.GnarkRuntime) {
->>>>>>> 50b50639
 
 	// Get the original query
 	originalQuery := c.GetUnivariateEval(ctx.Q.QueryID)
@@ -509,11 +396,7 @@
 			continue
 		}
 
-<<<<<<< HEAD
-		qID := ctx.reprToSubQueryID[subrepr]
-=======
 		qID := ctx.ReprToSubQueryID[subrepr]
->>>>>>> 50b50639
 		submittedX := subQueriesParams[qID].X
 		// Or it is a mismatch between the evaluation queries and the derived query
 		api.AssertIsEqual(recoveredX[0], submittedX)
