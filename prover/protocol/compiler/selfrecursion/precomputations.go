--- conflicted
+++ resolved
@@ -46,12 +46,6 @@
 
 // Registers the key shards, since some rounds are dried, some of the
 // of the entries are nil
-<<<<<<< HEAD
-func (ctx *SelfRecursionCtx) registersAh() {
-	ahLength := ctx.VortexCtx.CommitmentsByRounds.Len()
-	// Consider the precomputed columns
-	if ctx.VortexCtx.IsNonEmptyPrecomputed() {
-=======
 func (ctx *SelfRecursionCtx) RegistersAh() {
 	// We need the length of total number of SIS rounds
 	ahLength := ctx.VortexCtx.CommitmentsByRoundsSIS.Len()
@@ -59,7 +53,6 @@
 	// We increase ahLength only if SIS is applied to
 	// the precomputed columns.
 	if ctx.VortexCtx.IsNonEmptyPrecomputed() && ctx.VortexCtx.IsSISAppliedToPrecomputed() {
->>>>>>> 50b50639
 		ahLength += 1
 	}
 	ah := make([]ifaces.Column, 0, ahLength)
@@ -70,11 +63,7 @@
 	roundStartAt := 0
 
 	// Consider the precomputed columns
-<<<<<<< HEAD
-	if ctx.VortexCtx.IsNonEmptyPrecomputed() {
-=======
 	if ctx.VortexCtx.IsNonEmptyPrecomputed() && ctx.VortexCtx.IsSISAppliedToPrecomputed() {
->>>>>>> 50b50639
 		numPrecomputeds := len(ctx.VortexCtx.Items.Precomputeds.PrecomputedColums)
 
 		// Sanity-check : if coms in precomputeds have length zero then the
@@ -101,23 +90,6 @@
 		// And update the value of the start
 		roundStartAt += numPrecomputeds
 	}
-<<<<<<< HEAD
-	// Offset for the precomputed polys
-	precompOffset := 0
-	if ctx.VortexCtx.IsNonEmptyPrecomputed() {
-		precompOffset += 1
-	}
-
-	for i, comsInRoundsI := range ctx.VortexCtx.CommitmentsByRounds.Inner() {
-
-		// Sanity-check : if coms in rounds has length zero then the
-		// associated Dh should be nil. That happens when the examinated round
-		// is a "dry" round or when it has been self-recursed already.
-		if (len(comsInRoundsI) == 0) != (ctx.Columns.Rooth[i] == nil) {
-			utils.Panic("nilness mismatch for round=%v #coms-in-round=%v vs root-is-nil=%v", i, len(comsInRoundsI), ctx.Columns.Rooth[i] == nil)
-		}
-=======
->>>>>>> 50b50639
 
 	for i, comsInRoundsI := range ctx.VortexCtx.CommitmentsByRounds.GetInner() {
 		// We need to consider only the SIS rounds
