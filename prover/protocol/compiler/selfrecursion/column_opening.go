--- conflicted
+++ resolved
@@ -5,10 +5,6 @@
 	"math/big"
 
 	"github.com/consensys/gnark/frontend"
-<<<<<<< HEAD
-	"github.com/consensys/linea-monorepo/prover/crypto/mimc"
-=======
->>>>>>> 50b50639
 	"github.com/consensys/linea-monorepo/prover/crypto/ringsis"
 	"github.com/consensys/linea-monorepo/prover/maths/common/poly"
 	"github.com/consensys/linea-monorepo/prover/maths/common/smartvectors"
@@ -61,20 +57,12 @@
 	limbSize := wholes[0].Size() * sisParams.NumLimbs()
 
 	for i := range limbs {
-<<<<<<< HEAD
-		limbs[i] = ctx.comp.InsertCommit(
-=======
 		limbs[i] = ctx.Comp.InsertCommit(
->>>>>>> 50b50639
 			round,
 			ctx.limbExpandedPreimageName(wholes[i].GetColID()),
 			limbSize,
 		)
-<<<<<<< HEAD
-		ctx.comp.InsertRange(
-=======
 		ctx.Comp.InsertRange(
->>>>>>> 50b50639
 			round,
 			ifaces.QueryIDf("SHORTNESS_%v", limbs[i].GetColID()),
 			limbs[i],
@@ -82,44 +70,6 @@
 		)
 	}
 
-<<<<<<< HEAD
-	ctx.Columns.Preimages = limbs
-
-	ctx.comp.RegisterProverAction(round, &preimageLimbsProverAction{
-		ctx:   ctx,
-		limbs: limbs,
-	})
-
-}
-
-type preimageLimbsProverAction struct {
-	ctx   *SelfRecursionCtx
-	limbs []ifaces.Column
-}
-
-func (a *preimageLimbsProverAction) Run(run *wizard.ProverRuntime) {
-	parallel.Execute(len(a.limbs), func(start, end int) {
-		for i := start; i < end; i++ {
-			whole := a.ctx.Columns.WholePreimages[i].GetColAssignment(run)
-			whole_ := smartvectors.IntoRegVec(whole)
-			expanded_ := a.ctx.SisKey().LimbSplit(whole_)
-			expanded := smartvectors.NewRegular(expanded_)
-			run.AssignColumn(a.limbs[i].GetColID(), expanded)
-		}
-	})
-}
-
-type colSelectionProverAction struct {
-	ctx       *SelfRecursionCtx
-	uAlphaQID ifaces.ColID
-}
-
-func (a *colSelectionProverAction) Run(run *wizard.ProverRuntime) {
-	q := run.GetRandomCoinIntegerVec(a.ctx.Coins.Q.Name)
-	uAlpha := smartvectors.IntoRegVec(run.GetColumn(a.ctx.Columns.Ualpha.GetColID()))
-
-	uAlphaQ := make([]field.Element, 0, a.ctx.Columns.UalphaQ.Size())
-=======
 	ctx.Columns.PreimagesSis = limbs
 
 	ctx.Comp.RegisterProverAction(round, &PreimageLimbsProverAction{
@@ -156,16 +106,11 @@
 	uAlpha := smartvectors.IntoRegVec(run.GetColumn(a.Ctx.Columns.Ualpha.GetColID()))
 
 	uAlphaQ := make([]field.Element, 0, a.Ctx.Columns.UalphaQ.Size())
->>>>>>> 50b50639
 	for _, qi := range q {
 		uAlphaQ = append(uAlphaQ, uAlpha[qi])
 	}
 
-<<<<<<< HEAD
-	run.AssignColumn(a.uAlphaQID, smartvectors.NewRegular(uAlphaQ))
-=======
 	run.AssignColumn(a.UAlphaQID, smartvectors.NewRegular(uAlphaQ))
->>>>>>> 50b50639
 }
 
 // Declare the queries justifying the column selection:
@@ -193,15 +138,9 @@
 	)
 
 	// And registers the assignment function
-<<<<<<< HEAD
-	ctx.comp.RegisterProverAction(roundQ, &colSelectionProverAction{
-		ctx:       ctx,
-		uAlphaQID: ctx.Columns.UalphaQ.GetColID(),
-=======
 	ctx.Comp.RegisterProverAction(roundQ, &ColSelectionProverAction{
 		Ctx:       ctx,
 		UAlphaQID: ctx.Columns.UalphaQ.GetColID(),
->>>>>>> 50b50639
 	})
 
 	// Declare an inclusion query to finalize the selection check
@@ -219,175 +158,6 @@
 	)
 }
 
-<<<<<<< HEAD
-type linearHashMerkleProverAction struct {
-	ctx                *SelfRecursionCtx
-	concatDhQSize      int
-	leavesSize         int
-	leavesSizeUnpadded int
-}
-
-func (a *linearHashMerkleProverAction) Run(run *wizard.ProverRuntime) {
-	openingIndices := run.GetRandomCoinIntegerVec(a.ctx.Coins.Q.Name)
-	concatDhQ := make([]field.Element, a.leavesSizeUnpadded*a.ctx.VortexCtx.SisParams.OutputSize())
-	linearLeaves := make([]field.Element, a.leavesSizeUnpadded)
-	merkleLeaves := make([]field.Element, a.leavesSizeUnpadded)
-	merklePositions := make([]field.Element, a.leavesSizeUnpadded)
-	merkleRoots := make([]field.Element, a.leavesSizeUnpadded)
-
-	hashSize := a.ctx.VortexCtx.SisParams.OutputSize()
-	numOpenedCol := a.ctx.VortexCtx.NbColsToOpen()
-	// For some reason, using a.ctx.comp.NumRounds() here does not work well here.
-	totalNumRounds := a.ctx.VortexCtx.MaxCommittedRound
-	committedRound := 0
-
-	if a.ctx.VortexCtx.IsNonEmptyPrecomputed() {
-		rootPrecomp := a.ctx.Columns.precompRoot.GetColAssignment(run).Get(0)
-		precompColSisHash := a.ctx.VortexCtx.Items.Precomputeds.DhWithMerkle
-		for i, selectedCol := range openingIndices {
-			srcStart := selectedCol * hashSize
-			destStart := i * hashSize
-			sisHash := precompColSisHash[srcStart : srcStart+hashSize]
-			copy(concatDhQ[destStart:destStart+hashSize], sisHash)
-			leaf := mimc.HashVec(sisHash)
-			insertAt := i
-			linearLeaves[insertAt] = leaf
-			merkleLeaves[insertAt] = leaf
-			merkleRoots[insertAt] = rootPrecomp
-			merklePositions[insertAt].SetInt64(int64(selectedCol))
-		}
-		committedRound++
-		totalNumRounds++
-	}
-
-	for round := 0; round <= totalNumRounds; round++ {
-		colSisHashName := a.ctx.VortexCtx.SisHashName(round)
-		colSisHashSV, found := run.State.TryGet(colSisHashName)
-		if !found {
-			continue
-		}
-
-		rooth := a.ctx.Columns.Rooth[round].GetColAssignment(run).Get(0)
-		colSisHash := colSisHashSV.([]field.Element)
-
-		for i, selectedCol := range openingIndices {
-			srcStart := selectedCol * hashSize
-			destStart := committedRound*numOpenedCol*hashSize + i*hashSize
-			sisHash := colSisHash[srcStart : srcStart+hashSize]
-			copy(concatDhQ[destStart:destStart+hashSize], sisHash)
-			leaf := mimc.HashVec(sisHash)
-			insertAt := committedRound*numOpenedCol + i
-			linearLeaves[insertAt] = leaf
-			merkleLeaves[insertAt] = leaf
-			merkleRoots[insertAt] = rooth
-			merklePositions[insertAt].SetInt64(int64(selectedCol))
-		}
-
-		run.State.TryDel(colSisHashName)
-		committedRound++
-	}
-
-	numCommittedRound := a.ctx.VortexCtx.NumCommittedRounds()
-	if a.ctx.VortexCtx.IsNonEmptyPrecomputed() {
-		numCommittedRound += 1
-	}
-
-	if committedRound != numCommittedRound {
-		utils.Panic("Committed rounds %v does not match the total number of committed rounds %v", committedRound, numCommittedRound)
-	}
-
-	// Assign columns using IDs from ctx.Columns
-	run.AssignColumn(a.ctx.Columns.ConcatenatedDhQ.GetColID(), smartvectors.RightZeroPadded(concatDhQ, a.concatDhQSize))
-	run.AssignColumn(a.ctx.Columns.MerkleProofsLeaves.GetColID(), smartvectors.RightZeroPadded(merkleLeaves, a.leavesSize))
-	run.AssignColumn(a.ctx.Columns.MerkleProofPositions.GetColID(), smartvectors.RightZeroPadded(merklePositions, a.leavesSize))
-	run.AssignColumn(a.ctx.Columns.MerkleRoots.GetColID(), smartvectors.RightZeroPadded(merkleRoots, a.leavesSize))
-}
-
-func (ctx *SelfRecursionCtx) linearHashAndMerkle() {
-	roundQ := ctx.Columns.Q.Round()
-	numRound := ctx.VortexCtx.NumCommittedRounds()
-	if ctx.VortexCtx.IsNonEmptyPrecomputed() {
-		numRound += 1
-	}
-	concatDhQSizeUnpadded := ctx.VortexCtx.SisParams.OutputSize() * ctx.VortexCtx.NbColsToOpen() * numRound
-	concatDhQSize := utils.NextPowerOfTwo(concatDhQSizeUnpadded)
-	leavesSizeUnpadded := ctx.VortexCtx.NbColsToOpen() * numRound
-	leavesSize := utils.NextPowerOfTwo(leavesSizeUnpadded)
-
-	ctx.Columns.ConcatenatedDhQ = ctx.comp.InsertCommit(roundQ, ctx.concatenatedDhQ(), concatDhQSize)
-	ctx.Columns.MerkleProofsLeaves = ctx.comp.InsertCommit(roundQ, ctx.merkleLeavesName(), leavesSize)
-	ctx.Columns.MerkleProofPositions = ctx.comp.InsertCommit(roundQ, ctx.merklePositionssName(), leavesSize)
-	ctx.Columns.MerkleRoots = ctx.comp.InsertCommit(roundQ, ctx.merkleRootsName(), leavesSize)
-
-	ctx.comp.RegisterProverAction(roundQ, &linearHashMerkleProverAction{
-		ctx:                ctx,
-		concatDhQSize:      concatDhQSize,
-		leavesSize:         leavesSize,
-		leavesSizeUnpadded: leavesSizeUnpadded,
-	})
-
-	depth := utils.Log2Ceil(ctx.VortexCtx.NumEncodedCols())
-	merkle.MerkleProofCheck(ctx.comp, ctx.merkleProofVerificationName(), depth, leavesSizeUnpadded,
-		ctx.Columns.MerkleProofs, ctx.Columns.MerkleRoots, ctx.Columns.MerkleProofsLeaves, ctx.Columns.MerkleProofPositions)
-	mimcW.CheckLinearHash(ctx.comp, ctx.linearHashVerificationName(), ctx.Columns.ConcatenatedDhQ,
-		ctx.VortexCtx.SisParams.OutputSize(), leavesSizeUnpadded, ctx.Columns.MerkleProofsLeaves)
-}
-
-type collapsingProverAction struct {
-	ctx     *SelfRecursionCtx
-	eDualID ifaces.ColID
-	sisKey  *ringsis.Key
-}
-
-func (a *collapsingProverAction) Run(run *wizard.ProverRuntime) {
-	collapsedPreimage := a.ctx.Columns.PreimagesCollapse.GetColAssignment(run)
-	sisKey := a.sisKey
-
-	subDuals := []smartvectors.SmartVector{}
-	roundStartAt := 0
-
-	if a.ctx.VortexCtx.IsNonEmptyPrecomputed() {
-		numPrecomputeds := len(a.ctx.VortexCtx.Items.Precomputeds.PrecomputedColums)
-		if numPrecomputeds == 0 {
-			utils.Panic("The number of precomputeds must be non-zero!")
-		}
-		preimageSlice := collapsedPreimage.SubVector(
-			roundStartAt*sisKey.NumLimbs(),
-			(roundStartAt + numPrecomputeds*sisKey.NumLimbs()),
-		)
-		subDual := sisKey.HashModXnMinus1(smartvectors.IntoRegVec(preimageSlice))
-		subDuals = append(subDuals, smartvectors.NewRegular(subDual))
-		roundStartAt += numPrecomputeds
-	}
-
-	for _, comsInRoundI := range a.ctx.VortexCtx.CommitmentsByRounds.Inner() {
-		if len(comsInRoundI) == 0 {
-			continue
-		}
-		preimageSlice := collapsedPreimage.SubVector(
-			roundStartAt*sisKey.NumLimbs(),
-			(roundStartAt+len(comsInRoundI))*sisKey.NumLimbs(),
-		)
-		subDual := sisKey.HashModXnMinus1(smartvectors.IntoRegVec(preimageSlice))
-		subDuals = append(subDuals, smartvectors.NewRegular(subDual))
-		roundStartAt += len(comsInRoundI)
-	}
-
-	colPowT := accessors.NewExponent(a.ctx.Coins.Collapse, a.ctx.VortexCtx.NbColsToOpen()).GetVal(run)
-	eDual := smartvectors.LinearCombination(subDuals, colPowT)
-
-	run.AssignColumn(a.eDualID, eDual)
-}
-
-type collapsingVerifierAction struct {
-	uAlphaQEval  ifaces.Accessor
-	preImageEval ifaces.Accessor
-}
-
-func (a *collapsingVerifierAction) Run(run wizard.Runtime) error {
-	if a.uAlphaQEval.GetVal(run) != a.preImageEval.GetVal(run) {
-		l, r := a.uAlphaQEval.GetVal(run), a.preImageEval.GetVal(run)
-=======
 type CollapsingProverAction struct {
 	Ctx     *SelfRecursionCtx
 	EDualID ifaces.ColID
@@ -445,24 +215,16 @@
 func (a *CollapsingVerifierAction) Run(run wizard.Runtime) error {
 	if a.UAlphaQEval.GetVal(run) != a.PreImageEval.GetVal(run) {
 		l, r := a.UAlphaQEval.GetVal(run), a.PreImageEval.GetVal(run)
->>>>>>> 50b50639
 		return fmt.Errorf("consistency between u_alpha and the preimage: mismatch between uAlphaQEval=%v preimages=%v",
 			l.String(), r.String())
 	}
 	return nil
 }
 
-<<<<<<< HEAD
-func (a *collapsingVerifierAction) RunGnark(api frontend.API, run wizard.GnarkRuntime) {
-	api.AssertIsEqual(
-		a.uAlphaQEval.GetFrontendVariable(api, run),
-		a.preImageEval.GetFrontendVariable(api, run),
-=======
 func (a *CollapsingVerifierAction) RunGnark(api frontend.API, run wizard.GnarkRuntime) {
 	api.AssertIsEqual(
 		a.UAlphaQEval.GetFrontendVariable(api, run),
 		a.PreImageEval.GetFrontendVariable(api, run),
->>>>>>> 50b50639
 	)
 }
 
@@ -485,11 +247,7 @@
 	round := ctx.Columns.Q.Round() + 1
 
 	// Sampling of r_collapse
-<<<<<<< HEAD
-	ctx.Coins.Collapse = ctx.comp.InsertCoin(round, ctx.collapseCoin(), coin.FieldExt)
-=======
 	ctx.Coins.Collapse = ctx.Comp.InsertCoin(round, ctx.collapseCoin(), coin.Field)
->>>>>>> 50b50639
 
 	// Declare the linear combination of the preimages by collapse coin
 	// aka, the collapsed preimage
@@ -506,11 +264,7 @@
 	// Consistency check between the collapsed preimage and UalphaQ
 	{
 		uAlphaQEval := functionals.CoeffEval(
-<<<<<<< HEAD
-			ctx.comp,
-=======
 			ctx.Comp,
->>>>>>> 50b50639
 			ctx.constencyUalphaQPreimageLeft(),
 			ctx.Coins.Collapse,
 			ctx.Columns.UalphaQ,
@@ -573,39 +327,6 @@
 			)
 		}
 
-<<<<<<< HEAD
-		preImageEval := functionals.EvalCoeffBivariate(
-			ctx.comp,
-			ctx.constencyUalphaQPreimageRight(),
-			ctx.Columns.PreimagesCollapse,
-			accessors.NewConstant(field.NewElement(1<<ctx.SisKey().LogTwoBound)),
-			accessors.NewFromCoin(ctx.Coins.Alpha),
-			ctx.VortexCtx.SisParams.NumLimbs(),
-			ctx.Columns.WholePreimages[0].Size(),
-		)
-
-		ctx.comp.RegisterVerifierAction(uAlphaQEval.Round(), &collapsingVerifierAction{
-			uAlphaQEval:  uAlphaQEval,
-			preImageEval: preImageEval,
-		})
-	}
-
-	sisDeg := ctx.VortexCtx.SisParams.OutputSize()
-	// Currently, only powers of two SIS degree are allowed
-	// (in practice, we restrict ourselves to pure power of two)
-	// lattices instances.
-	if !utils.IsPowerOfTwo(sisDeg) {
-		utils.Panic("Attempting to fold to a non-power of two size : %v", sisDeg)
-	}
-
-	// Compute the collapsed hashes
-	ctx.Columns.DhQCollapse = functionals.FoldOuter(
-		ctx.comp,
-		ctx.Columns.ConcatenatedDhQ,
-		accessors.NewFromCoin(ctx.Coins.Collapse),
-		ctx.Columns.ConcatenatedDhQ.Size()/sisDeg,
-	)
-=======
 		// preImageEval := preimageNonSisEval + alpha^offset * preImageSisEval
 		if len(ctx.MIMCMetaData.ToHashSizes) > 0 && ctx.Columns.ConcatenatedDhQ != nil {
 			preImageEvalSymb := symbolic.Add(
@@ -626,7 +347,6 @@
 		} else {
 			utils.Panic("There are neither SIS nor non SIS round, this should not happen")
 		}
->>>>>>> 50b50639
 
 		ctx.Comp.RegisterVerifierAction(uAlphaQEval.Round(), &CollapsingVerifierAction{
 			UAlphaQEval:  uAlphaQEval,
@@ -644,54 +364,6 @@
 			utils.Panic("Attempting to fold to a non-power of two size : %v", sisDeg)
 		}
 
-<<<<<<< HEAD
-	// Declare Edual
-	ctx.Columns.Edual = ctx.comp.InsertCommit(
-		round, ctx.eDual(), ctx.VortexCtx.SisParams.OutputSize(),
-	)
-
-	// And assign it
-	ctx.comp.RegisterProverAction(round, &collapsingProverAction{
-		ctx:     ctx,
-		eDualID: ctx.Columns.Edual.GetColID(),
-		sisKey:  ctx.SisKey(),
-	})
-}
-
-type foldPhaseProverAction struct {
-	ctx       *SelfRecursionCtx
-	ipQueryID ifaces.QueryID // Changed to ifaces.QueryID explicitly
-}
-
-func (a *foldPhaseProverAction) Run(run *wizard.ProverRuntime) {
-	foldedKey := a.ctx.Columns.ACollapseFold.GetColAssignment(run)
-	foldedPreimage := a.ctx.Columns.PreimageCollapseFold.GetColAssignment(run)
-	y := smartvectors.InnerProductExt(foldedKey, foldedPreimage)
-	run.AssignInnerProduct(a.ipQueryID, y)
-}
-
-type foldPhaseVerifierAction struct {
-	ctx       *SelfRecursionCtx
-	ipQueryID ifaces.QueryID
-	degree    int
-}
-
-func (a *foldPhaseVerifierAction) Run(run wizard.Runtime) error {
-	edual := a.ctx.Columns.Edual.GetColAssignment(run)
-	dcollapse := a.ctx.Columns.DhQCollapse.GetColAssignment(run)
-	rfold := run.GetRandomCoinFieldExt(a.ctx.Coins.Fold.Name)
-	yAlleged := run.GetInnerProductParams(a.ipQueryID).Ys[0]
-	yDual := smartvectors.EvalCoeffExt(edual, rfold)
-	yActual := smartvectors.EvalCoeffExt(dcollapse, rfold)
-
-	var xN, xNminus1, xNplus1 fext.Element
-	one := fext.One()
-	xN.Exp(rfold, big.NewInt(int64(a.degree)))
-	xNminus1.Sub(&xN, &one)
-	xNplus1.Add(&xN, &one)
-
-	var left, left0, left1, right fext.Element
-=======
 		// Compute the collapsed hashes
 		ctx.Columns.DhQCollapse = functionals.FoldOuter(
 			ctx.Comp,
@@ -794,7 +466,6 @@
 	xNplus1.Add(&xN, &one)
 
 	var left, left0, left1, right field.Element
->>>>>>> 50b50639
 	left0.Mul(&xNplus1, &yDual)
 	left1.Mul(&xNminus1, &yActual)
 	left.Sub(&left0, &left1)
@@ -806,7 +477,71 @@
 	return nil
 }
 
-<<<<<<< HEAD
+func (a *FoldPhaseVerifierAction) RunGnark(api frontend.API, run wizard.GnarkRuntime) {
+	edual := a.Ctx.Columns.Edual.GetColAssignmentGnark(run)
+	dcollapse := a.Ctx.Columns.DhQCollapse.GetColAssignmentGnark(run)
+	rfold := run.GetRandomCoinField(a.Ctx.Coins.Fold.Name)
+	yAlleged := run.GetInnerProductParams(a.IpQueryID).Ys[0]
+	yDual := poly.EvaluateUnivariateGnark(api, edual, rfold)
+	yActual := poly.EvaluateUnivariateGnark(api, dcollapse, rfold)
+
+	one := field.One()
+	xN := gnarkutil.Exp(api, rfold, a.Degree)
+	xNminus1 := api.Sub(xN, one)
+	xNplus1 := api.Add(xN, one)
+
+	left0 := api.Mul(xNplus1, yDual)
+	left1 := api.Mul(xNminus1, yActual)
+	left := api.Sub(left0, left1)
+	right := api.Mul(yAlleged, 2)
+
+	api.AssertIsEqual(left, right)
+}
+
+type foldPhaseProverAction struct {
+	ctx       *SelfRecursionCtx
+	ipQueryID ifaces.QueryID // Changed to ifaces.QueryID explicitly
+}
+
+func (a *foldPhaseProverAction) Run(run *wizard.ProverRuntime) {
+	foldedKey := a.ctx.Columns.ACollapseFold.GetColAssignment(run)
+	foldedPreimage := a.ctx.Columns.PreimageCollapseFold.GetColAssignment(run)
+	y := smartvectors.InnerProductExt(foldedKey, foldedPreimage)
+	run.AssignInnerProduct(a.ipQueryID, y)
+}
+
+type foldPhaseVerifierAction struct {
+	ctx       *SelfRecursionCtx
+	ipQueryID ifaces.QueryID
+	degree    int
+}
+
+func (a *foldPhaseVerifierAction) Run(run wizard.Runtime) error {
+	edual := a.ctx.Columns.Edual.GetColAssignment(run)
+	dcollapse := a.ctx.Columns.DhQCollapse.GetColAssignment(run)
+	rfold := run.GetRandomCoinFieldExt(a.ctx.Coins.Fold.Name)
+	yAlleged := run.GetInnerProductParams(a.ipQueryID).Ys[0]
+	yDual := smartvectors.EvalCoeffExt(edual, rfold)
+	yActual := smartvectors.EvalCoeffExt(dcollapse, rfold)
+
+	var xN, xNminus1, xNplus1 fext.Element
+	one := fext.One()
+	xN.Exp(rfold, big.NewInt(int64(a.degree)))
+	xNminus1.Sub(&xN, &one)
+	xNplus1.Add(&xN, &one)
+
+	var left, left0, left1, right fext.Element
+	left0.Mul(&xNplus1, &yDual)
+	left1.Mul(&xNminus1, &yActual)
+	left.Sub(&left0, &left1)
+	right.Double(&yAlleged)
+
+	if left != right {
+		return fmt.Errorf("failed the consistency check of the ring-SIS : %v != %v", left.String(), right.String())
+	}
+	return nil
+}
+
 func (a *foldPhaseVerifierAction) RunGnark(api frontend.API, run wizard.GnarkRuntime) {
 	edual := a.ctx.Columns.Edual.GetColAssignmentGnark(run)
 	dcollapse := a.ctx.Columns.DhQCollapse.GetColAssignmentGnark(run)
@@ -817,18 +552,6 @@
 
 	one := field.One()
 	xN := gnarkutil.Exp(api, rfold, a.degree)
-=======
-func (a *FoldPhaseVerifierAction) RunGnark(api frontend.API, run wizard.GnarkRuntime) {
-	edual := a.Ctx.Columns.Edual.GetColAssignmentGnark(run)
-	dcollapse := a.Ctx.Columns.DhQCollapse.GetColAssignmentGnark(run)
-	rfold := run.GetRandomCoinField(a.Ctx.Coins.Fold.Name)
-	yAlleged := run.GetInnerProductParams(a.IpQueryID).Ys[0]
-	yDual := poly.EvaluateUnivariateGnark(api, edual, rfold)
-	yActual := poly.EvaluateUnivariateGnark(api, dcollapse, rfold)
-
-	one := field.One()
-	xN := gnarkutil.Exp(api, rfold, a.Degree)
->>>>>>> 50b50639
 	xNminus1 := api.Sub(xN, one)
 	xNplus1 := api.Add(xN, one)
 
@@ -860,11 +583,7 @@
 	round := ctx.Columns.Edual.Round() + 1
 
 	// Sample rFold
-<<<<<<< HEAD
-	ctx.Coins.Fold = ctx.comp.InsertCoin(round, ctx.foldCoinName(), coin.FieldExt)
-=======
 	ctx.Coins.Fold = ctx.Comp.InsertCoin(round, ctx.foldCoinName(), coin.Field)
->>>>>>> 50b50639
 
 	// Constructs ACollapsedFold
 	ctx.Columns.ACollapseFold = functionals.Fold(
@@ -890,113 +609,13 @@
 		[]ifaces.Column{ctx.Columns.PreimageCollapseFold})
 
 	// Assignment part of the inner product
-<<<<<<< HEAD
-	ctx.comp.RegisterProverAction(round, &foldPhaseProverAction{
-		ctx:       ctx,
-		ipQueryID: ctx.Queries.LatticeInnerProd.Name(),
-=======
 	ctx.Comp.RegisterProverAction(round, &FoldPhaseProverAction{
 		Ctx:       ctx,
 		IpQueryID: ctx.Queries.LatticeInnerProd.Name(),
->>>>>>> 50b50639
 	})
 
 	degree := ctx.SisKey().OutputSize()
 
-<<<<<<< HEAD
-	// And the final check
-	// check the folding of the polynomial is correct
-	// ctx.comp.InsertVerifier(round, func(run wizard.Runtime) error {
-
-	// 	// fetch the assignments to edual and dcollapse
-	// 	edual := ctx.Columns.Edual.GetColAssignment(run)
-	// 	dcollapse := ctx.Columns.DhQCollapse.GetColAssignment(run)
-
-	// 	// the folding coin
-	// 	rfold := run.GetRandomCoinField(ctx.Coins.Fold.Name)
-
-	// 	// evaluates both edual and dcollapse (seen as polynomial) by
-	// 	// coefficients and fetch the result of the inner-product
-	// 	yAlleged := run.GetInnerProductParams(ctx.preimagesAndAmergeIP()).Ys[0]
-	// 	yDual := smartvectors.EvalCoeff(edual, rfold)
-	// 	yActual := smartvectors.EvalCoeff(dcollapse, rfold)
-
-	// 	/*
-	// 		If P(X) is of degree 2n
-
-	// 		And
-	// 			- Q(X) = P(X) mod X^n - 1
-	// 			- R(X) = P(X) mod X^n + 1
-
-	// 		Then, with CRT we have: 2P(X) = (X^n+1)Q(X) - (X^n-1)R(X)
-	// 		Here, we can identify at the point x
-
-	// 		yDual * (x^n+1) - yActual * (x^n-1) == 2 * yAlleged
-	// 	*/
-	// 	var xN, xNminus1, xNplus1 field.Element
-	// 	one := field.One()
-	// 	xN.Exp(rfold, big.NewInt(int64(degree)))
-	// 	xNminus1.Sub(&xN, &one)
-	// 	xNplus1.Add(&xN, &one)
-
-	// 	var left, left0, left1, right field.Element
-	// 	left0.Mul(&xNplus1, &yDual)
-	// 	left1.Mul(&xNminus1, &yActual)
-	// 	left.Sub(&left0, &left1)
-
-	// 	right.Double(&yAlleged)
-
-	// 	if left != right {
-	// 		return fmt.Errorf("failed the consistency check of the ring-SIS : %v != %v", left.String(), right.String())
-	// 	}
-
-	// 	return nil
-	// }, func(api frontend.API, run wizard.GnarkRuntime) {
-
-	// 	// fetch the assignments to edual and dcollapse
-	// 	edual := ctx.Columns.Edual.GetColAssignmentGnark(run)
-	// 	dcollapse := ctx.Columns.DhQCollapse.GetColAssignmentGnark(run)
-
-	// 	// the folding coin
-	// 	rfold := run.GetRandomCoinField(ctx.Coins.Fold.Name)
-
-	// 	// evaluates both edual and dcollapse (seen as polynomial) by
-	// 	// coefficients and fetch the result of the inner-product
-	// 	yAlleged := run.GetInnerProductParams(ctx.preimagesAndAmergeIP()).Ys[0]
-	// 	yDual := poly.EvaluateUnivariateGnark(api, edual, rfold)
-	// 	yActual := poly.EvaluateUnivariateGnark(api, dcollapse, rfold)
-
-	// 	/*
-	// 	   If P(X) is of degree 2n
-
-	// 	   And
-	// 	     - Q(X) = P(X) mod X^n - 1
-	// 	     - R(X) = P(X) mod X^n + 1
-
-	// 	   Then, with CRT we have: 2P(X) = (X^n+1)Q(X) - (X^n-1)R(X)
-	// 	   Here, we can identify at the point x
-
-	// 	   yDual * (x^n+1) - yActual * (x^n-1) == 2 * yAlleged
-	// 	*/
-	// 	one := field.One()
-	// 	xN := gnarkutil.Exp(api, rfold, degree)
-	// 	xNminus1 := api.Sub(xN, one)
-	// 	xNplus1 := api.Add(xN, one)
-
-	// 	left0 := api.Mul(xNplus1, yDual)
-	// 	left1 := api.Mul(xNminus1, yActual)
-	// 	left := api.Sub(left0, left1)
-
-	// 	right := api.Mul(yAlleged, 2)
-
-	// 	api.AssertIsEqual(left, right)
-	// })
-
-	ctx.comp.RegisterVerifierAction(round, &foldPhaseVerifierAction{
-		ctx:       ctx,
-		ipQueryID: ctx.Queries.LatticeInnerProd.Name(),
-		degree:    degree,
-=======
 	// 		If P(X) is of degree 2n
 
 	//	And
@@ -1013,6 +632,5 @@
 		Ctx:       ctx,
 		IpQueryID: ctx.Queries.LatticeInnerProd.Name(),
 		Degree:    degree,
->>>>>>> 50b50639
 	})
 }