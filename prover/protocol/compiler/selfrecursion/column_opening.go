package selfrecursion

import (
	"fmt"
	"math/big"

	"github.com/consensys/gnark/frontend"
	"github.com/consensys/linea-monorepo/prover/crypto/ringsis"
	"github.com/consensys/linea-monorepo/prover/maths/common/poly"
	"github.com/consensys/linea-monorepo/prover/maths/common/smartvectors"
	"github.com/consensys/linea-monorepo/prover/maths/field"
	"github.com/consensys/linea-monorepo/prover/maths/field/fext"
	"github.com/consensys/linea-monorepo/prover/protocol/accessors"
	"github.com/consensys/linea-monorepo/prover/protocol/coin"
	"github.com/consensys/linea-monorepo/prover/protocol/column"
	"github.com/consensys/linea-monorepo/prover/protocol/column/verifiercol"
	"github.com/consensys/linea-monorepo/prover/protocol/dedicated"
	"github.com/consensys/linea-monorepo/prover/protocol/dedicated/expr_handle"
	"github.com/consensys/linea-monorepo/prover/protocol/dedicated/functionals"
	"github.com/consensys/linea-monorepo/prover/protocol/ifaces"
	"github.com/consensys/linea-monorepo/prover/protocol/wizard"
	"github.com/consensys/linea-monorepo/prover/symbolic"
	"github.com/consensys/linea-monorepo/prover/utils"
	"github.com/consensys/linea-monorepo/prover/utils/gnarkutil"
	"github.com/consensys/linea-monorepo/prover/utils/parallel"
)

// Specifies the column opening phase
func (ctx *SelfRecursionCtx) ColumnOpeningPhase() {
	// Registers the limb expanded version of the preimages
	ctx.ColSelection()
	ctx.LinearHashAndMerkle()
	ctx.RootHashGlue()
	ctx.GluePositionsStacked()
	// We need this only when there are non zero number
	// of SIS rounds
	if ctx.Columns.ConcatenatedSisHashQ != nil {
		ctx.RegistersSisPreimageLimbs()
	}
	ctx.CollapsingPhase()
	// The fold phase is only needed if there are non-zero
	// number of SIS rounds
	if ctx.Columns.ConcatenatedSisHashQ != nil {
		ctx.FoldPhase()
	}
}

// Registers the preimage limbs for the SIS rounds.
//
// Get the preimages (preimage0,preimage1,…,preimaget−1) And range-check
// each of them on the ring-SIS bound
func (ctx *SelfRecursionCtx) RegistersSisPreimageLimbs() {
	wholes := ctx.Columns.WholePreimagesSis
	sisParams := ctx.VortexCtx.SisParams

	limbs := make([]ifaces.Column, len(wholes))
	round := wholes[0].Round()
	limbSize := wholes[0].Size() * sisParams.NumLimbs()

	for i := range limbs {
		limbs[i] = ctx.Comp.InsertCommit(
			round,
			ctx.limbExpandedPreimageName(wholes[i].GetColID()),
			limbSize,
			true,
		)
		ctx.Comp.InsertRange(
			round,
			ifaces.QueryIDf("SHORTNESS_%v", limbs[i].GetColID()),
			limbs[i],
			1<<ctx.VortexCtx.SisParams.LogTwoBound,
		)
	}

	ctx.Columns.PreimagesSis = limbs

	ctx.Comp.RegisterProverAction(round, &PreimageLimbsProverAction{
		Ctx:   ctx,
		Limbs: limbs,
	})

}

type PreimageLimbsProverAction struct {
	Ctx   *SelfRecursionCtx
	Limbs []ifaces.Column
}

func (a *PreimageLimbsProverAction) Run(run *wizard.ProverRuntime) {
	parallel.Execute(len(a.Limbs), func(start, end int) {
		for i := start; i < end; i++ {
			whole := a.Ctx.Columns.WholePreimagesSis[i].GetColAssignment(run)
			whole_ := smartvectors.IntoRegVec(whole)
			expanded_ := a.Ctx.SisKey().LimbSplit(whole_)
			expanded := smartvectors.NewRegular(expanded_)
			run.AssignColumn(a.Limbs[i].GetColID(), expanded)
		}
	})
}

type ColSelectionProverAction struct {
	Ctx             *SelfRecursionCtx
	UAlphaQID       ifaces.ColID
	UAlphaQFilterID ifaces.ColID
}

func (a *ColSelectionProverAction) Run(run *wizard.ProverRuntime) {
	q := run.GetRandomCoinIntegerVec(a.Ctx.Coins.Q.Name)
	uAlpha := smartvectors.IntoRegVecExt(run.GetColumn(a.Ctx.Columns.Ualpha.GetColID()))

<<<<<<< HEAD
	uAlphaQ := make([]field.Element, 0, a.Ctx.Columns.UalphaQ.Size())
	uAlphaQFilter := make([]field.Element, 0, a.Ctx.Columns.UalphaQFilter.Size())
=======
	uAlphaQ := make([]fext.Element, 0, a.Ctx.Columns.UalphaQ.Size())
>>>>>>> 3dc94214
	for _, qi := range q {
		uAlphaQ = append(uAlphaQ, uAlpha[qi])
		uAlphaQFilter = append(uAlphaQFilter, field.One())
	}

	// If the size of q is not a power of two, we pad it with zeros
	if !utils.IsPowerOfTwo(len(q)) {
		// Sanity check
		if a.Ctx.Columns.UalphaQ.Size() != utils.NextPowerOfTwo(len(q)) {
			utils.Panic("uAlphaQ size (%v) must be equal to the next power of two of q size (%v)", a.Ctx.Columns.UalphaQ.Size(), utils.NextPowerOfTwo(len(q)))
		}
		for i := len(q); i < utils.NextPowerOfTwo(len(q)); i++ {
			uAlphaQ = append(uAlphaQ, field.Zero())
			uAlphaQFilter = append(uAlphaQFilter, field.Zero())
		}
	}

<<<<<<< HEAD
	run.AssignColumn(a.UAlphaQID, smartvectors.NewRegular(uAlphaQ))
	run.AssignColumn(a.UAlphaQFilterID, smartvectors.NewRegular(uAlphaQFilter))
=======
	run.AssignColumn(a.UAlphaQID, smartvectors.NewRegularExt(uAlphaQ))
>>>>>>> 3dc94214
}

// Declare the queries justifying the column selection:
//
//   - Build a public column from the selected entries
//     `q=(q0,q1,…,qt−1)`
//
//   - Commits to a column containing the selected entries of
//     the linear combination: `Uα,q`
//
//   - Performs the following lookup constraint:
//     `(q,Uα,q)⊂(I,Uα)`
func (ctx *SelfRecursionCtx) ColSelection() {

	// Build the column q, (auto-assigned)
	ctx.Columns.Q = verifiercol.NewFromIntVecCoin(ctx.Comp, ctx.Coins.Q, verifiercol.RightPadZeroToNextPowerOfTwo)

	// Declaration round of the coin Q
	roundQ := ctx.Columns.Q.Round()

	ctx.Columns.UalphaQ = ctx.Comp.InsertCommit(
		roundQ,
		ctx.uAlphaQName(),
<<<<<<< HEAD
		ctx.Columns.Q.Size(),
	)

	// Declare the UAlphaQFilter column
	ctx.Columns.UalphaQFilter = ctx.Comp.InsertCommit(
		roundQ,
		ctx.uAlphaQFilterName(),
		ctx.Columns.Q.Size(),
=======
		ctx.Coins.Q.Size,
		false,
>>>>>>> 3dc94214
	)

	// And registers the assignment function
	ctx.Comp.RegisterProverAction(roundQ, &ColSelectionProverAction{
		Ctx:             ctx,
		UAlphaQID:       ctx.Columns.UalphaQ.GetColID(),
		UAlphaQFilterID: ctx.Columns.UalphaQFilter.GetColID(),
	})

	// Declare an inclusion query to finalize the selection check
	ctx.Comp.InsertInclusionConditionalOnIncluded(
		roundQ,
		ctx.selectQInclusion(),
		[]ifaces.Column{
			ctx.Columns.I,
			ctx.Columns.Ualpha,
		},
		[]ifaces.Column{
			ctx.Columns.Q,
			ctx.Columns.UalphaQ,
		},
		ctx.Columns.UalphaQFilter,
	)
	// Add a binarity constraint for UAlphaQFilter
	dedicated.MustBeBinary(ctx.Comp, ctx.Columns.UalphaQFilter, roundQ)
}

type CollapsingProverAction struct {
	Ctx     *SelfRecursionCtx
	EDualID ifaces.ColID
	SisKey  *ringsis.Key
}

func (a *CollapsingProverAction) Run(run *wizard.ProverRuntime) {
	collapsedPreimage := a.Ctx.Columns.PreimagesSisCollapse.GetColAssignment(run)

	sisKey := a.SisKey

	subDuals := []smartvectors.SmartVector{}
	roundStartAt := 0

	// We add precomputed columns in the calculation only if
	// sis is applied to the precomputed columns
	if a.Ctx.VortexCtx.IsNonEmptyPrecomputed() && a.Ctx.VortexCtx.IsSISAppliedToPrecomputed() {
		numPrecomputeds := len(a.Ctx.VortexCtx.Items.Precomputeds.PrecomputedColums)
		if numPrecomputeds == 0 {
			utils.Panic("The number of precomputeds must be non-zero!")
		}
		preimageSlice := collapsedPreimage.SubVector(
			roundStartAt*sisKey.NumLimbs(),
			(roundStartAt + numPrecomputeds*sisKey.NumLimbs()),
		)
		subDual := sisKey.HashModXnMinus1(smartvectors.IntoRegVecExt(preimageSlice))
		subDuals = append(subDuals, smartvectors.NewRegularExt(subDual))
		roundStartAt += numPrecomputeds
	}

	for _, comsInRoundI := range a.Ctx.VortexCtx.CommitmentsByRoundsSIS.GetInner() {
		if len(comsInRoundI) == 0 {
			continue
		}
		preimageSlice := collapsedPreimage.SubVector(
			roundStartAt*sisKey.NumLimbs(),
			(roundStartAt+len(comsInRoundI))*sisKey.NumLimbs(),
		)
		subDual := sisKey.HashModXnMinus1(smartvectors.IntoRegVecExt(preimageSlice))
		subDuals = append(subDuals, smartvectors.NewRegularExt(subDual))
		roundStartAt += len(comsInRoundI)
	}

	colPowT := accessors.NewExponent(a.Ctx.Coins.Collapse, a.Ctx.VortexCtx.NbColsToOpen()).GetValExt(run)
	eDual := smartvectors.LinearCombinationExt(subDuals, colPowT)

	run.AssignColumn(a.EDualID, eDual)

}

type CollapsingVerifierAction struct {
	UAlphaQEval  ifaces.Accessor
	PreImageEval ifaces.Accessor
}

func (a *CollapsingVerifierAction) Run(run wizard.Runtime) error {
	if a.UAlphaQEval.GetValExt(run) != a.PreImageEval.GetValExt(run) {
		l, r := a.UAlphaQEval.GetValExt(run), a.PreImageEval.GetValExt(run)
		return fmt.Errorf("consistency between u_alpha and the preimage: mismatch between uAlphaQEval=%v preimages=%v",
			l.String(), r.String())
	}
	return nil
}

func (a *CollapsingVerifierAction) RunGnark(api frontend.API, run wizard.GnarkRuntime) {
	api.AssertIsEqual(
		a.UAlphaQEval.GetFrontendVariable(api, run),
		a.PreImageEval.GetFrontendVariable(api, run),
	)
}

/*
Collapsing phase

- Sample the random coin "collapse"
- Collapse all the SIS hashes into a single hash
  - DmergeQCollapse := Fold(DmergeQ, collapse)

- Collapse all the SIS keys into a single sis key
  - Acollapse := \sum_{k} A_{k} (collapse^{t})^k

- Collapse all the preimages
  - PreimageCollapse := \sum_{i} P_{i} (collapse)^i
*/
func (ctx *SelfRecursionCtx) CollapsingPhase() {

	// starting one round after Q is sampled
	round := ctx.Columns.Q.Round() + 1

	// Sampling of r_collapse
	ctx.Coins.Collapse = ctx.Comp.InsertCoin(round, ctx.collapseCoin(), coin.FieldExt)

	// Declare the linear combination of the preimages by collapse coin
	// aka, the collapsed preimage
	// We need this only if there are
	// non-zero number of SIS rounds
	if ctx.Columns.ConcatenatedSisHashQ != nil {
		ctx.Columns.PreimagesSisCollapse = expr_handle.RandLinCombCol(
			ctx.Comp,
			accessors.NewFromCoin(ctx.Coins.Collapse),
			ctx.Columns.PreimagesSis,
			fmt.Sprintf("PREIMAGE_SIS_COLLAPSE_%v", ctx.SelfRecursionCnt),
		)
	}

	// Consistency check between the collapsed preimage and UalphaQ
	{
		uAlphaQEval := functionals.CoeffEval(
			ctx.Comp,
			ctx.constencyUalphaQPreimageLeft(),
			ctx.Coins.Collapse,
			ctx.Columns.UalphaQ,
		)

		// The collapsed preimage for the non SIS rounds
		// Computed only if there are non zero number of non SIS rounds
		var (
			// The random linear combination of the collapsed preimage
			// for the non SIS rounds
			preImageNonSisEval ifaces.Accessor
			preImageSisEval    ifaces.Accessor
			// offset denotes the running power of alpha in the BivariateEval for the
			// sis round preimages
			offset       = 0
			preImageEval ifaces.Accessor
		)
		if len(ctx.NonSisMetaData.ToHashSizes) > 0 {
			ctx.Columns.CollapsedPreimagesNonSis = expr_handle.RandLinCombCol(
				ctx.Comp,
				accessors.NewFromCoin(ctx.Coins.Collapse),
				ctx.Columns.WholePreimagesNonSis,
				fmt.Sprintf("PREIMAGE_NONSIS_COLLAPSE_%v", ctx.SelfRecursionCnt),
			)

			preImageNonSisEval = functionals.CoeffEval(
				ctx.Comp,
				ctx.constencyUalphaQPreimageRight(),
				ctx.Coins.Alpha,
				ctx.Columns.CollapsedPreimagesNonSis,
			)

			for i := range ctx.NonSisMetaData.ToHashSizes {
				// We add the number of polynomials per non SIS round
				// to the offset
				offset += ctx.NonSisMetaData.ToHashSizes[i]
			}
		}
		/*
			- The preimages are given in the form of several columns of the form:
			  [limb0, limb1, ..., limbL-1, limb0, ... limbL-1, ...], each field element is represented by
			  L limbs (say)
			- Next, we collapse the limbs
			- First, we observe that "\sum_{i=0}^{numb_limbs} limb_i 2^(log_two_bound * i) = jth field element
			  of the preimage" and that this corresponds to evaluating a polynomial whose coefficients are
			  [limb0, ... limbL-1], numb_limbs is the number of limbs required to represent a field element
			- Then making the double sum for all elements in an opened column using alpha as a second
			  evaluation point, we get a bivariate polynomial evaluation
		*/
		// We only compute the preImageSisEval if there are any SIS rounds
		// and the concatenated DhQ is not nil
		if ctx.Columns.ConcatenatedSisHashQ != nil {
			preImageSisEval = functionals.EvalCoeffBivariate(
				ctx.Comp,
				ctx.constencyUalphaQPreimageRight(),
				ctx.Columns.PreimagesSisCollapse,
				accessors.NewConstant(field.NewElement(1<<ctx.SisKey().LogTwoBound)),
				accessors.NewFromCoin(ctx.Coins.Alpha),
				ctx.VortexCtx.SisParams.NumLimbs(),
				ctx.Columns.WholePreimagesSis[0].Size(),
			)
		}

		// preImageEval := preimageNonSisEval + alpha^offset * preImageSisEval
		if len(ctx.NonSisMetaData.ToHashSizes) > 0 && ctx.Columns.ConcatenatedSisHashQ != nil {
			preImageEvalSymb := symbolic.Add(
				preImageNonSisEval,
				symbolic.Mul(
					symbolic.Pow(
						accessors.NewFromCoin(ctx.Coins.Alpha),
						offset,
					),
					preImageSisEval,
				),
			)
			preImageEval = accessors.NewFromExpression(preImageEvalSymb, fmt.Sprintf("PREIMAGE_EVAL_%v", ctx.SelfRecursionCnt))
		} else if len(ctx.NonSisMetaData.ToHashSizes) > 0 && ctx.Columns.ConcatenatedSisHashQ == nil {
			preImageEval = preImageNonSisEval
		} else if len(ctx.NonSisMetaData.ToHashSizes) == 0 && ctx.Columns.ConcatenatedSisHashQ != nil {
			preImageEval = preImageSisEval
		} else {
			utils.Panic("There are neither SIS nor non SIS round, this should not happen")
		}

		ctx.Comp.RegisterVerifierAction(uAlphaQEval.Round(), &CollapsingVerifierAction{
			UAlphaQEval:  uAlphaQEval,
			PreImageEval: preImageEval,
		})
	}

	// The below code is only executed only if there are non-zero SIS rounds
	if ctx.Columns.ConcatenatedSisHashQ != nil {
		sisDeg := ctx.VortexCtx.SisParams.OutputSize()
		// Currently, only powers of two SIS degree are allowed
		// (in practice, we restrict ourselves to pure power of two)
		// lattices instances.
		if !utils.IsPowerOfTwo(sisDeg) {
			utils.Panic("Attempting to fold to a non-power of two size : %v", sisDeg)
		}

		// Compute the collapsed hashes
		ctx.Columns.CollapsedSisHashQ = functionals.FoldOuter(
			ctx.Comp,
			ctx.Columns.ConcatenatedSisHashQ,
			accessors.NewFromCoin(ctx.Coins.Collapse),
			ctx.Columns.ConcatenatedSisHashQ.Size()/sisDeg,
		)

		// sanity-check : the size of DhQCollapse must equal to sisDeg
		if ctx.Columns.CollapsedSisHashQ.Size() != sisDeg {
			utils.Panic("the size of DhQ (%v) collapse must equal to the SIS modulus degree (%v)", ctx.Columns.CollapsedSisHashQ.Size(), sisDeg)
		}

		//
		// Merging the SIS keys
		//

		// Create an accessor for collapse^t, where t is the number of opened columns
		collapsePowT := accessors.NewExponent(ctx.Coins.Collapse, ctx.VortexCtx.NbColsToOpen())

		// We check Ah is not nil
		nonNilAh := []ifaces.Column{}
		for _, ah := range ctx.Columns.Ah {
			if ah != nil {
				nonNilAh = append(nonNilAh, ah)
			} else {
				utils.Panic("The Ah column is nil, this should not happen")
			}
		}

		// If there is only a single SIS round, then there is no need for
		// computing an additional linear-combination column. We can simply
		// return the single column. If we were using the random linear
		// combination in this case, then the randomness would be factored out
		// of the linear combination expression and the resulting column would
		// be associated with the round "0" and not as a precomputed column.
		// This would introduces an entire round for just one column and has
		// noticeable effects on the performance of the protocol.
		if len(nonNilAh) > 1 {
			// And computes the linear combination
			ctx.Columns.ACollapsed = expr_handle.RandLinCombCol(
				ctx.Comp,
				collapsePowT,
				nonNilAh,
				ctx.aCollapsedName(),
			)
		}

		if len(nonNilAh) == 1 {
			ctx.Columns.ACollapsed = nonNilAh[0]
		}

		// Declare Edual
		ctx.Columns.Edual = ctx.Comp.InsertCommit(
			round, ctx.eDual(), ctx.VortexCtx.SisParams.OutputSize(),
			false,
		)

		// And assign it
		ctx.Comp.RegisterProverAction(round, &CollapsingProverAction{
			Ctx:     ctx,
			EDualID: ctx.Columns.Edual.GetColID(),
			SisKey:  ctx.SisKey(),
		})
	}
}

type FoldPhaseProverAction struct {
	Ctx       *SelfRecursionCtx
	IpQueryID ifaces.QueryID // Changed to ifaces.QueryID explicitly
}

func (a *FoldPhaseProverAction) Run(run *wizard.ProverRuntime) {
	foldedKey := a.Ctx.Columns.ACollapseFold.GetColAssignment(run)
	foldedPreimage := a.Ctx.Columns.PreimageCollapseFold.GetColAssignment(run)
	y := smartvectors.InnerProductExt(foldedKey, foldedPreimage)
	run.AssignInnerProduct(a.IpQueryID, y)
}

type FoldPhaseVerifierAction struct {
	Ctx       *SelfRecursionCtx
	IpQueryID ifaces.QueryID
	Degree    int
}

func (a *FoldPhaseVerifierAction) Run(run wizard.Runtime) error {
	edual := a.Ctx.Columns.Edual.GetColAssignment(run)
	dcollapse := a.Ctx.Columns.CollapsedSisHashQ.GetColAssignment(run)
	rfold := run.GetRandomCoinFieldExt(a.Ctx.Coins.Fold.Name)
	yAlleged := run.GetInnerProductParams(a.IpQueryID).Ys[0]
	yDual := smartvectors.EvalCoeffExt(edual, rfold)
	yActual := smartvectors.EvalCoeffExt(dcollapse, rfold)

	var xN, xNminus1, xNplus1 fext.Element
	one := fext.One()
	xN.Exp(rfold, big.NewInt(int64(a.Degree)))
	xNminus1.Sub(&xN, &one)
	xNplus1.Add(&xN, &one)

	var left, left0, left1, right fext.Element
	left0.Mul(&xNplus1, &yDual)
	left1.Mul(&xNminus1, &yActual)
	left.Sub(&left0, &left1)
	right.Double(&yAlleged)

	if left != right {
		return fmt.Errorf("failed the consistency check of the ring-SIS : %v != %v", left.String(), right.String())
	}
	return nil
}

func (a *FoldPhaseVerifierAction) RunGnark(api frontend.API, run wizard.GnarkRuntime) {
	edual := a.Ctx.Columns.Edual.GetColAssignmentGnark(run)
	dcollapse := a.Ctx.Columns.CollapsedSisHashQ.GetColAssignmentGnark(run)
	rfold := run.GetRandomCoinFieldExt(a.Ctx.Coins.Fold.Name)
	yAlleged := run.GetInnerProductParams(a.IpQueryID).Ys[0]
	yDual := poly.EvaluateUnivariateGnarkMixed(api, edual, rfold)
	yActual := poly.EvaluateUnivariateGnarkMixed(api, dcollapse, rfold)

	one := fext.One()
	xN := gnarkutil.Exp(api, rfold, a.Degree)
	xNminus1 := api.Sub(xN, one)
	xNplus1 := api.Add(xN, one)

	left0 := api.Mul(xNplus1, yDual)
	left1 := api.Mul(xNminus1, yActual)
	left := api.Sub(left0, left1)
	right := api.Mul(yAlleged, 2)

	api.AssertIsEqual(left, right)
}

// Registers the final folding phase of the self-recursion
//
//   - Sample the folding random coin r\fold
//
//   - Fold A\merge by rFold to obtain ACollapsed
//
//   - Fold PreimageCollapse by rFold to obtain PreimageCollapseFold
//
//   - Declare and assign the inner-product between PreimageCollapseFold
//     and ACollapsed
//
//   - Perform the final check to evaluate the consistency vs
//     Edual and D\merge,\collapse,q

func (ctx *SelfRecursionCtx) FoldPhase() {

	// The round of declaration should be one more than EDual
	round := ctx.Columns.Edual.Round() + 1

	// Sample rFold
	ctx.Coins.Fold = ctx.Comp.InsertCoin(round, ctx.foldCoinName(), coin.FieldExt)

	// Constructs ACollapsedFold
	ctx.Columns.ACollapseFold = functionals.Fold(
		ctx.Comp, ctx.Columns.ACollapsed,
		accessors.NewFromCoin(ctx.Coins.Fold),
		ctx.VortexCtx.SisParams.OutputSize(),
	)

	// Construct DmergeCollapseFold
	ctx.Columns.PreimageCollapseFold = functionals.Fold(
		ctx.Comp, ctx.Columns.PreimagesSisCollapse,
		accessors.NewFromCoin(ctx.Coins.Fold),
		ctx.VortexCtx.SisParams.OutputSize(),
	)

	// Mark Edual and the DmergeQCollapse fold as proof
	ctx.Comp.Columns.SetStatus(ctx.Columns.CollapsedSisHashQ.GetColID(), column.Proof)
	ctx.Comp.Columns.SetStatus(ctx.Columns.Edual.GetColID(), column.Proof)

	// Declare and assign the inner-product
	ctx.Queries.LatticeInnerProd = ctx.Comp.InsertInnerProduct(
		round, ctx.preimagesAndAmergeIP(), ctx.Columns.ACollapseFold,
		[]ifaces.Column{ctx.Columns.PreimageCollapseFold})

	// Assignment part of the inner product
	ctx.Comp.RegisterProverAction(round, &FoldPhaseProverAction{
		Ctx:       ctx,
		IpQueryID: ctx.Queries.LatticeInnerProd.Name(),
	})

	degree := ctx.SisKey().OutputSize()

	// 		If P(X) is of degree 2n

	//	And
	//		- Q(X) = P(X) mod X^n - 1
	//		- R(X) = P(X) mod X^n + 1

	//	Then, with CRT we have: 2P(X) = (X^n+1)Q(X) - (X^n-1)R(X)
	//	Here, we can identify at the point x

	//	yDual * (x^n+1) - yActual * (x^n-1) == 2 * yAlleged
	//	We perform this check in the verifier action below.

	ctx.Comp.RegisterVerifierAction(round, &FoldPhaseVerifierAction{
		Ctx:       ctx,
		IpQueryID: ctx.Queries.LatticeInnerProd.Name(),
		Degree:    degree,
	})
}<|MERGE_RESOLUTION|>--- conflicted
+++ resolved
@@ -108,12 +108,7 @@
 	q := run.GetRandomCoinIntegerVec(a.Ctx.Coins.Q.Name)
 	uAlpha := smartvectors.IntoRegVecExt(run.GetColumn(a.Ctx.Columns.Ualpha.GetColID()))
 
-<<<<<<< HEAD
-	uAlphaQ := make([]field.Element, 0, a.Ctx.Columns.UalphaQ.Size())
-	uAlphaQFilter := make([]field.Element, 0, a.Ctx.Columns.UalphaQFilter.Size())
-=======
 	uAlphaQ := make([]fext.Element, 0, a.Ctx.Columns.UalphaQ.Size())
->>>>>>> 3dc94214
 	for _, qi := range q {
 		uAlphaQ = append(uAlphaQ, uAlpha[qi])
 		uAlphaQFilter = append(uAlphaQFilter, field.One())
@@ -131,12 +126,7 @@
 		}
 	}
 
-<<<<<<< HEAD
-	run.AssignColumn(a.UAlphaQID, smartvectors.NewRegular(uAlphaQ))
-	run.AssignColumn(a.UAlphaQFilterID, smartvectors.NewRegular(uAlphaQFilter))
-=======
 	run.AssignColumn(a.UAlphaQID, smartvectors.NewRegularExt(uAlphaQ))
->>>>>>> 3dc94214
 }
 
 // Declare the queries justifying the column selection:
@@ -160,19 +150,8 @@
 	ctx.Columns.UalphaQ = ctx.Comp.InsertCommit(
 		roundQ,
 		ctx.uAlphaQName(),
-<<<<<<< HEAD
-		ctx.Columns.Q.Size(),
-	)
-
-	// Declare the UAlphaQFilter column
-	ctx.Columns.UalphaQFilter = ctx.Comp.InsertCommit(
-		roundQ,
-		ctx.uAlphaQFilterName(),
-		ctx.Columns.Q.Size(),
-=======
 		ctx.Coins.Q.Size,
 		false,
->>>>>>> 3dc94214
 	)
 
 	// And registers the assignment function
