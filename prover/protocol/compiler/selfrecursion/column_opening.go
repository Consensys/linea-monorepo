package selfrecursion

import (
	"fmt"
	"math/big"

	"github.com/consensys/gnark/frontend"
	"github.com/consensys/linea-monorepo/prover/crypto/ringsis"
	"github.com/consensys/linea-monorepo/prover/maths/common/poly"
	"github.com/consensys/linea-monorepo/prover/maths/common/smartvectors"
	"github.com/consensys/linea-monorepo/prover/maths/field"
	"github.com/consensys/linea-monorepo/prover/protocol/accessors"
	"github.com/consensys/linea-monorepo/prover/protocol/coin"
	"github.com/consensys/linea-monorepo/prover/protocol/column"
	"github.com/consensys/linea-monorepo/prover/protocol/column/verifiercol"
	"github.com/consensys/linea-monorepo/prover/protocol/dedicated/expr_handle"
	"github.com/consensys/linea-monorepo/prover/protocol/dedicated/functionals"
	"github.com/consensys/linea-monorepo/prover/protocol/ifaces"
	"github.com/consensys/linea-monorepo/prover/protocol/wizard"
	"github.com/consensys/linea-monorepo/prover/symbolic"
	"github.com/consensys/linea-monorepo/prover/utils"
	"github.com/consensys/linea-monorepo/prover/utils/gnarkutil"
	"github.com/consensys/linea-monorepo/prover/utils/parallel"
)

// Specifies the column opening phase
func (ctx *SelfRecursionCtx) ColumnOpeningPhase() {
	// Registers the limb expanded version of the preimages
	ctx.ColSelection()
	ctx.LinearHashAndMerkle()
	ctx.RootHashGlue()
	ctx.GluePositions()
	// We need this only when there are non zero number
	// of SIS rounds
	if ctx.Columns.ConcatenatedDhQ != nil {
		ctx.RegistersSisPreimageLimbs()
	}
	ctx.CollapsingPhase()
	// The fold phase is only needed if there are non-zero
	// number of SIS rounds
	if ctx.Columns.ConcatenatedDhQ != nil {
		ctx.FoldPhase()
	}
}

// Registers the preimage limbs for the SIS rounds.
//
// Get the preimages (preimage0,preimage1,…,preimaget−1) And range-check
// each of them on the ring-SIS bound
func (ctx *SelfRecursionCtx) RegistersSisPreimageLimbs() {
	wholes := ctx.Columns.WholePreimagesSis
	sisParams := ctx.VortexCtx.SisParams

	limbs := make([]ifaces.Column, len(wholes))
	round := wholes[0].Round()
	limbSize := wholes[0].Size() * sisParams.NumLimbs()

	for i := range limbs {
		limbs[i] = ctx.Comp.InsertCommit(
			round,
			ctx.limbExpandedPreimageName(wholes[i].GetColID()),
			limbSize,
		)
		ctx.Comp.InsertRange(
			round,
			ifaces.QueryIDf("SHORTNESS_%v", limbs[i].GetColID()),
			limbs[i],
			1<<ctx.VortexCtx.SisParams.LogTwoBound,
		)
	}

	ctx.Columns.PreimagesSis = limbs

	ctx.Comp.RegisterProverAction(round, &PreimageLimbsProverAction{
		Ctx:   ctx,
		Limbs: limbs,
	})

}

type PreimageLimbsProverAction struct {
	Ctx   *SelfRecursionCtx
	Limbs []ifaces.Column
}

func (a *PreimageLimbsProverAction) Run(run *wizard.ProverRuntime) {
	parallel.Execute(len(a.Limbs), func(start, end int) {
		for i := start; i < end; i++ {
<<<<<<< HEAD
			whole := a.ctx.Columns.WholePreimagesSis[i].GetColAssignment(run)
=======
			whole := a.Ctx.Columns.WholePreimages[i].GetColAssignment(run)
>>>>>>> cf0e296d
			whole_ := smartvectors.IntoRegVec(whole)
			expanded_ := a.Ctx.SisKey().LimbSplit(whole_)
			expanded := smartvectors.NewRegular(expanded_)
			run.AssignColumn(a.Limbs[i].GetColID(), expanded)
		}
	})
}

type ColSelectionProverAction struct {
	Ctx       *SelfRecursionCtx
	UAlphaQID ifaces.ColID
}

func (a *ColSelectionProverAction) Run(run *wizard.ProverRuntime) {
	q := run.GetRandomCoinIntegerVec(a.Ctx.Coins.Q.Name)
	uAlpha := smartvectors.IntoRegVec(run.GetColumn(a.Ctx.Columns.Ualpha.GetColID()))

	uAlphaQ := make([]field.Element, 0, a.Ctx.Columns.UalphaQ.Size())
	for _, qi := range q {
		uAlphaQ = append(uAlphaQ, uAlpha[qi])
	}

	run.AssignColumn(a.UAlphaQID, smartvectors.NewRegular(uAlphaQ))
}

// Declare the queries justifying the column selection:
//
//   - Build a public column from the selected entries
//     `q=(q0,q1,…,qt−1)`
//
//   - Commits to a column containing the selected entries of
//     the linear combination: `Uα,q`
//
//   - Performs the following lookup constraint:
//     `(q,Uα,q)⊂(I,Uα)`
func (ctx *SelfRecursionCtx) ColSelection() {

	// Build the column q, (auto-assigned)
	ctx.Columns.Q = verifiercol.NewFromIntVecCoin(ctx.Comp, ctx.Coins.Q)

	// Declaration round of the coin Q
	roundQ := ctx.Columns.Q.Round()

	ctx.Columns.UalphaQ = ctx.Comp.InsertCommit(
		roundQ,
		ctx.uAlphaQName(),
		ctx.Coins.Q.Size,
	)

	// And registers the assignment function
	ctx.Comp.RegisterProverAction(roundQ, &ColSelectionProverAction{
		Ctx:       ctx,
		UAlphaQID: ctx.Columns.UalphaQ.GetColID(),
	})

	// Declare an inclusion query to finalize the selection check
	ctx.Comp.InsertInclusion(
		roundQ,
		ctx.selectQInclusion(),
		[]ifaces.Column{
			ctx.Columns.I,
			ctx.Columns.Ualpha,
		},
		[]ifaces.Column{
			ctx.Columns.Q,
			ctx.Columns.UalphaQ,
		},
	)
}

<<<<<<< HEAD
type collapsingProverAction struct {
	ctx     *SelfRecursionCtx
	eDualID ifaces.ColID
	sisKey  *ringsis.Key
}

func (a *collapsingProverAction) Run(run *wizard.ProverRuntime) {
	collapsedPreimage := a.ctx.Columns.PreimagesSisCollapse.GetColAssignment(run)
	sisKey := a.sisKey
=======
type LinearHashMerkleProverAction struct {
	Ctx                *SelfRecursionCtx
	ConcatDhQSize      int
	LeavesSize         int
	LeavesSizeUnpadded int
}

func (a *LinearHashMerkleProverAction) Run(run *wizard.ProverRuntime) {
	openingIndices := run.GetRandomCoinIntegerVec(a.Ctx.Coins.Q.Name)
	concatDhQ := make([]field.Element, a.LeavesSizeUnpadded*a.Ctx.VortexCtx.SisParams.OutputSize())
	linearLeaves := make([]field.Element, a.LeavesSizeUnpadded)
	merkleLeaves := make([]field.Element, a.LeavesSizeUnpadded)
	merklePositions := make([]field.Element, a.LeavesSizeUnpadded)
	merkleRoots := make([]field.Element, a.LeavesSizeUnpadded)

	hashSize := a.Ctx.VortexCtx.SisParams.OutputSize()
	numOpenedCol := a.Ctx.VortexCtx.NbColsToOpen()
	// For some reason, using a.ctx.comp.NumRounds() here does not work well here.
	totalNumRounds := a.Ctx.VortexCtx.MaxCommittedRound
	committedRound := 0

	if a.Ctx.VortexCtx.IsNonEmptyPrecomputed() {
		rootPrecomp := a.Ctx.Columns.PrecompRoot.GetColAssignment(run).Get(0)
		precompColSisHash := a.Ctx.VortexCtx.Items.Precomputeds.DhWithMerkle
		for i, selectedCol := range openingIndices {
			srcStart := selectedCol * hashSize
			destStart := i * hashSize
			sisHash := precompColSisHash[srcStart : srcStart+hashSize]
			copy(concatDhQ[destStart:destStart+hashSize], sisHash)
			leaf := mimc.HashVec(sisHash)
			insertAt := i
			linearLeaves[insertAt] = leaf
			merkleLeaves[insertAt] = leaf
			merkleRoots[insertAt] = rootPrecomp
			merklePositions[insertAt].SetInt64(int64(selectedCol))
		}
		committedRound++
		totalNumRounds++
	}

	for round := 0; round <= totalNumRounds; round++ {
		colSisHashName := a.Ctx.VortexCtx.SisHashName(round)
		colSisHashSV, found := run.State.TryGet(colSisHashName)
		if !found {
			continue
		}

		rooth := a.Ctx.Columns.Rooth[round].GetColAssignment(run).Get(0)
		colSisHash := colSisHashSV.([]field.Element)

		for i, selectedCol := range openingIndices {
			srcStart := selectedCol * hashSize
			destStart := committedRound*numOpenedCol*hashSize + i*hashSize
			sisHash := colSisHash[srcStart : srcStart+hashSize]
			copy(concatDhQ[destStart:destStart+hashSize], sisHash)
			leaf := mimc.HashVec(sisHash)
			insertAt := committedRound*numOpenedCol + i
			linearLeaves[insertAt] = leaf
			merkleLeaves[insertAt] = leaf
			merkleRoots[insertAt] = rooth
			merklePositions[insertAt].SetInt64(int64(selectedCol))
		}

		run.State.TryDel(colSisHashName)
		committedRound++
	}

	numCommittedRound := a.Ctx.VortexCtx.NumCommittedRounds()
	if a.Ctx.VortexCtx.IsNonEmptyPrecomputed() {
		numCommittedRound += 1
	}

	if committedRound != numCommittedRound {
		utils.Panic("Committed rounds %v does not match the total number of committed rounds %v", committedRound, numCommittedRound)
	}

	// Assign columns using IDs from ctx.Columns
	run.AssignColumn(a.Ctx.Columns.ConcatenatedDhQ.GetColID(), smartvectors.RightZeroPadded(concatDhQ, a.ConcatDhQSize))
	run.AssignColumn(a.Ctx.Columns.MerkleProofsLeaves.GetColID(), smartvectors.RightZeroPadded(merkleLeaves, a.LeavesSize))
	run.AssignColumn(a.Ctx.Columns.MerkleProofPositions.GetColID(), smartvectors.RightZeroPadded(merklePositions, a.LeavesSize))
	run.AssignColumn(a.Ctx.Columns.MerkleRoots.GetColID(), smartvectors.RightZeroPadded(merkleRoots, a.LeavesSize))
}

func (ctx *SelfRecursionCtx) linearHashAndMerkle() {
	roundQ := ctx.Columns.Q.Round()
	numRound := ctx.VortexCtx.NumCommittedRounds()
	if ctx.VortexCtx.IsNonEmptyPrecomputed() {
		numRound += 1
	}
	concatDhQSizeUnpadded := ctx.VortexCtx.SisParams.OutputSize() * ctx.VortexCtx.NbColsToOpen() * numRound
	concatDhQSize := utils.NextPowerOfTwo(concatDhQSizeUnpadded)
	leavesSizeUnpadded := ctx.VortexCtx.NbColsToOpen() * numRound
	leavesSize := utils.NextPowerOfTwo(leavesSizeUnpadded)

	ctx.Columns.ConcatenatedDhQ = ctx.Comp.InsertCommit(roundQ, ctx.concatenatedDhQ(), concatDhQSize)
	ctx.Columns.MerkleProofsLeaves = ctx.Comp.InsertCommit(roundQ, ctx.merkleLeavesName(), leavesSize)
	ctx.Columns.MerkleProofPositions = ctx.Comp.InsertCommit(roundQ, ctx.merklePositionssName(), leavesSize)
	ctx.Columns.MerkleRoots = ctx.Comp.InsertCommit(roundQ, ctx.merkleRootsName(), leavesSize)

	ctx.Comp.RegisterProverAction(roundQ, &LinearHashMerkleProverAction{
		Ctx:                ctx,
		ConcatDhQSize:      concatDhQSize,
		LeavesSize:         leavesSize,
		LeavesSizeUnpadded: leavesSizeUnpadded,
	})

	depth := utils.Log2Ceil(ctx.VortexCtx.NumEncodedCols())
	merkle.MerkleProofCheck(ctx.Comp, ctx.merkleProofVerificationName(), depth, leavesSizeUnpadded,
		ctx.Columns.MerkleProofs, ctx.Columns.MerkleRoots, ctx.Columns.MerkleProofsLeaves, ctx.Columns.MerkleProofPositions)
	mimcW.CheckLinearHash(ctx.Comp, ctx.linearHashVerificationName(), ctx.Columns.ConcatenatedDhQ,
		ctx.VortexCtx.SisParams.OutputSize(), leavesSizeUnpadded, ctx.Columns.MerkleProofsLeaves)
}

type CollapsingProverAction struct {
	Ctx     *SelfRecursionCtx
	EDualID ifaces.ColID
	SisKey  *ringsis.Key
}

func (a *CollapsingProverAction) Run(run *wizard.ProverRuntime) {
	collapsedPreimage := a.Ctx.Columns.PreimagesCollapse.GetColAssignment(run)
	sisKey := a.SisKey
>>>>>>> cf0e296d

	subDuals := []smartvectors.SmartVector{}
	roundStartAt := 0

<<<<<<< HEAD
	// We add precomputed columns in the calculation only if
	// sis is applied to the precomputed columns
	if a.ctx.VortexCtx.IsNonEmptyPrecomputed() && a.ctx.VortexCtx.IsSISAppliedToPrecomputed() {
		numPrecomputeds := len(a.ctx.VortexCtx.Items.Precomputeds.PrecomputedColums)
=======
	if a.Ctx.VortexCtx.IsNonEmptyPrecomputed() {
		numPrecomputeds := len(a.Ctx.VortexCtx.Items.Precomputeds.PrecomputedColums)
>>>>>>> cf0e296d
		if numPrecomputeds == 0 {
			utils.Panic("The number of precomputeds must be non-zero!")
		}
		preimageSlice := collapsedPreimage.SubVector(
			roundStartAt*sisKey.NumLimbs(),
			(roundStartAt + numPrecomputeds*sisKey.NumLimbs()),
		)
		subDual := sisKey.HashModXnMinus1(smartvectors.IntoRegVec(preimageSlice))
		subDuals = append(subDuals, smartvectors.NewRegular(subDual))
		roundStartAt += numPrecomputeds
	}

<<<<<<< HEAD
	for _, comsInRoundI := range a.ctx.VortexCtx.CommitmentsByRoundsSIS.Inner() {
=======
	for _, comsInRoundI := range a.Ctx.VortexCtx.CommitmentsByRounds.GetInner() {
>>>>>>> cf0e296d
		if len(comsInRoundI) == 0 {
			continue
		}
		preimageSlice := collapsedPreimage.SubVector(
			roundStartAt*sisKey.NumLimbs(),
			(roundStartAt+len(comsInRoundI))*sisKey.NumLimbs(),
		)
		subDual := sisKey.HashModXnMinus1(smartvectors.IntoRegVec(preimageSlice))
		subDuals = append(subDuals, smartvectors.NewRegular(subDual))
		roundStartAt += len(comsInRoundI)
	}

	colPowT := accessors.NewExponent(a.Ctx.Coins.Collapse, a.Ctx.VortexCtx.NbColsToOpen()).GetVal(run)
	eDual := smartvectors.PolyEval(subDuals, colPowT)

	run.AssignColumn(a.EDualID, eDual)
}

type CollapsingVerifierAction struct {
	UAlphaQEval  ifaces.Accessor
	PreImageEval ifaces.Accessor
}

func (a *CollapsingVerifierAction) Run(run wizard.Runtime) error {
	if a.UAlphaQEval.GetVal(run) != a.PreImageEval.GetVal(run) {
		l, r := a.UAlphaQEval.GetVal(run), a.PreImageEval.GetVal(run)
		return fmt.Errorf("consistency between u_alpha and the preimage: mismatch between uAlphaQEval=%v preimages=%v",
			l.String(), r.String())
	}
	return nil
}

func (a *CollapsingVerifierAction) RunGnark(api frontend.API, run wizard.GnarkRuntime) {
	api.AssertIsEqual(
		a.UAlphaQEval.GetFrontendVariable(api, run),
		a.PreImageEval.GetFrontendVariable(api, run),
	)
}

/*
Collapsing phase

- Sample the random coin "collapse"
- Collapse all the SIS hashes into a single hash
  - DmergeQCollapse := Fold(DmergeQ, collapse)

- Collapse all the SIS keys into a single sis key
  - Acollapse := \sum_{k} A_{k} (collapse^{t})^k

- Collapse all the preimages
  - PreimageCollapse := \sum_{i} P_{i} (collapse)^i
*/
func (ctx *SelfRecursionCtx) CollapsingPhase() {

	// starting one round after Q is sampled
	round := ctx.Columns.Q.Round() + 1

	// Sampling of r_collapse
	ctx.Coins.Collapse = ctx.Comp.InsertCoin(round, ctx.collapseCoin(), coin.Field)

	// Declare the linear combination of the preimages by collapse coin
	// aka, the collapsed preimage
<<<<<<< HEAD
	// We need this only if there are
	// non-zero number of SIS rounds
	if ctx.Columns.ConcatenatedDhQ != nil {
		ctx.Columns.PreimagesSisCollapse = expr_handle.RandLinCombCol(
			ctx.comp,
			accessors.NewFromCoin(ctx.Coins.Collapse),
			ctx.Columns.PreimagesSis,
		)
	}
=======
	ctx.Columns.PreimagesCollapse = expr_handle.RandLinCombCol(
		ctx.Comp,
		accessors.NewFromCoin(ctx.Coins.Collapse),
		ctx.Columns.Preimages,
	)
>>>>>>> cf0e296d

	// Consistency check between the collapsed preimage and UalphaQ
	{
		uAlphaQEval := functionals.CoeffEval(
			ctx.Comp,
			ctx.constencyUalphaQPreimageLeft(),
			ctx.Coins.Collapse,
			ctx.Columns.UalphaQ,
		)

		// The collapsed preimage for the non SIS rounds
		// Computed only if there are non zero number of non SIS rounds
		var (
			// The random linear combination of the collapsed preimage
			// for the non SIS rounds
			preImageNonSisEval ifaces.Accessor
			preImageSisEval    ifaces.Accessor
			// offset denotes the running power of alpha in the BivariateEval for the
			// sis round preimages
			offset       = 0
			preImageEval ifaces.Accessor
		)
		if len(ctx.MIMCMetaData.ToHashSizes) > 0 {
			ctx.Columns.CollapsedPreimagesNonSis = expr_handle.RandLinCombCol(
				ctx.comp,
				accessors.NewFromCoin(ctx.Coins.Collapse),
				ctx.Columns.WholePreimagesNonSis,
			)

			preImageNonSisEval = functionals.CoeffEval(
				ctx.comp,
				ctx.constencyUalphaQPreimageRight(),
				ctx.Coins.Alpha,
				ctx.Columns.CollapsedPreimagesNonSis,
			)

			for i := range ctx.MIMCMetaData.ToHashSizes {
				// We add the number of polynomials per non SIS round
				// to the offset
				offset += ctx.MIMCMetaData.ToHashSizes[i]
			}
		}
		/*
			- The preimages are given in the form of several columns of the form:
			  [limb0, limb1, ..., limbL-1, limb0, ... limbL-1, ...], each field element is represented by
			  L limbs (say)
			- Next, we collapse the limbs
			- First, we observe that "\sum_{i=0}^{numb_limbs} limb_i 2^(log_two_bound * i) = jth field element
			  of the preimage" and that this corresponds to evaluating a polynomial whose coefficients are
			  [limb0, ... limbL-1], numb_limbs is the number of limbs required to represent a field element
			- Then making the double sum for all elements in an opened column using alpha as a second
			  evaluation point, we get a bivariate polynomial evaluation
		*/
		// We only compute the preImageSisEval if there are any SIS rounds
		// and the concatenated DhQ is not nil
		if ctx.Columns.ConcatenatedDhQ != nil {
			preImageSisEval = functionals.EvalCoeffBivariate(
				ctx.comp,
				ctx.constencyUalphaQPreimageRight(),
				ctx.Columns.PreimagesSisCollapse,
				accessors.NewConstant(field.NewElement(1<<ctx.SisKey().LogTwoBound)),
				accessors.NewFromCoin(ctx.Coins.Alpha),
				ctx.VortexCtx.SisParams.NumLimbs(),
				ctx.Columns.WholePreimagesSis[0].Size(),
			)
		}

<<<<<<< HEAD
		// preImageEval := preimageNonSisEval + alpha^offset * preImageSisEval
		if len(ctx.MIMCMetaData.ToHashSizes) > 0 && ctx.Columns.ConcatenatedDhQ != nil {
			preImageEvalSymb := symbolic.Add(
				preImageNonSisEval,
				symbolic.Mul(
					symbolic.Pow(
						accessors.NewFromCoin(ctx.Coins.Alpha),
						offset,
					),
					preImageSisEval,
				),
			)
			preImageEval = accessors.NewFromExpression(preImageEvalSymb, fmt.Sprintf("PREIMAGE_EVAL_%v", ctx.SelfRecursionCnt))
		} else if len(ctx.MIMCMetaData.ToHashSizes) > 0 && ctx.Columns.ConcatenatedDhQ == nil {
			preImageEval = preImageNonSisEval
		} else if len(ctx.MIMCMetaData.ToHashSizes) == 0 && ctx.Columns.ConcatenatedDhQ != nil {
			preImageEval = preImageSisEval
		} else {
			utils.Panic("There are neither SIS nor non SIS round, this should not happen")
		}
=======
		preImageEval := functionals.EvalCoeffBivariate(
			ctx.Comp,
			ctx.constencyUalphaQPreimageRight(),
			ctx.Columns.PreimagesCollapse,
			accessors.NewConstant(field.NewElement(1<<ctx.SisKey().LogTwoBound)),
			accessors.NewFromCoin(ctx.Coins.Alpha),
			ctx.VortexCtx.SisParams.NumLimbs(),
			ctx.Columns.WholePreimages[0].Size(),
		)
>>>>>>> cf0e296d

		ctx.Comp.RegisterVerifierAction(uAlphaQEval.Round(), &CollapsingVerifierAction{
			UAlphaQEval:  uAlphaQEval,
			PreImageEval: preImageEval,
		})
	}

<<<<<<< HEAD
	// The below code is only executed only if there are non-zero SIS rounds
	if ctx.Columns.ConcatenatedDhQ != nil {
		sisDeg := ctx.VortexCtx.SisParams.OutputSize()
		// Currently, only powers of two SIS degree are allowed
		// (in practice, we restrict ourselves to pure power of two)
		// lattices instances.
		if !utils.IsPowerOfTwo(sisDeg) {
			utils.Panic("Attempting to fold to a non-power of two size : %v", sisDeg)
		}
=======
	sisDeg := ctx.VortexCtx.SisParams.OutputSize()
	// Currently, only powers of two SIS degree are allowed
	// (in practice, we restrict ourselves to pure power of two)
	// lattices instances.
	if !utils.IsPowerOfTwo(sisDeg) {
		utils.Panic("Attempting to fold to a non-power of two size : %v", sisDeg)
	}

	// Compute the collapsed hashes
	ctx.Columns.DhQCollapse = functionals.FoldOuter(
		ctx.Comp,
		ctx.Columns.ConcatenatedDhQ,
		accessors.NewFromCoin(ctx.Coins.Collapse),
		ctx.Columns.ConcatenatedDhQ.Size()/sisDeg,
	)

	// sanity-check : the size of DhQCollapse must equal to sisDeg
	if ctx.Columns.DhQCollapse.Size() != sisDeg {
		utils.Panic("the size of DhQ (%v) collapse must equal to the SIS modulus degree (%v)", ctx.Columns.DhQCollapse.Size(), sisDeg)
	}
>>>>>>> cf0e296d

		// Compute the collapsed hashes
		ctx.Columns.DhQCollapse = functionals.FoldOuter(
			ctx.comp,
			ctx.Columns.ConcatenatedDhQ,
			accessors.NewFromCoin(ctx.Coins.Collapse),
			ctx.Columns.ConcatenatedDhQ.Size()/sisDeg,
		)

		// sanity-check : the size of DhQCollapse must equal to sisDeg
		if ctx.Columns.DhQCollapse.Size() != sisDeg {
			utils.Panic("the size of DhQ (%v) collapse must equal to the SIS modulus degree (%v)", ctx.Columns.DhQCollapse.Size(), sisDeg)
		}

		//
		// Merging the SIS keys
		//

		// Create an accessor for collapse^t, where t is the number of opened columns
		collapsePowT := accessors.NewExponent(ctx.Coins.Collapse, ctx.VortexCtx.NbColsToOpen())

		// ToDo(arijit): We may not need this any more, after the optional SIS hash feature
		// since some of the Ah and Dh can be nil, we compactify the slice by
		// only retaining the non-nil elements before sending it to the
		// linear combination operator.
		nonNilAh := []ifaces.Column{}
		for _, ah := range ctx.Columns.Ah {
			if ah != nil {
				nonNilAh = append(nonNilAh, ah)
			} else {
				utils.Panic("The Ah column is nil, this should not happen")
			}
		}

<<<<<<< HEAD
		// And computes the linear combination
		ctx.Columns.ACollapsed = expr_handle.RandLinCombCol(
			ctx.comp,
			collapsePowT,
			nonNilAh,
			ctx.aCollapsedName(),
		)
=======
	// And computes the linear combination
	ctx.Columns.ACollapsed = expr_handle.RandLinCombCol(
		ctx.Comp,
		collapsePowT,
		nonNilAh,
		ctx.aCollapsedName(),
	)
>>>>>>> cf0e296d

		// And edual

<<<<<<< HEAD
		// Declare Edual
		ctx.Columns.Edual = ctx.comp.InsertCommit(
			round, ctx.eDual(), ctx.VortexCtx.SisParams.OutputSize(),
		)

		// And assign it
		ctx.comp.RegisterProverAction(round, &collapsingProverAction{
			ctx:     ctx,
			eDualID: ctx.Columns.Edual.GetColID(),
			sisKey:  ctx.SisKey(),
		})
	}
=======
	// Declare Edual
	ctx.Columns.Edual = ctx.Comp.InsertCommit(
		round, ctx.eDual(), ctx.VortexCtx.SisParams.OutputSize(),
	)

	// And assign it
	ctx.Comp.RegisterProverAction(round, &CollapsingProverAction{
		Ctx:     ctx,
		EDualID: ctx.Columns.Edual.GetColID(),
		SisKey:  ctx.SisKey(),
	})
>>>>>>> cf0e296d
}

type FoldPhaseProverAction struct {
	Ctx       *SelfRecursionCtx
	IpQueryID ifaces.QueryID // Changed to ifaces.QueryID explicitly
}

func (a *FoldPhaseProverAction) Run(run *wizard.ProverRuntime) {
	foldedKey := a.Ctx.Columns.ACollapseFold.GetColAssignment(run)
	foldedPreimage := a.Ctx.Columns.PreimageCollapseFold.GetColAssignment(run)
	y := smartvectors.InnerProduct(foldedKey, foldedPreimage)
	run.AssignInnerProduct(a.IpQueryID, y)
}

type FoldPhaseVerifierAction struct {
	Ctx       *SelfRecursionCtx
	IpQueryID ifaces.QueryID
	Degree    int
}

func (a *FoldPhaseVerifierAction) Run(run wizard.Runtime) error {
	edual := a.Ctx.Columns.Edual.GetColAssignment(run)
	dcollapse := a.Ctx.Columns.DhQCollapse.GetColAssignment(run)
	rfold := run.GetRandomCoinField(a.Ctx.Coins.Fold.Name)
	yAlleged := run.GetInnerProductParams(a.IpQueryID).Ys[0]
	yDual := smartvectors.EvalCoeff(edual, rfold)
	yActual := smartvectors.EvalCoeff(dcollapse, rfold)

	var xN, xNminus1, xNplus1 field.Element
	one := field.One()
	xN.Exp(rfold, big.NewInt(int64(a.Degree)))
	xNminus1.Sub(&xN, &one)
	xNplus1.Add(&xN, &one)

	var left, left0, left1, right field.Element
	left0.Mul(&xNplus1, &yDual)
	left1.Mul(&xNminus1, &yActual)
	left.Sub(&left0, &left1)
	right.Double(&yAlleged)

	if left != right {
		return fmt.Errorf("failed the consistency check of the ring-SIS : %v != %v", left.String(), right.String())
	}
	return nil
}

func (a *FoldPhaseVerifierAction) RunGnark(api frontend.API, run wizard.GnarkRuntime) {
	edual := a.Ctx.Columns.Edual.GetColAssignmentGnark(run)
	dcollapse := a.Ctx.Columns.DhQCollapse.GetColAssignmentGnark(run)
	rfold := run.GetRandomCoinField(a.Ctx.Coins.Fold.Name)
	yAlleged := run.GetInnerProductParams(a.IpQueryID).Ys[0]
	yDual := poly.EvaluateUnivariateGnark(api, edual, rfold)
	yActual := poly.EvaluateUnivariateGnark(api, dcollapse, rfold)

	one := field.One()
	xN := gnarkutil.Exp(api, rfold, a.Degree)
	xNminus1 := api.Sub(xN, one)
	xNplus1 := api.Add(xN, one)

	left0 := api.Mul(xNplus1, yDual)
	left1 := api.Mul(xNminus1, yActual)
	left := api.Sub(left0, left1)
	right := api.Mul(yAlleged, 2)

	api.AssertIsEqual(left, right)
}

// Registers the final folding phase of the self-recursion
//
//   - Sample the folding random coin r\fold
//
//   - Fold A\merge by rFold to obtain ACollapsed
//
//   - Fold PreimageCollapse by rFold to obtain PreimageCollapseFold
//
//   - Declare and assign the inner-product between PreimageCollapseFold
//     and ACollapsed
//
//   - Perform the final check to evaluate the consistency vs
//     Edual and D\merge,\collapse,q

func (ctx *SelfRecursionCtx) FoldPhase() {

	// The round of declaration should be one more than EDual
	round := ctx.Columns.Edual.Round() + 1

	// Sample rFold
	ctx.Coins.Fold = ctx.Comp.InsertCoin(round, ctx.foldCoinName(), coin.Field)

	// Constructs ACollapsedFold
	ctx.Columns.ACollapseFold = functionals.Fold(
		ctx.Comp, ctx.Columns.ACollapsed,
		accessors.NewFromCoin(ctx.Coins.Fold),
		ctx.VortexCtx.SisParams.OutputSize(),
	)

	// Construct DmergeCollapseFold
	ctx.Columns.PreimageCollapseFold = functionals.Fold(
<<<<<<< HEAD
		ctx.comp, ctx.Columns.PreimagesSisCollapse,
=======
		ctx.Comp, ctx.Columns.PreimagesCollapse,
>>>>>>> cf0e296d
		accessors.NewFromCoin(ctx.Coins.Fold),
		ctx.VortexCtx.SisParams.OutputSize(),
	)

	// Mark Edual and the DmergeQCollapse fold as proof
	ctx.Comp.Columns.SetStatus(ctx.Columns.DhQCollapse.GetColID(), column.Proof)
	ctx.Comp.Columns.SetStatus(ctx.Columns.Edual.GetColID(), column.Proof)

	// Declare and assign the inner-product
	ctx.Queries.LatticeInnerProd = ctx.Comp.InsertInnerProduct(
		round, ctx.preimagesAndAmergeIP(), ctx.Columns.ACollapseFold,
		[]ifaces.Column{ctx.Columns.PreimageCollapseFold})

	// Assignment part of the inner product
	ctx.Comp.RegisterProverAction(round, &FoldPhaseProverAction{
		Ctx:       ctx,
		IpQueryID: ctx.Queries.LatticeInnerProd.Name(),
	})

	degree := ctx.SisKey().OutputSize()

	/*
		If P(X) is of degree 2n

		And
			- Q(X) = P(X) mod X^n - 1
			- R(X) = P(X) mod X^n + 1

		Then, with CRT we have: 2P(X) = (X^n+1)Q(X) - (X^n-1)R(X)
		Here, we can identify at the point x

<<<<<<< HEAD
		yDual * (x^n+1) - yActual * (x^n-1) == 2 * yAlleged
		We perform this check in the verifier action below.
	*/
	ctx.comp.RegisterVerifierAction(round, &foldPhaseVerifierAction{
		ctx:       ctx,
		ipQueryID: ctx.Queries.LatticeInnerProd.Name(),
		degree:    degree,
=======
	ctx.Comp.RegisterVerifierAction(round, &FoldPhaseVerifierAction{
		Ctx:       ctx,
		IpQueryID: ctx.Queries.LatticeInnerProd.Name(),
		Degree:    degree,
>>>>>>> cf0e296d
	})
}<|MERGE_RESOLUTION|>--- conflicted
+++ resolved
@@ -86,11 +86,7 @@
 func (a *PreimageLimbsProverAction) Run(run *wizard.ProverRuntime) {
 	parallel.Execute(len(a.Limbs), func(start, end int) {
 		for i := start; i < end; i++ {
-<<<<<<< HEAD
-			whole := a.ctx.Columns.WholePreimagesSis[i].GetColAssignment(run)
-=======
-			whole := a.Ctx.Columns.WholePreimages[i].GetColAssignment(run)
->>>>>>> cf0e296d
+			whole := a.Ctx.Columns.WholePreimagesSis[i].GetColAssignment(run)
 			whole_ := smartvectors.IntoRegVec(whole)
 			expanded_ := a.Ctx.SisKey().LimbSplit(whole_)
 			expanded := smartvectors.NewRegular(expanded_)
@@ -161,130 +157,6 @@
 	)
 }
 
-<<<<<<< HEAD
-type collapsingProverAction struct {
-	ctx     *SelfRecursionCtx
-	eDualID ifaces.ColID
-	sisKey  *ringsis.Key
-}
-
-func (a *collapsingProverAction) Run(run *wizard.ProverRuntime) {
-	collapsedPreimage := a.ctx.Columns.PreimagesSisCollapse.GetColAssignment(run)
-	sisKey := a.sisKey
-=======
-type LinearHashMerkleProverAction struct {
-	Ctx                *SelfRecursionCtx
-	ConcatDhQSize      int
-	LeavesSize         int
-	LeavesSizeUnpadded int
-}
-
-func (a *LinearHashMerkleProverAction) Run(run *wizard.ProverRuntime) {
-	openingIndices := run.GetRandomCoinIntegerVec(a.Ctx.Coins.Q.Name)
-	concatDhQ := make([]field.Element, a.LeavesSizeUnpadded*a.Ctx.VortexCtx.SisParams.OutputSize())
-	linearLeaves := make([]field.Element, a.LeavesSizeUnpadded)
-	merkleLeaves := make([]field.Element, a.LeavesSizeUnpadded)
-	merklePositions := make([]field.Element, a.LeavesSizeUnpadded)
-	merkleRoots := make([]field.Element, a.LeavesSizeUnpadded)
-
-	hashSize := a.Ctx.VortexCtx.SisParams.OutputSize()
-	numOpenedCol := a.Ctx.VortexCtx.NbColsToOpen()
-	// For some reason, using a.ctx.comp.NumRounds() here does not work well here.
-	totalNumRounds := a.Ctx.VortexCtx.MaxCommittedRound
-	committedRound := 0
-
-	if a.Ctx.VortexCtx.IsNonEmptyPrecomputed() {
-		rootPrecomp := a.Ctx.Columns.PrecompRoot.GetColAssignment(run).Get(0)
-		precompColSisHash := a.Ctx.VortexCtx.Items.Precomputeds.DhWithMerkle
-		for i, selectedCol := range openingIndices {
-			srcStart := selectedCol * hashSize
-			destStart := i * hashSize
-			sisHash := precompColSisHash[srcStart : srcStart+hashSize]
-			copy(concatDhQ[destStart:destStart+hashSize], sisHash)
-			leaf := mimc.HashVec(sisHash)
-			insertAt := i
-			linearLeaves[insertAt] = leaf
-			merkleLeaves[insertAt] = leaf
-			merkleRoots[insertAt] = rootPrecomp
-			merklePositions[insertAt].SetInt64(int64(selectedCol))
-		}
-		committedRound++
-		totalNumRounds++
-	}
-
-	for round := 0; round <= totalNumRounds; round++ {
-		colSisHashName := a.Ctx.VortexCtx.SisHashName(round)
-		colSisHashSV, found := run.State.TryGet(colSisHashName)
-		if !found {
-			continue
-		}
-
-		rooth := a.Ctx.Columns.Rooth[round].GetColAssignment(run).Get(0)
-		colSisHash := colSisHashSV.([]field.Element)
-
-		for i, selectedCol := range openingIndices {
-			srcStart := selectedCol * hashSize
-			destStart := committedRound*numOpenedCol*hashSize + i*hashSize
-			sisHash := colSisHash[srcStart : srcStart+hashSize]
-			copy(concatDhQ[destStart:destStart+hashSize], sisHash)
-			leaf := mimc.HashVec(sisHash)
-			insertAt := committedRound*numOpenedCol + i
-			linearLeaves[insertAt] = leaf
-			merkleLeaves[insertAt] = leaf
-			merkleRoots[insertAt] = rooth
-			merklePositions[insertAt].SetInt64(int64(selectedCol))
-		}
-
-		run.State.TryDel(colSisHashName)
-		committedRound++
-	}
-
-	numCommittedRound := a.Ctx.VortexCtx.NumCommittedRounds()
-	if a.Ctx.VortexCtx.IsNonEmptyPrecomputed() {
-		numCommittedRound += 1
-	}
-
-	if committedRound != numCommittedRound {
-		utils.Panic("Committed rounds %v does not match the total number of committed rounds %v", committedRound, numCommittedRound)
-	}
-
-	// Assign columns using IDs from ctx.Columns
-	run.AssignColumn(a.Ctx.Columns.ConcatenatedDhQ.GetColID(), smartvectors.RightZeroPadded(concatDhQ, a.ConcatDhQSize))
-	run.AssignColumn(a.Ctx.Columns.MerkleProofsLeaves.GetColID(), smartvectors.RightZeroPadded(merkleLeaves, a.LeavesSize))
-	run.AssignColumn(a.Ctx.Columns.MerkleProofPositions.GetColID(), smartvectors.RightZeroPadded(merklePositions, a.LeavesSize))
-	run.AssignColumn(a.Ctx.Columns.MerkleRoots.GetColID(), smartvectors.RightZeroPadded(merkleRoots, a.LeavesSize))
-}
-
-func (ctx *SelfRecursionCtx) linearHashAndMerkle() {
-	roundQ := ctx.Columns.Q.Round()
-	numRound := ctx.VortexCtx.NumCommittedRounds()
-	if ctx.VortexCtx.IsNonEmptyPrecomputed() {
-		numRound += 1
-	}
-	concatDhQSizeUnpadded := ctx.VortexCtx.SisParams.OutputSize() * ctx.VortexCtx.NbColsToOpen() * numRound
-	concatDhQSize := utils.NextPowerOfTwo(concatDhQSizeUnpadded)
-	leavesSizeUnpadded := ctx.VortexCtx.NbColsToOpen() * numRound
-	leavesSize := utils.NextPowerOfTwo(leavesSizeUnpadded)
-
-	ctx.Columns.ConcatenatedDhQ = ctx.Comp.InsertCommit(roundQ, ctx.concatenatedDhQ(), concatDhQSize)
-	ctx.Columns.MerkleProofsLeaves = ctx.Comp.InsertCommit(roundQ, ctx.merkleLeavesName(), leavesSize)
-	ctx.Columns.MerkleProofPositions = ctx.Comp.InsertCommit(roundQ, ctx.merklePositionssName(), leavesSize)
-	ctx.Columns.MerkleRoots = ctx.Comp.InsertCommit(roundQ, ctx.merkleRootsName(), leavesSize)
-
-	ctx.Comp.RegisterProverAction(roundQ, &LinearHashMerkleProverAction{
-		Ctx:                ctx,
-		ConcatDhQSize:      concatDhQSize,
-		LeavesSize:         leavesSize,
-		LeavesSizeUnpadded: leavesSizeUnpadded,
-	})
-
-	depth := utils.Log2Ceil(ctx.VortexCtx.NumEncodedCols())
-	merkle.MerkleProofCheck(ctx.Comp, ctx.merkleProofVerificationName(), depth, leavesSizeUnpadded,
-		ctx.Columns.MerkleProofs, ctx.Columns.MerkleRoots, ctx.Columns.MerkleProofsLeaves, ctx.Columns.MerkleProofPositions)
-	mimcW.CheckLinearHash(ctx.Comp, ctx.linearHashVerificationName(), ctx.Columns.ConcatenatedDhQ,
-		ctx.VortexCtx.SisParams.OutputSize(), leavesSizeUnpadded, ctx.Columns.MerkleProofsLeaves)
-}
-
 type CollapsingProverAction struct {
 	Ctx     *SelfRecursionCtx
 	EDualID ifaces.ColID
@@ -292,22 +164,16 @@
 }
 
 func (a *CollapsingProverAction) Run(run *wizard.ProverRuntime) {
-	collapsedPreimage := a.Ctx.Columns.PreimagesCollapse.GetColAssignment(run)
+	collapsedPreimage := a.Ctx.Columns.PreimagesSisCollapse.GetColAssignment(run)
 	sisKey := a.SisKey
->>>>>>> cf0e296d
 
 	subDuals := []smartvectors.SmartVector{}
 	roundStartAt := 0
 
-<<<<<<< HEAD
 	// We add precomputed columns in the calculation only if
 	// sis is applied to the precomputed columns
-	if a.ctx.VortexCtx.IsNonEmptyPrecomputed() && a.ctx.VortexCtx.IsSISAppliedToPrecomputed() {
-		numPrecomputeds := len(a.ctx.VortexCtx.Items.Precomputeds.PrecomputedColums)
-=======
-	if a.Ctx.VortexCtx.IsNonEmptyPrecomputed() {
+	if a.Ctx.VortexCtx.IsNonEmptyPrecomputed() && a.Ctx.VortexCtx.IsSISAppliedToPrecomputed() {
 		numPrecomputeds := len(a.Ctx.VortexCtx.Items.Precomputeds.PrecomputedColums)
->>>>>>> cf0e296d
 		if numPrecomputeds == 0 {
 			utils.Panic("The number of precomputeds must be non-zero!")
 		}
@@ -320,11 +186,7 @@
 		roundStartAt += numPrecomputeds
 	}
 
-<<<<<<< HEAD
-	for _, comsInRoundI := range a.ctx.VortexCtx.CommitmentsByRoundsSIS.Inner() {
-=======
-	for _, comsInRoundI := range a.Ctx.VortexCtx.CommitmentsByRounds.GetInner() {
->>>>>>> cf0e296d
+	for _, comsInRoundI := range a.Ctx.VortexCtx.CommitmentsByRoundsSIS.GetInner() {
 		if len(comsInRoundI) == 0 {
 			continue
 		}
@@ -337,10 +199,12 @@
 		roundStartAt += len(comsInRoundI)
 	}
 
+
 	colPowT := accessors.NewExponent(a.Ctx.Coins.Collapse, a.Ctx.VortexCtx.NbColsToOpen()).GetVal(run)
 	eDual := smartvectors.PolyEval(subDuals, colPowT)
 
 	run.AssignColumn(a.EDualID, eDual)
+	
 }
 
 type CollapsingVerifierAction struct {
@@ -387,23 +251,15 @@
 
 	// Declare the linear combination of the preimages by collapse coin
 	// aka, the collapsed preimage
-<<<<<<< HEAD
 	// We need this only if there are
 	// non-zero number of SIS rounds
 	if ctx.Columns.ConcatenatedDhQ != nil {
 		ctx.Columns.PreimagesSisCollapse = expr_handle.RandLinCombCol(
-			ctx.comp,
+			ctx.Comp,
 			accessors.NewFromCoin(ctx.Coins.Collapse),
 			ctx.Columns.PreimagesSis,
 		)
 	}
-=======
-	ctx.Columns.PreimagesCollapse = expr_handle.RandLinCombCol(
-		ctx.Comp,
-		accessors.NewFromCoin(ctx.Coins.Collapse),
-		ctx.Columns.Preimages,
-	)
->>>>>>> cf0e296d
 
 	// Consistency check between the collapsed preimage and UalphaQ
 	{
@@ -428,13 +284,13 @@
 		)
 		if len(ctx.MIMCMetaData.ToHashSizes) > 0 {
 			ctx.Columns.CollapsedPreimagesNonSis = expr_handle.RandLinCombCol(
-				ctx.comp,
+				ctx.Comp,
 				accessors.NewFromCoin(ctx.Coins.Collapse),
 				ctx.Columns.WholePreimagesNonSis,
 			)
 
 			preImageNonSisEval = functionals.CoeffEval(
-				ctx.comp,
+				ctx.Comp,
 				ctx.constencyUalphaQPreimageRight(),
 				ctx.Coins.Alpha,
 				ctx.Columns.CollapsedPreimagesNonSis,
@@ -461,7 +317,7 @@
 		// and the concatenated DhQ is not nil
 		if ctx.Columns.ConcatenatedDhQ != nil {
 			preImageSisEval = functionals.EvalCoeffBivariate(
-				ctx.comp,
+				ctx.Comp,
 				ctx.constencyUalphaQPreimageRight(),
 				ctx.Columns.PreimagesSisCollapse,
 				accessors.NewConstant(field.NewElement(1<<ctx.SisKey().LogTwoBound)),
@@ -471,7 +327,6 @@
 			)
 		}
 
-<<<<<<< HEAD
 		// preImageEval := preimageNonSisEval + alpha^offset * preImageSisEval
 		if len(ctx.MIMCMetaData.ToHashSizes) > 0 && ctx.Columns.ConcatenatedDhQ != nil {
 			preImageEvalSymb := symbolic.Add(
@@ -492,17 +347,6 @@
 		} else {
 			utils.Panic("There are neither SIS nor non SIS round, this should not happen")
 		}
-=======
-		preImageEval := functionals.EvalCoeffBivariate(
-			ctx.Comp,
-			ctx.constencyUalphaQPreimageRight(),
-			ctx.Columns.PreimagesCollapse,
-			accessors.NewConstant(field.NewElement(1<<ctx.SisKey().LogTwoBound)),
-			accessors.NewFromCoin(ctx.Coins.Alpha),
-			ctx.VortexCtx.SisParams.NumLimbs(),
-			ctx.Columns.WholePreimages[0].Size(),
-		)
->>>>>>> cf0e296d
 
 		ctx.Comp.RegisterVerifierAction(uAlphaQEval.Round(), &CollapsingVerifierAction{
 			UAlphaQEval:  uAlphaQEval,
@@ -510,7 +354,6 @@
 		})
 	}
 
-<<<<<<< HEAD
 	// The below code is only executed only if there are non-zero SIS rounds
 	if ctx.Columns.ConcatenatedDhQ != nil {
 		sisDeg := ctx.VortexCtx.SisParams.OutputSize()
@@ -520,14 +363,6 @@
 		if !utils.IsPowerOfTwo(sisDeg) {
 			utils.Panic("Attempting to fold to a non-power of two size : %v", sisDeg)
 		}
-=======
-	sisDeg := ctx.VortexCtx.SisParams.OutputSize()
-	// Currently, only powers of two SIS degree are allowed
-	// (in practice, we restrict ourselves to pure power of two)
-	// lattices instances.
-	if !utils.IsPowerOfTwo(sisDeg) {
-		utils.Panic("Attempting to fold to a non-power of two size : %v", sisDeg)
-	}
 
 	// Compute the collapsed hashes
 	ctx.Columns.DhQCollapse = functionals.FoldOuter(
@@ -536,20 +371,6 @@
 		accessors.NewFromCoin(ctx.Coins.Collapse),
 		ctx.Columns.ConcatenatedDhQ.Size()/sisDeg,
 	)
-
-	// sanity-check : the size of DhQCollapse must equal to sisDeg
-	if ctx.Columns.DhQCollapse.Size() != sisDeg {
-		utils.Panic("the size of DhQ (%v) collapse must equal to the SIS modulus degree (%v)", ctx.Columns.DhQCollapse.Size(), sisDeg)
-	}
->>>>>>> cf0e296d
-
-		// Compute the collapsed hashes
-		ctx.Columns.DhQCollapse = functionals.FoldOuter(
-			ctx.comp,
-			ctx.Columns.ConcatenatedDhQ,
-			accessors.NewFromCoin(ctx.Coins.Collapse),
-			ctx.Columns.ConcatenatedDhQ.Size()/sisDeg,
-		)
 
 		// sanity-check : the size of DhQCollapse must equal to sisDeg
 		if ctx.Columns.DhQCollapse.Size() != sisDeg {
@@ -576,15 +397,6 @@
 			}
 		}
 
-<<<<<<< HEAD
-		// And computes the linear combination
-		ctx.Columns.ACollapsed = expr_handle.RandLinCombCol(
-			ctx.comp,
-			collapsePowT,
-			nonNilAh,
-			ctx.aCollapsedName(),
-		)
-=======
 	// And computes the linear combination
 	ctx.Columns.ACollapsed = expr_handle.RandLinCombCol(
 		ctx.Comp,
@@ -592,24 +404,9 @@
 		nonNilAh,
 		ctx.aCollapsedName(),
 	)
->>>>>>> cf0e296d
 
 		// And edual
 
-<<<<<<< HEAD
-		// Declare Edual
-		ctx.Columns.Edual = ctx.comp.InsertCommit(
-			round, ctx.eDual(), ctx.VortexCtx.SisParams.OutputSize(),
-		)
-
-		// And assign it
-		ctx.comp.RegisterProverAction(round, &collapsingProverAction{
-			ctx:     ctx,
-			eDualID: ctx.Columns.Edual.GetColID(),
-			sisKey:  ctx.SisKey(),
-		})
-	}
-=======
 	// Declare Edual
 	ctx.Columns.Edual = ctx.Comp.InsertCommit(
 		round, ctx.eDual(), ctx.VortexCtx.SisParams.OutputSize(),
@@ -621,7 +418,7 @@
 		EDualID: ctx.Columns.Edual.GetColID(),
 		SisKey:  ctx.SisKey(),
 	})
->>>>>>> cf0e296d
+}
 }
 
 type FoldPhaseProverAction struct {
@@ -720,11 +517,7 @@
 
 	// Construct DmergeCollapseFold
 	ctx.Columns.PreimageCollapseFold = functionals.Fold(
-<<<<<<< HEAD
-		ctx.comp, ctx.Columns.PreimagesSisCollapse,
-=======
-		ctx.Comp, ctx.Columns.PreimagesCollapse,
->>>>>>> cf0e296d
+		ctx.Comp, ctx.Columns.PreimagesSisCollapse,
 		accessors.NewFromCoin(ctx.Coins.Fold),
 		ctx.VortexCtx.SisParams.OutputSize(),
 	)
@@ -746,29 +539,39 @@
 
 	degree := ctx.SisKey().OutputSize()
 
-	/*
-		If P(X) is of degree 2n
-
-		And
-			- Q(X) = P(X) mod X^n - 1
-			- R(X) = P(X) mod X^n + 1
-
-		Then, with CRT we have: 2P(X) = (X^n+1)Q(X) - (X^n-1)R(X)
-		Here, we can identify at the point x
-
-<<<<<<< HEAD
-		yDual * (x^n+1) - yActual * (x^n-1) == 2 * yAlleged
-		We perform this check in the verifier action below.
-	*/
-	ctx.comp.RegisterVerifierAction(round, &foldPhaseVerifierAction{
-		ctx:       ctx,
-		ipQueryID: ctx.Queries.LatticeInnerProd.Name(),
-		degree:    degree,
-=======
+	// And the final check
+	// check the folding of the polynomial is correct
+	// ctx.comp.InsertVerifier(round, func(run wizard.Runtime) error {
+
+	// 	// fetch the assignments to edual and dcollapse
+	// 	edual := ctx.Columns.Edual.GetColAssignment(run)
+	// 	dcollapse := ctx.Columns.DhQCollapse.GetColAssignment(run)
+
+	// 	// the folding coin
+	// 	rfold := run.GetRandomCoinField(ctx.Coins.Fold.Name)
+
+	// 	// evaluates both edual and dcollapse (seen as polynomial) by
+	// 	// coefficients and fetch the result of the inner-product
+	// 	yAlleged := run.GetInnerProductParams(ctx.preimagesAndAmergeIP()).Ys[0]
+	// 	yDual := smartvectors.EvalCoeff(edual, rfold)
+	// 	yActual := smartvectors.EvalCoeff(dcollapse, rfold)
+
+	// 	
+	// 		If P(X) is of degree 2n
+
+	//	And
+	//		- Q(X) = P(X) mod X^n - 1
+	//		- R(X) = P(X) mod X^n + 1
+
+	//	Then, with CRT we have: 2P(X) = (X^n+1)Q(X) - (X^n-1)R(X)
+	//	Here, we can identify at the point x
+
+	//	yDual * (x^n+1) - yActual * (x^n-1) == 2 * yAlleged
+	//	We perform this check in the verifier action below.
+	
 	ctx.Comp.RegisterVerifierAction(round, &FoldPhaseVerifierAction{
 		Ctx:       ctx,
 		IpQueryID: ctx.Queries.LatticeInnerProd.Name(),
 		Degree:    degree,
->>>>>>> cf0e296d
 	})
 }