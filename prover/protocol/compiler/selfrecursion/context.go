package selfrecursion

import (
	"github.com/consensys/linea-monorepo/prover/crypto/ringsis"
	"github.com/consensys/linea-monorepo/prover/protocol/coin"
	"github.com/consensys/linea-monorepo/prover/protocol/column"
	"github.com/consensys/linea-monorepo/prover/protocol/compiler/vortex"
	"github.com/consensys/linea-monorepo/prover/protocol/ifaces"
	"github.com/consensys/linea-monorepo/prover/protocol/wizard"
	"github.com/consensys/linea-monorepo/prover/utils"
)

type Columns struct {
	// (Precomputed)
	//
	// I(X) interpolates (0, 1, 2, 3, 4, ...., nb encoded columns)
	I ifaces.Column

	// (Precomputed)
	//
	// SIS key chunks indexed by rounds. Since some rounds may be
	// dried some of the Ah are `nil`
	Ah []ifaces.Column

	// (Commitments round-by-round, already computed)
	//
	// Round-by-rounds commitments root hashes. Since some rounds
	// may be dried some of the RoundDigest can be `nil`
	Rooth []ifaces.Column

	// Precomputed roots
	PrecompRoot ifaces.Column

	// (Verifier column)
	//
	// Gathers the claimed evaluations to be proven
	Ys ifaces.Column

	// (Commitment, already computed)
	//
	// LinearCombination claimed by the verifier
	Ualpha ifaces.Column

	// (Proof, already computed)
	//
	// Preimages of the selected columns in whole form for the SIS rounds. Is set to be
	// ignored by the self-recursion compiler. Implictly it is repla-
	// ced by the `PreimagesSis`, which contains the preimages but in
	// limb expanded form.
	WholePreimagesSis []ifaces.Column

	// (Proof, already computed)
	WholePreimagesNonSis []ifaces.Column

	// (Commitments, to compute)
	//
	// PreimagesSis of the columns (in limb form) that have been opened.
	// This columns are concatenated "round-by-round" and the concate-
	// nation is zero-padded at the end to the next power of two
	PreimagesSis []ifaces.Column

	// (Verifier column)
	//
	// Gathers the selected columns to open
	Q ifaces.Column

	// (Commitment, to compute)
	//
	// Represents the merged digest entries selected by Q. It must be zero
	// padded. The ordering is (D_{h=0,q0}, D_{h=0, q1}, ..., D_{h=1, q0}, D_{h=0, q1}, ..., D_{h=numRound, q{t-1}})
	ConcatenatedDhQ ifaces.Column

	// (Commitment, to assign from the proof)
	//
	// (MerkleProofs, positions to open)
	MerkleProofs ifaces.Column

	// (Commitment, to assign)
	//
	// Leaves to be verified by the proof (must be zero padded)
	MerkleProofsLeaves ifaces.Column

	// (Commitment, to compute)
	//
	// Position openings for the Merkle proofs
	MerkleProofPositions ifaces.Column

	// (Commitment, to compute)
	//
	// Roots hashes for the Merkle proofs
	MerkleRoots ifaces.Column

	// (Commitment, to compute)
	//
	// SisRoundLeaves is the leaves of the Merkle tree for the SIS rounds
	// It is used for linear hash verification for SIS rounds
	SisRoundLeaves []ifaces.Column

	// (Commitment, to compute)
	//
	// Represents the entries of the linear combination Ualpha selected
	// by Q
	UalphaQ ifaces.Column

	// (Auto-computed)
	//
	// The linear combination of the sis preimages by rCollapse
	PreimagesSisCollapse ifaces.Column

	// (Auto-computed)
	//
	// The folding of ConcatenatedDhQ by rCollapse
	DhQCollapse ifaces.Column

	// (Auto-computed)
	//
	// The linear combination of Ah by \sum_i [A_h]_i * (r_\text{collapse}^{t})^i
	// where the sum is defined over the non-zero entries of A_h and t is the number
	// of opened columns.
	ACollapsed ifaces.Column

	// (To evaluate)
	//
	// The dual sis hash of the collapsed preimage by Amerge
	// It is seen as the "dual" of DhQCollapse
	Edual ifaces.Column

	// (Auto-computed)
	//
	// The folding of Amerge by rFold
	ACollapseFold ifaces.Column

	// (Auto-computed)
	//
	// The folding of preimageCollapse by rFold
	PreimageCollapseFold ifaces.Column

	// CollapsedPreimagesNonSis gives  collaped non SIS preimages.
	// They are concatenated round-by-round and zero-padded
	// to the next power of two.
	CollapsedPreimagesNonSis ifaces.Column
}

// MimcHashMetaData is a structure that holds the parameters
// for the linear hash check for the non SIS rounds
type MIMCMetaData struct {
	// Contains the number of polynomials for each non SIS round.
	// It provides the "period" for the CheckLinearHash()
	// for each non SIS round
	ToHashSizes []int
	// NonSisLeaves[i] is the concatenated leaves, generated by
	// the MiMC hashing all the selected columns for the ith non SIS round
	NonSisLeaves []ifaces.Column
	// hashPreimages[i] stores the concatenated preimages of all MiMC hashes
	// of the selected columns for the ith non SIS round
	ConcatenatedHashPreimages []ifaces.Column
}

// Defines a context of self-recursion
type SelfRecursionCtx struct {

	// Pointer to the compiled IOP
	Comp *wizard.CompiledIOP

	// Context of the past vortex compiler that we are skipping
	VortexCtx *vortex.Ctx

	// Snapshot of the self-recursion counter. Contains the informa
	// of how many time self-recursion was applied prior to the current
	// step.
	SelfRecursionCnt int

	// NamePrefix is a prefix for the names of the items generated by
	// the current self-recursion compilation context. Leaving it as
	// empty means that no prefix is used.
	NamePrefix string

	// Accessors
	Accessors struct {
		// (EvalBivariate)
		//
		// Bivariate evaluation of the collapsed preimage by (2, \alpha)
		BivariateEvalPreimagesCollapsed ifaces.Accessor

		// (CoeffUnivariate)
		//
		// Univariate evaluation of UalphaQ by (rCollapse)
		CoeffEvalUalphaCollapse ifaces.Accessor

		// (InterpolationUnivariate)
		//
		// Interpolation evaluation of Ualpha by X
		InterpolateUalphaX ifaces.Accessor
	}

	// List all the queries happening within the subprotocol
	// (at the highest level)
	Queries struct {
		// (RANGE)
		//
		// Checks the shortness of the preimages
		PreimagesAreShort []ifaces.Query

		// (INNER-PRODUCT)
		//
		// Computes the inner-product of the collapsed+folded preimages
		// with the folded+merged SIS key
		LatticeInnerProd ifaces.Query
	}

	// List all the coins happening within the subprotocol
	Coins struct {
		// X, the evaluation point of the claim
		X ifaces.Accessor

		// Alpha, accessor to the evaluation
		Alpha coin.Info

		// Q, the columns selected by the verifier
		Q coin.Info

		// Collapse, used to batch the opened SIS preimages into a single
		// one.
		Collapse coin.Info

		// Fold, used to evaluate the collapse the SIS ring elements into
		// a normal single inner-product
		Fold coin.Info
	}

	// List all the columns interacting with the current protocol
	Columns Columns
	// MIMCMetaData contains the metadata for the MiMC hash check
	MIMCMetaData MIMCMetaData
}

// NewRecursionCtx returns a new recursion context taking a specified
// [vortex.Ctx] and SelfRecursionCount. It can be used for custom use
// of the recursion wizard.
func NewRecursionCtx(comp *wizard.CompiledIOP, vortexCtx *vortex.Ctx, prefix string) SelfRecursionCtx {

	ctx := SelfRecursionCtx{
		Comp:             comp,
		VortexCtx:        vortexCtx,
		SelfRecursionCnt: comp.SelfRecursionCount,
		NamePrefix:       prefix,
	}

	// Transport the compilation items of the vortex context into
	// the new self-recursion context.
	//
	// ctx.Columns.MerkleRoots also exists but is used as input
	// of the Merkleproof verification

	ctx.Columns.Rooth = vortexCtx.Items.MerkleRoots
	// precomputed Merkle roots are stored in a separate entity than rooth
	if vortexCtx.IsNonEmptyPrecomputed() {
<<<<<<< HEAD
		ctx.Columns.precompRoot = vortexCtx.Items.Precomputeds.MerkleRoot
=======
		ctx.Columns.PrecompRoot = vortexCtx.Items.Precomputeds.MerkleRoot
>>>>>>> 50b50639
	}
	ctx.Coins.Alpha = vortexCtx.Items.Alpha
	ctx.Columns.Ualpha = vortexCtx.Items.Ualpha
	ctx.Coins.Q = vortexCtx.Items.Q
	ctx.Columns.WholePreimagesSis = vortexCtx.Items.OpenedSISColumns
	ctx.Columns.WholePreimagesNonSis = vortexCtx.Items.OpenedNonSISColumns
	ctx.Columns.MerkleProofs = vortexCtx.Items.MerkleProofs

	// Asserts all the roots have the status proof.
	for _, rooth := range ctx.Columns.Rooth {

		if rooth == nil {
			// Skip it, it is a dry round
			continue
		}

		// Assume that the rounds commitments have a `Proof` status
		if comp.Columns.Status(rooth.GetColID()) != column.Proof {
			utils.Panic(
				"Assumed the rootH to be %v but status is %v",
				column.Proof.String(),
				comp.Columns.Status(rooth.GetColID()),
			)
		}
	}

	// Likewise, assume that Ualpha has a status of `Proof` and then
	// mark it as a `Committed`
	if comp.Columns.Status(ctx.Columns.Ualpha.GetColID()) != column.Proof {
		utils.Panic(
			"Assumed Ualpha to be %v but status is %v",
			column.Proof.String(),
			comp.Columns.Status(ctx.Columns.Ualpha.GetColID()).String(),
		)
	}
	comp.Columns.SetStatus(ctx.Columns.Ualpha.GetColID(), column.Committed)

<<<<<<< HEAD
	// And for the `WholePreimage`, we mark it as `Ignored` and make the
=======
	// And for the `WholePreimageSis`, we mark it as `Ignored` and make the
>>>>>>> 50b50639
	// same assumption that theirs status is `Proof`
	for _, opened := range ctx.Columns.WholePreimagesSis {
		// Assume that the rounds commitments have a `Proof` status
		if comp.Columns.Status(opened.GetColID()) != column.Proof {
			utils.Panic(
				"Assumed the SIS preimages %v to be %v but status is %v (recursion context is %v)",
				opened.GetColID(),
				column.Proof.String(),
				comp.Columns.Status(opened.GetColID()),
				ctx.SelfRecursionCnt,
			)
		}

		comp.Columns.SetStatus(opened.GetColID(), column.Committed)
	}

	// For the non-SIS preimages, we mark them as Committed
	for _, opened := range ctx.Columns.WholePreimagesNonSis {
		// Assume that the rounds commitments have a `Proof` status
		if comp.Columns.Status(opened.GetColID()) != column.Proof {
			utils.Panic(
				"Assumed the non-SIS preimages %v to be %v but status is %v (recursion context is %v)",
				opened.GetColID(),
				column.Proof.String(),
				comp.Columns.Status(opened.GetColID()),
				ctx.SelfRecursionCnt,
			)
		}
		// Mark them as Committed
		comp.Columns.SetStatus(opened.GetColID(), column.Committed)
	}

	// Mark the opened columns from the vortex context as Ignored
	for _, opened := range vortexCtx.Items.OpenedColumns {
		// Assume that the opened columns have a `Proof` status
		if comp.Columns.Status(opened.GetColID()) != column.Proof {
			utils.Panic(
				"Assumed the opened columns %v to be %v but status is %v (recursion context is %v)",
				opened.GetColID(),
				column.Proof.String(),
				comp.Columns.Status(opened.GetColID()),
				ctx.SelfRecursionCnt,
			)
		}
		// Mark them as Ignored
		comp.Columns.SetStatus(opened.GetColID(), column.Ignored)
	}

	// And mark the merkle proof column as a Proof message
	comp.Columns.SetStatus(ctx.Columns.MerkleProofs.GetColID(), column.Committed)

	return ctx
}

// Initializes a context for the self recursion
func NewSelfRecursionCxt(comp *wizard.CompiledIOP) SelfRecursionCtx {
	// Extract the vortex context from the compiledIOP though the "Pcs"
	vortexCtx := assertVortexCompiled(comp)
	return NewRecursionCtx(comp, vortexCtx, "")
}

// Asserts that the compiled IOP has the appropriate cryptographic context
func assertVortexCompiled(comp *wizard.CompiledIOP) *vortex.Ctx {
	// When we compiled using Vortex, we annotated the compiledIOP
	// that the current protocol was a result of the
	ctx := comp.PcsCtxs

	// Take ownership of the vortex context
	comp.PcsCtxs = nil

	// Check for non-nilness
	if ctx == nil {
		panic("nil cryptographic compiler context")
	}

	// Check for the correct type
	if _, ok := ctx.(*vortex.Ctx); !ok {
		utils.Panic("Not the correct type %T", ctx)
	}

	vortexCtx := ctx.(*vortex.Ctx)
	// Also "stamp" that the compilation context has been cancelled
	// this means that the verifier part of vortex will be ignored
	// (and will be replaced by what is declared in the self-recursion)
	vortexCtx.IsSelfrecursed = true

	return ctx.(*vortex.Ctx)
}

// Accessor for the SIS key
func (ctx *SelfRecursionCtx) SisKey() *ringsis.Key {
	return ctx.VortexCtx.VortexParams.Key
}<|MERGE_RESOLUTION|>--- conflicted
+++ resolved
@@ -255,11 +255,7 @@
 	ctx.Columns.Rooth = vortexCtx.Items.MerkleRoots
 	// precomputed Merkle roots are stored in a separate entity than rooth
 	if vortexCtx.IsNonEmptyPrecomputed() {
-<<<<<<< HEAD
-		ctx.Columns.precompRoot = vortexCtx.Items.Precomputeds.MerkleRoot
-=======
 		ctx.Columns.PrecompRoot = vortexCtx.Items.Precomputeds.MerkleRoot
->>>>>>> 50b50639
 	}
 	ctx.Coins.Alpha = vortexCtx.Items.Alpha
 	ctx.Columns.Ualpha = vortexCtx.Items.Ualpha
@@ -297,11 +293,7 @@
 	}
 	comp.Columns.SetStatus(ctx.Columns.Ualpha.GetColID(), column.Committed)
 
-<<<<<<< HEAD
-	// And for the `WholePreimage`, we mark it as `Ignored` and make the
-=======
 	// And for the `WholePreimageSis`, we mark it as `Ignored` and make the
->>>>>>> 50b50639
 	// same assumption that theirs status is `Proof`
 	for _, opened := range ctx.Columns.WholePreimagesSis {
 		// Assume that the rounds commitments have a `Proof` status
