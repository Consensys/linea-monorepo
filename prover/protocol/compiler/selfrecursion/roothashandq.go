--- conflicted
+++ resolved
@@ -182,17 +182,6 @@
 	if ctx.VortexCtx.IsNonEmptyPrecomputed() {
 		numCommittedRound += 1
 	}
-<<<<<<< HEAD
-	// The source position columns
-	var cleanPosCols []ifaces.Column
-	for i := 0; i < numCommittedRound; i++ {
-		cleanPosCols = append(cleanPosCols, positionVec)
-	}
-	stackedPosCols := dedicated.StackColumn(
-		ctx.Comp,
-		cleanPosCols,
-		dedicated.HandleSourcePaddedColumns(ctx.VortexCtx.NbColsToOpen()),
-=======
 	numActive := sizeSmallPos * numCommittedRound
 	totalSize := merklePos.Size()
 
@@ -206,7 +195,6 @@
 		),
 		fext.Zero(),
 		merklePos.Size(),
->>>>>>> 3dc94214
 	)
 	// Register the prover action for the stacked columns
 	if stackedPosCols.IsSourceColsArePadded {
