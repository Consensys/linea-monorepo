--- conflicted
+++ resolved
@@ -132,14 +132,8 @@
 	round := ctx.Accessors.InterpolateUalphaX.Round()
 
 	// And let the verifier check that they should be both equal
-<<<<<<< HEAD
-	ctx.comp.RegisterVerifierAction(round, &consistencyYsUalphaVerifierAction{
-		ctx:                ctx,
-		interpolateUalphaX: ctx.Accessors.InterpolateUalphaX,
-=======
 	ctx.Comp.RegisterVerifierAction(round, &ConsistencyYsUalphaVerifierAction{
 		Ctx:                ctx,
 		InterpolateUalphaX: ctx.Accessors.InterpolateUalphaX,
->>>>>>> 50b50639
 	})
 }