--- conflicted
+++ resolved
@@ -58,23 +58,16 @@
 		}
 	}
 	// Collect the SIS round commitments
-	for _, colIDs := range ctx.VortexCtx.CommitmentsByRoundsSIS.Inner() {
+	for _, colIDs := range ctx.VortexCtx.CommitmentsByRoundsSIS.GetInner() {
 		rangesSis = append(rangesSis, colIDs...)
 	}
-<<<<<<< HEAD
 	// Collect the non-SIS round commitments
-	for _, colIDs := range ctx.VortexCtx.CommitmentsByRoundsNonSIS.Inner() {
+	for _, colIDs := range ctx.VortexCtx.CommitmentsByRoundsNonSIS.GetInner() {
 		rangesNonSis = append(rangesNonSis, colIDs...)
 	}
 	// append the ranges
 	ranges := append(rangesNonSis, rangesSis...)
-	ctx.Columns.Ys = verifiercol.NewFromYs(ctx.comp, ctx.VortexCtx.Query, ranges)
-=======
-	for _, colIDs := range ctx.VortexCtx.CommitmentsByRounds.GetInner() {
-		ranges = append(ranges, colIDs...)
-	}
 	ctx.Columns.Ys = verifiercol.NewFromYs(ctx.Comp, ctx.VortexCtx.Query, ranges)
->>>>>>> cf0e296d
 }
 
 type ConsistencyYsUalphaVerifierAction struct {
