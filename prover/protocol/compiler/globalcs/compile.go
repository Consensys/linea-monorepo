--- conflicted
+++ resolved
@@ -31,16 +31,10 @@
 	}
 
 	var (
-<<<<<<< HEAD
-		aggregateExprs  = merging.aggregateConstraints(comp)
-		factoredExprs   = factorExpressionList(aggregateExprs)
-		quotientCtx     = createQuotientCtx(comp, merging.Ratios, factoredExprs)
-=======
 		aggregateExprs = merging.aggregateConstraints(comp)
 		// factoredExprs   = factorExpressionList(comp, aggregateExprs)
 		// TODO @gbotrel restore the factor logic.
 		quotientCtx     = createQuotientCtx(comp, merging.Ratios, aggregateExprs)
->>>>>>> 3dc94214
 		evaluationCtx   = declareUnivariateQueries(comp, quotientCtx)
 		quotientRound   = quotientCtx.QuotientShares[0][0].Round()
 		evaluationRound = quotientRound + 1
