--- conflicted
+++ resolved
@@ -7,11 +7,6 @@
 	"github.com/consensys/linea-monorepo/prover/protocol/wizard"
 	"github.com/consensys/linea-monorepo/prover/symbolic"
 	"github.com/consensys/linea-monorepo/prover/symbolic/simplify"
-<<<<<<< HEAD
-	"github.com/consensys/linea-monorepo/prover/utils"
-	"github.com/sirupsen/logrus"
-=======
->>>>>>> 50b50639
 )
 
 // factorExpressionList applies [factorExpression] over a list of expressions
@@ -35,92 +30,8 @@
 // resulting factored expression is cached in the file system as this is a
 // compute intensive operation.
 func factorExpression(comp *wizard.CompiledIOP, expr *symbolic.Expression) *symbolic.Expression {
-<<<<<<< HEAD
-
-	var (
-		flattenedExpr = flattenExpr(expr)
-		eshStr        = flattenedExpr.ESHash.GenericText(16)
-		cacheKey      = "global-cs-" + eshStr
-		wrapper       = &serializableExpr{Comp: comp}
-	)
-
-	found, err := comp.Artefacts.TryLoad(cacheKey, wrapper)
-
-	if err != nil {
-		utils.Panic("could not deserialize the cached expression: %v", err)
-	}
-
-	if !found {
-		wrapper.Expr = simplify.AutoSimplify(flattenedExpr)
-		if err := comp.Artefacts.Store(cacheKey, wrapper); err != nil {
-			logrus.Warnf("could not cache the factored expression: %v", err.Error())
-		}
-	}
-
-	return wrapper.Expr
-}
-
-// serializableExpr wraps [symbolic.Expression] and implements the [wizard.Artefact]
-// interface.
-type serializableExpr struct {
-	// Comp points to the underlying [*wizard.CompiledIOP] object, it is necessary
-	// for deserializing as the blob only contains the column names. The CompiledIOP
-	// object is used to infer the concrete column and thus instantiate the encoded
-	// expression.
-	Comp *wizard.CompiledIOP
-	Expr *symbolic.Expression
-}
-
-var (
-	_ io.ReaderFrom = &serializableExpr{}
-	_ io.WriterTo   = &serializableExpr{}
-)
-
-// ReadFrom implements the [io.ReaderFrom] and thus the [wizard.Artefact] interface.
-func (s *serializableExpr) ReadFrom(r io.Reader) (int64, error) {
-
-	buf, err := io.ReadAll(r)
-	if err != nil {
-		return 0, fmt.Errorf("error while [io.ReadAll]: %w", err)
-	}
-
-	exprVal, err := serialization.DeserializeValue(
-		buf,
-		serialization.ReferenceMode,
-		reflect.TypeOf(&symbolic.Expression{}),
-		s.Comp,
-	)
-
-	if err != nil {
-		return 0, fmt.Errorf("DeserializeValue returned an error for expression: %w", err)
-	}
-
-	s.Expr = exprVal.Interface().(*symbolic.Expression)
-	return int64(len(buf)), nil
-}
-
-// WriteTo implements the [io.WriterTo] and thus the [wizard.Artefact] interface.
-func (s *serializableExpr) WriteTo(w io.Writer) (int64, error) {
-
-	blob, err := serialization.SerializeValue(
-		reflect.ValueOf(s.Expr),
-		serialization.ReferenceMode,
-	)
-
-	if err != nil {
-		return 0, fmt.Errorf("could not serialize the expression with SerializeValue: %w", err)
-	}
-
-	n, err := w.Write(blob)
-	if err != nil {
-		return 0, fmt.Errorf("could not write the blob: %w", err)
-	}
-
-	return int64(n), nil
-=======
 	flattenedExpr := flattenExpr(expr)
 	return simplify.AutoSimplify(flattenedExpr)
->>>>>>> 50b50639
 }
 
 // flattenExpr returns an expression equivalent to expr where the
