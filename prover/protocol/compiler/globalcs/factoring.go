--- conflicted
+++ resolved
@@ -36,10 +36,6 @@
 // resulting factored expression is cached in the file system as this is a
 // compute intensive operation.
 func factorExpression(expr *symbolic.Expression) *symbolic.Expression {
-<<<<<<< HEAD
-=======
-
->>>>>>> 408d73b4
 	flattenedExpr := flattenExpr(expr)
 	flattenedExpr = simplify.AutoSimplify(flattenedExpr)
 	symbolic.SortChildren(flattenedExpr)
