package globalcs

import (
<<<<<<< HEAD
	"math/big"
=======
	"reflect"
>>>>>>> 77b83d2c
	"runtime"
	"sort"
	"sync"

	"github.com/consensys/linea-monorepo/prover/protocol/coin"
	"github.com/consensys/linea-monorepo/prover/protocol/variables"

	"github.com/consensys/gnark-crypto/ecc"
	"github.com/consensys/gnark-crypto/ecc/bls12-377/fr/fft"
	sv "github.com/consensys/linea-monorepo/prover/maths/common/smartvectors"
	"github.com/consensys/linea-monorepo/prover/maths/fft/fastpoly"
	"github.com/consensys/linea-monorepo/prover/maths/field"
	"github.com/consensys/linea-monorepo/prover/protocol/column"
	"github.com/consensys/linea-monorepo/prover/protocol/ifaces"
	"github.com/consensys/linea-monorepo/prover/protocol/wizard"
	"github.com/consensys/linea-monorepo/prover/protocol/wizardutils"
	"github.com/consensys/linea-monorepo/prover/symbolic"
	"github.com/consensys/linea-monorepo/prover/utils"
	"github.com/consensys/linea-monorepo/prover/utils/arena"
	"github.com/consensys/linea-monorepo/prover/utils/collection"
	"github.com/consensys/linea-monorepo/prover/utils/parallel"
	ppool "github.com/consensys/linea-monorepo/prover/utils/parallel/pool"
	"github.com/consensys/linea-monorepo/prover/utils/profiling"
)

const (
	/*
		Explanation for Manual Garbage Collection Thresholds
	*/
	// These two thresholds work well for the real-world traces at the moment of writing and a 340GiB memory limit,
	// but this approach can be generalized and further improved.

	// When ctx.domainSize>=524288, proverEvaluationQueries() experiences a heavy workload,
	// consistently hitting the GOMEMLIMIT of 340GiB.
	// This results in numerous auto GCs during CPU-intensive small tasks, significantly degrading performance.
	// In the benchmark input files, GC_DOMAIN_SIZE >= 524288 means only the first call of proverEvaluationQueries().
	// With ctx.domainSize<=262144, manual GC is not necessary as auto GCs triggered by GOMEMLIMIT suffice.
	GC_DOMAIN_SIZE int = 524288
)

// QuotientCtx collects all the internal fields needed to compute the quotient
type QuotientCtx struct {

	// DomainSize is the domain over which the global constraints are computed
	DomainSize int

	// Ratio lists the ratio found in the global constraints
	//
	// See [mergingCtx.Ratios]
	Ratios []int

	// RootsPerRatio[k] stores all the root columns involved in the aggregate
	// expressions for ration Ratios[k]. By root column we mean the underlying
	// column that are actually committed to. For instance, if Shift(A, 1) is
	// in ColumnsForRatio[k], we will have A in RootPerRatio[k]
	RootsForRatio [][]ifaces.Column

	// AllInvolvedColumns stores the union of the ColumnForRatio[k] for all k
	AllInvolvedColumns []ifaces.Column

	// AggregateExpressions[k] stores the aggregate expression for Ratios[k]
	AggregateExpressions []*symbolic.Expression

	// QuotientShares[k] stores for each k, the list of the Ratios[k] shares
	// of the quotient for the AggregateExpression[k]
	QuotientShares [][]ifaces.Column
}

// createQuotientCtx constructs a [quotientCtx] from a list of ratios and aggregated
// expressions. The function organizes the handles but does not declare anything
// in the current wizard.CompiledIOP.
func createQuotientCtx(comp *wizard.CompiledIOP, ratios []int, aggregateExpressions []*symbolic.Expression) QuotientCtx {

	var (
		allInvolvedColumns = map[ifaces.ColID]struct{}{}
		_, _, domainSize   = wizardutils.AsExpr(aggregateExpressions[0])
		ctx                = QuotientCtx{
			DomainSize:           domainSize,
			Ratios:               ratios,
			AggregateExpressions: aggregateExpressions,
			AllInvolvedColumns:   []ifaces.Column{},
			RootsForRatio:        make([][]ifaces.Column, len(ratios)),
			QuotientShares:       generateQuotientShares(comp, ratios, domainSize),
		}
	)

	for k, expr := range ctx.AggregateExpressions {
		metadatas := expr.BoardListVariableMetadata()
		uniqueRootsForRatio := map[ifaces.ColID]struct{}{}

		// This loop scans the metadata looking for columns with the goal of
		// populating the collections composing quotientCtx.
		for _, metadata := range metadatas {

			// Scan in column metadata only
			col, ok := metadata.(ifaces.Column)
			if !ok {
				continue
			}

<<<<<<< HEAD
			// we keep track of all involved columns
			colName := col.GetColID()
			if _, ok := allInvolvedColumns[colName]; ok {
=======
			var (
				rootCol = column.RootParents(col)
			)

			// Append the handle (we trust that there are no duplicate of handles
			// within a constraint). This works because the symbolic package has
			// automatic simplification routines that ensure that an expression
			// does not refer to duplicates of the same variable.
			ctx.ColumnsForRatio[k] = append(ctx.ColumnsForRatio[k], col)

			if !uniqueRootsForRatio.Exists(rootCol.GetColID()) {
				ctx.RootsForRatio[k] = append(ctx.RootsForRatio[k], rootCol)
				uniqueRootsForRatio.Insert(rootCol.GetColID())
			}

			// Get the name of the
			if _, alreadyThere := allInvolvedHandlesIndex[col.GetColID()]; alreadyThere {
>>>>>>> 77b83d2c
				continue
			}

			allInvolvedColumns[colName] = struct{}{}
			ctx.AllInvolvedColumns = append(ctx.AllInvolvedColumns, col)

			// first time we see this root for this ratio
			rootCol := column.RootParents(col)
			rootName := rootCol.GetColID()
			if _, ok := uniqueRootsForRatio[rootName]; !ok {
				uniqueRootsForRatio[rootName] = struct{}{}
				ctx.RootsForRatio[k] = append(ctx.RootsForRatio[k], rootCol)
			}

		}
	}

	// The above loop is supposedly iterating in deterministic order but we have
	// noticed some hard-to-find non-determinism in the compilation and this
	// cause problems in practice. So we sort the slices of the context to be
	// sure there is no issue.
	sortColumns := func(v []ifaces.Column) {
		sort.Slice(v, func(i, j int) bool {
			return v[i].GetColID() < v[j].GetColID()
		})
	}

	sortColumns(ctx.AllInvolvedColumns)
	sortColumns(ctx.AllInvolvedRoots)

	for k := range ctx.ColumnsForRatio {
		sortColumns(ctx.ColumnsForRatio[k])
		sortColumns(ctx.RootsForRatio[k])
	}

	return ctx
}

// generateQuotientShares declares and returns the quotient share columns
func generateQuotientShares(comp *wizard.CompiledIOP, ratios []int, domainSize int) [][]ifaces.Column {

	var (
		quotientShares = make([][]ifaces.Column, len(ratios))
		currRound      = comp.NumRounds() - 1
	)

	for i, ratio := range ratios {
		quotientShares[i] = make([]ifaces.Column, ratio)
		for k := range quotientShares[i] {
			quotientShares[i][k] = comp.InsertCommit(
				currRound,
				ifaces.ColID(deriveName(comp, QUOTIENT_POLY_TMPL, ratio, k)),
				domainSize,
			)
		}
	}

	return quotientShares
}

<<<<<<< HEAD
type computeQuotientCtx struct {
	rootsForRatio             [][]ifaces.Column
	aggregateExpressionsBoard []symbolic.ExpressionBoard
	maxExprNodes              int
	maxNbAllocs               int
	maxRatio                  int
}
=======
// Run implements the [wizard.ProverAction] interface and embeds the logic to
// compute the quotient shares.
func (ctx *QuotientCtx) Run(run *wizard.ProverRuntime) {

	// threadSafeVector is a wrapper around the smart vector that makes it lockable
	type threadSafeVector struct {
		*sync.Mutex
		sv.SmartVector
	}

	var (
		// Tracks the time spent on garbage collection
		totalTimeGc = int64(0)

		// Initial step is to compute the FFTs for all committed vectors
		coeffs        = sync.Map{} // (ifaces.ColID <=> sv.SmartVector)
		pool          = mempool.CreateFromSyncPool(symbolic.MaxChunkSize).Prewarm(runtime.GOMAXPROCS(0) * ctx.MaxNbExprNode)
		largePool     = mempool.CreateFromSyncPool(ctx.DomainSize).Prewarm(len(ctx.AllInvolvedColumns))
		timeIFFT      time.Duration
		timeFFT       time.Duration
		timeExecRatio = map[int]time.Duration{}
	)

	if ctx.DomainSize >= GC_DOMAIN_SIZE {
		// Force the GC to run
		tGc := time.Now()
		runtime.GC()
		totalTimeGc += time.Since(tGc).Milliseconds()
	}
>>>>>>> 77b83d2c

// refineContext analyzes the context and the prover runtime to build a refined
// context that is more efficient to use during the actual quotient computation.
// In particular, it tries to simplify the expressions by doing constant
// propagation and also precomputes some statistics about the number of
// allocations needed.
func (ctx *QuotientCtx) refineContext(run *wizard.ProverRuntime) computeQuotientCtx {
	stopTimer := profiling.LogTimer("refine context for quotient computation")
	defer stopTimer()
	maxRatio := utils.Max(ctx.Ratios...)

	// let's simplify the boards if we can, by doing "constant propagation“
	// so we don't use the boards from the context, instead we build a
	// "translation map" to use with expresssion.Replay, reconstruct the expression
	// and build new boards.
	// idea: a significant number of variables may be constants; so we could end up with a simpler
	// board overall and allocates much less memory.

	// first we loop over all involved columns
	// if we identify a variable that is a constant, we replace its occurence in the symbolic expressions
	// by a symbolic.Constant
	translationMap := collection.NewMappingWithCapacity[string, *symbolic.Expression](len(ctx.RootsForRatio[0]))

	for j := range ctx.Ratios {
		roots := ctx.RootsForRatio[j]
		for _, col := range roots {
			name := col.GetColID()
			witness, isNatural := run.Columns.TryGet(name)
			if !isNatural {
				witness = col.GetColAssignment(run)
			}
			switch w := witness.(type) {
			case *sv.Constant:
				if _, ok := translationMap.TryGet(string(name)); ok {
					continue
				}
				translationMap.Update(string(name), symbolic.NewConstant(w.Value))
			}
		}

	}

	// for each ratios, we build in this function:
	rootsForRatio := make([][]ifaces.Column, len(ctx.Ratios))
	aggregateExpressionsBoard := make([]symbolic.ExpressionBoard, len(ctx.Ratios))

<<<<<<< HEAD
	// then for each aggregate expressions, we replay the expression (Variable -> Constant)
	parallel.Execute(len(ctx.AggregateExpressions), func(start, stop int) {
		for i := start; i < stop; i++ {
			expr := ctx.AggregateExpressions[i]
			e := expr.Replay(translationMap)
			board := e.Board()

			aggregateExpressionsBoard[i] = board

			uniqueRootsForRatio := map[ifaces.ColID]struct{}{}
			for _, metadata := range board.ListVariableMetadata() {
				col, ok := metadata.(ifaces.Column)
				if !ok {
					continue
				}

				// first time we see this root for this ratio
				rootCol := column.RootParents(col)
				rootName := rootCol.GetColID()
				if _, ok := uniqueRootsForRatio[rootName]; !ok {
					uniqueRootsForRatio[rootName] = struct{}{}
					rootsForRatio[i] = append(rootsForRatio[i], rootCol)
				}
			}
		}
	})

	// now we can compute some stats about the boards
	// we are interested in:
	// - maxExprNodes: the maximum number of nodes in any of the expression
	//   (after constant propagation)
	// - maxNbAllocs: the maximum number of allocations we may need to do
	//   when evaluating a quotient share. This is the sum, for each ratio
	//   of the number of non-constant roots involved in the expression.
	//   We multiply this by domainSize later when we create the arena
	//   for allocations.
	maxExprNodes := 0
	maxNbAllocs := 0
	for i := 0; i < maxRatio; i++ {
		rComputed := make(map[ifaces.ColID]struct{})
		allocsThisRound := 0
=======
>>>>>>> 77b83d2c
		for j, ratio := range ctx.Ratios {
			if i%(maxRatio/ratio) != 0 {
				continue
			}
			board := aggregateExpressionsBoard[j]
			nbNodesNew := board.CountNodesFilterConstants()

			roots := rootsForRatio[j]
			for _, root := range roots {
				name := root.GetColID()
				if _, found := rComputed[name]; found {
					continue
				}

				rComputed[name] = struct{}{}

				v, isNatural := run.Columns.TryGet(name)
				if !isNatural {
					v = root.GetColAssignment(run)
				}
				if _, ok := v.(*sv.Constant); !ok {
					allocsThisRound++
					nbNodesNew--
				}
			}
			maxExprNodes = max(maxExprNodes, nbNodesNew)
		}
		maxNbAllocs = max(maxNbAllocs, allocsThisRound)
	}

	cctx := computeQuotientCtx{
		maxRatio:                  maxRatio,
		rootsForRatio:             rootsForRatio,
		aggregateExpressionsBoard: aggregateExpressionsBoard,
		maxExprNodes:              maxExprNodes,
		maxNbAllocs:               maxNbAllocs,
	}
	return cctx
}

// Run implements the [wizard.ProverAction] interface and embeds the logic to
// compute the quotient shares.
func (ctx *QuotientCtx) Run(run *wizard.ProverRuntime) {
	stopTimer := profiling.LogTimer("quotient compute")
	defer stopTimer()

	if ctx.DomainSize >= GC_DOMAIN_SIZE {
		runtime.GC()
	}

	var (
		cctx           = ctx.refineContext(run)
		domain         = fft.NewDomain(uint64(ctx.DomainSize), fft.WithCache())
		vArena         = arena.NewVectorArena[field.Element](cctx.maxNbAllocs * ctx.DomainSize)
		vArenaEvaluate = arena.NewVectorArena[field.Element]((cctx.maxExprNodes * symbolic.ChunkSize()) * runtime.GOMAXPROCS(0))
	)

	// Precompute annulator inverses for all cosets
	chAnnulator := make(chan struct{}, 1)
	var annulatorInv []field.Element
	go func() {
		annulatorInv = fastpoly.EvalXnMinusOneOnACoset(ctx.DomainSize, ctx.DomainSize*cctx.maxRatio)
		annulatorInv = field.BatchInvert(annulatorInv)
		close(chAnnulator)
	}()

	var computedReeval sync.Map
	var wgAssignments sync.WaitGroup

	for i := 0; i < cctx.maxRatio; i++ {
		computedReeval.Clear()
		vArena.Reset(0)

		for j, ratio := range ctx.Ratios {
			if i%(cctx.maxRatio/ratio) != 0 {
				continue
			}

			share := i * ratio / cctx.maxRatio
			roots := cctx.rootsForRatio[j]
			board := cctx.aggregateExpressionsBoard[j]
			metadatas := board.ListVariableMetadata()

			shift := computeShift(uint64(ctx.DomainSize), ratio, share)
			domainCoset := fft.NewDomain(uint64(ctx.DomainSize), fft.WithCache(), fft.WithShift(shift))

			// Reevaluate roots on coset in parallel
			ppool.ExecutePoolChunky(len(roots), func(k int) {
				root := roots[k]
				name := root.GetColID()

				_v, found := computedReeval.Load(name)
				if found && _v != nil {
					return
				}
				// Mark as in-progress, this should be useless since we use "unique roots for ratio"
				// there shouldn't be any collisions
				computedReeval.Store(name, nil)

				v, isNatural := run.Columns.TryGet(name)
				if !isNatural {
					v = root.GetColAssignment(run)
				}
				reevaledRoot := reevalOnCoset(v, vArena, domain, domainCoset)
				computedReeval.Store(name, reevaledRoot)
			})

			// Prepare evaluation inputs for the constraint expression
			var wg sync.WaitGroup
			evalInputs := make([]sv.SmartVector, len(metadatas))
			for k := 0; k < len(metadatas); k++ {
				switch metadata := metadatas[k].(type) {
				case ifaces.Column:
					root := column.RootParents(metadata)
					rootName := root.GetColID()
					_reevaledRoot, _ := computedReeval.Load(rootName)
					reevaledRoot := _reevaledRoot.(sv.SmartVector)
					if !metadata.IsComposite() {
						evalInputs[k] = reevaledRoot
						continue
					}
					if shifted, ok := metadata.(column.Shifted); ok {
						evalInputs[k] = sv.SoftRotate(reevaledRoot, shifted.Offset)
						continue
					}
					utils.Panic("unexpected composite column type %T", metadata)
				case coin.Info:
					evalInputs[k] = sv.NewConstant(run.GetRandomCoinField(metadata.Name), ctx.DomainSize)
				case variables.X:
					wg.Add(1)
					go func(k, i int) {
						evalInputs[k] = metadata.EvalCoset(ctx.DomainSize, i, cctx.maxRatio, true)
						wg.Done()
					}(k, i)

				case variables.PeriodicSample:
					wg.Add(1)
					go func(k, i int) {
						evalInputs[k] = metadata.EvalCoset(ctx.DomainSize, i, cctx.maxRatio, true)
						wg.Done()
					}(k, i)
				case ifaces.Accessor:
					evalInputs[k] = sv.NewConstant(metadata.GetVal(run), ctx.DomainSize)
				default:
					utils.Panic("not a variable type %T", metadata)
				}
			}
			wg.Wait()

			// Evaluate and assign quotient share
			vArenaEvaluate.Reset(0)
			quotientShare := board.Evaluate(evalInputs, vArenaEvaluate)

			<-chAnnulator
			quotientShare = sv.ScalarMul(quotientShare, annulatorInv[i])
			run.AssignColumn(ctx.QuotientShares[j][share].GetColID(), quotientShare)
		}

	}

	vArena = nil
	vArenaEvaluate = nil
	computedReeval.Clear()

<<<<<<< HEAD
	wgAssignments.Wait()
=======
			timeExecRatio[ratio] += profiling.TimeIt(func() {

				// Evaluates the constraint expression on the coset
				evalInputs := make([]sv.SmartVector, len(metadatas))

				ppool.ExecutePoolChunky(len(metadatas), func(k int) {
					metadataInterface := metadatas[k]
					switch metadata := metadataInterface.(type) {
					case ifaces.Column:
						value, ok := computedReeval.Load(metadata.GetColID())
						if !ok {
							utils.Panic("did not find the reevaluation of %v", metadata.GetColID())
						}
						evalInputs[k] = value.(sv.SmartVector)
					case coin.Info:
						evalInputs[k] = sv.NewConstant(run.GetRandomCoinField(metadata.Name), ctx.DomainSize)
					case variables.X:
						evalInputs[k] = metadata.EvalCoset(ctx.DomainSize, i, maxRatio, true)
					case variables.PeriodicSample:
						evalInputs[k] = metadata.EvalCoset(ctx.DomainSize, i, maxRatio, true)
					case ifaces.Accessor:
						evalInputs[k] = sv.NewConstant(metadata.GetVal(run), ctx.DomainSize)
					default:
						utils.Panic("Not a variable type %v", reflect.TypeOf(metadataInterface))
					}
				})
>>>>>>> 77b83d2c

	if ctx.DomainSize >= GC_DOMAIN_SIZE {
		runtime.GC()
	}

}

// reevalOnCoset takes a vector v in evaluation form on the base domain
// and returns the vector evaluated on the coset defined by (cosetRatio, cosetID)
func reevalOnCoset(v sv.SmartVector, vArena *arena.VectorArena, domain, domainCoset *fft.Domain) sv.SmartVector {
	skipInverse := false
	switch x := v.(type) {
	case *sv.Constant:
		return x
	case *sv.PaddedCircularWindow:
		interval := x.Interval()
		if interval.IntervalLen == 1 && interval.Start() == 0 && x.PaddingVal_.IsZero() {
			// It's a multiple of the first Lagrange polynomial c * (1 + x + x^2 + x^3 + ...)
			// The ifft is (c) = (c/N, c/N, c/N, ...)
			constTerm := field.NewElement(uint64(x.Len()))
			constTerm.Inverse(&constTerm)
			constTerm.Mul(&constTerm, &x.Window_[0])
			v = sv.NewConstant(constTerm, x.Len())
			skipInverse = true
		}
	}
	res := arena.Get[field.Element](vArena, v.Len())
	v.WriteInSlice(res)

	if !skipInverse {
		domain.FFTInverse(res, fft.DIF, fft.WithNbTasks(2))
	}

<<<<<<< HEAD
	domainCoset.FFT(res, fft.DIT, fft.OnCoset(), fft.WithNbTasks(2))
	return sv.NewRegular(res)
}
=======
	logrus.Infof("[global-constraint] msg=\"computed the quotient\" timeIFFT=%v timeFFT=%v timeExecExpression=%v totalTimeGC=%v", timeIFFT, timeFFT, timeExecRatio, totalTimeGc)
>>>>>>> 77b83d2c

func computeShift(n uint64, cosetRatio int, cosetID int) field.Element {
	var shift field.Element
	cardinality := ecc.NextPowerOfTwo(uint64(n))
	frMulGen := fft.GeneratorFullMultiplicativeGroup()
	omega, _ := fft.Generator(cardinality * uint64(cosetRatio))
	omega.Exp(omega, big.NewInt(int64(cosetID)))
	shift.Mul(&frMulGen, &omega)
	return shift
}<|MERGE_RESOLUTION|>--- conflicted
+++ resolved
@@ -1,11 +1,7 @@
 package globalcs
 
 import (
-<<<<<<< HEAD
 	"math/big"
-=======
-	"reflect"
->>>>>>> 77b83d2c
 	"runtime"
 	"sort"
 	"sync"
@@ -106,29 +102,9 @@
 				continue
 			}
 
-<<<<<<< HEAD
 			// we keep track of all involved columns
 			colName := col.GetColID()
 			if _, ok := allInvolvedColumns[colName]; ok {
-=======
-			var (
-				rootCol = column.RootParents(col)
-			)
-
-			// Append the handle (we trust that there are no duplicate of handles
-			// within a constraint). This works because the symbolic package has
-			// automatic simplification routines that ensure that an expression
-			// does not refer to duplicates of the same variable.
-			ctx.ColumnsForRatio[k] = append(ctx.ColumnsForRatio[k], col)
-
-			if !uniqueRootsForRatio.Exists(rootCol.GetColID()) {
-				ctx.RootsForRatio[k] = append(ctx.RootsForRatio[k], rootCol)
-				uniqueRootsForRatio.Insert(rootCol.GetColID())
-			}
-
-			// Get the name of the
-			if _, alreadyThere := allInvolvedHandlesIndex[col.GetColID()]; alreadyThere {
->>>>>>> 77b83d2c
 				continue
 			}
 
@@ -189,7 +165,6 @@
 	return quotientShares
 }
 
-<<<<<<< HEAD
 type computeQuotientCtx struct {
 	rootsForRatio             [][]ifaces.Column
 	aggregateExpressionsBoard []symbolic.ExpressionBoard
@@ -197,37 +172,6 @@
 	maxNbAllocs               int
 	maxRatio                  int
 }
-=======
-// Run implements the [wizard.ProverAction] interface and embeds the logic to
-// compute the quotient shares.
-func (ctx *QuotientCtx) Run(run *wizard.ProverRuntime) {
-
-	// threadSafeVector is a wrapper around the smart vector that makes it lockable
-	type threadSafeVector struct {
-		*sync.Mutex
-		sv.SmartVector
-	}
-
-	var (
-		// Tracks the time spent on garbage collection
-		totalTimeGc = int64(0)
-
-		// Initial step is to compute the FFTs for all committed vectors
-		coeffs        = sync.Map{} // (ifaces.ColID <=> sv.SmartVector)
-		pool          = mempool.CreateFromSyncPool(symbolic.MaxChunkSize).Prewarm(runtime.GOMAXPROCS(0) * ctx.MaxNbExprNode)
-		largePool     = mempool.CreateFromSyncPool(ctx.DomainSize).Prewarm(len(ctx.AllInvolvedColumns))
-		timeIFFT      time.Duration
-		timeFFT       time.Duration
-		timeExecRatio = map[int]time.Duration{}
-	)
-
-	if ctx.DomainSize >= GC_DOMAIN_SIZE {
-		// Force the GC to run
-		tGc := time.Now()
-		runtime.GC()
-		totalTimeGc += time.Since(tGc).Milliseconds()
-	}
->>>>>>> 77b83d2c
 
 // refineContext analyzes the context and the prover runtime to build a refined
 // context that is more efficient to use during the actual quotient computation.
@@ -274,7 +218,6 @@
 	rootsForRatio := make([][]ifaces.Column, len(ctx.Ratios))
 	aggregateExpressionsBoard := make([]symbolic.ExpressionBoard, len(ctx.Ratios))
 
-<<<<<<< HEAD
 	// then for each aggregate expressions, we replay the expression (Variable -> Constant)
 	parallel.Execute(len(ctx.AggregateExpressions), func(start, stop int) {
 		for i := start; i < stop; i++ {
@@ -316,8 +259,6 @@
 	for i := 0; i < maxRatio; i++ {
 		rComputed := make(map[ifaces.ColID]struct{})
 		allocsThisRound := 0
-=======
->>>>>>> 77b83d2c
 		for j, ratio := range ctx.Ratios {
 			if i%(maxRatio/ratio) != 0 {
 				continue
@@ -482,36 +423,7 @@
 	vArenaEvaluate = nil
 	computedReeval.Clear()
 
-<<<<<<< HEAD
 	wgAssignments.Wait()
-=======
-			timeExecRatio[ratio] += profiling.TimeIt(func() {
-
-				// Evaluates the constraint expression on the coset
-				evalInputs := make([]sv.SmartVector, len(metadatas))
-
-				ppool.ExecutePoolChunky(len(metadatas), func(k int) {
-					metadataInterface := metadatas[k]
-					switch metadata := metadataInterface.(type) {
-					case ifaces.Column:
-						value, ok := computedReeval.Load(metadata.GetColID())
-						if !ok {
-							utils.Panic("did not find the reevaluation of %v", metadata.GetColID())
-						}
-						evalInputs[k] = value.(sv.SmartVector)
-					case coin.Info:
-						evalInputs[k] = sv.NewConstant(run.GetRandomCoinField(metadata.Name), ctx.DomainSize)
-					case variables.X:
-						evalInputs[k] = metadata.EvalCoset(ctx.DomainSize, i, maxRatio, true)
-					case variables.PeriodicSample:
-						evalInputs[k] = metadata.EvalCoset(ctx.DomainSize, i, maxRatio, true)
-					case ifaces.Accessor:
-						evalInputs[k] = sv.NewConstant(metadata.GetVal(run), ctx.DomainSize)
-					default:
-						utils.Panic("Not a variable type %v", reflect.TypeOf(metadataInterface))
-					}
-				})
->>>>>>> 77b83d2c
 
 	if ctx.DomainSize >= GC_DOMAIN_SIZE {
 		runtime.GC()
@@ -545,13 +457,9 @@
 		domain.FFTInverse(res, fft.DIF, fft.WithNbTasks(2))
 	}
 
-<<<<<<< HEAD
 	domainCoset.FFT(res, fft.DIT, fft.OnCoset(), fft.WithNbTasks(2))
 	return sv.NewRegular(res)
 }
-=======
-	logrus.Infof("[global-constraint] msg=\"computed the quotient\" timeIFFT=%v timeFFT=%v timeExecExpression=%v totalTimeGC=%v", timeIFFT, timeFFT, timeExecRatio, totalTimeGc)
->>>>>>> 77b83d2c
 
 func computeShift(n uint64, cosetRatio int, cosetID int) field.Element {
 	var shift field.Element
