package globalcs

import (
	"math/big"
	"runtime"
	"sort"
	"sync"

	"github.com/consensys/linea-monorepo/prover/protocol/coin"
	"github.com/consensys/linea-monorepo/prover/protocol/variables"

<<<<<<< HEAD
	"github.com/consensys/gnark-crypto/ecc"
	"github.com/consensys/gnark-crypto/ecc/bls12-377/fr/fft"
	sv "github.com/consensys/linea-monorepo/prover/maths/common/smartvectors"
	"github.com/consensys/linea-monorepo/prover/maths/fft/fastpoly"
=======
	"github.com/sirupsen/logrus"

	"github.com/consensys/gnark-crypto/ecc"
	"github.com/consensys/gnark-crypto/field/koalabear/extensions"
	"github.com/consensys/gnark-crypto/field/koalabear/fft"
	"github.com/consensys/linea-monorepo/prover/maths/common/fastpoly"
	"github.com/consensys/linea-monorepo/prover/maths/common/fastpolyext"
	"github.com/consensys/linea-monorepo/prover/maths/common/smartvectors"
	sv "github.com/consensys/linea-monorepo/prover/maths/common/smartvectors"
>>>>>>> 3dc94214
	"github.com/consensys/linea-monorepo/prover/maths/field"
	"github.com/consensys/linea-monorepo/prover/maths/field/fext"
	"github.com/consensys/linea-monorepo/prover/protocol/column"
	"github.com/consensys/linea-monorepo/prover/protocol/ifaces"
	"github.com/consensys/linea-monorepo/prover/protocol/wizard"
	"github.com/consensys/linea-monorepo/prover/protocol/wizardutils"
	"github.com/consensys/linea-monorepo/prover/symbolic"
	"github.com/consensys/linea-monorepo/prover/utils"
	"github.com/consensys/linea-monorepo/prover/utils/arena"
	"github.com/consensys/linea-monorepo/prover/utils/collection"
	"github.com/consensys/linea-monorepo/prover/utils/parallel"
<<<<<<< HEAD
	ppool "github.com/consensys/linea-monorepo/prover/utils/parallel/pool"
	"github.com/consensys/linea-monorepo/prover/utils/profiling"
)

const (
	/*
		Explanation for Manual Garbage Collection Thresholds
	*/
	// These two thresholds work well for the real-world traces at the moment of writing and a 340GiB memory limit,
	// but this approach can be generalized and further improved.

	// When ctx.domainSize>=524288, proverEvaluationQueries() experiences a heavy workload,
	// consistently hitting the GOMEMLIMIT of 340GiB.
	// This results in numerous auto GCs during CPU-intensive small tasks, significantly degrading performance.
	// In the benchmark input files, GC_DOMAIN_SIZE >= 524288 means only the first call of proverEvaluationQueries().
	// With ctx.domainSize<=262144, manual GC is not necessary as auto GCs triggered by GOMEMLIMIT suffice.
	GC_DOMAIN_SIZE int = 524288
=======
>>>>>>> 3dc94214
)

// QuotientCtx collects all the internal fields needed to compute the quotient
type QuotientCtx struct {

	// DomainSize is the domain over which the global constraints are computed
	DomainSize int

	// Ratio lists the ratio found in the global constraints
	//
	// See [mergingCtx.Ratios]
	Ratios []int

<<<<<<< HEAD
=======
	// ShiftedColumnsForRatio[k] stores all the columns involved in the aggregate
	// expressions for ratio Ratios[k]
	ShiftedColumnsForRatio [][]ifaces.Column

>>>>>>> 3dc94214
	// RootsPerRatio[k] stores all the root columns involved in the aggregate
	// expressions for ration Ratios[k]. By root column we mean the underlying
	// column that are actually committed to. For instance, if Shift(A, 1) is
	// in ColumnsForRatio[k], we will have A in RootPerRatio[k]
	RootsForRatio [][]ifaces.Column

	// AllInvolvedColumns stores the union of the ColumnForRatio[k] for all k
	AllInvolvedColumns []ifaces.Column

	// AggregateExpressions[k] stores the aggregate expression for Ratios[k]
	AggregateExpressions []*symbolic.Expression

	// QuotientShares[k] stores for each k, the list of the Ratios[k] shares
	// of the quotient for the AggregateExpression[k]
	QuotientShares [][]ifaces.Column
}

// createQuotientCtx constructs a [quotientCtx] from a list of ratios and aggregated
// expressions. The function organizes the handles but does not declare anything
// in the current wizard.CompiledIOP.
func createQuotientCtx(comp *wizard.CompiledIOP, ratios []int, aggregateExpressions []*symbolic.Expression) QuotientCtx {

	var (
<<<<<<< HEAD
		allInvolvedColumns = map[ifaces.ColID]struct{}{}
		_, _, domainSize   = wizardutils.AsExpr(aggregateExpressions[0])
		ctx                = QuotientCtx{
			DomainSize:           domainSize,
			Ratios:               ratios,
			AggregateExpressions: aggregateExpressions,
			AllInvolvedColumns:   []ifaces.Column{},
			RootsForRatio:        make([][]ifaces.Column, len(ratios)),
			QuotientShares:       generateQuotientShares(comp, ratios, domainSize),
=======
		allInvolvedHandlesIndex = map[ifaces.ColID]struct{}{}
		allInvolvedRootsSet     = collection.NewSet[ifaces.ColID]()
		_, _, domainSize        = wizardutils.AsExpr(aggregateExpressions[0])
		ctx                     = QuotientCtx{
			DomainSize:                domainSize,
			Ratios:                    ratios,
			AggregateExpressions:      aggregateExpressions,
			AggregateExpressionsBoard: make([]symbolic.ExpressionBoard, len(ratios)),
			AllInvolvedColumns:        []ifaces.Column{},
			AllInvolvedRoots:          []ifaces.Column{},
			ShiftedColumnsForRatio:    make([][]ifaces.Column, len(ratios)),
			RootsForRatio:             make([][]ifaces.Column, len(ratios)),
			QuotientShares:            generateQuotientShares(comp, ratios, domainSize),
>>>>>>> 3dc94214
		}
	)

	for k, expr := range ctx.AggregateExpressions {
<<<<<<< HEAD
		metadatas := expr.BoardListVariableMetadata()
		uniqueRootsForRatio := map[ifaces.ColID]struct{}{}
=======

		var (
			board               = expr.Board()
			uniqueRootsForRatio = collection.NewSet[ifaces.ColID]()
		)

		ctx.AggregateExpressionsBoard[k] = board
>>>>>>> 3dc94214

		// This loop scans the metadata looking for columns with the goal of
		// populating the collections composing quotientCtx.
		for _, metadata := range metadatas {

			// Scan in column metadata only
			col, ok := metadata.(ifaces.Column)
			if !ok {
				continue
			}

<<<<<<< HEAD
			// we keep track of all involved columns
			colName := col.GetColID()
			if _, ok := allInvolvedColumns[colName]; ok {
				continue
			}

			allInvolvedColumns[colName] = struct{}{}
=======
			var (
				rootCol = column.RootParents(col)
			)

			// Append the handle (we trust that there are no duplicate of handles
			// within a constraint). This works because the symbolic package has
			// automatic simplification routines that ensure that an expression
			// does not refer to duplicates of the same variable.
			if _, isShifted := col.(column.Shifted); isShifted {
				// TODO @gbotrel confirm we only get shifted and natural columns.
				ctx.ShiftedColumnsForRatio[k] = append(ctx.ShiftedColumnsForRatio[k], col)
			}

			if !uniqueRootsForRatio.Exists(rootCol.GetColID()) {
				ctx.RootsForRatio[k] = append(ctx.RootsForRatio[k], rootCol)
				uniqueRootsForRatio.Insert(rootCol.GetColID())
			}

			// Get the name of the
			if _, alreadyThere := allInvolvedHandlesIndex[col.GetColID()]; alreadyThere {
				continue
			}

			allInvolvedHandlesIndex[col.GetColID()] = struct{}{}
>>>>>>> 3dc94214
			ctx.AllInvolvedColumns = append(ctx.AllInvolvedColumns, col)

			// first time we see this root for this ratio
			rootCol := column.RootParents(col)
			rootName := rootCol.GetColID()
			if _, ok := uniqueRootsForRatio[rootName]; !ok {
				uniqueRootsForRatio[rootName] = struct{}{}
				ctx.RootsForRatio[k] = append(ctx.RootsForRatio[k], rootCol)
			}

		}
	}

<<<<<<< HEAD
	// The above loop is supposedly iterating in deterministic order but we have
	// noticed some hard-to-find non-determinism in the compilation and this
	// cause problems in practice. So we sort the slices of the context to be
	// sure there is no issue.
	sortColumns := func(v []ifaces.Column) {
		sort.Slice(v, func(i, j int) bool {
			return v[i].GetColID() < v[j].GetColID()
		})
	}

	sortColumns(ctx.AllInvolvedColumns)

	for k := range ctx.RootsForRatio {
		sortColumns(ctx.RootsForRatio[k])
	}
=======
	// TODO @gbotrel this context preparation should compute the exact memory needed for the arenas
	// in Run and prepare them here.
>>>>>>> 3dc94214

	return ctx
}

// generateQuotientShares declares and returns the quotient share columns
func generateQuotientShares(comp *wizard.CompiledIOP, ratios []int, domainSize int) [][]ifaces.Column {

	var (
		quotientShares = make([][]ifaces.Column, len(ratios))
		currRound      = comp.NumRounds() - 1
	)

	for i, ratio := range ratios {
		quotientShares[i] = make([]ifaces.Column, ratio)
		for k := range quotientShares[i] {
			quotientShares[i][k] = comp.InsertCommit(
				currRound,
				ifaces.ColID(deriveName(comp, QUOTIENT_POLY_TMPL, ratio, k)),
				domainSize,
				false,
			)
		}
	}

	return quotientShares
}

<<<<<<< HEAD
type computeQuotientCtx struct {
	rootsForRatio             [][]ifaces.Column
	aggregateExpressionsBoard []symbolic.ExpressionBoard
	maxExprNodes              int
	maxNbAllocs               int
	maxRatio                  int
}

// refineContext analyzes the context and the prover runtime to build a refined
// context that is more efficient to use during the actual quotient computation.
// In particular, it tries to simplify the expressions by doing constant
// propagation and also precomputes some statistics about the number of
// allocations needed.
func (ctx *QuotientCtx) refineContext(run *wizard.ProverRuntime) computeQuotientCtx {
	stopTimer := profiling.LogTimer("refine context for quotient computation")
	defer stopTimer()
	maxRatio := utils.Max(ctx.Ratios...)

	// let's simplify the boards if we can, by doing "constant propagation“
	// so we don't use the boards from the context, instead we build a
	// "translation map" to use with expresssion.Replay, reconstruct the expression
	// and build new boards.
	// idea: a significant number of variables may be constants; so we could end up with a simpler
	// board overall and allocates much less memory.

	// first we loop over all involved columns
	// if we identify a variable that is a constant, we replace its occurence in the symbolic expressions
	// by a symbolic.Constant
	translationMap := collection.NewMappingWithCapacity[string, *symbolic.Expression](len(ctx.RootsForRatio[0]))

	for j := range ctx.Ratios {
		roots := ctx.RootsForRatio[j]
		for _, col := range roots {
			name := col.GetColID()
			witness, isNatural := run.Columns.TryGet(name)
			if !isNatural {
				witness = col.GetColAssignment(run)
=======
// compute the quotient shares.
func (ctx *QuotientCtx) Run(run *wizard.ProverRuntime) {

	// Initial step is to compute the FFTs for all committed vectors
	coeffs := sync.Map{} // (ifaces.ColID <=> sv.SmartVector)

	// Compute once the FFT of the natural columns

	domain0 := fft.NewDomain(uint64(ctx.DomainSize), fft.WithCache())

	arenaBase := arena.NewVectorArena[field.Element](ctx.DomainSize * len(ctx.AllInvolvedRoots))

	parallel.Execute(len(ctx.AllInvolvedRoots), func(start, stop int) {

		for k := start; k < stop; k++ {
			pol := ctx.AllInvolvedRoots[k]
			name := pol.GetColID()

			// gets directly a shallow copy in the map of the runtime
			var witness sv.SmartVector
			witness, isAssigned := run.Columns.TryGet(name)

			// can happen if the column is verifier defined. In that case, no
			// need to protect with a lock. This will not touch run.Columns.
			if !isAssigned {
				witness = pol.GetColAssignment(run)
>>>>>>> 3dc94214
			}
			switch w := witness.(type) {
			case *sv.Constant:
				if _, ok := translationMap.TryGet(string(name)); ok {
					continue
				}
				translationMap.Update(string(name), symbolic.NewConstant(w.Value))
			}
		}

<<<<<<< HEAD
	}

	// for each ratios, we build in this function:
	rootsForRatio := make([][]ifaces.Column, len(ctx.Ratios))
	aggregateExpressionsBoard := make([]symbolic.ExpressionBoard, len(ctx.Ratios))

	// then for each aggregate expressions, we replay the expression (Variable -> Constant)
	parallel.Execute(len(ctx.AggregateExpressions), func(start, stop int) {
		for i := start; i < stop; i++ {
			expr := ctx.AggregateExpressions[i]
			e := expr.Replay(translationMap)
			board := e.Board()

			aggregateExpressionsBoard[i] = board

			uniqueRootsForRatio := map[ifaces.ColID]struct{}{}
			for _, metadata := range board.ListVariableMetadata() {
				col, ok := metadata.(ifaces.Column)
				if !ok {
					continue
				}

				// first time we see this root for this ratio
				rootCol := column.RootParents(col)
				rootName := rootCol.GetColID()
				if _, ok := uniqueRootsForRatio[rootName]; !ok {
					uniqueRootsForRatio[rootName] = struct{}{}
					rootsForRatio[i] = append(rootsForRatio[i], rootCol)
				}
			}
		}
	})
=======
			if smartvectors.IsBase(witness) {
				res := arena.Get[field.Element](arenaBase, ctx.DomainSize)
				witness.WriteInSlice(res)
				domain0.FFTInverse(res, fft.DIF, fft.WithNbTasks(1))
				coeffs.Store(name, smartvectors.NewRegular(res))
				continue
			}

			res := make([]fext.Element, witness.Len())
			witness.WriteInSliceExt(res)
			domain0.FFTInverseExt(res, fft.DIF, fft.WithNbTasks(1))
			coeffs.Store(name, smartvectors.NewRegularExt(res))
		}

	})

	// Take the max quotient degree
	maxRatio := utils.Max(ctx.Ratios...)

	/*
		For the quotient, we precompute the values of (wQ^N - 1)^-1 for w in H, the
		larger domain.

		Those values are D-periodic, thus we only compute a single period.
		(Where D is the ratio of the sizes of the larger and the smaller domain)

		The first value is ignored because it correspond to the case where w^N = 1
		(i.e. w is in the smaller subgroup)
	*/
	var onceAnnulatorExt, onceAnnulatorBase sync.Once
	var annulatorInvValsExt []fext.Element
	var annulatorInvVals []field.Element

	arenaExt := arena.NewVectorArena[fext.Element](ctx.DomainSize * len(ctx.AllInvolvedRoots))

	for i := 0; i < maxRatio; i++ {
		// reset the scratch offset for this round
		arenaExt.Reset(0)

		// use sync map to store the coset evaluated polynomials
		computedReeval := sync.Map{} // (ifaces.ColID <=> sv.SmartVector)
>>>>>>> 3dc94214

	// now we can compute some stats about the boards
	// we are interested in:
	// - maxExprNodes: the maximum number of nodes in any of the expression
	//   (after constant propagation)
	// - maxNbAllocs: the maximum number of allocations we may need to do
	//   when evaluating a quotient share. This is the sum, for each ratio
	//   of the number of non-constant roots involved in the expression.
	//   We multiply this by domainSize later when we create the arena
	//   for allocations.
	maxExprNodes := 0
	maxNbAllocs := 0
	for i := 0; i < maxRatio; i++ {
		rComputed := make(map[ifaces.ColID]struct{})
		allocsThisRound := 0
		for j, ratio := range ctx.Ratios {
<<<<<<< HEAD
=======

			// For instance, if deg = 2 and max deg 8, we enter only if
			// i = 0 or 4 because this corresponds to the cosets we are
			// interested in.
>>>>>>> 3dc94214
			if i%(maxRatio/ratio) != 0 {
				continue
			}
			board := aggregateExpressionsBoard[j]
			nbNodesNew := board.CountNodesFilterConstants()

			roots := rootsForRatio[j]
			for _, root := range roots {
				name := root.GetColID()
				if _, found := rComputed[name]; found {
					continue
				}

<<<<<<< HEAD
				rComputed[name] = struct{}{}

				v, isNatural := run.Columns.TryGet(name)
				if !isNatural {
					v = root.GetColAssignment(run)
				}
				if _, ok := v.(*sv.Constant); !ok {
					allocsThisRound++
					nbNodesNew--
				}
			}
			maxExprNodes = max(maxExprNodes, nbNodesNew)
		}
		maxNbAllocs = max(maxNbAllocs, allocsThisRound)
	}

	cctx := computeQuotientCtx{
		maxRatio:                  maxRatio,
		rootsForRatio:             rootsForRatio,
		aggregateExpressionsBoard: aggregateExpressionsBoard,
		maxExprNodes:              maxExprNodes,
		maxNbAllocs:               maxNbAllocs,
	}
	return cctx
}

// Run implements the [wizard.ProverAction] interface and embeds the logic to
// compute the quotient shares.
func (ctx *QuotientCtx) Run(run *wizard.ProverRuntime) {
	stopTimer := profiling.LogTimer("quotient compute")
	defer stopTimer()

	if ctx.DomainSize >= GC_DOMAIN_SIZE {
		runtime.GC()
	}

	var (
		cctx           = ctx.refineContext(run)
		domain         = fft.NewDomain(uint64(ctx.DomainSize), fft.WithCache())
		vArena         = arena.NewVectorArena[field.Element](cctx.maxNbAllocs * ctx.DomainSize)
		vArenaEvaluate = arena.NewVectorArena[field.Element]((cctx.maxExprNodes * symbolic.ChunkSize()) * runtime.GOMAXPROCS(0))
	)

	// Precompute annulator inverses for all cosets
	chAnnulator := make(chan struct{}, 1)
	var annulatorInv []field.Element
	go func() {
		annulatorInv = fastpoly.EvalXnMinusOneOnACoset(ctx.DomainSize, ctx.DomainSize*cctx.maxRatio)
		annulatorInv = field.BatchInvert(annulatorInv)
		close(chAnnulator)
	}()

	var computedReeval sync.Map
	var wgAssignments sync.WaitGroup

	for i := 0; i < cctx.maxRatio; i++ {
		computedReeval.Clear()
		vArena.Reset(0)

		for j, ratio := range ctx.Ratios {
			if i%(cctx.maxRatio/ratio) != 0 {
				continue
			}

			share := i * ratio / cctx.maxRatio
			roots := cctx.rootsForRatio[j]
			board := cctx.aggregateExpressionsBoard[j]
			metadatas := board.ListVariableMetadata()

			shift := computeShift(uint64(ctx.DomainSize), ratio, share)
			domainCoset := fft.NewDomain(uint64(ctx.DomainSize), fft.WithCache(), fft.WithShift(shift))

			// Reevaluate roots on coset in parallel
			ppool.ExecutePoolChunky(len(roots), func(k int) {
				root := roots[k]
				name := root.GetColID()

				_v, found := computedReeval.Load(name)
				if found && _v != nil {
					return
				}
				// Mark as in-progress, this should be useless since we use "unique roots for ratio"
				// there shouldn't be any collisions
				computedReeval.Store(name, nil)

				v, isNatural := run.Columns.TryGet(name)
				if !isNatural {
					v = root.GetColAssignment(run)
				}
				reevaledRoot := reevalOnCoset(v, vArena, domain, domainCoset)
				computedReeval.Store(name, reevaledRoot)
			})

			// Prepare evaluation inputs for the constraint expression
			var wg sync.WaitGroup
			evalInputs := make([]sv.SmartVector, len(metadatas))
			for k := 0; k < len(metadatas); k++ {
				switch metadata := metadatas[k].(type) {
				case ifaces.Column:
					root := column.RootParents(metadata)
					rootName := root.GetColID()
					_reevaledRoot, _ := computedReeval.Load(rootName)
					reevaledRoot := _reevaledRoot.(sv.SmartVector)
					if !metadata.IsComposite() {
						evalInputs[k] = reevaledRoot
						continue
					}
					if shifted, ok := metadata.(column.Shifted); ok {
						evalInputs[k] = sv.SoftRotate(reevaledRoot, shifted.Offset)
						continue
					}
					utils.Panic("unexpected composite column type %T", metadata)
				case coin.Info:
					evalInputs[k] = sv.NewConstant(run.GetRandomCoinField(metadata.Name), ctx.DomainSize)
				case variables.X:
					wg.Add(1)
					go func(k, i int) {
						evalInputs[k] = metadata.EvalCoset(ctx.DomainSize, i, cctx.maxRatio, true)
						wg.Done()
					}(k, i)

				case variables.PeriodicSample:
					wg.Add(1)
					go func(k, i int) {
						evalInputs[k] = metadata.EvalCoset(ctx.DomainSize, i, cctx.maxRatio, true)
						wg.Done()
					}(k, i)
				case ifaces.Accessor:
					evalInputs[k] = sv.NewConstant(metadata.GetVal(run), ctx.DomainSize)
				default:
					utils.Panic("not a variable type %T", metadata)
				}
			}
			wg.Wait()

			// Evaluate and assign quotient share
			vArenaEvaluate.Reset(0)
			quotientShare := board.Evaluate(evalInputs, vArenaEvaluate)

			<-chAnnulator
			quotientShare = sv.ScalarMul(quotientShare, annulatorInv[i])
			run.AssignColumn(ctx.QuotientShares[j][share].GetColID(), quotientShare)
		}

	}

	vArena = nil
	vArenaEvaluate = nil
	computedReeval.Clear()

	wgAssignments.Wait()

	if ctx.DomainSize >= GC_DOMAIN_SIZE {
		runtime.GC()
	}

}

// reevalOnCoset takes a vector v in evaluation form on the base domain
// and returns the vector evaluated on the coset defined by (cosetRatio, cosetID)
func reevalOnCoset(v sv.SmartVector, vArena *arena.VectorArena, domain, domainCoset *fft.Domain) sv.SmartVector {
	skipInverse := false
	switch x := v.(type) {
	case *sv.Constant:
		return x
	case *sv.PaddedCircularWindow:
		interval := x.Interval()
		if interval.IntervalLen == 1 && interval.Start() == 0 && x.PaddingVal_.IsZero() {
			// It's a multiple of the first Lagrange polynomial c * (1 + x + x^2 + x^3 + ...)
			// The ifft is (c) = (c/N, c/N, c/N, ...)
			constTerm := field.NewElement(uint64(x.Len()))
			constTerm.Inverse(&constTerm)
			constTerm.Mul(&constTerm, &x.Window_[0])
			v = sv.NewConstant(constTerm, x.Len())
			skipInverse = true
=======
			// With the above example, if we are in the ratio = 2 and maxRatio = 8
			// and i = 1 (it can only be 0 <= i < ratio).
			var (
				share     = i * ratio / maxRatio
				handles   = ctx.ShiftedColumnsForRatio[j]
				roots     = ctx.RootsForRatio[j]
				board     = ctx.AggregateExpressionsBoard[j]
				metadatas = board.ListVariableMetadata()
			)

			shift := computeShift(uint64(ctx.DomainSize), ratio, share)
			domain := fft.NewDomain(uint64(ctx.DomainSize), fft.WithShift(shift), fft.WithCache())

			parallel.Execute(len(roots), func(start, stop int) {
				for k := start; k < stop; k++ {
					root := roots[k]
					rootName := root.GetColID()

					// load the coeff
					_v, _ := coeffs.Load(rootName)
					vCoeffs := _v.(sv.SmartVector)

					// most of the coeffs are regular, so we optimize for that case
					// and do a fft on the base field.
					if vr, ok := vCoeffs.(*sv.Regular); ok {
						reevaledRoot := arena.Get[field.Element](arenaExt, ctx.DomainSize)
						copy(reevaledRoot, *vr)
						domain.FFT(reevaledRoot, fft.DIT, fft.OnCoset(), fft.WithNbTasks(1))

						res := smartvectors.NewRegular(reevaledRoot)
						computedReeval.Store(rootName, res)
						continue
					}

					reevaledRoot := arena.Get[fext.Element](arenaExt, ctx.DomainSize)
					vCoeffs.WriteInSliceExt(reevaledRoot)
					domain.FFTExt(reevaledRoot, fft.DIT, fft.OnCoset(), fft.WithNbTasks(1))

					res := smartvectors.NewRegularExt(reevaledRoot)
					computedReeval.Store(rootName, res)
				}
			})

			for _, pol := range handles {
				root := column.RootParents(pol)
				rootName := root.GetColID()

				reevaledRoot, _ := computedReeval.Load(rootName)

				if shifted, isShifted := pol.(column.Shifted); isShifted {
					polName := pol.GetColID()
					var res sv.SmartVector
					switch ssv := reevaledRoot.(sv.SmartVector).(type) {
					case *sv.Regular:
						res = sv.SoftRotate(ssv, shifted.Offset)
					case *sv.RegularExt:
						res = sv.SoftRotateExt(ssv, shifted.Offset)
					}
					computedReeval.Store(polName, res)
					continue
				}
				panic("never called")
				// TODO @gbotrel confirm we only get shifted and natural columns.
			}

			// Evaluates the constraint expression on the coset
			evalInputs := make([]sv.SmartVector, len(metadatas))

			for k, metadataInterface := range metadatas {

				switch metadata := metadataInterface.(type) {
				case ifaces.Column:
					value, ok := computedReeval.Load(metadata.GetColID())
					if !ok {
						utils.Panic("did not find the reevaluation of %v", metadata.GetColID())
					}
					evalInputs[k] = value.(sv.SmartVector)

				case coin.Info:
					if metadata.IsBase() {
						utils.Panic("unsupported, coins are always over field extensions")

					} else {
						evalInputs[k] = sv.NewConstantExt(run.GetRandomCoinFieldExt(metadata.Name), ctx.DomainSize)
					}
				case variables.X:
					evalInputs[k] = metadata.EvalCoset(ctx.DomainSize, i, maxRatio, true)
				case variables.PeriodicSample:
					evalInputs[k] = metadata.EvalCoset(ctx.DomainSize, i, maxRatio, true)
				case ifaces.Accessor:
					if metadata.IsBase() {
						evalInputs[k] = sv.NewConstant(metadata.GetVal(run), ctx.DomainSize)
					} else {
						evalInputs[k] = sv.NewConstantExt(metadata.GetValExt(run), ctx.DomainSize)
					}
				default:
					utils.Panic("Not a variable type %v", reflect.TypeOf(metadataInterface))
				}
			}

			// Note that this will panic if the expression contains "no commitment"
			// This should be caught already by the constructor of the constraint.
			quotientShare := board.Evaluate(evalInputs)
			switch quotientShare := quotientShare.(type) {
			case *sv.Regular:
				onceAnnulatorBase.Do(func() {
					annulatorInvVals = fastpoly.EvalXnMinusOneOnACoset(ctx.DomainSize, ctx.DomainSize*maxRatio)
					annulatorInvVals = field.ParBatchInvert(annulatorInvVals, runtime.GOMAXPROCS(0))
				})

				vq := field.Vector(*quotientShare)
				vq.ScalarMul(vq, &annulatorInvVals[i])
			case *sv.RegularExt:
				onceAnnulatorExt.Do(func() {
					annulatorInvValsExt = fastpolyext.EvalXnMinusOneOnACoset(ctx.DomainSize, ctx.DomainSize*maxRatio)
					annulatorInvValsExt = fext.ParBatchInvert(annulatorInvValsExt, runtime.GOMAXPROCS(0))
				})
				vq := extensions.Vector(*quotientShare)
				vq.ScalarMul(vq, &annulatorInvValsExt[i])
			default:
				// quotientShare = sv.ScalarMulExt(quotientShare, annulatorInvVals[i])
				utils.Panic("unexpected type %T", quotientShare)
			}

			run.AssignColumn(ctx.QuotientShares[j][share].GetColID(), quotientShare)
>>>>>>> 3dc94214
		}
	}
	res := arena.Get[field.Element](vArena, v.Len())
	v.WriteInSlice(res)

<<<<<<< HEAD
	if !skipInverse {
		domain.FFTInverse(res, fft.DIF, fft.WithNbTasks(2))
	}

	domainCoset.FFT(res, fft.DIT, fft.OnCoset(), fft.WithNbTasks(2))
	return sv.NewRegular(res)
=======
		// Forcefully clean the memory for the computed reevals
		computedReeval = sync.Map{}
	}

	logrus.Infof("[global-constraint] msg=\"computed the quotient\"")

>>>>>>> 3dc94214
}

func computeShift(n uint64, cosetRatio int, cosetID int) field.Element {
	var shift field.Element
	cardinality := ecc.NextPowerOfTwo(uint64(n))
	frMulGen := fft.GeneratorFullMultiplicativeGroup()
	omega, _ := fft.Generator(cardinality * uint64(cosetRatio))
	omega.Exp(omega, big.NewInt(int64(cosetID)))
	shift.Mul(&frMulGen, &omega)
	return shift
}<|MERGE_RESOLUTION|>--- conflicted
+++ resolved
@@ -9,12 +9,6 @@
 	"github.com/consensys/linea-monorepo/prover/protocol/coin"
 	"github.com/consensys/linea-monorepo/prover/protocol/variables"
 
-<<<<<<< HEAD
-	"github.com/consensys/gnark-crypto/ecc"
-	"github.com/consensys/gnark-crypto/ecc/bls12-377/fr/fft"
-	sv "github.com/consensys/linea-monorepo/prover/maths/common/smartvectors"
-	"github.com/consensys/linea-monorepo/prover/maths/fft/fastpoly"
-=======
 	"github.com/sirupsen/logrus"
 
 	"github.com/consensys/gnark-crypto/ecc"
@@ -24,7 +18,6 @@
 	"github.com/consensys/linea-monorepo/prover/maths/common/fastpolyext"
 	"github.com/consensys/linea-monorepo/prover/maths/common/smartvectors"
 	sv "github.com/consensys/linea-monorepo/prover/maths/common/smartvectors"
->>>>>>> 3dc94214
 	"github.com/consensys/linea-monorepo/prover/maths/field"
 	"github.com/consensys/linea-monorepo/prover/maths/field/fext"
 	"github.com/consensys/linea-monorepo/prover/protocol/column"
@@ -36,26 +29,6 @@
 	"github.com/consensys/linea-monorepo/prover/utils/arena"
 	"github.com/consensys/linea-monorepo/prover/utils/collection"
 	"github.com/consensys/linea-monorepo/prover/utils/parallel"
-<<<<<<< HEAD
-	ppool "github.com/consensys/linea-monorepo/prover/utils/parallel/pool"
-	"github.com/consensys/linea-monorepo/prover/utils/profiling"
-)
-
-const (
-	/*
-		Explanation for Manual Garbage Collection Thresholds
-	*/
-	// These two thresholds work well for the real-world traces at the moment of writing and a 340GiB memory limit,
-	// but this approach can be generalized and further improved.
-
-	// When ctx.domainSize>=524288, proverEvaluationQueries() experiences a heavy workload,
-	// consistently hitting the GOMEMLIMIT of 340GiB.
-	// This results in numerous auto GCs during CPU-intensive small tasks, significantly degrading performance.
-	// In the benchmark input files, GC_DOMAIN_SIZE >= 524288 means only the first call of proverEvaluationQueries().
-	// With ctx.domainSize<=262144, manual GC is not necessary as auto GCs triggered by GOMEMLIMIT suffice.
-	GC_DOMAIN_SIZE int = 524288
-=======
->>>>>>> 3dc94214
 )
 
 // QuotientCtx collects all the internal fields needed to compute the quotient
@@ -69,13 +42,10 @@
 	// See [mergingCtx.Ratios]
 	Ratios []int
 
-<<<<<<< HEAD
-=======
 	// ShiftedColumnsForRatio[k] stores all the columns involved in the aggregate
 	// expressions for ratio Ratios[k]
 	ShiftedColumnsForRatio [][]ifaces.Column
 
->>>>>>> 3dc94214
 	// RootsPerRatio[k] stores all the root columns involved in the aggregate
 	// expressions for ration Ratios[k]. By root column we mean the underlying
 	// column that are actually committed to. For instance, if Shift(A, 1) is
@@ -99,17 +69,6 @@
 func createQuotientCtx(comp *wizard.CompiledIOP, ratios []int, aggregateExpressions []*symbolic.Expression) QuotientCtx {
 
 	var (
-<<<<<<< HEAD
-		allInvolvedColumns = map[ifaces.ColID]struct{}{}
-		_, _, domainSize   = wizardutils.AsExpr(aggregateExpressions[0])
-		ctx                = QuotientCtx{
-			DomainSize:           domainSize,
-			Ratios:               ratios,
-			AggregateExpressions: aggregateExpressions,
-			AllInvolvedColumns:   []ifaces.Column{},
-			RootsForRatio:        make([][]ifaces.Column, len(ratios)),
-			QuotientShares:       generateQuotientShares(comp, ratios, domainSize),
-=======
 		allInvolvedHandlesIndex = map[ifaces.ColID]struct{}{}
 		allInvolvedRootsSet     = collection.NewSet[ifaces.ColID]()
 		_, _, domainSize        = wizardutils.AsExpr(aggregateExpressions[0])
@@ -123,15 +82,10 @@
 			ShiftedColumnsForRatio:    make([][]ifaces.Column, len(ratios)),
 			RootsForRatio:             make([][]ifaces.Column, len(ratios)),
 			QuotientShares:            generateQuotientShares(comp, ratios, domainSize),
->>>>>>> 3dc94214
 		}
 	)
 
 	for k, expr := range ctx.AggregateExpressions {
-<<<<<<< HEAD
-		metadatas := expr.BoardListVariableMetadata()
-		uniqueRootsForRatio := map[ifaces.ColID]struct{}{}
-=======
 
 		var (
 			board               = expr.Board()
@@ -139,7 +93,6 @@
 		)
 
 		ctx.AggregateExpressionsBoard[k] = board
->>>>>>> 3dc94214
 
 		// This loop scans the metadata looking for columns with the goal of
 		// populating the collections composing quotientCtx.
@@ -151,15 +104,6 @@
 				continue
 			}
 
-<<<<<<< HEAD
-			// we keep track of all involved columns
-			colName := col.GetColID()
-			if _, ok := allInvolvedColumns[colName]; ok {
-				continue
-			}
-
-			allInvolvedColumns[colName] = struct{}{}
-=======
 			var (
 				rootCol = column.RootParents(col)
 			)
@@ -184,7 +128,6 @@
 			}
 
 			allInvolvedHandlesIndex[col.GetColID()] = struct{}{}
->>>>>>> 3dc94214
 			ctx.AllInvolvedColumns = append(ctx.AllInvolvedColumns, col)
 
 			// first time we see this root for this ratio
@@ -198,26 +141,8 @@
 		}
 	}
 
-<<<<<<< HEAD
-	// The above loop is supposedly iterating in deterministic order but we have
-	// noticed some hard-to-find non-determinism in the compilation and this
-	// cause problems in practice. So we sort the slices of the context to be
-	// sure there is no issue.
-	sortColumns := func(v []ifaces.Column) {
-		sort.Slice(v, func(i, j int) bool {
-			return v[i].GetColID() < v[j].GetColID()
-		})
-	}
-
-	sortColumns(ctx.AllInvolvedColumns)
-
-	for k := range ctx.RootsForRatio {
-		sortColumns(ctx.RootsForRatio[k])
-	}
-=======
 	// TODO @gbotrel this context preparation should compute the exact memory needed for the arenas
 	// in Run and prepare them here.
->>>>>>> 3dc94214
 
 	return ctx
 }
@@ -245,23 +170,51 @@
 	return quotientShares
 }
 
-<<<<<<< HEAD
-type computeQuotientCtx struct {
-	rootsForRatio             [][]ifaces.Column
-	aggregateExpressionsBoard []symbolic.ExpressionBoard
-	maxExprNodes              int
-	maxNbAllocs               int
-	maxRatio                  int
-}
-
-// refineContext analyzes the context and the prover runtime to build a refined
-// context that is more efficient to use during the actual quotient computation.
-// In particular, it tries to simplify the expressions by doing constant
-// propagation and also precomputes some statistics about the number of
-// allocations needed.
-func (ctx *QuotientCtx) refineContext(run *wizard.ProverRuntime) computeQuotientCtx {
-	stopTimer := profiling.LogTimer("refine context for quotient computation")
-	defer stopTimer()
+// compute the quotient shares.
+func (ctx *QuotientCtx) Run(run *wizard.ProverRuntime) {
+
+	// Initial step is to compute the FFTs for all committed vectors
+	coeffs := sync.Map{} // (ifaces.ColID <=> sv.SmartVector)
+
+	// Compute once the FFT of the natural columns
+
+	domain0 := fft.NewDomain(uint64(ctx.DomainSize), fft.WithCache())
+
+	arenaBase := arena.NewVectorArena[field.Element](ctx.DomainSize * len(ctx.AllInvolvedRoots))
+
+	parallel.Execute(len(ctx.AllInvolvedRoots), func(start, stop int) {
+
+		for k := start; k < stop; k++ {
+			pol := ctx.AllInvolvedRoots[k]
+			name := pol.GetColID()
+
+			// gets directly a shallow copy in the map of the runtime
+			var witness sv.SmartVector
+			witness, isAssigned := run.Columns.TryGet(name)
+
+			// can happen if the column is verifier defined. In that case, no
+			// need to protect with a lock. This will not touch run.Columns.
+			if !isAssigned {
+				witness = pol.GetColAssignment(run)
+			}
+
+			if smartvectors.IsBase(witness) {
+				res := arena.Get[field.Element](arenaBase, ctx.DomainSize)
+				witness.WriteInSlice(res)
+				domain0.FFTInverse(res, fft.DIF, fft.WithNbTasks(1))
+				coeffs.Store(name, smartvectors.NewRegular(res))
+				continue
+			}
+
+			res := make([]fext.Element, witness.Len())
+			witness.WriteInSliceExt(res)
+			domain0.FFTInverseExt(res, fft.DIF, fft.WithNbTasks(1))
+			coeffs.Store(name, smartvectors.NewRegularExt(res))
+		}
+
+	})
+
+	// Take the max quotient degree
 	maxRatio := utils.Max(ctx.Ratios...)
 
 	// let's simplify the boards if we can, by doing "constant propagation“
@@ -276,53 +229,14 @@
 	// by a symbolic.Constant
 	translationMap := collection.NewMappingWithCapacity[string, *symbolic.Expression](len(ctx.RootsForRatio[0]))
 
-	for j := range ctx.Ratios {
-		roots := ctx.RootsForRatio[j]
-		for _, col := range roots {
-			name := col.GetColID()
-			witness, isNatural := run.Columns.TryGet(name)
-			if !isNatural {
-				witness = col.GetColAssignment(run)
-=======
-// compute the quotient shares.
-func (ctx *QuotientCtx) Run(run *wizard.ProverRuntime) {
-
-	// Initial step is to compute the FFTs for all committed vectors
-	coeffs := sync.Map{} // (ifaces.ColID <=> sv.SmartVector)
-
-	// Compute once the FFT of the natural columns
-
-	domain0 := fft.NewDomain(uint64(ctx.DomainSize), fft.WithCache())
-
-	arenaBase := arena.NewVectorArena[field.Element](ctx.DomainSize * len(ctx.AllInvolvedRoots))
-
-	parallel.Execute(len(ctx.AllInvolvedRoots), func(start, stop int) {
-
-		for k := start; k < stop; k++ {
-			pol := ctx.AllInvolvedRoots[k]
-			name := pol.GetColID()
-
-			// gets directly a shallow copy in the map of the runtime
-			var witness sv.SmartVector
-			witness, isAssigned := run.Columns.TryGet(name)
-
-			// can happen if the column is verifier defined. In that case, no
-			// need to protect with a lock. This will not touch run.Columns.
-			if !isAssigned {
-				witness = pol.GetColAssignment(run)
->>>>>>> 3dc94214
-			}
-			switch w := witness.(type) {
-			case *sv.Constant:
-				if _, ok := translationMap.TryGet(string(name)); ok {
-					continue
-				}
-				translationMap.Update(string(name), symbolic.NewConstant(w.Value))
-			}
-		}
-
-<<<<<<< HEAD
-	}
+		The first value is ignored because it correspond to the case where w^N = 1
+		(i.e. w is in the smaller subgroup)
+	*/
+	var onceAnnulatorExt, onceAnnulatorBase sync.Once
+	var annulatorInvValsExt []fext.Element
+	var annulatorInvVals []field.Element
+
+	arenaExt := arena.NewVectorArena[fext.Element](ctx.DomainSize * len(ctx.AllInvolvedRoots))
 
 	// for each ratios, we build in this function:
 	rootsForRatio := make([][]ifaces.Column, len(ctx.Ratios))
@@ -354,49 +268,6 @@
 			}
 		}
 	})
-=======
-			if smartvectors.IsBase(witness) {
-				res := arena.Get[field.Element](arenaBase, ctx.DomainSize)
-				witness.WriteInSlice(res)
-				domain0.FFTInverse(res, fft.DIF, fft.WithNbTasks(1))
-				coeffs.Store(name, smartvectors.NewRegular(res))
-				continue
-			}
-
-			res := make([]fext.Element, witness.Len())
-			witness.WriteInSliceExt(res)
-			domain0.FFTInverseExt(res, fft.DIF, fft.WithNbTasks(1))
-			coeffs.Store(name, smartvectors.NewRegularExt(res))
-		}
-
-	})
-
-	// Take the max quotient degree
-	maxRatio := utils.Max(ctx.Ratios...)
-
-	/*
-		For the quotient, we precompute the values of (wQ^N - 1)^-1 for w in H, the
-		larger domain.
-
-		Those values are D-periodic, thus we only compute a single period.
-		(Where D is the ratio of the sizes of the larger and the smaller domain)
-
-		The first value is ignored because it correspond to the case where w^N = 1
-		(i.e. w is in the smaller subgroup)
-	*/
-	var onceAnnulatorExt, onceAnnulatorBase sync.Once
-	var annulatorInvValsExt []fext.Element
-	var annulatorInvVals []field.Element
-
-	arenaExt := arena.NewVectorArena[fext.Element](ctx.DomainSize * len(ctx.AllInvolvedRoots))
-
-	for i := 0; i < maxRatio; i++ {
-		// reset the scratch offset for this round
-		arenaExt.Reset(0)
-
-		// use sync map to store the coset evaluated polynomials
-		computedReeval := sync.Map{} // (ifaces.ColID <=> sv.SmartVector)
->>>>>>> 3dc94214
 
 	// now we can compute some stats about the boards
 	// we are interested in:
@@ -410,206 +281,23 @@
 	maxExprNodes := 0
 	maxNbAllocs := 0
 	for i := 0; i < maxRatio; i++ {
-		rComputed := make(map[ifaces.ColID]struct{})
-		allocsThisRound := 0
+		// reset the scratch offset for this round
+		arenaExt.Reset(0)
+
+		// use sync map to store the coset evaluated polynomials
+		computedReeval := sync.Map{} // (ifaces.ColID <=> sv.SmartVector)
+
 		for j, ratio := range ctx.Ratios {
-<<<<<<< HEAD
-=======
 
 			// For instance, if deg = 2 and max deg 8, we enter only if
 			// i = 0 or 4 because this corresponds to the cosets we are
 			// interested in.
->>>>>>> 3dc94214
 			if i%(maxRatio/ratio) != 0 {
 				continue
 			}
 			board := aggregateExpressionsBoard[j]
 			nbNodesNew := board.CountNodesFilterConstants()
 
-			roots := rootsForRatio[j]
-			for _, root := range roots {
-				name := root.GetColID()
-				if _, found := rComputed[name]; found {
-					continue
-				}
-
-<<<<<<< HEAD
-				rComputed[name] = struct{}{}
-
-				v, isNatural := run.Columns.TryGet(name)
-				if !isNatural {
-					v = root.GetColAssignment(run)
-				}
-				if _, ok := v.(*sv.Constant); !ok {
-					allocsThisRound++
-					nbNodesNew--
-				}
-			}
-			maxExprNodes = max(maxExprNodes, nbNodesNew)
-		}
-		maxNbAllocs = max(maxNbAllocs, allocsThisRound)
-	}
-
-	cctx := computeQuotientCtx{
-		maxRatio:                  maxRatio,
-		rootsForRatio:             rootsForRatio,
-		aggregateExpressionsBoard: aggregateExpressionsBoard,
-		maxExprNodes:              maxExprNodes,
-		maxNbAllocs:               maxNbAllocs,
-	}
-	return cctx
-}
-
-// Run implements the [wizard.ProverAction] interface and embeds the logic to
-// compute the quotient shares.
-func (ctx *QuotientCtx) Run(run *wizard.ProverRuntime) {
-	stopTimer := profiling.LogTimer("quotient compute")
-	defer stopTimer()
-
-	if ctx.DomainSize >= GC_DOMAIN_SIZE {
-		runtime.GC()
-	}
-
-	var (
-		cctx           = ctx.refineContext(run)
-		domain         = fft.NewDomain(uint64(ctx.DomainSize), fft.WithCache())
-		vArena         = arena.NewVectorArena[field.Element](cctx.maxNbAllocs * ctx.DomainSize)
-		vArenaEvaluate = arena.NewVectorArena[field.Element]((cctx.maxExprNodes * symbolic.ChunkSize()) * runtime.GOMAXPROCS(0))
-	)
-
-	// Precompute annulator inverses for all cosets
-	chAnnulator := make(chan struct{}, 1)
-	var annulatorInv []field.Element
-	go func() {
-		annulatorInv = fastpoly.EvalXnMinusOneOnACoset(ctx.DomainSize, ctx.DomainSize*cctx.maxRatio)
-		annulatorInv = field.BatchInvert(annulatorInv)
-		close(chAnnulator)
-	}()
-
-	var computedReeval sync.Map
-	var wgAssignments sync.WaitGroup
-
-	for i := 0; i < cctx.maxRatio; i++ {
-		computedReeval.Clear()
-		vArena.Reset(0)
-
-		for j, ratio := range ctx.Ratios {
-			if i%(cctx.maxRatio/ratio) != 0 {
-				continue
-			}
-
-			share := i * ratio / cctx.maxRatio
-			roots := cctx.rootsForRatio[j]
-			board := cctx.aggregateExpressionsBoard[j]
-			metadatas := board.ListVariableMetadata()
-
-			shift := computeShift(uint64(ctx.DomainSize), ratio, share)
-			domainCoset := fft.NewDomain(uint64(ctx.DomainSize), fft.WithCache(), fft.WithShift(shift))
-
-			// Reevaluate roots on coset in parallel
-			ppool.ExecutePoolChunky(len(roots), func(k int) {
-				root := roots[k]
-				name := root.GetColID()
-
-				_v, found := computedReeval.Load(name)
-				if found && _v != nil {
-					return
-				}
-				// Mark as in-progress, this should be useless since we use "unique roots for ratio"
-				// there shouldn't be any collisions
-				computedReeval.Store(name, nil)
-
-				v, isNatural := run.Columns.TryGet(name)
-				if !isNatural {
-					v = root.GetColAssignment(run)
-				}
-				reevaledRoot := reevalOnCoset(v, vArena, domain, domainCoset)
-				computedReeval.Store(name, reevaledRoot)
-			})
-
-			// Prepare evaluation inputs for the constraint expression
-			var wg sync.WaitGroup
-			evalInputs := make([]sv.SmartVector, len(metadatas))
-			for k := 0; k < len(metadatas); k++ {
-				switch metadata := metadatas[k].(type) {
-				case ifaces.Column:
-					root := column.RootParents(metadata)
-					rootName := root.GetColID()
-					_reevaledRoot, _ := computedReeval.Load(rootName)
-					reevaledRoot := _reevaledRoot.(sv.SmartVector)
-					if !metadata.IsComposite() {
-						evalInputs[k] = reevaledRoot
-						continue
-					}
-					if shifted, ok := metadata.(column.Shifted); ok {
-						evalInputs[k] = sv.SoftRotate(reevaledRoot, shifted.Offset)
-						continue
-					}
-					utils.Panic("unexpected composite column type %T", metadata)
-				case coin.Info:
-					evalInputs[k] = sv.NewConstant(run.GetRandomCoinField(metadata.Name), ctx.DomainSize)
-				case variables.X:
-					wg.Add(1)
-					go func(k, i int) {
-						evalInputs[k] = metadata.EvalCoset(ctx.DomainSize, i, cctx.maxRatio, true)
-						wg.Done()
-					}(k, i)
-
-				case variables.PeriodicSample:
-					wg.Add(1)
-					go func(k, i int) {
-						evalInputs[k] = metadata.EvalCoset(ctx.DomainSize, i, cctx.maxRatio, true)
-						wg.Done()
-					}(k, i)
-				case ifaces.Accessor:
-					evalInputs[k] = sv.NewConstant(metadata.GetVal(run), ctx.DomainSize)
-				default:
-					utils.Panic("not a variable type %T", metadata)
-				}
-			}
-			wg.Wait()
-
-			// Evaluate and assign quotient share
-			vArenaEvaluate.Reset(0)
-			quotientShare := board.Evaluate(evalInputs, vArenaEvaluate)
-
-			<-chAnnulator
-			quotientShare = sv.ScalarMul(quotientShare, annulatorInv[i])
-			run.AssignColumn(ctx.QuotientShares[j][share].GetColID(), quotientShare)
-		}
-
-	}
-
-	vArena = nil
-	vArenaEvaluate = nil
-	computedReeval.Clear()
-
-	wgAssignments.Wait()
-
-	if ctx.DomainSize >= GC_DOMAIN_SIZE {
-		runtime.GC()
-	}
-
-}
-
-// reevalOnCoset takes a vector v in evaluation form on the base domain
-// and returns the vector evaluated on the coset defined by (cosetRatio, cosetID)
-func reevalOnCoset(v sv.SmartVector, vArena *arena.VectorArena, domain, domainCoset *fft.Domain) sv.SmartVector {
-	skipInverse := false
-	switch x := v.(type) {
-	case *sv.Constant:
-		return x
-	case *sv.PaddedCircularWindow:
-		interval := x.Interval()
-		if interval.IntervalLen == 1 && interval.Start() == 0 && x.PaddingVal_.IsZero() {
-			// It's a multiple of the first Lagrange polynomial c * (1 + x + x^2 + x^3 + ...)
-			// The ifft is (c) = (c/N, c/N, c/N, ...)
-			constTerm := field.NewElement(uint64(x.Len()))
-			constTerm.Inverse(&constTerm)
-			constTerm.Mul(&constTerm, &x.Window_[0])
-			v = sv.NewConstant(constTerm, x.Len())
-			skipInverse = true
-=======
 			// With the above example, if we are in the ratio = 2 and maxRatio = 8
 			// and i = 1 (it can only be 0 <= i < ratio).
 			var (
@@ -735,27 +423,14 @@
 			}
 
 			run.AssignColumn(ctx.QuotientShares[j][share].GetColID(), quotientShare)
->>>>>>> 3dc94214
-		}
-	}
-	res := arena.Get[field.Element](vArena, v.Len())
-	v.WriteInSlice(res)
-
-<<<<<<< HEAD
-	if !skipInverse {
-		domain.FFTInverse(res, fft.DIF, fft.WithNbTasks(2))
-	}
-
-	domainCoset.FFT(res, fft.DIT, fft.OnCoset(), fft.WithNbTasks(2))
-	return sv.NewRegular(res)
-=======
+		}
+
 		// Forcefully clean the memory for the computed reevals
 		computedReeval = sync.Map{}
 	}
 
 	logrus.Infof("[global-constraint] msg=\"computed the quotient\"")
 
->>>>>>> 3dc94214
 }
 
 func computeShift(n uint64, cosetRatio int, cosetID int) field.Element {
