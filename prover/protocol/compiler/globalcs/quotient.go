package globalcs

import (
	"math/big"
	"reflect"
	"runtime"
	"sync"
	"time"

	"github.com/consensys/linea-monorepo/prover/protocol/coin"
	"github.com/consensys/linea-monorepo/prover/protocol/variables"

	"github.com/sirupsen/logrus"

	"github.com/consensys/gnark-crypto/field/koalabear/fft"
	"github.com/consensys/linea-monorepo/prover/maths/common/fastpolyext"
	"github.com/consensys/linea-monorepo/prover/maths/common/mempool"
	sv "github.com/consensys/linea-monorepo/prover/maths/common/smartvectors"
	"github.com/consensys/linea-monorepo/prover/maths/field"
	"github.com/consensys/linea-monorepo/prover/maths/field/fext"
	"github.com/consensys/linea-monorepo/prover/protocol/column"
	"github.com/consensys/linea-monorepo/prover/protocol/ifaces"
	"github.com/consensys/linea-monorepo/prover/protocol/wizard"
	"github.com/consensys/linea-monorepo/prover/protocol/wizardutils"
	"github.com/consensys/linea-monorepo/prover/symbolic"
	"github.com/consensys/linea-monorepo/prover/utils"
	"github.com/consensys/linea-monorepo/prover/utils/collection"
	ppool "github.com/consensys/linea-monorepo/prover/utils/parallel/pool"
	"github.com/consensys/linea-monorepo/prover/utils/profiling"
)

const (
	/*
		Explanation for Manual Garbage Collection Thresholds
	*/
	// These two thresholds work well for the real-world traces at the moment of writing and a 340GiB memory limit,
	// but this approach can be generalized and further improved.

	// When ctx.domainSize>=524288, proverEvaluationQueries() experiences a heavy workload,
	// consistently hitting the GOMEMLIMIT of 340GiB.
	// This results in numerous auto GCs during CPU-intensive small tasks, significantly degrading performance.
	// In the benchmark input files, GC_DOMAIN_SIZE >= 524288 means only the first call of proverEvaluationQueries().
	// With ctx.domainSize<=262144, manual GC is not necessary as auto GCs triggered by GOMEMLIMIT suffice.
	GC_DOMAIN_SIZE int = 524288

	// Auto GCs are triggered during ReEvaluate and Batch evaluation
	// when len(handles) exceeds approximately 4000, causing performance degradation.
	// This threshold is set to perform manual GCs before ReEvaluate and Batch evaluation
	// only when len(handles) reaches a size substantial enough to trigger auto GC during ReEvaluate and Batch evaluation.
	// Note that the value of GC_HANDLES_SIZE 4000 is derived from experience and analytics on the benchmark input files.
	GC_HANDLES_SIZE int = 4000
)

// QuotientCtx collects all the internal fields needed to compute the quotient
type QuotientCtx struct {

	// DomainSize is the domain over which the global constraints are computed
	DomainSize int

	// Ratio lists the ratio found in the global constraints
	//
	// See [mergingCtx.Ratios]
	Ratios []int

	// ColumnsForRatio[k] stores all the columns involved in the aggregate
	// expressions for ratio Ratios[k]
	ColumnsForRatio [][]ifaces.Column

	// RootsPerRatio[k] stores all the root columns involved in the aggregate
	// expressions for ration Ratios[k]. By root column we mean the underlying
	// column that are actually committed to. For instance, if Shift(A, 1) is
	// in ColumnsForRatio[k], we will have A in RootPerRatio[k]
	RootsForRatio [][]ifaces.Column

	// AllInvolvedColumns stores the union of the ColumnForRatio[k] for all k
	AllInvolvedColumns []ifaces.Column

	// AllInvolvedRoots stores the union of the RootsForRatio[k] for all k
	AllInvolvedRoots []ifaces.Column

	// AggregateExpressions[k] stores the aggregate expression for Ratios[k]
	AggregateExpressions []*symbolic.Expression

	// AggregateExpressionsBoard[k] stores the topological sorting of
	// AggregateExpressions[k]
	AggregateExpressionsBoard []symbolic.ExpressionBoard

	// QuotientShares[k] stores for each k, the list of the Ratios[k] shares
	// of the quotient for the AggregateExpression[k]
	QuotientShares [][]ifaces.Column

	// MaxNbExprNode stores the largest number of node AggregateExpressionBoard[*]
	// has. This is used to dimension the memory pool during the prover time.
	MaxNbExprNode int
}

// createQuotientCtx constructs a [quotientCtx] from a list of ratios and aggregated
// expressions. The function organizes the handles but does not declare anything
// in the current wizard.CompiledIOP.
func createQuotientCtx(comp *wizard.CompiledIOP, ratios []int, aggregateExpressions []*symbolic.Expression) QuotientCtx {

	var (
		allInvolvedHandlesIndex = map[ifaces.ColID]int{}
		allInvolvedRootsSet     = collection.NewSet[ifaces.ColID]()
		_, _, domainSize        = wizardutils.AsExpr(aggregateExpressions[0])
		ctx                     = QuotientCtx{
			DomainSize:                domainSize,
			Ratios:                    ratios,
			AggregateExpressions:      aggregateExpressions,
			AggregateExpressionsBoard: make([]symbolic.ExpressionBoard, len(ratios)),
			AllInvolvedColumns:        []ifaces.Column{},
			AllInvolvedRoots:          []ifaces.Column{},
			ColumnsForRatio:           make([][]ifaces.Column, len(ratios)),
			RootsForRatio:             make([][]ifaces.Column, len(ratios)),
			QuotientShares:            generateQuotientShares(comp, ratios, domainSize),
		}
	)

	for k, expr := range ctx.AggregateExpressions {

		var (
			board               = expr.Board()
			uniqueRootsForRatio = collection.NewSet[ifaces.ColID]()
		)

		ctx.AggregateExpressionsBoard[k] = board
		ctx.MaxNbExprNode = max(ctx.MaxNbExprNode, board.CountNodes())

		// This loop scans the metadata looking for columns with the goal of
		// populating the collections composing quotientCtx.
		for _, metadata := range board.ListVariableMetadata() {

			// Scan in column metadata only
			col, ok := metadata.(ifaces.Column)
			if !ok {
				continue
			}

			var (
				rootCol = column.RootParents(col)
			)

			// Append the handle (we trust that there are no duplicate of handles
			// within a constraint). This works because the symbolic package has
			// automatic simplification routines that ensure that an expression
			// does not refer to duplicates of the same variable.
			ctx.ColumnsForRatio[k] = append(ctx.ColumnsForRatio[k], col)

			if !uniqueRootsForRatio.Exists(rootCol.GetColID()) {
				ctx.RootsForRatio[k] = append(ctx.RootsForRatio[k], rootCol)
			}

			// Get the name of the
			if _, alreadyThere := allInvolvedHandlesIndex[col.GetColID()]; alreadyThere {
				continue
			}

			allInvolvedHandlesIndex[col.GetColID()] = len(ctx.AllInvolvedColumns)
			ctx.AllInvolvedColumns = append(ctx.AllInvolvedColumns, col)

			// If the handle is simply a shift or a natural columns tracks its root
			if !allInvolvedRootsSet.Exists(rootCol.GetColID()) {
				allInvolvedRootsSet.Insert(rootCol.GetColID())
				ctx.AllInvolvedRoots = append(ctx.AllInvolvedRoots, rootCol)
			}
		}
	}

	return ctx
}

// generateQuotientShares declares and returns the quotient share columns
func generateQuotientShares(comp *wizard.CompiledIOP, ratios []int, domainSize int) [][]ifaces.Column {

	var (
		quotientShares = make([][]ifaces.Column, len(ratios))
		currRound      = comp.NumRounds() - 1
	)

	for i, ratio := range ratios {
		quotientShares[i] = make([]ifaces.Column, ratio)
		for k := range quotientShares[i] {
			quotientShares[i][k] = comp.InsertCommit(
				currRound,
				ifaces.ColID(deriveName(comp, QUOTIENT_POLY_TMPL, ratio, k)),
				domainSize,
			)
		}
	}

	return quotientShares
}

// Run implements the [wizard.ProverAction] interface and embeds the logic to
// compute the quotient shares.
func (ctx *QuotientCtx) Run(run *wizard.ProverRuntime) {

<<<<<<< HEAD
=======
	// threadSafeVector is a wrapper around the smart vector that makes it lockable
	type threadSafeVector struct {
		*sync.Mutex
		sv.SmartVector
	}

>>>>>>> 50b50639
	var (
		// Tracks the time spent on garbage collection
		totalTimeGc = int64(0)

		// Initial step is to compute the FFTs for all committed vectors
		coeffs        = sync.Map{} // (ifaces.ColID <=> sv.SmartVector)
		pool          = mempool.CreateFromSyncPool(symbolic.MaxChunkSize).Prewarm(runtime.GOMAXPROCS(0) * ctx.MaxNbExprNode)
		largePool     = mempool.CreateFromSyncPool(ctx.DomainSize).Prewarm(len(ctx.AllInvolvedColumns))
		timeIFFT      time.Duration
		timeFFT       time.Duration
		timeExecRatio = map[int]time.Duration{}
		timeOmega     time.Duration
	)

	if ctx.DomainSize >= GC_DOMAIN_SIZE {
		// Force the GC to run
		tGc := time.Now()
		runtime.GC()
		totalTimeGc += time.Since(tGc).Milliseconds()
	}

	timeIFFT += profiling.TimeIt(func() {
		// Compute once the FFT of the natural columns
		ppool.ExecutePoolChunky(len(ctx.AllInvolvedRoots), func(k int) {
			pol := ctx.AllInvolvedRoots[k]
			name := pol.GetColID()

			// gets directly a shallow copy in the map of the runtime
			var witness sv.SmartVector
			witness, isAssigned := run.Columns.TryGet(name)

			// can happen if the column is verifier defined. In that case, no
			// need to protect with a lock. This will not touch run.Columns.
			if !isAssigned {
				witness = pol.GetColAssignment(run)
			}
<<<<<<< HEAD
			witness = sv.FFTInverseExt(witness, fft.DIF, false, 0, 0, nil)
			coeffs.Store(name, witness)
=======

			witness = sv.FFTInverse(witness, fft.DIF, false, 0, 0, nil, fft.WithNbTasks(2))
			coeffs.Store(name, threadSafeVector{&sync.Mutex{}, witness})
>>>>>>> 50b50639
		})
	})

	// Take the max quotient degree
	maxRatio := utils.Max(ctx.Ratios...)

	/*
		For the quotient, we precompute the values of (wQ^N - 1)^-1 for w in H, the
		larger domain.

		Those values are D-periodic, thus we only compute a single period.
		(Where D is the ratio of the sizes of the larger and the smaller domain)

		The first value is ignored because it correspond to the case where w^N = 1
		(i.e. w is in the smaller subgroup)
	*/
	annulatorInvVals := fastpolyext.EvalXnMinusOneOnACoset(ctx.DomainSize, ctx.DomainSize*maxRatio)
	annulatorInvVals = fext.ParBatchInvert(annulatorInvVals, runtime.GOMAXPROCS(0))

	/*
		Also returns the evaluations of
	*/

	for i := 0; i < maxRatio; i++ {

		// use sync map to store the coset evaluated polynomials
		computedReeval := sync.Map{}

		timeOmega += profiling.TimeIt(func() {

			// The following computes the quotient polynomial and assigns it
			// Omega is a root of unity which generates the domain of evaluation of the
			// constraint. Its size coincide with the size of the domain of evaluation.
			// For each value of `i`, X will evaluate to gen*omegaQ^numCoset*omega^i.
			// Gen is a generator of F^*
			var (
<<<<<<< HEAD
				omega, _        = fft.Generator(uint64(ctx.DomainSize))
				omegaQNumCos, _ = fft.Generator(uint64(ctx.DomainSize * maxRatio))
				omegaI          = field.NewElement(field.MultiplicativeGen)
=======
				omega        = fft.GetOmega(ctx.DomainSize)
				omegaQNumCos = fft.GetOmega(ctx.DomainSize * maxRatio)
				omegaI       = field.NewElement(field.MultiplicativeGen)
>>>>>>> 50b50639
			)

			omegaQNumCos.Exp(omegaQNumCos, big.NewInt(int64(i)))
			omegaI.Mul(&omegaI, &omegaQNumCos)

			// Precomputations of the powers of omega, can be optimized if useful
			omegas := make([]field.Element, ctx.DomainSize)
			for i := range omegas {
				omegas[i] = omegaI
				omegaI.Mul(&omegaI, &omega)
			}
		})

		for j, ratio := range ctx.Ratios {

			if _, ok := timeExecRatio[ratio]; !ok {
				timeExecRatio[ratio] = time.Duration(0)
			}

			// For instance, if deg = 2 and max deg 8, we enter only if
			// i = 0 or 4 because this corresponds to the cosets we are
			// interested in.
			if i%(maxRatio/ratio) != 0 {
				continue
			}

			// With the above example, if we are in the ratio = 2 and maxRatio = 8
			// and i = 1 (it can only be 0 <= i < ratio).
			var (
				share     = i * ratio / maxRatio
				handles   = ctx.ColumnsForRatio[j]
				roots     = ctx.RootsForRatio[j]
				board     = ctx.AggregateExpressionsBoard[j]
				metadatas = board.ListVariableMetadata()
			)

			if ctx.DomainSize >= GC_DOMAIN_SIZE {
				// Force the GC to run
				tGc := time.Now()
				runtime.GC()
				totalTimeGc += time.Since(tGc).Milliseconds()
			}

			timeFFT += profiling.TimeIt(func() {

				ppool.ExecutePoolChunky(len(roots), func(k int) {
					localPool := mempool.WrapsWithMemCache(largePool)
					defer localPool.TearDown()

					root := roots[k]
					name := root.GetColID()
<<<<<<< HEAD

					_, found := computedReeval.Load(name)

					if found {
						// it was already computed in a previous iteration of `j`
						return
					}

					// else it's the first value of j that sees it. so we compute the
					// coset reevaluation.
					v, _ := coeffs.Load(name)
					reevaledRoot := sv.FFTExt(v.(sv.SmartVector), fft.DIT, false, ratio, share, localPool)
					computedReeval.Store(name, reevaledRoot)
				})

				ppool.ExecutePoolChunky(len(handles), func(k int) {
					localPool := mempool.WrapsWithMemCache(largePool)
					defer localPool.TearDown()

					pol := handles[k]
					// short-path, the column is a purely Shifted(Natural) or a Natural
					// (this excludes repeats and/or interleaved columns)
					root := column.RootParents(pol)
					rootName := root.GetColID()

					reevaledRoot, found := computedReeval.Load(rootName)
=======
					if _, found := computedReeval.Load(name); found {
						// it was already computed in a previous iteration of `j`
						return
					}

					// else it's the first value of j that sees it. so we compute the
					// coset reevaluation.

					v, ok := coeffs.Load(name)
					if !ok {
						utils.Panic("handle %v not found in the coeffs (a)\n", name)
					}

					// lock the vector to ensure we don't do twice the same compute
					// and that we don't (over)write an entry in the map with a (leaking) pool vector
					v.(threadSafeVector).Lock()
					defer v.(threadSafeVector).Unlock()

					// check again if it was already computed
					// (can happen if 2 go routines hit the lock at the same time)
					if _, ok := computedReeval.Load(name); ok {
						return
					}

					reevaledRoot := sv.FFT(v.(threadSafeVector).SmartVector, fft.DIT, false, ratio, share, localPool, fft.WithNbTasks(2))
					computedReeval.Store(name, reevaledRoot)
				})

				ppool.ExecutePoolChunky(len(handles), func(k int) {
					localPool := mempool.WrapsWithMemCache(largePool)
					defer localPool.TearDown()

					pol := handles[k]
					// short-path, the column is a purely Shifted(Natural) or a Natural
					// (this excludes repeats and/or interleaved columns)
					root := column.RootParents(pol)
					rootName := root.GetColID()
>>>>>>> 50b50639

					reevaledRoot, found := computedReeval.Load(rootName)
					if !found {
						// it is expected to computed in the above loop
						utils.Panic("did not find the reevaluation of %v", rootName)
					}

					// Now, we can reuse a soft-rotation of the smart-vector to save memory
					if !pol.IsComposite() {
						// in this case, the right vector was the root so we are done
						return
					}

					if shifted, isShifted := pol.(column.Shifted); isShifted {
						polName := pol.GetColID()
						res := sv.SoftRotateExt(reevaledRoot.(sv.SmartVector), shifted.Offset)
						computedReeval.Store(polName, res)
						return
					}

					polName := pol.GetColID()
<<<<<<< HEAD
					_, ok := computedReeval.Load(polName)
					if ok {
						return
					}

					v, ok := coeffs.Load(polName)
					if !ok {
						utils.Panic("handle %v not found in the coeffs\n", polName)
					}

					res := sv.FFT(v.(sv.SmartVector), fft.DIT, false, ratio, share, localPool)
=======
					if _, ok := computedReeval.Load(polName); ok {
						// already computed
						return
					}

					v, ok := coeffs.Load(polName)
					if !ok {
						utils.Panic("handle %v not found in the coeffs\n", polName)
					}

					// lock the vector to ensure we don't do twice the same compute
					// and that we don't (over)write an entry in the map with a (leaking) pool vector
					v.(threadSafeVector).Lock()
					defer v.(threadSafeVector).Unlock()

					// check again if it was already computed
					// (can happen if 2 go routines hit the lock at the same time)
					if _, ok := computedReeval.Load(polName); ok {
						return
					}

					res := sv.FFT(v.(threadSafeVector).SmartVector, fft.DIT, false, ratio, share, localPool, fft.WithNbTasks(2))
>>>>>>> 50b50639
					computedReeval.Store(polName, res)
				})
			})

			if len(handles) >= GC_HANDLES_SIZE {
				// Force the GC to run
				tGc := time.Now()
				runtime.GC()
				totalTimeGc += time.Since(tGc).Milliseconds()
			}

			timeExecRatio[ratio] += profiling.TimeIt(func() {

				// Evaluates the constraint expression on the coset
				evalInputs := make([]sv.SmartVector, len(metadatas))

				for k, metadataInterface := range metadatas {
<<<<<<< HEAD

					switch metadata := metadataInterface.(type) {
					case ifaces.Column:
						//name := metadata.GetColID()
						//evalInputs[k] = computedReeval[name]
						value, _ := computedReeval.Load(metadata.GetColID())
						evalInputs[k] = value.(sv.SmartVector)

					case coin.Info:
						if metadata.IsBase() {
							evalInputs[k] = sv.NewConstant(run.GetRandomCoinField(metadata.Name), ctx.DomainSize)
						} else {
							evalInputs[k] = sv.NewConstantExt(run.GetRandomCoinFieldExt(metadata.Name), ctx.DomainSize)
						}
=======
					switch metadata := metadataInterface.(type) {
					case ifaces.Column:
						value, ok := computedReeval.Load(metadata.GetColID())
						if !ok {
							utils.Panic("did not find the reevaluation of %v", metadata.GetColID())
						}
						evalInputs[k] = value.(sv.SmartVector)
					case coin.Info:
						evalInputs[k] = sv.NewConstant(run.GetRandomCoinField(metadata.Name), ctx.DomainSize)
>>>>>>> 50b50639
					case variables.X:
						evalInputs[k] = metadata.EvalCoset(ctx.DomainSize, i, maxRatio, true)
					case variables.PeriodicSample:
						evalInputs[k] = metadata.EvalCoset(ctx.DomainSize, i, maxRatio, true)
					case ifaces.Accessor:
<<<<<<< HEAD
						if metadata.IsBase() {
							// This is a base accessor, we can use the constant
							// value directly.
							elem, _ := metadata.GetValBase(run)
							evalInputs[k] = sv.NewConstant(elem, ctx.DomainSize)
						} else {
							// This is a non-base accessor
							evalInputs[k] = sv.NewConstantExt(metadata.GetValExt(run), ctx.DomainSize)
						}
=======
						evalInputs[k] = sv.NewConstant(metadata.GetVal(run), ctx.DomainSize)
>>>>>>> 50b50639
					default:
						utils.Panic("Not a variable type %v", reflect.TypeOf(metadataInterface))
					}
				}

				if len(handles) >= GC_HANDLES_SIZE {
					// Force the GC to run
					tGc := time.Now()
					runtime.GC()
					totalTimeGc += time.Since(tGc).Milliseconds()
				}

				// Note that this will panic if the expression contains "no commitment"
				// This should be caught already by the constructor of the constraint.
<<<<<<< HEAD
				quotientShare := ctx.AggregateExpressionsBoard[j].EvaluateMixed(evalInputs, pool)
				quotientShare = sv.ScalarMulExt(quotientShare, annulatorInvVals[i])
=======
				quotientShare := ctx.AggregateExpressionsBoard[j].Evaluate(evalInputs, pool)
				quotientShare = sv.ScalarMul(quotientShare, annulatorInvVals[i])
>>>>>>> 50b50639
				run.AssignColumn(ctx.QuotientShares[j][share].GetColID(), quotientShare)
			})

		}

		// Forcefully clean the memory for the computed reevals
		computedReeval.Range(func(k, v interface{}) bool {

			if pooled, ok := v.(*sv.Pooled); ok {
				pooled.Free(largePool)
			}

			computedReeval.Delete(k)
			return true
		})
	}

	logrus.Infof("[global-constraint] msg=\"computed the quotient\" timeIFFT=%v timeOmega=%v timeFFT=%v timeExecExpression=%v totalTimeGC=%v", timeIFFT, timeOmega, timeFFT, timeExecRatio, totalTimeGc)

}<|MERGE_RESOLUTION|>--- conflicted
+++ resolved
@@ -1,6 +1,7 @@
 package globalcs
 
 import (
+	"errors"
 	"math/big"
 	"reflect"
 	"runtime"
@@ -195,15 +196,12 @@
 // compute the quotient shares.
 func (ctx *QuotientCtx) Run(run *wizard.ProverRuntime) {
 
-<<<<<<< HEAD
-=======
 	// threadSafeVector is a wrapper around the smart vector that makes it lockable
 	type threadSafeVector struct {
 		*sync.Mutex
 		sv.SmartVector
 	}
 
->>>>>>> 50b50639
 	var (
 		// Tracks the time spent on garbage collection
 		totalTimeGc = int64(0)
@@ -240,14 +238,8 @@
 			if !isAssigned {
 				witness = pol.GetColAssignment(run)
 			}
-<<<<<<< HEAD
-			witness = sv.FFTInverseExt(witness, fft.DIF, false, 0, 0, nil)
-			coeffs.Store(name, witness)
-=======
-
-			witness = sv.FFTInverse(witness, fft.DIF, false, 0, 0, nil, fft.WithNbTasks(2))
+			witness = sv.FFTInverseExt(witness, fft.DIF, false, 0, 0, nil, fft.WithNbTasks(2))
 			coeffs.Store(name, threadSafeVector{&sync.Mutex{}, witness})
->>>>>>> 50b50639
 		})
 	})
 
@@ -284,16 +276,14 @@
 			// For each value of `i`, X will evaluate to gen*omegaQ^numCoset*omega^i.
 			// Gen is a generator of F^*
 			var (
-<<<<<<< HEAD
-				omega, _        = fft.Generator(uint64(ctx.DomainSize))
-				omegaQNumCos, _ = fft.Generator(uint64(ctx.DomainSize * maxRatio))
-				omegaI          = field.NewElement(field.MultiplicativeGen)
-=======
-				omega        = fft.GetOmega(ctx.DomainSize)
-				omegaQNumCos = fft.GetOmega(ctx.DomainSize * maxRatio)
-				omegaI       = field.NewElement(field.MultiplicativeGen)
->>>>>>> 50b50639
+				omega, err1        = fft.Generator(uint64(ctx.DomainSize))
+				omegaQNumCos, err2 = fft.Generator(uint64(ctx.DomainSize * maxRatio))
+				omegaI             = field.NewElement(field.MultiplicativeGen)
 			)
+
+			if err1 != nil || err2 != nil {
+				utils.Panic("failed to generate generators: %v", errors.Join(err1, err2))
+			}
 
 			omegaQNumCos.Exp(omegaQNumCos, big.NewInt(int64(i)))
 			omegaI.Mul(&omegaI, &omegaQNumCos)
@@ -344,19 +334,31 @@
 
 					root := roots[k]
 					name := root.GetColID()
-<<<<<<< HEAD
-
-					_, found := computedReeval.Load(name)
-
-					if found {
+					if _, found := computedReeval.Load(name); found {
 						// it was already computed in a previous iteration of `j`
 						return
 					}
 
 					// else it's the first value of j that sees it. so we compute the
 					// coset reevaluation.
-					v, _ := coeffs.Load(name)
-					reevaledRoot := sv.FFTExt(v.(sv.SmartVector), fft.DIT, false, ratio, share, localPool)
+
+					v, ok := coeffs.Load(name)
+					if !ok {
+						utils.Panic("handle %v not found in the coeffs (a)\n", name)
+					}
+
+					// lock the vector to ensure we don't do twice the same compute
+					// and that we don't (over)write an entry in the map with a (leaking) pool vector
+					v.(threadSafeVector).Lock()
+					defer v.(threadSafeVector).Unlock()
+
+					// check again if it was already computed
+					// (can happen if 2 go routines hit the lock at the same time)
+					if _, ok := computedReeval.Load(name); ok {
+						return
+					}
+
+					reevaledRoot := sv.FFTExt(v.(threadSafeVector).SmartVector, fft.DIT, false, ratio, share, localPool, fft.WithNbTasks(2))
 					computedReeval.Store(name, reevaledRoot)
 				})
 
@@ -371,47 +373,6 @@
 					rootName := root.GetColID()
 
 					reevaledRoot, found := computedReeval.Load(rootName)
-=======
-					if _, found := computedReeval.Load(name); found {
-						// it was already computed in a previous iteration of `j`
-						return
-					}
-
-					// else it's the first value of j that sees it. so we compute the
-					// coset reevaluation.
-
-					v, ok := coeffs.Load(name)
-					if !ok {
-						utils.Panic("handle %v not found in the coeffs (a)\n", name)
-					}
-
-					// lock the vector to ensure we don't do twice the same compute
-					// and that we don't (over)write an entry in the map with a (leaking) pool vector
-					v.(threadSafeVector).Lock()
-					defer v.(threadSafeVector).Unlock()
-
-					// check again if it was already computed
-					// (can happen if 2 go routines hit the lock at the same time)
-					if _, ok := computedReeval.Load(name); ok {
-						return
-					}
-
-					reevaledRoot := sv.FFT(v.(threadSafeVector).SmartVector, fft.DIT, false, ratio, share, localPool, fft.WithNbTasks(2))
-					computedReeval.Store(name, reevaledRoot)
-				})
-
-				ppool.ExecutePoolChunky(len(handles), func(k int) {
-					localPool := mempool.WrapsWithMemCache(largePool)
-					defer localPool.TearDown()
-
-					pol := handles[k]
-					// short-path, the column is a purely Shifted(Natural) or a Natural
-					// (this excludes repeats and/or interleaved columns)
-					root := column.RootParents(pol)
-					rootName := root.GetColID()
->>>>>>> 50b50639
-
-					reevaledRoot, found := computedReeval.Load(rootName)
 					if !found {
 						// it is expected to computed in the above loop
 						utils.Panic("did not find the reevaluation of %v", rootName)
@@ -431,19 +392,6 @@
 					}
 
 					polName := pol.GetColID()
-<<<<<<< HEAD
-					_, ok := computedReeval.Load(polName)
-					if ok {
-						return
-					}
-
-					v, ok := coeffs.Load(polName)
-					if !ok {
-						utils.Panic("handle %v not found in the coeffs\n", polName)
-					}
-
-					res := sv.FFT(v.(sv.SmartVector), fft.DIT, false, ratio, share, localPool)
-=======
 					if _, ok := computedReeval.Load(polName); ok {
 						// already computed
 						return
@@ -466,7 +414,6 @@
 					}
 
 					res := sv.FFT(v.(threadSafeVector).SmartVector, fft.DIT, false, ratio, share, localPool, fft.WithNbTasks(2))
->>>>>>> 50b50639
 					computedReeval.Store(polName, res)
 				})
 			})
@@ -484,13 +431,15 @@
 				evalInputs := make([]sv.SmartVector, len(metadatas))
 
 				for k, metadataInterface := range metadatas {
-<<<<<<< HEAD
 
 					switch metadata := metadataInterface.(type) {
 					case ifaces.Column:
 						//name := metadata.GetColID()
 						//evalInputs[k] = computedReeval[name]
-						value, _ := computedReeval.Load(metadata.GetColID())
+						value, ok := computedReeval.Load(metadata.GetColID())
+						if !ok {
+							utils.Panic("did not find the reevaluation of %v", metadata.GetColID())
+						}
 						evalInputs[k] = value.(sv.SmartVector)
 
 					case coin.Info:
@@ -499,35 +448,23 @@
 						} else {
 							evalInputs[k] = sv.NewConstantExt(run.GetRandomCoinFieldExt(metadata.Name), ctx.DomainSize)
 						}
-=======
-					switch metadata := metadataInterface.(type) {
-					case ifaces.Column:
-						value, ok := computedReeval.Load(metadata.GetColID())
-						if !ok {
-							utils.Panic("did not find the reevaluation of %v", metadata.GetColID())
-						}
-						evalInputs[k] = value.(sv.SmartVector)
-					case coin.Info:
-						evalInputs[k] = sv.NewConstant(run.GetRandomCoinField(metadata.Name), ctx.DomainSize)
->>>>>>> 50b50639
 					case variables.X:
 						evalInputs[k] = metadata.EvalCoset(ctx.DomainSize, i, maxRatio, true)
 					case variables.PeriodicSample:
 						evalInputs[k] = metadata.EvalCoset(ctx.DomainSize, i, maxRatio, true)
 					case ifaces.Accessor:
-<<<<<<< HEAD
 						if metadata.IsBase() {
 							// This is a base accessor, we can use the constant
 							// value directly.
-							elem, _ := metadata.GetValBase(run)
+							elem, err := metadata.GetValBase(run)
+							if err != nil {
+								panic(err)
+							}
 							evalInputs[k] = sv.NewConstant(elem, ctx.DomainSize)
 						} else {
 							// This is a non-base accessor
 							evalInputs[k] = sv.NewConstantExt(metadata.GetValExt(run), ctx.DomainSize)
 						}
-=======
-						evalInputs[k] = sv.NewConstant(metadata.GetVal(run), ctx.DomainSize)
->>>>>>> 50b50639
 					default:
 						utils.Panic("Not a variable type %v", reflect.TypeOf(metadataInterface))
 					}
@@ -542,13 +479,8 @@
 
 				// Note that this will panic if the expression contains "no commitment"
 				// This should be caught already by the constructor of the constraint.
-<<<<<<< HEAD
 				quotientShare := ctx.AggregateExpressionsBoard[j].EvaluateMixed(evalInputs, pool)
 				quotientShare = sv.ScalarMulExt(quotientShare, annulatorInvVals[i])
-=======
-				quotientShare := ctx.AggregateExpressionsBoard[j].Evaluate(evalInputs, pool)
-				quotientShare = sv.ScalarMul(quotientShare, annulatorInvVals[i])
->>>>>>> 50b50639
 				run.AssignColumn(ctx.QuotientShares[j][share].GetColID(), quotientShare)
 			})
 
