--- conflicted
+++ resolved
@@ -15,43 +15,32 @@
 
 // Represents a constant column
 type ConstCol struct {
-<<<<<<< HEAD
 	Base       field.Element
 	Ext        fext.Element
 	IsBaseFlag bool
 	Size_      int
+	Name       string
 }
 
 // NewConstantCol creates a new ConstCol column
-func NewConstantCol(elem field.Element, size int) ifaces.Column {
+func NewConstantCol(elem field.Element, size int, name string) ifaces.Column {
 	return ConstCol{
 		Base:       elem,
 		Ext:        fext.Lift(elem),
 		IsBaseFlag: true,
 		Size_:      size,
-	}
-}
-
-func NewConstantColExt(elem fext.Element, size int) ifaces.Column {
+		Name:       name,
+	}
+}
+
+func NewConstantColExt(elem fext.Element, size int, name string) ifaces.Column {
 	return ConstCol{
 		Base:       field.Zero(),
 		Ext:        elem,
 		IsBaseFlag: false,
 		Size_:      size,
-	}
-=======
-	F     field.Element
-	Size_ int
-	Name  string
-}
-
-// NewConstCol creates a new ConstCol column. The function take also an optional
-// identifier that can be added in the name. Without it, the column will be
-// identified by its size and its not what we want for the bootstrapper as the
-// wizard should be elastic.
-func NewConstantCol(f field.Element, size int, name string) ifaces.Column {
-	return ConstCol{F: f, Size_: size, Name: name}
->>>>>>> 50b50639
+		Name:       name,
+	}
 }
 
 // Returns the round of definition of the column (always zero)
@@ -63,18 +52,17 @@
 
 // Returns a generic name from the column. Defined from the coin's.
 func (cc ConstCol) GetColID() ifaces.ColID {
-<<<<<<< HEAD
-	if cc.IsBaseFlag {
-		return ifaces.ColIDf("CONSTCOL_%v_%v", cc.Base.String(), cc.Size_)
-	} else {
-		return ifaces.ColIDf("CONSTCOL_%v_%v", cc.Ext.String(), cc.Size_)
-	}
-=======
+
+	val := cc.Base.String()
+	if !cc.IsBaseFlag {
+		val = cc.Ext.String()
+	}
+
 	if len(cc.Name) > 0 {
-		return ifaces.ColIDf("CONSTCOL_%v_%v", cc.F.String(), cc.Name)
-	}
-	return ifaces.ColIDf("CONSTCOL_%v_%v", cc.F.String(), cc.Size_)
->>>>>>> 50b50639
+		return ifaces.ColIDf("CONSTCOL_%v_%v", val, cc.Name)
+	}
+
+	return ifaces.ColIDf("CONSTCOL_%v_%v", val, cc.Size_)
 }
 
 // Always return true
@@ -183,16 +171,11 @@
 	}
 
 	// Copy the underlying cc, and assigns the new from and to
-<<<<<<< HEAD
-	return NewConstantCol(cc.Base, to-from)
+	return NewConstantCol(cc.Base, to-from, cc.Name)
 }
 
 func (cc ConstCol) IsBase() bool {
-	if cc.IsBaseFlag {
-		return true
-	} else {
-		return false
-	}
+	return cc.IsBaseFlag
 }
 
 func (cc ConstCol) IsZero() bool {
@@ -218,7 +201,4 @@
 	} else {
 		return cc.Ext.String()
 	}
-=======
-	return NewConstantCol(cc.F, to-from, cc.Name)
->>>>>>> 50b50639
 }