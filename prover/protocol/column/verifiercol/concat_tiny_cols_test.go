package verifiercol_test

import (
	"fmt"
	"testing"

	"github.com/consensys/linea-monorepo/prover/maths/common/smartvectors"
	"github.com/consensys/linea-monorepo/prover/maths/field/fext"
	"github.com/consensys/linea-monorepo/prover/protocol/column"
	"github.com/consensys/linea-monorepo/prover/protocol/column/verifiercol"
	"github.com/consensys/linea-monorepo/prover/protocol/compiler"
	"github.com/consensys/linea-monorepo/prover/protocol/compiler/dummy"
	"github.com/consensys/linea-monorepo/prover/protocol/ifaces"
	"github.com/consensys/linea-monorepo/prover/protocol/wizard"
	"github.com/sirupsen/logrus"
)

func TestConcatTinyColRange(t *testing.T) {

	// mute the logs
	logrus.SetLevel(logrus.FatalLevel)

	testcases := []struct {
		NumCols, Split int
		Shift          int
	}{
		{NumCols: 16, Split: 8, Shift: 1},
		{NumCols: 16, Split: 8, Shift: 0},
		{NumCols: 16, Split: 16, Shift: 1},
		{NumCols: 16, Split: 16, Shift: 0},
		{NumCols: 16, Split: 32, Shift: 1},
		{NumCols: 16, Split: 32, Shift: 0},
	}

	for _, tc := range testcases {

		t.Run(
			fmt.Sprintf("testcase-%++v", tc),
			func(subT *testing.T) {

				var (
					QUERY ifaces.QueryID = "QUERY"
				)

				cols := make([]ifaces.Column, tc.NumCols)
				define := func(b *wizard.Builder) {

					// Registers the tiny columns
					for i := range cols {
						cols[i] = b.CompiledIOP.InsertColumn(
							0,
							ifaces.ColIDf("P%v", i),
							1,            // size of the column (must be 1 because of CTC)
							column.Proof, // must be a public column
						)
					}

					ctc := verifiercol.NewConcatTinyColumns(
						b.CompiledIOP,
						tc.NumCols,
						fext.Element{},
						cols...)

					// We apply a shift to force the application of the
					// naturalization compiler over our column
					if tc.Shift > 0 {
						ctc = column.Shift(ctc, tc.Shift)
					}

					b.Range(QUERY, ctc, tc.NumCols)
				}

				prove := func(run *wizard.ProverRuntime) {
					for i := range cols {
						// the assignment value must respect the range check constraint
						run.AssignColumn(cols[i].GetColID(), smartvectors.ForTest(i))
					}
				}

				// Compile with the full suite
				compiled := wizard.Compile(define,
<<<<<<< HEAD
					compiler.Arcane(compiler.WithTargetColSize(16)),
=======
>>>>>>> 50b50639
					dummy.Compile,
				)

				proof := wizard.Prove(compiled, prove)

				if err := wizard.Verify(compiled, proof); err != nil {
					subT.Logf("verifier failed : %v", err)
					subT.FailNow()
				}

			},
		)
	}

}

func TestConcatTinyColWithPaddingRange(t *testing.T) {

	// mute the logs
	logrus.SetLevel(logrus.FatalLevel)

	testcases := []struct {
		NumCols, PaddedSize, Split int
		Shift                      int
	}{
		{NumCols: 12, PaddedSize: 16, Split: 16, Shift: 1},
		{NumCols: 12, PaddedSize: 16, Split: 16, Shift: 0},
		{NumCols: 12, PaddedSize: 16, Split: 32, Shift: 1},
		{NumCols: 12, PaddedSize: 16, Split: 32, Shift: 0},
	}

	for _, tc := range testcases {

		t.Run(
			fmt.Sprintf("testcase-%++v", tc),
			func(subT *testing.T) {

				var (
					QUERY ifaces.QueryID = "QUERY"
				)

				cols := make([]ifaces.Column, tc.NumCols)

				define := func(b *wizard.Builder) {

					for i := range cols {
						cols[i] = b.CompiledIOP.InsertColumn(
							0,
							ifaces.ColIDf("P%v", i),
							1,            // size of the column (must be 1 because of CTC)
							column.Proof, // must be a public column
						)
					}

					ctc := verifiercol.NewConcatTinyColumns(
						b.CompiledIOP,
						tc.PaddedSize,
						fext.Element{},
						cols...)

					// We apply a shift to force the application of the
					// naturalization compiler over our column
					if tc.Shift > 0 {
						ctc = column.Shift(ctc, tc.Shift)
					}

					b.Range(QUERY, ctc, tc.NumCols)
				}

				prove := func(run *wizard.ProverRuntime) {
					for i := range cols {
						// the assignment value must respect the range check constraint
						run.AssignColumn(cols[i].GetColID(), smartvectors.ForTest(i))
					}
				}

				// Compile with the full suite
				compiled := wizard.Compile(define,
<<<<<<< HEAD
					compiler.Arcane(compiler.WithTargetColSize(tc.Split)),
=======
					compiler.Arcane(
						compiler.WithTargetColSize(tc.Split),
						compiler.WithStitcherMinSize(tc.Split),
						compiler.WithoutMpts(),
					),
>>>>>>> 50b50639
					dummy.Compile,
				)

				proof := wizard.Prove(compiled, prove)

				if err := wizard.Verify(compiled, proof); err != nil {
					subT.Logf("verifier failed : %v", err)
					subT.FailNow()
				}

			},
		)
	}
}<|MERGE_RESOLUTION|>--- conflicted
+++ resolved
@@ -8,7 +8,6 @@
 	"github.com/consensys/linea-monorepo/prover/maths/field/fext"
 	"github.com/consensys/linea-monorepo/prover/protocol/column"
 	"github.com/consensys/linea-monorepo/prover/protocol/column/verifiercol"
-	"github.com/consensys/linea-monorepo/prover/protocol/compiler"
 	"github.com/consensys/linea-monorepo/prover/protocol/compiler/dummy"
 	"github.com/consensys/linea-monorepo/prover/protocol/ifaces"
 	"github.com/consensys/linea-monorepo/prover/protocol/wizard"
@@ -79,10 +78,6 @@
 
 				// Compile with the full suite
 				compiled := wizard.Compile(define,
-<<<<<<< HEAD
-					compiler.Arcane(compiler.WithTargetColSize(16)),
-=======
->>>>>>> 50b50639
 					dummy.Compile,
 				)
 
@@ -161,15 +156,6 @@
 
 				// Compile with the full suite
 				compiled := wizard.Compile(define,
-<<<<<<< HEAD
-					compiler.Arcane(compiler.WithTargetColSize(tc.Split)),
-=======
-					compiler.Arcane(
-						compiler.WithTargetColSize(tc.Split),
-						compiler.WithStitcherMinSize(tc.Split),
-						compiler.WithoutMpts(),
-					),
->>>>>>> 50b50639
 					dummy.Compile,
 				)
 
