package verifiercol

import (
	"strings"

	"github.com/consensys/linea-monorepo/prover/maths/field/fext"
	"github.com/consensys/linea-monorepo/prover/maths/field/gnarkfext"

	"github.com/consensys/gnark/frontend"
	"github.com/consensys/linea-monorepo/prover/maths/common/smartvectors"
	"github.com/consensys/linea-monorepo/prover/maths/field"
	"github.com/consensys/linea-monorepo/prover/protocol/ifaces"
	"github.com/consensys/linea-monorepo/prover/protocol/wizard"
	"github.com/consensys/linea-monorepo/prover/utils"
)

// compile check to enforce the struct to belong to the corresponding interface
var _ VerifierCol = FromAccessors{}

// FromAccessors is a [VerifierCol] implementation that is built by stacking the
// values of [ifaces.Accessor] on top of each others. It is the most type of
// column and subsumes almost all the other types.
type FromAccessors struct {
	// Accessors stores the list of accessors building the column.
	Accessors []ifaces.Accessor
	Padding   fext.Element
	Size_     int
	// Round_ caches the round value of the column.
	Round_ int
}

func (f FromAccessors) IsBase() bool {
	isExt := false
	for i := range f.Accessors {
		if !f.Accessors[i].IsBase() {
			isExt = true
			break
		}
	}
	return !isExt
}

func (f FromAccessors) GetColAssignmentAtBase(run ifaces.Runtime, pos int) (field.Element, error) {
<<<<<<< HEAD
	//TODO@yao: implement me
	return field.Element{}, nil
=======
	if !f.IsBase() {
		utils.Panic("From accessors, the column is not base")
	}
	if pos >= f.Size_ {
		utils.Panic("out of bound: size=%v pos=%v", f.Size_, pos)
	}

	if pos >= len(f.Accessors) {
		baseElem, errBase := fext.GetBase(&f.Padding)
		if errBase != nil {
			utils.Panic("From accessors, the padding is not base")
		}
		return baseElem, nil
	}

	return f.Accessors[pos].GetValBase(run)
>>>>>>> 1677593b
}

func (f FromAccessors) GetColAssignmentAtExt(run ifaces.Runtime, pos int) fext.Element {

	if pos >= f.Size_ {
		utils.Panic("out of bound: size=%v pos=%v", f.Size_, pos)
	}

	if pos >= len(f.Accessors) {
		return f.Padding
	}

	return f.Accessors[pos].GetValExt(run)
}

func (f FromAccessors) GetColAssignmentGnarkBase(run ifaces.GnarkRuntime) ([]frontend.Variable, error) {
	if !f.IsBase() {
		panic("From accessors, the column is not base")
	} else {
		res := make([]frontend.Variable, f.Size_)
		for i := range f.Accessors {
			res[i] = f.Accessors[i].GetFrontendVariable(nil, run)
		}

		for i := len(f.Accessors); i < f.Size_; i++ {
			res[i] = f.Padding
		}
		return res, nil
	}

}

func (f FromAccessors) GetColAssignmentGnarkExt(run ifaces.GnarkRuntime) []gnarkfext.Element {
	res := make([]gnarkfext.Element, f.Size_)
	for i := range f.Accessors {
		res[i] = f.Accessors[i].GetFrontendVariableExt(nil, run)
	}

	for i := len(f.Accessors); i < f.Size_; i++ {
		res[i] = gnarkfext.FromValue(f.Padding)
	}

	return res
}

func (f FromAccessors) GetColAssignmentGnarkAtBase(run ifaces.GnarkRuntime, pos int) (frontend.Variable, error) {
	if !f.IsBase() {
		utils.Panic("From accessors, the column is not base")
	}
	// we know that we are dealing with all base elements
	if pos >= f.Size_ {
		utils.Panic("out of bound: size=%v pos=%v", f.Size_, pos)
	}

	if pos >= len(f.Accessors) {
		return f.Padding, nil
	}

	return f.Accessors[pos].GetFrontendVariable(nil, run), nil
}

func (f FromAccessors) GetColAssignmentGnarkAtExt(run ifaces.GnarkRuntime, pos int) gnarkfext.Element {
	if pos >= f.Size_ {
		utils.Panic("out of bound: size=%v pos=%v", f.Size_, pos)
	}

	if pos >= len(f.Accessors) {
		return gnarkfext.FromValue(f.Padding)
	}

	return f.Accessors[pos].GetFrontendVariableExt(nil, run)
}

// NewFromAccessors instantiates a [FromAccessors] column from a list of
// [ifaces.Accessor]. The column's size must be a power of 2.
//
// You should not pass accessors of type [expressionAsAccessor] as their
// evaluation within a gnark circuit requires using the frontend.API which we
// can't access in the context currently.
func NewFromAccessors(accessors []ifaces.Accessor, padding fext.Element, size int) ifaces.Column {
	if !utils.IsPowerOfTwo(size) {
		utils.Panic("the column must be a power of two (size=%v)", size)
	}
	round := 0
	for i := range accessors {
		round = max(round, accessors[i].Round())
	}
	return FromAccessors{Accessors: accessors, Round_: round, Padding: padding, Size_: size}
}

// Round returns the round ID of the column and implements the [ifaces.Column]
// interface.
func (f FromAccessors) Round() int {
	return f.Round_
}

// GetColID returns the column ID
func (f FromAccessors) GetColID() ifaces.ColID {
	accessorNames := make([]string, len(f.Accessors))
	for i := range f.Accessors {
		accessorNames[i] = f.Accessors[i].Name()
	}
	return ifaces.ColIDf("FROM_ACCESSORS_%v_PADDING=%v_SIZE=%v", strings.Join(accessorNames, "_"), f.Padding.String(), f.Size_)
}

// MustExists implements the [ifaces.Column] interface and always returns true.
func (f FromAccessors) MustExists() {}

// Size returns the size of the colum and implements the [ifaces.Column]
// interface.
func (f FromAccessors) Size() int {
	return f.Size_
}

// GetColAssignment returns the assignment of the current column
func (f FromAccessors) GetColAssignment(run ifaces.Runtime) ifaces.ColAssignment {
	res := make([]fext.Element, len(f.Accessors))
	for i := range res {
		res[i] = f.Accessors[i].GetValExt(run)
	}
	return smartvectors.RightPaddedExt(res, f.Padding, f.Size_)
}

// GetColAssignment returns a gnark assignment of the current column
func (f FromAccessors) GetColAssignmentGnark(run ifaces.GnarkRuntime) []frontend.Variable {

	res := make([]frontend.Variable, f.Size_)
	for i := range f.Accessors {
		res[i] = f.Accessors[i].GetFrontendVariable(nil, run)
	}

	for i := len(f.Accessors); i < f.Size_; i++ {
		res[i] = f.Padding
	}

	return res
}

// GetColAssignmentAt returns a particular position of the column
func (f FromAccessors) GetColAssignmentAt(run ifaces.Runtime, pos int) field.Element {
	panic("deprecated, use GetColAssignmentAtBase or GetColAssignmentAtExt")
}

// GetColAssignmentGnarkAt returns a particular position of the column in a gnark circuit
func (f FromAccessors) GetColAssignmentGnarkAt(run ifaces.GnarkRuntime, pos int) frontend.Variable {
	if pos >= f.Size_ {
		utils.Panic("out of bound: size=%v pos=%v", f.Size_, pos)
	}

	if pos >= len(f.Accessors) {
		return f.Padding
	}

	return f.Accessors[pos].GetFrontendVariable(nil, run)
}

// IsComposite implements the [ifaces.Column] interface
func (f FromAccessors) IsComposite() bool {
	return false
}

// String implements the [symbolic.Metadata] interface
func (f FromAccessors) String() string {
	return string(f.GetColID())
}

// Split implements the [VerifierCol] interface
func (f FromAccessors) Split(_ *wizard.CompiledIOP, from, to int) ifaces.Column {

	if from >= len(f.Accessors) {
		// The reason we don't want to remove the size from the name here is that
		// these columns tend to only exist as compilation artefacts.
		return NewConstantColExt(f.Padding, to-from, "")
	}

	var subAccessors = f.Accessors[from:]

	if to < len(f.Accessors) {
		subAccessors = f.Accessors[from:to]
	}

	// We don't call the accessor to ensure that the segment has the same round
	// definition as the original column.
	return FromAccessors{
		Accessors: subAccessors,
		Round_:    f.Round_,
		Padding:   f.Padding,
		Size_:     to - from,
	}
}

func (f FromAccessors) GetFromAccessorsFields() (accs []ifaces.Accessor, padding fext.Element) {
	return f.Accessors, f.Padding
}<|MERGE_RESOLUTION|>--- conflicted
+++ resolved
@@ -41,10 +41,6 @@
 }
 
 func (f FromAccessors) GetColAssignmentAtBase(run ifaces.Runtime, pos int) (field.Element, error) {
-<<<<<<< HEAD
-	//TODO@yao: implement me
-	return field.Element{}, nil
-=======
 	if !f.IsBase() {
 		utils.Panic("From accessors, the column is not base")
 	}
@@ -61,7 +57,6 @@
 	}
 
 	return f.Accessors[pos].GetValBase(run)
->>>>>>> 1677593b
 }
 
 func (f FromAccessors) GetColAssignmentAtExt(run ifaces.Runtime, pos int) fext.Element {
