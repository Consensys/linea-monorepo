--- conflicted
+++ resolved
@@ -8,6 +8,7 @@
 	"github.com/consensys/linea-monorepo/prover/protocol/ifaces"
 	"github.com/consensys/linea-monorepo/prover/protocol/wizard"
 	sym "github.com/consensys/linea-monorepo/prover/symbolic"
+	"github.com/consensys/linea-monorepo/prover/utils"
 )
 
 // MustZeroWhenInactive constraints the column to cancel when inactive.
@@ -21,8 +22,7 @@
 
 	if ccol, isc := isActive.(verifiercol.ConstCol); isc {
 
-<<<<<<< HEAD
-		if ccol.Base.IsOne() {
+		if ccol.Base.IsOne() || ccol.Ext.IsOne() {
 			// The constraint is meaningless in that situation
 			return
 		}
@@ -33,12 +33,6 @@
 
 		// expectedly, the only possibility
 		isActive = sym.NewConstant(ccol.Base)
-=======
-		if ccol.Base.IsOne() || ccol.Ext.IsOne() {
-			// The constraint is meaningless in that situation
-			return
-		}
->>>>>>> b8c58723
 	}
 
 	for _, c := range cs {
