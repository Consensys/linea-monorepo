package publicInput

import (
	"github.com/consensys/linea-monorepo/prover/protocol/accessors"
	"github.com/consensys/linea-monorepo/prover/protocol/ifaces"
	"github.com/consensys/linea-monorepo/prover/protocol/query"
	"github.com/consensys/linea-monorepo/prover/protocol/wizard"
	"github.com/consensys/linea-monorepo/prover/utils"
	"github.com/consensys/linea-monorepo/prover/utils/types"
	"github.com/consensys/linea-monorepo/prover/zkevm/prover/hash/generic"
	"github.com/consensys/linea-monorepo/prover/zkevm/prover/hash/importpad"
	pack "github.com/consensys/linea-monorepo/prover/zkevm/prover/hash/packing"
	arith "github.com/consensys/linea-monorepo/prover/zkevm/prover/publicInput/arith_struct"
	edc "github.com/consensys/linea-monorepo/prover/zkevm/prover/publicInput/execution_data_collector"
	fetch "github.com/consensys/linea-monorepo/prover/zkevm/prover/publicInput/fetchers_arithmetization"
	"github.com/consensys/linea-monorepo/prover/zkevm/prover/publicInput/logs"
	"github.com/consensys/linea-monorepo/prover/zkevm/prover/statemanager/statesummary"
	"github.com/ethereum/go-ethereum/common"
)

var (
	DataNbBytes                  = "DataNbBytes"
	DataChecksum                 = "DataChecksum"
	L2MessageHash                = "L2MessageHash"
	InitialStateRootHash         = "InitialStateRootHash"
	FinalStateRootHash           = "FinalStateRootHash"
	InitialBlockNumber           = "InitialBlockNumber"
	FinalBlockNumber             = "FinalBlockNumber"
	InitialBlockTimestamp        = "InitialBlockTimestamp"
	FinalBlockTimestamp          = "FinalBlockTimestamp"
	FirstRollingHashUpdate_0     = "FirstRollingHashUpdate_0"
	FirstRollingHashUpdate_1     = "FirstRollingHashUpdate_1"
	LastRollingHashUpdate_0      = "LastRollingHashUpdate_0"
	LastRollingHashUpdate_1      = "LastRollingHashUpdate_1"
	FirstRollingHashUpdateNumber = "FirstRollingHashUpdateNumber"
	LastRollingHashNumberUpdate  = "LastRollingHashNumberUpdate"
	ChainID                      = "ChainID"
	NBytesChainID                = "NBytesChainID"
	L2MessageServiceAddrHi       = "L2MessageServiceAddrHi"
	L2MessageServiceAddrLo       = "L2MessageServiceAddrLo"
)

// PublicInput collects a number of submodules responsible for collecting the
// wizard witness data holding the public inputs of the execution circuit.
type PublicInput struct {
	Inputs             InputModules
	Aux                AuxiliaryModules
	TimestampFetcher   *fetch.TimestampFetcher
	RootHashFetcher    *fetch.RootHashFetcher
	RollingHashFetcher *logs.RollingSelector
	LogHasher          logs.LogHasher
	ExecMiMCHasher     edc.MIMCHasher
	DataNbBytes        ifaces.Column
	ChainID            ifaces.Column
	ChainIDNBytes      ifaces.Column
	Extractor          FunctionalInputExtractor
}

// AuxiliaryModules are intermediary modules needed to assign the data in the PublicInput
type AuxiliaryModules struct {
<<<<<<< HEAD
	fetchedL2L1, fetchedRollingMsg, fetchedRollingHash logs.ExtractedData
	logSelectors                                       logs.Selectors
	blockTxnMetadata                                   fetch.BlockTxnMetadata
	txnDataFetcher                                     fetch.TxnDataFetcher
	rlpTxnFetcher                                      fetch.RlpTxnFetcher
	execDataCollector                                  *edc.ExecutionDataCollector
	execDataCollectorPadding                           wizard.ProverAction
	execDataCollectorPacking                           pack.Packing
=======
	FetchedL2L1, FetchedRollingMsg, FetchedRollingHash logs.ExtractedData
	LogSelectors                                       logs.Selectors
	BlockTxnMetadata                                   fetch.BlockTxnMetadata
	TxnDataFetcher                                     fetch.TxnDataFetcher
	RlpTxnFetcher                                      fetch.RlpTxnFetcher
	ExecDataCollector                                  *edc.ExecutionDataCollector
	ExecDataCollectorPadding                           wizard.ProverAction
	ExecDataCollectorPacking                           pack.Packing
>>>>>>> 50b50639
}

// Settings contains options for proving and verifying that the public inputs are computed properly.
type Settings struct {
	Name string
}

// InputModules groups several arithmetization modules needed to compute the public input.
type InputModules struct {
	BlockData    *arith.BlockDataCols
	TxnData      *arith.TxnData
	RlpTxn       *arith.RlpTxn
	LogCols      logs.LogColumns
	StateSummary *statesummary.Module
}

// NewPublicInputZkEVM constructs and returns a [PublicInput] module using the
// right columns from the arithmetization by their names.
func NewPublicInputZkEVM(comp *wizard.CompiledIOP, settings *Settings, ss *statesummary.Module) PublicInput {

	getCol := func(s string) ifaces.Column {
		return comp.Columns.GetHandle(ifaces.ColID(s))
	}

	settings.Name = "PUBLIC_INPUT"

	return newPublicInput(
		comp,
		&InputModules{
			BlockData: &arith.BlockDataCols{
				RelBlock:   getCol("blockdata.REL_BLOCK"),
				Inst:       getCol("blockdata.INST"),
				Ct:         getCol("blockdata.CT"),
				DataHi:     getCol("blockdata.DATA_HI"),
				DataLo:     getCol("blockdata.DATA_LO"),
				FirstBlock: getCol("blockdata.FIRST_BLOCK_NUMBER"),
			},
			TxnData: &arith.TxnData{
				AbsTxNum:        getCol("txndata.ABS_TX_NUM"),
				AbsTxNumMax:     getCol("txndata.ABS_TX_NUM_MAX"),
				Ct:              getCol("txndata.CT"),
				FromHi:          getCol("txndata.FROM_HI"),
				FromLo:          getCol("txndata.FROM_LO"),
				IsLastTxOfBlock: getCol("txndata.IS_LAST_TX_OF_BLOCK"),
				RelBlock:        getCol("txndata.REL_BLOCK"),
				RelTxNum:        getCol("txndata.REL_TX_NUM"),
				RelTxNumMax:     getCol("txndata.REL_TX_NUM_MAX"),
			},
			RlpTxn: &arith.RlpTxn{
				AbsTxNum:       getCol("rlptxn.ABS_TX_NUM"),
				AbsTxNumMax:    getCol("rlptxn.ABS_TX_NUM_INFINY"),
				ToHashByProver: getCol("rlptxn.TO_HASH_BY_PROVER"),
				Limb:           getCol("rlptxn.LIMB"),
				NBytes:         getCol("rlptxn.nBYTES"),
				Done:           getCol("rlptxn.DONE"),
				IsPhaseChainID: getCol("rlptxn.IS_PHASE_CHAIN_ID"),
			},
			LogCols: logs.LogColumns{
				IsLog0:       getCol("loginfo.IS_LOG_X_0"),
				IsLog1:       getCol("loginfo.IS_LOG_X_1"),
				IsLog2:       getCol("loginfo.IS_LOG_X_2"),
				IsLog3:       getCol("loginfo.IS_LOG_X_3"),
				IsLog4:       getCol("loginfo.IS_LOG_X_4"),
				AbsLogNum:    getCol("loginfo.ABS_LOG_NUM"),
				AbsLogNumMax: getCol("loginfo.ABS_LOG_NUM_MAX"),
				Ct:           getCol("loginfo.CT"),
				DataHi:       getCol("loginfo.DATA_HI"),
				DataLo:       getCol("loginfo.DATA_LO"),
				TxEmitsLogs:  getCol("loginfo.TXN_EMITS_LOGS"),
			},
			StateSummary: ss,
		},
		*settings)
}

// newPublicInput receives as input a series of modules and returns a *PublicInput and
// an *AuxiliaryModules struct. The AuxiliaryModules are intermediary modules needed to
// both define and assign the PublicInput.
func newPublicInput(
	comp *wizard.CompiledIOP,
	inp *InputModules,
	settings Settings,
) PublicInput {

	if len(settings.Name) == 0 {
		utils.Panic("no name was provided in settings: %++v", settings)
	}

	// Timestamps
	timestampFetcher := fetch.NewTimestampFetcher(comp, "PUBLIC_INPUT_TIMESTAMP_FETCHER", inp.BlockData)
	fetch.DefineTimestampFetcher(comp, timestampFetcher, "PUBLIC_INPUT_TIMESTAMP_FETCHER", inp.BlockData)

	// Logs: Fetchers, Selectors and Hasher
	fetchedL2L1 := logs.NewExtractedData(comp, inp.LogCols.Ct.Size(), "PUBLIC_INPUT_L2L1LOGS")
	fetchedRollingMsg := logs.NewExtractedData(comp, inp.LogCols.Ct.Size(), "PUBLIC_INPUT_ROLLING_MSG")
	fetchedRollingHash := logs.NewExtractedData(comp, inp.LogCols.Ct.Size(), "PUBLIC_INPUT_ROLLING_HASH")
	logSelectors := logs.NewSelectorColumns(comp, inp.LogCols)
	logHasherL2l1 := logs.NewLogHasher(comp, inp.LogCols.Ct.Size(), "PUBLIC_INPUT_L2L1LOGS")
	rollingSelector := logs.NewRollingSelector(comp, "PUBLIC_INPUT_ROLLING_SEL", fetchedRollingHash.Hi.Size(), fetchedRollingMsg.Hi.Size())

	// Define Logs: Fetchers, Selectors and Hasher
	logs.DefineExtractedData(comp, inp.LogCols, logSelectors, fetchedL2L1, logs.L2L1)
	logs.DefineExtractedData(comp, inp.LogCols, logSelectors, fetchedRollingMsg, logs.RollingMsgNo)
	logs.DefineExtractedData(comp, inp.LogCols, logSelectors, fetchedRollingHash, logs.RollingHash)
	logs.DefineHasher(comp, logHasherL2l1, "PUBLIC_INPUT_L2L1LOGS", fetchedL2L1)
	logs.DefineRollingSelector(comp, rollingSelector, "PUBLIC_INPUT_ROLLING_SEL", fetchedRollingHash, fetchedRollingMsg)

	// RootHash fetcher from the StateSummary
	rootHashFetcher := fetch.NewRootHashFetcher(comp, "PUBLIC_INPUT_ROOT_HASH_FETCHER", inp.StateSummary.IsActive.Size())
	fetch.DefineRootHashFetcher(comp, rootHashFetcher, "PUBLIC_INPUT_ROOT_HASH_FETCHER", *inp.StateSummary)

	// Metadata fetcher
	blockTxnMeta := fetch.NewBlockTxnMetadata(comp, "BLOCK_TX_METADATA", inp.TxnData)
	fetch.DefineBlockTxnMetaData(comp, &blockTxnMeta, "BLOCK_TX_METADATA", inp.TxnData)

	// TxnData fetcher
	txnDataFetcher := fetch.NewTxnDataFetcher(comp, "PUBLIC_INPUT_TXN_DATA_FETCHER", inp.TxnData)
	fetch.DefineTxnDataFetcher(comp, &txnDataFetcher, "PUBLIC_INPUT_TXN_DATA_FETCHER", inp.TxnData)

	// RlpTxn fetcher
	rlpFetcher := fetch.NewRlpTxnFetcher(comp, "PUBLIC_INPUT_RLP_TXN_FETCHER", inp.RlpTxn)
	fetch.DefineRlpTxnFetcher(comp, &rlpFetcher, "PUBLIC_INPUT_RLP_TXN_FETCHER", inp.RlpTxn)

	// ExecutionDataCollector
	limbColSize := edc.GetSummarySize(inp.TxnData, inp.RlpTxn)
	limbColSize = 2 * limbColSize // we need to artificially blow up the column size by 2, or padding will fail
	execDataCollector := edc.NewExecutionDataCollector(comp, "EXECUTION_DATA_COLLECTOR", limbColSize)
	edc.DefineExecutionDataCollector(comp, execDataCollector, "EXECUTION_DATA_COLLECTOR", timestampFetcher, blockTxnMeta, txnDataFetcher, rlpFetcher)

	// ExecutionDataCollector: Padding
	importInp := importpad.ImportAndPadInputs{
		Name: settings.Name,
		Src: generic.GenericByteModule{Data: generic.GenDataModule{
			HashNum: execDataCollector.HashNum,
			Index:   execDataCollector.Ct,
			ToHash:  execDataCollector.IsActive,
			NBytes:  execDataCollector.NoBytes,
			Limb:    execDataCollector.Limb,
		}},
		PaddingStrategy: generic.MiMCUsecase,
	}
	padding := importpad.ImportAndPad(comp, importInp, limbColSize)

	// ExecutionDataCollector: Packing
	packingInp := pack.PackingInput{
		MaxNumBlocks: execDataCollector.BlockID.Size(),
		PackingParam: generic.MiMCUsecase,
		Imported: pack.Importation{
			Limb:      padding.Limbs,
			NByte:     padding.NBytes,
			IsNewHash: padding.IsNewHash,
			IsActive:  padding.IsActive,
		},
		Name: "EXECUTION_DATA_MIMC",
	}
	packingMod := pack.NewPack(comp, packingInp)

	// ExecutionDataCollector: Hashing
	mimcHasher := edc.NewMIMCHasher(comp, packingMod.Repacked.Lanes, packingMod.Repacked.IsLaneActive, "MIMC_HASHER")
	mimcHasher.DefineHasher(comp, "EXECUTION_DATA_COLLECTOR_MIMC_HASHER")

	publicInput := PublicInput{
		TimestampFetcher:   timestampFetcher,
		RootHashFetcher:    rootHashFetcher,
		RollingHashFetcher: rollingSelector,
		LogHasher:          logHasherL2l1,
		ExecMiMCHasher:     *mimcHasher,
		DataNbBytes:        execDataCollector.FinalTotalBytesCounter,
		ChainID:            rlpFetcher.ChainID,
		ChainIDNBytes:      rlpFetcher.NBytesChainID,
		Inputs:             *inp,
		Aux: AuxiliaryModules{
			FetchedL2L1:              fetchedL2L1,
			FetchedRollingMsg:        fetchedRollingMsg,
			FetchedRollingHash:       fetchedRollingHash,
			LogSelectors:             logSelectors,
			BlockTxnMetadata:         blockTxnMeta,
			TxnDataFetcher:           txnDataFetcher,
			RlpTxnFetcher:            rlpFetcher,
			ExecDataCollector:        execDataCollector,
			ExecDataCollectorPadding: padding,
			ExecDataCollectorPacking: *packingMod,
		},
	}

	publicInput.generateExtractor(comp)

	return publicInput
}

// Assign both a PublicInput and AuxiliaryModules using data from InputModules.
// The AuxiliaryModules are intermediary modules needed to both define and assign the PublicInput.
func (pub *PublicInput) Assign(run *wizard.ProverRuntime, l2BridgeAddress common.Address, blockHashList []types.FullBytes32) {

	var (
		inp = pub.Inputs
		aux = pub.Aux
	)

	// assign the timestamp module
	fetch.AssignTimestampFetcher(run, pub.TimestampFetcher, inp.BlockData)
	// assign the log modules
	aux.LogSelectors.Assign(run, l2BridgeAddress)
	logs.AssignExtractedData(run, inp.LogCols, aux.LogSelectors, aux.FetchedL2L1, logs.L2L1)
	logs.AssignExtractedData(run, inp.LogCols, aux.LogSelectors, aux.FetchedRollingMsg, logs.RollingMsgNo)
	logs.AssignExtractedData(run, inp.LogCols, aux.LogSelectors, aux.FetchedRollingHash, logs.RollingHash)
	logs.AssignHasher(run, pub.LogHasher, aux.FetchedL2L1)
	logs.AssignRollingSelector(run, pub.RollingHashFetcher, aux.FetchedRollingHash, aux.FetchedRollingMsg)
	// assign the root hash fetcher
	fetch.AssignRootHashFetcher(run, pub.RootHashFetcher, *inp.StateSummary)
	// assign the execution data collector's necessary fetchers
	fetch.AssignBlockTxnMetadata(run, aux.BlockTxnMetadata, inp.TxnData)
	fetch.AssignTxnDataFetcher(run, aux.TxnDataFetcher, inp.TxnData)
	fetch.AssignRlpTxnFetcher(run, &aux.RlpTxnFetcher, inp.RlpTxn)
	// assign the ExecutionDataCollector
	edc.AssignExecutionDataCollector(run, aux.ExecDataCollector, pub.TimestampFetcher, aux.BlockTxnMetadata, aux.TxnDataFetcher, aux.RlpTxnFetcher, blockHashList)
	aux.ExecDataCollectorPadding.Run(run)
	aux.ExecDataCollectorPacking.Run(run)
	pub.ExecMiMCHasher.AssignHasher(run)
	pub.Extractor.Run(run)
}

// GetExtractor returns [FunctionalInputExtractor] giving access to the totality
// of the public inputs recovered by the public input module.
func (pi *PublicInput) generateExtractor(comp *wizard.CompiledIOP) {

	createNewLocalOpening := func(col ifaces.Column) query.LocalOpening {
		return comp.InsertLocalOpening(0, ifaces.QueryIDf("%s_%s", "PUBLIC_INPUT_LOCAL_OPENING", col.GetColID()), col)
	}

	initialRollingHash := [2]query.LocalOpening{
		createNewLocalOpening(pi.RollingHashFetcher.FirstHi),
		createNewLocalOpening(pi.RollingHashFetcher.FirstLo),
	}

	finalRollingHash := [2]query.LocalOpening{
		createNewLocalOpening(pi.RollingHashFetcher.LastHi),
		createNewLocalOpening(pi.RollingHashFetcher.LastLo),
	}

	pi.Extractor = FunctionalInputExtractor{
		DataNbBytes:                  createNewLocalOpening(pi.DataNbBytes),
		DataChecksum:                 createNewLocalOpening(pi.ExecMiMCHasher.HashFinal),
		L2MessageHash:                createNewLocalOpening(pi.LogHasher.HashFinal),
		InitialStateRootHash:         createNewLocalOpening(pi.RootHashFetcher.First),
		FinalStateRootHash:           createNewLocalOpening(pi.RootHashFetcher.Last),
		InitialBlockNumber:           createNewLocalOpening(pi.TimestampFetcher.FirstBlockID),
		FinalBlockNumber:             createNewLocalOpening(pi.TimestampFetcher.LastBlockID),
		InitialBlockTimestamp:        createNewLocalOpening(pi.TimestampFetcher.First),
		FinalBlockTimestamp:          createNewLocalOpening(pi.TimestampFetcher.Last),
		FirstRollingHashUpdate:       initialRollingHash,
		LastRollingHashUpdate:        finalRollingHash,
		FirstRollingHashUpdateNumber: createNewLocalOpening(pi.RollingHashFetcher.FirstMessageNo),
		LastRollingHashUpdateNumber:  createNewLocalOpening(pi.RollingHashFetcher.LastMessageNo),
		ChainID:                      createNewLocalOpening(pi.ChainID),
		NBytesChainID:                createNewLocalOpening(pi.ChainIDNBytes),
<<<<<<< HEAD
		L2MessageServiceAddrHi:       createNewLocalOpening(pi.Aux.logSelectors.L2BridgeAddressColHI),
		L2MessageServiceAddrLo:       createNewLocalOpening(pi.Aux.logSelectors.L2BridgeAddressColLo),
=======
		L2MessageServiceAddrHi:       createNewLocalOpening(pi.Aux.LogSelectors.L2BridgeAddressColHI),
		L2MessageServiceAddrLo:       createNewLocalOpening(pi.Aux.LogSelectors.L2BridgeAddressColLo),
>>>>>>> 50b50639
	}

	comp.PublicInputs = append(comp.PublicInputs,
		wizard.PublicInput{Name: DataNbBytes, Acc: accessors.NewLocalOpeningAccessor(pi.Extractor.DataNbBytes, 0)},
		wizard.PublicInput{Name: DataChecksum, Acc: accessors.NewLocalOpeningAccessor(pi.Extractor.DataChecksum, 0)},
		wizard.PublicInput{Name: L2MessageHash, Acc: accessors.NewLocalOpeningAccessor(pi.Extractor.L2MessageHash, 0)},
		wizard.PublicInput{Name: InitialStateRootHash, Acc: accessors.NewLocalOpeningAccessor(pi.Extractor.InitialStateRootHash, 0)},
		wizard.PublicInput{Name: FinalStateRootHash, Acc: accessors.NewLocalOpeningAccessor(pi.Extractor.FinalStateRootHash, 0)},
		wizard.PublicInput{Name: InitialBlockNumber, Acc: accessors.NewLocalOpeningAccessor(pi.Extractor.InitialBlockNumber, 0)},
		wizard.PublicInput{Name: FinalBlockNumber, Acc: accessors.NewLocalOpeningAccessor(pi.Extractor.FinalBlockNumber, 0)},
		wizard.PublicInput{Name: InitialBlockTimestamp, Acc: accessors.NewLocalOpeningAccessor(pi.Extractor.InitialBlockTimestamp, 0)},
		wizard.PublicInput{Name: FinalBlockTimestamp, Acc: accessors.NewLocalOpeningAccessor(pi.Extractor.FinalBlockTimestamp, 0)},
		wizard.PublicInput{Name: FirstRollingHashUpdate_0, Acc: accessors.NewLocalOpeningAccessor(pi.Extractor.FirstRollingHashUpdate[0], 0)},
		wizard.PublicInput{Name: FirstRollingHashUpdate_1, Acc: accessors.NewLocalOpeningAccessor(pi.Extractor.FirstRollingHashUpdate[1], 0)},
		wizard.PublicInput{Name: LastRollingHashUpdate_0, Acc: accessors.NewLocalOpeningAccessor(pi.Extractor.LastRollingHashUpdate[0], 0)},
		wizard.PublicInput{Name: LastRollingHashUpdate_1, Acc: accessors.NewLocalOpeningAccessor(pi.Extractor.LastRollingHashUpdate[1], 0)},
		wizard.PublicInput{Name: FirstRollingHashUpdateNumber, Acc: accessors.NewLocalOpeningAccessor(pi.Extractor.FirstRollingHashUpdateNumber, 0)},
		wizard.PublicInput{Name: LastRollingHashNumberUpdate, Acc: accessors.NewLocalOpeningAccessor(pi.Extractor.LastRollingHashUpdateNumber, 0)},
		wizard.PublicInput{Name: ChainID, Acc: accessors.NewLocalOpeningAccessor(pi.Extractor.ChainID, 0)},
		wizard.PublicInput{Name: NBytesChainID, Acc: accessors.NewLocalOpeningAccessor(pi.Extractor.NBytesChainID, 0)},
		wizard.PublicInput{Name: L2MessageServiceAddrHi, Acc: accessors.NewLocalOpeningAccessor(pi.Extractor.L2MessageServiceAddrHi, 0)},
		wizard.PublicInput{Name: L2MessageServiceAddrLo, Acc: accessors.NewLocalOpeningAccessor(pi.Extractor.L2MessageServiceAddrLo, 0)},
	)
}<|MERGE_RESOLUTION|>--- conflicted
+++ resolved
@@ -58,16 +58,6 @@
 
 // AuxiliaryModules are intermediary modules needed to assign the data in the PublicInput
 type AuxiliaryModules struct {
-<<<<<<< HEAD
-	fetchedL2L1, fetchedRollingMsg, fetchedRollingHash logs.ExtractedData
-	logSelectors                                       logs.Selectors
-	blockTxnMetadata                                   fetch.BlockTxnMetadata
-	txnDataFetcher                                     fetch.TxnDataFetcher
-	rlpTxnFetcher                                      fetch.RlpTxnFetcher
-	execDataCollector                                  *edc.ExecutionDataCollector
-	execDataCollectorPadding                           wizard.ProverAction
-	execDataCollectorPacking                           pack.Packing
-=======
 	FetchedL2L1, FetchedRollingMsg, FetchedRollingHash logs.ExtractedData
 	LogSelectors                                       logs.Selectors
 	BlockTxnMetadata                                   fetch.BlockTxnMetadata
@@ -76,7 +66,6 @@
 	ExecDataCollector                                  *edc.ExecutionDataCollector
 	ExecDataCollectorPadding                           wizard.ProverAction
 	ExecDataCollectorPacking                           pack.Packing
->>>>>>> 50b50639
 }
 
 // Settings contains options for proving and verifying that the public inputs are computed properly.
@@ -333,13 +322,8 @@
 		LastRollingHashUpdateNumber:  createNewLocalOpening(pi.RollingHashFetcher.LastMessageNo),
 		ChainID:                      createNewLocalOpening(pi.ChainID),
 		NBytesChainID:                createNewLocalOpening(pi.ChainIDNBytes),
-<<<<<<< HEAD
-		L2MessageServiceAddrHi:       createNewLocalOpening(pi.Aux.logSelectors.L2BridgeAddressColHI),
-		L2MessageServiceAddrLo:       createNewLocalOpening(pi.Aux.logSelectors.L2BridgeAddressColLo),
-=======
 		L2MessageServiceAddrHi:       createNewLocalOpening(pi.Aux.LogSelectors.L2BridgeAddressColHI),
 		L2MessageServiceAddrLo:       createNewLocalOpening(pi.Aux.LogSelectors.L2BridgeAddressColLo),
->>>>>>> 50b50639
 	}
 
 	comp.PublicInputs = append(comp.PublicInputs,
