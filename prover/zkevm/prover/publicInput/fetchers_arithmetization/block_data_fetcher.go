package fetchers_arithmetization

import (
	"fmt"

	"github.com/consensys/linea-monorepo/prover/maths/common/smartvectors"
	"github.com/consensys/linea-monorepo/prover/maths/field"
	"github.com/consensys/linea-monorepo/prover/protocol/column"
	"github.com/consensys/linea-monorepo/prover/protocol/dedicated"
	"github.com/consensys/linea-monorepo/prover/protocol/dedicated/byte32cmp"
	"github.com/consensys/linea-monorepo/prover/protocol/ifaces"
	"github.com/consensys/linea-monorepo/prover/protocol/query"
	"github.com/consensys/linea-monorepo/prover/protocol/wizard"
	sym "github.com/consensys/linea-monorepo/prover/symbolic"
	"github.com/consensys/linea-monorepo/prover/zkevm/prover/common"
	commonconstraints "github.com/consensys/linea-monorepo/prover/zkevm/prover/common/common_constraints"
	arith "github.com/consensys/linea-monorepo/prover/zkevm/prover/publicInput/arith_struct"
	util "github.com/consensys/linea-monorepo/prover/zkevm/prover/publicInput/utilities"
)

const (
	// TimestampOffset is the corresponding offset position for the timestamp
	// since it is a shift, -1 means no offset.
	TimestampOffset = -12
	// dataLoPartStart is the starting position of the dataLo part where the timestamp data is stored
	// limbBitSize is the bit size of each limb
	limbBitSize = 16
)

// BlockDataFetcher is a struct used to fetch the timestamps from the arithmetization's BlockDataCols
type BlockDataFetcher struct {
	// RelBlock is the relative block number, ranging from 1 to the total number of blocks
	RelBlock ifaces.Column
	// timestamp data for the first and last blocks in the conflation, columns of size 1
	FirstTimestamp, LastTimestamp [common.NbLimbU128]ifaces.Column
	// FirstArith and LastArith are identical to First and Last but are used in the constraints
	// involving arithmetization columns. They are constrained to be constant and via the
	// projection query between the fetcher and the
	FirstArith, LastArith [common.NbLimbU128]ifaces.Column
	// Data contains all the timestamps in the conflation, ordered by block
	Data [common.NbLimbU128]ifaces.Column
<<<<<<< HEAD
	// filter on the BlockDataFetcher.Data column. It is structured as an
	// inactive column.
	FilterFetched ifaces.Column
=======
	// filter on the BlockDataFetcher.Data column
	FilterFetched, FilterArith ifaces.Column
>>>>>>> 36cfcbe5

	// filter that selects only timestamp, baseFee and coinbase rows from the
	// arithmetization
	SelTimestampArith, SelBaseFeeArith, SelCoinBaseArith ifaces.Column
	// prover action to compute SelectorTimestamp
	ComputeSelTimestamp, ComputeSelBaseFee, ComputeSelCoinBase wizard.ProverAction

	// the absolute ID of the first block number
	FirstBlockID [common.NbLimbU48]ifaces.Column
	// the absolute ID of the last block number
	LastBlockID [common.NbLimbU48]ifaces.Column
	// the absolute ID of the first block number
	FirstBlockIDArith [common.NbLimbU48]ifaces.Column
	// the absolute ID of the last block number

	LastBlockIDArith [common.NbLimbU48]ifaces.Column
	// the last block ID minus the first block ID, used to compute the difference
	// between the first and last blocks and compare it to the RelBlock-1
	LastMinusFirstBlock       byte32cmp.LimbColumns
	LastMinusFirstBlockAction wizard.ProverAction
	// a constant columns that contains -1 at every position
	minusOne ifaces.Column
	// BaseFee contains the base fee for each block
	BaseFee [common.NbLimbU128]ifaces.Column
	// CoinBase contains the coin base for each block
	CoinBase [common.NbLimbEthAddress]ifaces.Column
}

// NewBlockDataFetcher returns a new BlockDataFetcher with initialized columns that are not constrained.
func NewBlockDataFetcher(comp *wizard.CompiledIOP, name string, bdc *arith.BlockDataCols) *BlockDataFetcher {

	size := bdc.Ct.Size()

	res := &BlockDataFetcher{
		RelBlock:      util.CreateColBase(name, "REL_BLOCK", size, comp),
		FilterFetched: util.CreateColBase(name, "FILTER_FETCHED", size, comp),
	}

	for i := range res.BaseFee {
		res.BaseFee[i] = util.CreateColBase(name, fmt.Sprintf("BASE_FEE_%d", i), size, comp)
	}

	for i := range res.CoinBase {
		res.CoinBase[i] = util.CreateColBase(name, fmt.Sprintf("COIN_BASE_%d", i), size, comp)
	}

	for i := range res.Data {
		res.Data[i] = util.CreateColBase(name, fmt.Sprintf("DATA_%d", i), size, comp)
		res.FirstTimestamp[i] = util.CreateColBase(name, fmt.Sprintf("FIRST_%d", i), size, comp)
		res.LastTimestamp[i] = util.CreateColBase(name, fmt.Sprintf("LAST_%d", i), size, comp)
		res.FirstArith[i] = util.CreateColBase(name, fmt.Sprintf("FIRST_ARITHMETIZATION_%d", i), size, comp)
		res.LastArith[i] = util.CreateColBase(name, fmt.Sprintf("LAST_ARITHMETIZATION_%d", i), size, comp)
	}

	for i := range res.FirstBlockID {
		res.FirstBlockID[i] = util.CreateColBase(name, fmt.Sprintf("FIRST_BLOCK_ID_%d", i), size, comp)
		res.LastBlockID[i] = util.CreateColBase(name, fmt.Sprintf("LAST_BLOCK_ID_%d", i), size, comp)
		res.FirstBlockIDArith[i] = util.CreateColBase(name, fmt.Sprintf("FIRST_BLOCK_ID_ARITHMETIZATION_%d", i), size, comp)
		res.LastBlockIDArith[i] = util.CreateColBase(name, fmt.Sprintf("LAST_BLOCK_ID_ARITHMETIZATION_%d", i), size, comp)

	}

	return res
}

// ConstrainFirstAndLastBlockID constraing the values of FirstBlockID and LastBlockID
func ConstrainFirstAndLastBlockID(comp *wizard.CompiledIOP, fetcher *BlockDataFetcher, name string, bdc *arith.BlockDataCols) {
	fetcher.LastMinusFirstBlock, fetcher.LastMinusFirstBlockAction = byte32cmp.NewMultiLimbAdd(comp,
		&byte32cmp.MultiLimbAddIn{
			Name: fmt.Sprintf("%s_LAST_BLOCK_ID_GLOBAL_INTERM_%s", name, fetcher.LastBlockID[0].GetColID()),
			ALimbs: byte32cmp.LimbColumns{
				Limbs:       fetcher.LastBlockID[:],
				LimbBitSize: limbBitSize,
				IsBigEndian: true,
			},
			BLimbs: byte32cmp.LimbColumns{
				Limbs:       fetcher.FirstBlockID[:],
				LimbBitSize: limbBitSize,
				IsBigEndian: true,
			},
			Mask: sym.NewVariable(fetcher.FilterFetched),
		},
		false, // we want a substraction
	)

	for i := range fetcher.FirstBlockID {
		commonconstraints.MustBeConstant(comp, fetcher.FirstBlockID[i])
		commonconstraints.MustBeConstant(comp, fetcher.LastBlockID[i])
		commonconstraints.MustBeConstant(comp, fetcher.FirstBlockIDArith[i])
		commonconstraints.MustBeConstant(comp, fetcher.LastBlockIDArith[i])
	}

	// FilterFetched is already constrained in the fetcher, no need to constrain it again
	// two cases: Case 1: FilterFetched is not completely filled with 1s (we have a border between 1s and 0s)
	comp.InsertGlobal(0,
		ifaces.QueryIDf("%s_LAST_BLOCK_ID_GLOBAL_%d", name, common.NbLimbU48-1),
		sym.Mul(
			fetcher.FilterFetched,
			sym.Sub(1,
				column.Shift(fetcher.FilterFetched, 1),
			),
			sym.Sub(
				fetcher.LastMinusFirstBlock.Limbs[common.NbLimbU48-1],
				sym.Add(
					fetcher.RelBlock,
					-1,
				),
			),
		),
	)

	// Case 2: FilterFetched is completely filled with 1s, in which case we do not have a border between 1s and 0s
	comp.InsertLocal(0,
		ifaces.QueryIDf("%s_LAST_BLOCK_ID_LOCAL_%d", name, common.NbLimbU48-1),
		sym.Mul(
			column.Shift(fetcher.FilterFetched, -1),
			sym.Sub(
				fetcher.LastMinusFirstBlock.Limbs[common.NbLimbU48-1],
				sym.Add(
					column.Shift(fetcher.RelBlock, -1),
					-1,
				),
			),
		),
	)
}

// DefineBlockDataFetcher specifies the constraints of the BlockDataFetcher with respect to the BlockDataCols
func DefineBlockDataFetcher(comp *wizard.CompiledIOP, fetcher *BlockDataFetcher, name string, bdc *arith.BlockDataCols) {

	var (
		timestampField        = util.GetTimestampField()
		baseFeeField          = util.GetBaseFeeField()
		coinBaseField         = util.GetCoinBaseField()
		selTimestampCtx       = makeBtcInstSelector(comp, bdc, timestampField)
		selBaseFeeCtx         = makeBtcInstSelector(comp, bdc, baseFeeField)
		selCoinBaseCtx        = makeBtcInstSelector(comp, bdc, coinBaseField)
		_, bdcDataLoLimbs     = bdc.Data.SplitOnBit(128)
		_, bdcDataLoAddrLimbs = bdc.Data.SplitOnBit(96)
		bdcDataLo             = bdcDataLoLimbs.ToRawUnsafe()
		bdcDataLoAddr         = bdcDataLoAddrLimbs.ToRawUnsafe()
	)

	fetcher.SelTimestampArith, fetcher.ComputeSelTimestamp = selTimestampCtx.GetColumnAndProverAction()
	fetcher.SelBaseFeeArith, fetcher.ComputeSelBaseFee = selBaseFeeCtx.GetColumnAndProverAction()
	fetcher.SelCoinBaseArith, fetcher.ComputeSelCoinBase = selCoinBaseCtx.GetColumnAndProverAction()

	commonconstraints.MustBeActivationColumns(comp, fetcher.FilterFetched)

	for i := range fetcher.CoinBase {
		commonconstraints.MustBeConstant(comp, fetcher.CoinBase[i])
		comp.InsertGlobal(
			0,
			ifaces.QueryIDf("%s_COINBASE_FETCHING", name),
			sym.Mul(
				fetcher.SelCoinBaseArith,
				sym.Sub(bdcDataLoAddr[i], fetcher.CoinBase),
			),
		)
	}

	for i := range fetcher.BaseFee {
		commonconstraints.MustBeConstant(comp, fetcher.BaseFee[i])
		comp.InsertGlobal(
			0,
			ifaces.QueryIDf("%s_BASEFEE_FETCHING", name),
			sym.Mul(
				fetcher.SelBaseFeeArith,
				sym.Sub(fetcher.BaseFee[i], bdcDataLo[i]),
			),
		)
	}

	for i := range fetcher.FirstTimestamp {
		commonconstraints.MustBeConstant(comp, fetcher.FirstTimestamp[i])
		commonconstraints.MustBeConstant(comp, fetcher.LastTimestamp[i])
		commonconstraints.MustBeConstant(comp, fetcher.FirstArith[i])
		commonconstraints.MustBeConstant(comp, fetcher.LastArith[i])

		// constrain fetcher.First to contain the value of the first block's timestamp, using all the timestamps in fetcher.Data
		comp.InsertLocal(
			0,
			ifaces.QueryIDf("%s_FIRST_LOCAL_%d", name, i),
			sym.Sub(
				fetcher.FirstTimestamp[i],
				fetcher.Data[i], // fetcher.Data is constrained in the projection query
			),
		)

		// constrain fetcher.Last to contain the value of the last block's timestamp,
		comp.InsertLocal(
			0,
			ifaces.QueryIDf("%s_LAST_LOCAL_%d", name, i),
			sym.Sub(
				column.Shift(fetcher.LastArith[i], -1),
				column.Shift(bdcDataLo[i], TimestampOffset),
			),
		)
	}

	// require that the filter on fetched data is a binary column
	comp.InsertGlobal(
		0,
		ifaces.QueryIDf("%s_FILTER_ON_FETCHED_CONSTRAINT_MUST_BE_BINARY", name),
		sym.Mul(
			fetcher.FilterFetched,
			sym.Sub(fetcher.FilterFetched, 1),
		),
	)

	// require that the filter on fetched timestamps only contains 1s followed by 0s
	comp.InsertGlobal(
		0,
		ifaces.QueryIDf("%s_FILTER_ON_FETCHED_CONSTRAINT_NO_0_TO_1", name),
		sym.Sub(
			fetcher.FilterFetched,
			sym.Mul(
				column.Shift(fetcher.FilterFetched, -1),
				fetcher.FilterFetched),
		),
	)

	// the table with the data we fetch from the arithmetization columns BlockDataCols
	fetcherTable := []ifaces.Column{fetcher.RelBlock}
	fetcherTable = append(fetcherTable, fetcher.Data[:]...)
	fetcherTable = append(fetcherTable, fetcher.FirstBlockID[:]...)
	fetcherTable = append(fetcherTable, fetcher.LastBlockID[:]...)
	fetcherTable = append(fetcherTable, fetcher.FirstTimestamp[:]...)
	fetcherTable = append(fetcherTable, fetcher.LastTimestamp[:]...)

	// the BlockDataCols we extract timestamp data from, and which we will use to check for consistency
	arithTable := []ifaces.Column{bdc.RelBlock}
	arithTable = append(arithTable, bdcDataLo...)
	arithTable = append(arithTable, fetcher.FirstBlockIDArith[:]...)
	arithTable = append(arithTable, fetcher.LastBlockIDArith[:]...)
	arithTable = append(arithTable, fetcher.FirstArith[:]...)
	arithTable = append(arithTable, fetcher.LastArith[:]...)

	// a projection query to check that the timestamp data is fetched correctly
	comp.InsertProjection(
		ifaces.QueryIDf("%s_TIMESTAMP_PROJECTION", name),
		query.ProjectionInput{
			ColumnA: fetcherTable,
			ColumnB: arithTable,
			FilterA: fetcher.FilterFetched,
			FilterB: fetcher.SelTimestampArith,
		})

	// constrain the First/Last Block ID counters
	ConstrainFirstAndLastBlockID(comp, fetcher, name, bdc)
}

// AssignBlockDataFetcher assigns the data in the BlockDataFetcher using data fetched from the BlockDataCols
func AssignBlockDataFetcher(run *wizard.ProverRuntime, fetcher *BlockDataFetcher, bdc *arith.BlockDataCols) {

	var (
		firstBlockID [common.NbLimbU48]field.Element

		first, last, timestamp [common.NbLimbU128]field.Element
		// get the hardcoded timestamp flag
		timestampField = util.GetTimestampField()
		baseFeeField   = util.GetBaseFeeField()
		coinBaseField  = util.GetCoinBaseField()

		// inst is the flag that specifies the row type
		inst        = bdc.Inst.GetColAssignment(run)
		ct          = bdc.Ct.GetColAssignment(run)
		start, stop = smartvectors.CoCompactRange(ct, inst)

		// initialize empty fetched data and filter on the fetched data
		size          = ct.Len()
		relBlock      = make([]field.Element, size)
		filterFetched = make([]field.Element, size)
		filterArith   = make([]field.Element, stop-start)

		data    [common.NbLimbU128][]field.Element
		bdcData = bdc.Data.ToBigEndianLimbs().ToRawUnsafe()

		// counter is used to populate filter.Data and will increment every
		// time we find a new timestamp
		counter uint64 = 0

		// baseFee tracks the value of the base and is zero by default
		// coinBase tracks the value of the coin base and is zero if the opcode
		// is never used. (but that is normally impossible since these are
		// needed to argue how the sequencer is rewarded for every block, even
		// the empty ones)
		baseFee, coinBase []field.Element
	)

	for i := range data {
		data[i] = make([]field.Element, size)
	}

	for i := start; i < stop; i++ {

		var (
			inst = inst.GetPtr(i)
			ct   = ct.GetPtr(i)
		)

		if inst.Equal(&baseFeeField) && ct.IsZero() {
			baseFee = bdc.Data.GetRow(run, i).ToBigEndianLimbs().ToRawUnsafe()
		}

		if inst.Equal(&coinBaseField) && ct.IsZero() {
			coinBase = bdc.Data.GetRow(run, i).ToBigEndianLimbs().ToRawUnsafe()
		}

		if inst.Equal(&timestampField) && ct.IsZero() {
			// the row type is a timestamp-encoding row
			for j := range timestamp {
				timestamp[j] = bdcData[common.NbLimbU128+j].GetColAssignmentAt(run, i)
			}
			// in the arithmetization, relBlock is the relative block number inside the conflation
			fetchedRelBlock := bdc.RelBlock.GetColAssignmentAt(run, i)
			if fetchedRelBlock.IsOne() {
				// the first relative block has code 0x1
				for j := range first {
					first[j].Set(&timestamp[j])
				}
				// set the first absolute block ID
				for j := range firstBlockID {
					firstBlockID[j] = bdc.FirstBlock[j].GetColAssignmentAt(run, i)
				}
			}
			// continuously update the last timestamp value
			for j := range last {
				last[j].Set(&timestamp[j])
			}
			// update counters and timestamp data
			filterFetched[counter].SetOne()
			relBlock[counter].Set(&fetchedRelBlock)
			// update the arithmetization filter
			filterArith[i-start].SetOne()

			for j := range data {
				data[j][counter].Set(&timestamp[j])
			}
			counter++
		}
	}

	// compute the last absolute block ID
	lastBlockID := util.Multi16bitLimbAdd(firstBlockID[:], counter-1)

	// assign the fetcher columns
	run.AssignColumn(fetcher.RelBlock.GetColID(), smartvectors.RightZeroPadded(relBlock, size))
	run.AssignColumn(fetcher.FilterFetched.GetColID(), smartvectors.RightZeroPadded(filterFetched, size))

	for i := range common.NbLimbU128 {
		run.AssignColumn(fetcher.FirstTimestamp[i].GetColID(), smartvectors.NewConstant(first[i], size))
		run.AssignColumn(fetcher.LastTimestamp[i].GetColID(), smartvectors.NewConstant(last[i], size))
		run.AssignColumn(fetcher.FirstArith[i].GetColID(), smartvectors.NewConstant(first[i], size))
		run.AssignColumn(fetcher.LastArith[i].GetColID(), smartvectors.NewConstant(last[i], size))
		run.AssignColumn(fetcher.Data[i].GetColID(), smartvectors.RightZeroPadded(data[i], size))
	}

	for i := range firstBlockID {
		run.AssignColumn(fetcher.FirstBlockID[i].GetColID(), smartvectors.NewConstant(firstBlockID[i], size))
		run.AssignColumn(fetcher.FirstBlockIDArith[i].GetColID(), smartvectors.NewConstant(firstBlockID[i], size))
		run.AssignColumn(fetcher.LastBlockID[i].GetColID(), smartvectors.NewConstant(lastBlockID[i], size))
		run.AssignColumn(fetcher.LastBlockIDArith[i].GetColID(), smartvectors.NewConstant(lastBlockID[i], size))
	}

	// assign the SelectorTimestamp using the ComputeSelectorTimestamp prover action
	fetcher.ComputeSelTimestamp.Run(run)
	fetcher.ComputeSelCoinBase.Run(run)
	fetcher.ComputeSelBaseFee.Run(run)
	fetcher.LastMinusFirstBlockAction.Run(run)

	for i := range baseFee {
		run.AssignColumn(fetcher.BaseFee[i].GetColID(), smartvectors.NewConstant(baseFee[i], size))
	}

	for i := range coinBase {
		run.AssignColumn(fetcher.CoinBase[i].GetColID(), smartvectors.NewConstant(coinBase[i], size))
	}
}

// makeBtcInstSelector constructs a selector for the BTC module marking the
// first row of every frame corresponding to the target instruction.
//
// Concretely, the selector flags up when bdc.Inst == inst && bdc.Ct == 0
//
// The implementation assumes bdc.Inst < 256 and that Ct is really small, both
// are arguably sound and future-proof assumption; CT is the number of rows that
// the module spend on each instruction and the instruction space is defined to
// be a single byte on the EVM).
//
// Relying on these, the selector is implemented as a check that
// 256*Ct+(inst-INST) == 0.
func makeBtcInstSelector(
	comp *wizard.CompiledIOP, bdc *arith.BlockDataCols, inst field.Element,
) *dedicated.IsZeroCtx {

	return dedicated.IsZero(
		comp,
		sym.Add(
			sym.Sub(bdc.Inst, inst),
			sym.Mul(256, bdc.Ct),
		),
	)
}<|MERGE_RESOLUTION|>--- conflicted
+++ resolved
@@ -39,14 +39,9 @@
 	FirstArith, LastArith [common.NbLimbU128]ifaces.Column
 	// Data contains all the timestamps in the conflation, ordered by block
 	Data [common.NbLimbU128]ifaces.Column
-<<<<<<< HEAD
 	// filter on the BlockDataFetcher.Data column. It is structured as an
-	// inactive column.
+	// active column.
 	FilterFetched ifaces.Column
-=======
-	// filter on the BlockDataFetcher.Data column
-	FilterFetched, FilterArith ifaces.Column
->>>>>>> 36cfcbe5
 
 	// filter that selects only timestamp, baseFee and coinbase rows from the
 	// arithmetization
