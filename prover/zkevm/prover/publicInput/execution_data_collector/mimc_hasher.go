package execution_data_collector

import (
	"math"

	"github.com/consensys/linea-monorepo/prover/crypto/mimc"
	"github.com/consensys/linea-monorepo/prover/maths/common/smartvectors"
	"github.com/consensys/linea-monorepo/prover/maths/field"
	"github.com/consensys/linea-monorepo/prover/protocol/column"
	"github.com/consensys/linea-monorepo/prover/protocol/dedicated"
	"github.com/consensys/linea-monorepo/prover/protocol/ifaces"
	"github.com/consensys/linea-monorepo/prover/protocol/query"
	"github.com/consensys/linea-monorepo/prover/protocol/wizard"
	sym "github.com/consensys/linea-monorepo/prover/symbolic"
	"github.com/consensys/linea-monorepo/prover/zkevm/prover/common"
	commonconstraints "github.com/consensys/linea-monorepo/prover/zkevm/prover/common/common_constraints"
	util "github.com/consensys/linea-monorepo/prover/zkevm/prover/publicInput/utilities"
)

type MIMCHasher struct {
	// a typical IsActive binary column, provided as an input to the module
	IsActive ifaces.Column
	// the data to be hashed, this column is provided as an input to the module
<<<<<<< HEAD
	inputData      ifaces.Column
	inputIsActive  ifaces.Column
	data           ifaces.Column
	isData         ifaces.Column //isActive * canBeData
	isDataFirstRow *dedicated.HeartBeatColumn
	isDataOddRows  *dedicated.HeartBeatColumn
=======
	InputData      ifaces.Column
	InputIsActive  ifaces.Column
	Data           ifaces.Column
	IsData         ifaces.Column //isActive * canBeData
	IsDataFirstRow *dedicated.HeartBeatColumn
	IsDataOddRows  *dedicated.HeartBeatColumn
>>>>>>> 50b50639
	// this column stores the MiMC hashes
	Hash ifaces.Column
	// a constant column that stores the last relevant value of the hash
	HashFinal ifaces.Column
	// State is an intermediary column used to enforce the MiMC constraints
	State ifaces.Column
}

func NewMIMCHasher(comp *wizard.CompiledIOP, inputData, inputIsActive ifaces.Column, name string) *MIMCHasher {
	size := 2 * inputData.Size()
	res := &MIMCHasher{
<<<<<<< HEAD
		inputData:     inputData,
		inputIsActive: inputIsActive,
		data:          util.CreateCol(name, "DATA", size, comp),
		isActive:      util.CreateCol(name, "ACTIVE", size, comp),
		hash:          util.CreateCol(name, "HASH", size, comp),
		HashFinal:     util.CreateCol(name, "HASH_FINAL", size, comp),
		state:         util.CreateCol(name, "STATE", size, comp),
		isData:        util.CreateCol(name, "IS_DATA", size, comp),
	}
	res.isDataFirstRow = dedicated.CreateHeartBeat(comp, 0, size, 0, res.isActive)
	res.isDataOddRows = dedicated.CreateHeartBeat(comp, 0, 2, 1, res.isActive)
=======
		InputData:     inputData,
		InputIsActive: inputIsActive,
		Data:          util.CreateCol(name, "DATA", size, comp),
		IsActive:      util.CreateCol(name, "ACTIVE", size, comp),
		Hash:          util.CreateCol(name, "HASH", size, comp),
		HashFinal:     util.CreateCol(name, "HASH_FINAL", size, comp),
		State:         util.CreateCol(name, "STATE", size, comp),
		IsData:        util.CreateCol(name, "IS_DATA", size, comp),
	}
	// Passing a very large size will ensure that the heartbeat produces the
	// same result even if we change the length of the column.
	res.IsDataFirstRow = dedicated.CreateHeartBeat(comp, 0, math.MaxInt, 0, res.IsActive)
	res.IsDataOddRows = dedicated.CreateHeartBeat(comp, 0, 2, 1, res.IsActive)
>>>>>>> 50b50639
	return res
}

func DefineHashFilterConstraints(comp *wizard.CompiledIOP, hasher *MIMCHasher, name string) {

	// we require that isActive is binary in DefineIndicatorsMustBeBinary
	// require that the isActive filter only contains 1s followed by 0s
	comp.InsertGlobal(
		0,
		ifaces.QueryIDf("%s_IS_ACTIVE_CONSTRAINT_NO_0_TO_1", name),
		sym.Sub(
			hasher.IsActive,
			sym.Mul(
				column.Shift(hasher.IsActive, -1),
				hasher.IsActive,
			),
		),
	)
	util.MustBeBinary(comp, hasher.IsActive)

	comp.InsertGlobal(
		0,
		ifaces.QueryIDf("%s_IS_DATA", name),
		sym.Sub(
<<<<<<< HEAD
			hasher.isData,
			hasher.isDataFirstRow.Natural,
			hasher.isDataOddRows.Natural,
=======
			hasher.IsData,
			hasher.IsDataFirstRow.Natural,
			hasher.IsDataOddRows.Natural,
>>>>>>> 50b50639
		),
	)
	util.MustBeBinary(comp, hasher.IsData)
}

// DefineHasher defines the constraints of the MIMCHasher.
// Its isActive and data columns are assumed to be already constrained in another module, no need to constrain them again.
func (hasher *MIMCHasher) DefineHasher(comp *wizard.CompiledIOP, name string) {

	// MiMC constraints
<<<<<<< HEAD
	comp.InsertMiMC(0, ifaces.QueryIDf("%s_%s", name, "MIMC_CONSTRAINT"), hasher.data, hasher.state, hasher.hash, nil)
=======
	comp.InsertMiMC(0, ifaces.QueryIDf("%s_%s", name, "MIMC_CONSTRAINT"), hasher.Data, hasher.State, hasher.Hash, nil)
>>>>>>> 50b50639

	// intermediary state integrity
	comp.InsertGlobal(0, ifaces.QueryIDf("%s_%s", name, "CONSISTENCY_STATE_AND_HASH_LAST"), // LAST is either hashSecond
		sym.Add(
			sym.Mul(
				hasher.IsData,
				sym.Sub(hasher.State,
					column.Shift(hasher.Hash, -1),
				),
			),
			sym.Mul(
				sym.Sub(1, hasher.IsData),
				sym.Sub(hasher.State,
					0,
				),
			),
		),
	)

	comp.InsertGlobal(0, ifaces.QueryIDf("%s_%s", name, "CONSISTENCY_STATE_AND_HASH_LAST_2"), // LAST is either hashSecond
		sym.Mul(
<<<<<<< HEAD
			hasher.isActive,
			sym.Sub(1, hasher.isData),
			sym.Sub(hasher.data,
				column.Shift(hasher.hash, -1),
=======
			hasher.IsActive,
			sym.Sub(1, hasher.IsData),
			sym.Sub(hasher.Data,
				column.Shift(hasher.Hash, -1),
>>>>>>> 50b50639
			),
		),
	)

	// state, the current state column, is initially zero
	comp.InsertLocal(0, ifaces.QueryIDf("%s_%s", name, "INTER_LOCAL"), ifaces.ColumnAsVariable(hasher.State))

	// constrain HashFinal
	commonconstraints.MustBeConstant(comp, hasher.HashFinal)
<<<<<<< HEAD
	util.CheckLastELemConsistency(comp, hasher.isActive, hasher.hash, hasher.HashFinal, name)
=======
	util.CheckLastELemConsistency(comp, hasher.IsActive, hasher.Hash, hasher.HashFinal, name)
>>>>>>> 50b50639

	// constraint isActive
	DefineHashFilterConstraints(comp, hasher, name)

	comp.InsertProjection(
		ifaces.QueryIDf("%s_%s", name, "PROJECTION_DATA"),
		query.ProjectionInput{
<<<<<<< HEAD
			ColumnA: []ifaces.Column{hasher.data},
			ColumnB: []ifaces.Column{hasher.inputData},
			FilterA: hasher.isData,
			FilterB: hasher.inputIsActive,
=======
			ColumnA: []ifaces.Column{hasher.Data},
			ColumnB: []ifaces.Column{hasher.InputData},
			FilterA: hasher.IsData,
			FilterB: hasher.InputIsActive,
>>>>>>> 50b50639
		},
	)

}

// AssignHasher assigns the data in the MIMCHasher. The data and isActive columns are fetched from another module.
func (hasher *MIMCHasher) AssignHasher(run *wizard.ProverRuntime) {

	var (
<<<<<<< HEAD
		inputSize = hasher.inputData.Size()
		isData    = common.NewVectorBuilder(hasher.isData)
		isActive  = common.NewVectorBuilder(hasher.isActive)
		state     = common.NewVectorBuilder(hasher.state)
		data      = common.NewVectorBuilder(hasher.data)
		hash      = common.NewVectorBuilder(hasher.hash)
=======
		inputSize = hasher.InputData.Size()
		isData    = common.NewVectorBuilder(hasher.IsData)
		isActive  = common.NewVectorBuilder(hasher.IsActive)
		state     = common.NewVectorBuilder(hasher.State)
		data      = common.NewVectorBuilder(hasher.Data)
		hash      = common.NewVectorBuilder(hasher.Hash)
>>>>>>> 50b50639
		finalHash field.Element
	)

	// Writing the first row
	isData.PushOne()
	isActive.PushOne()
	state.PushZero()
<<<<<<< HEAD
	data.PushField(hasher.inputData.GetColAssignmentAt(run, 0))
=======
	data.PushField(hasher.InputData.GetColAssignmentAt(run, 0))
>>>>>>> 50b50639
	hash.PushField(mimc.BlockCompression(state.Last(), data.Last()))

	// Writing the second row
	isData.PushOne()
	isActive.PushOne()
	state.PushField(hash.Last())
<<<<<<< HEAD
	data.PushField(hasher.inputData.GetColAssignmentAt(run, 1))
	hash.PushField(mimc.BlockCompression(state.Last(), data.Last()))

	for j := 2; j < inputSize; j++ {

		inputIsActive := hasher.inputIsActive.GetColAssignmentAt(run, j)
		if !inputIsActive.IsOne() {
			finHash := hash.Last()
			finalHash.Set(&finHash)
			break
		}

=======
	data.PushField(hasher.InputData.GetColAssignmentAt(run, 1))
	hash.PushField(mimc.BlockCompression(state.Last(), data.Last()))

	for j := 2; j < inputSize; j++ {

		inputIsActive := hasher.InputIsActive.GetColAssignmentAt(run, j)
		if !inputIsActive.IsOne() {
			finHash := hash.Last()
			finalHash.Set(&finHash)
			break
		}

>>>>>>> 50b50639
		// Odds rows, we start a new hash from zero, using the previous hash
		// as data.
		isData.PushZero()
		isActive.PushOne()
		state.PushZero()
		data.PushField(hash.Last())
		hash.PushField(mimc.BlockCompression(state.Last(), data.Last()))

		// Evens rows, we continue the hash by adding the input data corresponding
		// to "j".
		isData.PushOne()
		isActive.PushOne()
		state.PushField(hash.Last())
<<<<<<< HEAD
		data.PushField(hasher.inputData.GetColAssignmentAt(run, j))
=======
		data.PushField(hasher.InputData.GetColAssignmentAt(run, j))
>>>>>>> 50b50639
		hash.PushField(mimc.BlockCompression(state.Last(), data.Last()))
	}

	// assign the hasher columns
	isData.PadAndAssign(run, field.Zero())
	isActive.PadAndAssign(run, field.Zero())
	state.PadAndAssign(run, field.Zero())
	data.PadAndAssign(run, field.Zero())
	hash.PadAndAssign(run, mimc.BlockCompression(field.Zero(), field.Zero()))
	run.AssignColumn(hasher.HashFinal.GetColID(), smartvectors.NewConstant(finalHash, hasher.HashFinal.Size()))

<<<<<<< HEAD
	hasher.isDataFirstRow.Assign(run)
	hasher.isDataOddRows.Assign(run)
=======
	hasher.IsDataFirstRow.Assign(run)
	hasher.IsDataOddRows.Assign(run)
>>>>>>> 50b50639
}<|MERGE_RESOLUTION|>--- conflicted
+++ resolved
@@ -21,21 +21,12 @@
 	// a typical IsActive binary column, provided as an input to the module
 	IsActive ifaces.Column
 	// the data to be hashed, this column is provided as an input to the module
-<<<<<<< HEAD
-	inputData      ifaces.Column
-	inputIsActive  ifaces.Column
-	data           ifaces.Column
-	isData         ifaces.Column //isActive * canBeData
-	isDataFirstRow *dedicated.HeartBeatColumn
-	isDataOddRows  *dedicated.HeartBeatColumn
-=======
 	InputData      ifaces.Column
 	InputIsActive  ifaces.Column
 	Data           ifaces.Column
 	IsData         ifaces.Column //isActive * canBeData
 	IsDataFirstRow *dedicated.HeartBeatColumn
 	IsDataOddRows  *dedicated.HeartBeatColumn
->>>>>>> 50b50639
 	// this column stores the MiMC hashes
 	Hash ifaces.Column
 	// a constant column that stores the last relevant value of the hash
@@ -47,19 +38,6 @@
 func NewMIMCHasher(comp *wizard.CompiledIOP, inputData, inputIsActive ifaces.Column, name string) *MIMCHasher {
 	size := 2 * inputData.Size()
 	res := &MIMCHasher{
-<<<<<<< HEAD
-		inputData:     inputData,
-		inputIsActive: inputIsActive,
-		data:          util.CreateCol(name, "DATA", size, comp),
-		isActive:      util.CreateCol(name, "ACTIVE", size, comp),
-		hash:          util.CreateCol(name, "HASH", size, comp),
-		HashFinal:     util.CreateCol(name, "HASH_FINAL", size, comp),
-		state:         util.CreateCol(name, "STATE", size, comp),
-		isData:        util.CreateCol(name, "IS_DATA", size, comp),
-	}
-	res.isDataFirstRow = dedicated.CreateHeartBeat(comp, 0, size, 0, res.isActive)
-	res.isDataOddRows = dedicated.CreateHeartBeat(comp, 0, 2, 1, res.isActive)
-=======
 		InputData:     inputData,
 		InputIsActive: inputIsActive,
 		Data:          util.CreateCol(name, "DATA", size, comp),
@@ -73,7 +51,6 @@
 	// same result even if we change the length of the column.
 	res.IsDataFirstRow = dedicated.CreateHeartBeat(comp, 0, math.MaxInt, 0, res.IsActive)
 	res.IsDataOddRows = dedicated.CreateHeartBeat(comp, 0, 2, 1, res.IsActive)
->>>>>>> 50b50639
 	return res
 }
 
@@ -98,15 +75,9 @@
 		0,
 		ifaces.QueryIDf("%s_IS_DATA", name),
 		sym.Sub(
-<<<<<<< HEAD
-			hasher.isData,
-			hasher.isDataFirstRow.Natural,
-			hasher.isDataOddRows.Natural,
-=======
 			hasher.IsData,
 			hasher.IsDataFirstRow.Natural,
 			hasher.IsDataOddRows.Natural,
->>>>>>> 50b50639
 		),
 	)
 	util.MustBeBinary(comp, hasher.IsData)
@@ -117,11 +88,7 @@
 func (hasher *MIMCHasher) DefineHasher(comp *wizard.CompiledIOP, name string) {
 
 	// MiMC constraints
-<<<<<<< HEAD
-	comp.InsertMiMC(0, ifaces.QueryIDf("%s_%s", name, "MIMC_CONSTRAINT"), hasher.data, hasher.state, hasher.hash, nil)
-=======
 	comp.InsertMiMC(0, ifaces.QueryIDf("%s_%s", name, "MIMC_CONSTRAINT"), hasher.Data, hasher.State, hasher.Hash, nil)
->>>>>>> 50b50639
 
 	// intermediary state integrity
 	comp.InsertGlobal(0, ifaces.QueryIDf("%s_%s", name, "CONSISTENCY_STATE_AND_HASH_LAST"), // LAST is either hashSecond
@@ -143,17 +110,10 @@
 
 	comp.InsertGlobal(0, ifaces.QueryIDf("%s_%s", name, "CONSISTENCY_STATE_AND_HASH_LAST_2"), // LAST is either hashSecond
 		sym.Mul(
-<<<<<<< HEAD
-			hasher.isActive,
-			sym.Sub(1, hasher.isData),
-			sym.Sub(hasher.data,
-				column.Shift(hasher.hash, -1),
-=======
 			hasher.IsActive,
 			sym.Sub(1, hasher.IsData),
 			sym.Sub(hasher.Data,
 				column.Shift(hasher.Hash, -1),
->>>>>>> 50b50639
 			),
 		),
 	)
@@ -163,11 +123,7 @@
 
 	// constrain HashFinal
 	commonconstraints.MustBeConstant(comp, hasher.HashFinal)
-<<<<<<< HEAD
-	util.CheckLastELemConsistency(comp, hasher.isActive, hasher.hash, hasher.HashFinal, name)
-=======
 	util.CheckLastELemConsistency(comp, hasher.IsActive, hasher.Hash, hasher.HashFinal, name)
->>>>>>> 50b50639
 
 	// constraint isActive
 	DefineHashFilterConstraints(comp, hasher, name)
@@ -175,17 +131,10 @@
 	comp.InsertProjection(
 		ifaces.QueryIDf("%s_%s", name, "PROJECTION_DATA"),
 		query.ProjectionInput{
-<<<<<<< HEAD
-			ColumnA: []ifaces.Column{hasher.data},
-			ColumnB: []ifaces.Column{hasher.inputData},
-			FilterA: hasher.isData,
-			FilterB: hasher.inputIsActive,
-=======
 			ColumnA: []ifaces.Column{hasher.Data},
 			ColumnB: []ifaces.Column{hasher.InputData},
 			FilterA: hasher.IsData,
 			FilterB: hasher.InputIsActive,
->>>>>>> 50b50639
 		},
 	)
 
@@ -195,21 +144,12 @@
 func (hasher *MIMCHasher) AssignHasher(run *wizard.ProverRuntime) {
 
 	var (
-<<<<<<< HEAD
-		inputSize = hasher.inputData.Size()
-		isData    = common.NewVectorBuilder(hasher.isData)
-		isActive  = common.NewVectorBuilder(hasher.isActive)
-		state     = common.NewVectorBuilder(hasher.state)
-		data      = common.NewVectorBuilder(hasher.data)
-		hash      = common.NewVectorBuilder(hasher.hash)
-=======
 		inputSize = hasher.InputData.Size()
 		isData    = common.NewVectorBuilder(hasher.IsData)
 		isActive  = common.NewVectorBuilder(hasher.IsActive)
 		state     = common.NewVectorBuilder(hasher.State)
 		data      = common.NewVectorBuilder(hasher.Data)
 		hash      = common.NewVectorBuilder(hasher.Hash)
->>>>>>> 50b50639
 		finalHash field.Element
 	)
 
@@ -217,31 +157,13 @@
 	isData.PushOne()
 	isActive.PushOne()
 	state.PushZero()
-<<<<<<< HEAD
-	data.PushField(hasher.inputData.GetColAssignmentAt(run, 0))
-=======
 	data.PushField(hasher.InputData.GetColAssignmentAt(run, 0))
->>>>>>> 50b50639
 	hash.PushField(mimc.BlockCompression(state.Last(), data.Last()))
 
 	// Writing the second row
 	isData.PushOne()
 	isActive.PushOne()
 	state.PushField(hash.Last())
-<<<<<<< HEAD
-	data.PushField(hasher.inputData.GetColAssignmentAt(run, 1))
-	hash.PushField(mimc.BlockCompression(state.Last(), data.Last()))
-
-	for j := 2; j < inputSize; j++ {
-
-		inputIsActive := hasher.inputIsActive.GetColAssignmentAt(run, j)
-		if !inputIsActive.IsOne() {
-			finHash := hash.Last()
-			finalHash.Set(&finHash)
-			break
-		}
-
-=======
 	data.PushField(hasher.InputData.GetColAssignmentAt(run, 1))
 	hash.PushField(mimc.BlockCompression(state.Last(), data.Last()))
 
@@ -254,7 +176,6 @@
 			break
 		}
 
->>>>>>> 50b50639
 		// Odds rows, we start a new hash from zero, using the previous hash
 		// as data.
 		isData.PushZero()
@@ -268,11 +189,7 @@
 		isData.PushOne()
 		isActive.PushOne()
 		state.PushField(hash.Last())
-<<<<<<< HEAD
-		data.PushField(hasher.inputData.GetColAssignmentAt(run, j))
-=======
 		data.PushField(hasher.InputData.GetColAssignmentAt(run, j))
->>>>>>> 50b50639
 		hash.PushField(mimc.BlockCompression(state.Last(), data.Last()))
 	}
 
@@ -284,11 +201,6 @@
 	hash.PadAndAssign(run, mimc.BlockCompression(field.Zero(), field.Zero()))
 	run.AssignColumn(hasher.HashFinal.GetColID(), smartvectors.NewConstant(finalHash, hasher.HashFinal.Size()))
 
-<<<<<<< HEAD
-	hasher.isDataFirstRow.Assign(run)
-	hasher.isDataOddRows.Assign(run)
-=======
 	hasher.IsDataFirstRow.Assign(run)
 	hasher.IsDataOddRows.Assign(run)
->>>>>>> 50b50639
 }