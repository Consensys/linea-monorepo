--- conflicted
+++ resolved
@@ -39,13 +39,8 @@
 // DefineRollingSelector specifies the constraints of the RollingSelector with respect to the ExtractedData fetched from the arithmetization
 func DefineRollingSelector(comp *wizard.CompiledIOP, sel *RollingSelector, name string, fetchedHash, fetchedMsg ExtractedData) {
 	// fetchedHash.filterFetched is an isActiveHash pattern filter, and is constrained as such in DefineExtractedData
-<<<<<<< HEAD
-	isActiveHash := fetchedHash.filterFetched
-	isActiveMsg := fetchedMsg.filterFetched
-=======
 	isActiveHash := fetchedHash.FilterFetched
 	isActiveMsg := fetchedMsg.FilterFetched
->>>>>>> 50b50639
 
 	// set the RollingSelector columns as public in order to get accessors
 	var allCols = []ifaces.Column{
@@ -101,17 +96,10 @@
 	sizeHash := fetchedHash.Hi.Size()
 	sizeMsg := fetchedMsg.Hi.Size()
 
-<<<<<<< HEAD
-	exists := run.GetColumnAt(fetchedHash.filterFetched.GetColID(), 0)
-	var lastHi, lastLo, lastMsg field.Element
-	for i := 0; i < sizeHash; i++ {
-		isActive := run.GetColumnAt(fetchedHash.filterFetched.GetColID(), i)
-=======
 	exists := run.GetColumnAt(fetchedHash.FilterFetched.GetColID(), 0)
 	var lastHi, lastLo, lastMsg field.Element
 	for i := 0; i < sizeHash; i++ {
 		isActive := run.GetColumnAt(fetchedHash.FilterFetched.GetColID(), i)
->>>>>>> 50b50639
 		if isActive.IsOne() {
 			lastHi = run.GetColumnAt(fetchedHash.Hi.GetColID(), i)
 			lastLo = run.GetColumnAt(fetchedHash.Lo.GetColID(), i)
