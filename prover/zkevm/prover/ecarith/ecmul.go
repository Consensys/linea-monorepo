package ecarith

import (
	"fmt"

	"github.com/consensys/gnark/frontend"
	"github.com/consensys/gnark/std/algebra"
	"github.com/consensys/gnark/std/algebra/algopts"
	"github.com/consensys/gnark/std/algebra/emulated/sw_bn254"
	"github.com/consensys/gnark/std/math/emulated"
	"github.com/consensys/linea-monorepo/prover/protocol/dedicated/plonk"
	"github.com/consensys/linea-monorepo/prover/protocol/ifaces"
	"github.com/consensys/linea-monorepo/prover/protocol/query"
	"github.com/consensys/linea-monorepo/prover/protocol/wizard"
	"github.com/consensys/linea-monorepo/prover/utils/gnarkutil"
	"github.com/consensys/linea-monorepo/prover/zkevm/arithmetization"
	"github.com/consensys/linea-monorepo/prover/zkevm/prover/common"
)

const (
	ROUND_NR   = 0
	NAME_ECMUL = "ECMUL_INTEGRATION"
)

const (
	nbRowsPerEcMul = 10
)

// EcMul integrated EC_MUL precompile call verification inside a gnark circuit.
type EcMul struct {
	*EcDataMulSource
	AlignedGnarkData *plonk.Alignment
	FlattenLimbs     *common.FlattenColumn
	Size             int
	*Limits
}

func NewEcMulZkEvm(comp *wizard.CompiledIOP, limits *Limits, arith *arithmetization.Arithmetization) *EcMul {

	src := &EcDataMulSource{
		CsEcMul: arith.ColumnOf(comp, "ecdata", "CIRCUIT_SELECTOR_ECMUL"),
		Index:   arith.ColumnOf(comp, "ecdata", "INDEX"),
		IsData:  arith.ColumnOf(comp, "ecdata", "IS_ECMUL_DATA"),
		IsRes:   arith.ColumnOf(comp, "ecdata", "IS_ECMUL_RESULT"),
		Limbs:   arith.LimbColumnsOfArr8(comp, "ecdata", "LIMB"),
	}

	return newEcMul(
		comp,
		limits,
		src,
		[]query.PlonkOption{query.PlonkRangeCheckOption(16, 6, true)},
	)
}

// newEcMul creates a new EC_MUL integration.
func newEcMul(comp *wizard.CompiledIOP, limits *Limits, src *EcDataMulSource, plonkOptions []query.PlonkOption) *EcMul {
	size := limits.sizeEcMulIntegration()

	flattenLimbs := common.NewFlattenColumn(comp, common.NbLimbU128, src.Limbs[:], src.CsEcMul)

	toAlign := &plonk.CircuitAlignmentInput{
		Name:               NAME_ECMUL + "_ALIGNMENT",
		Round:              ROUND_NR,
		DataToCircuitMask:  flattenLimbs.Mask(),
		DataToCircuit:      flattenLimbs.Limbs(),
		Circuit:            NewECMulCircuit(limits),
		NbCircuitInstances: limits.NbCircuitInstances,
		PlonkOptions:       plonkOptions,
		// not necessary: 0 * (0,0) = (0,0) with complete arithmetic since (0, 0)
		// encodes the point at infinity.
		InputFillerKey: "",
	}

	res := &EcMul{
		EcDataMulSource:  src,
		AlignedGnarkData: plonk.DefineAlignment(comp, toAlign),
		FlattenLimbs:     flattenLimbs,
		Size:             size,
	}

	flattenLimbs.CsFlattenProjection(comp)

	return res
}

// Assign assigns the data from the trace to the gnark inputs.
func (em *EcMul) Assign(run *wizard.ProverRuntime) {
	em.FlattenLimbs.Run(run)
	em.AlignedGnarkData.Assign(run)
}

// EcDataMulSource is a struct that holds the columns that are used to
// fetch data from the EC_DATA module from the arithmetization.
type EcDataMulSource struct {
	CsEcMul ifaces.Column
	Limbs   [common.NbLimbU128]ifaces.Column
	Index   ifaces.Column
	IsData  ifaces.Column
	IsRes   ifaces.Column
}

// MultiECMulCircuit is a circuit that can handle multiple EC_MUL instances. The
// length of the slice Instances should corresponds to the one defined in the
// Limits struct.
type MultiECMulCircuit struct {
	Instances []ECMulInstance
}

type ECMulInstance struct {
	// We work with the limbs decomposition coming from the arithmetization
	// where the values are split into 128 bits with high and low parts. The
	// high part is the most significant bits and the low part is the least
	// significant bits. The values are already range checked to be in 128 bit
	// range. Both parts are provided in little-endian form but the high-part is
	// always passed before the low part. So the parts can't effectively joined
	// into a single 256 bit value.

<<<<<<< HEAD
	P_X [common.NbLimbU256]frontend.Variable `gnark:",public"`
	P_Y [common.NbLimbU256]frontend.Variable `gnark:",public"`

	N [common.NbLimbU256]frontend.Variable `gnark:",public"`

	// The result of the multiplication. Is provided by the caller, we have to
	// ensure that the result is correct.
	R_X [common.NbLimbU256]frontend.Variable `gnark:",public"`
	R_Y [common.NbLimbU256]frontend.Variable `gnark:",public"`
=======
	P_X_HI, P_X_LO [common.NbLimbU128]frontend.Variable `gnark:",public"`
	P_Y_HI, P_Y_LO [common.NbLimbU128]frontend.Variable `gnark:",public"`
	N_HI, N_LO     [common.NbLimbU128]frontend.Variable `gnark:",public"`
	R_X_HI, R_X_LO [common.NbLimbU128]frontend.Variable `gnark:",public"`
	R_Y_HI, R_Y_LO [common.NbLimbU128]frontend.Variable `gnark:",public"`

	// The result of the multiplication. Is provided by the caller, we have to
	// ensure that the result is correct.
>>>>>>> 025666d5
}

// NewECMulCircuit creates a new circuit for verifying the EC_MUL precompile
// based on the defined number of inputs.
func NewECMulCircuit(limits *Limits) *MultiECMulCircuit {
	return &MultiECMulCircuit{
		Instances: make([]ECMulInstance, limits.NbInputInstances),
	}
}

func (c *MultiECMulCircuit) Define(api frontend.API) error {

	f, err := emulated.NewField[sw_bn254.BaseField](api)
	if err != nil {
		return fmt.Errorf("field emulation: %w", err)
	}

	s, err := emulated.NewField[sw_bn254.ScalarField](api)
	if err != nil {
		return fmt.Errorf("field emulation: %w", err)
	}

	// gnark circuit works with 64 bits values, we need to split the 128 bits
	// values into high and low parts.
	nbInstances := len(c.Instances)
	Ps := make([]sw_bn254.G1Affine, nbInstances)
	Ns := make([]sw_bn254.Scalar, nbInstances)
	Rs := make([]sw_bn254.G1Affine, nbInstances)

	for i := range c.Instances {

		var (
<<<<<<< HEAD
			PX = gnarkutil.EmulatedFromLimbSlice(api, f, c.Instances[i].P_X[:], 16)
			PY = gnarkutil.EmulatedFromLimbSlice(api, f, c.Instances[i].P_Y[:], 16)
			RX = gnarkutil.EmulatedFromLimbSlice(api, f, c.Instances[i].R_X[:], 16)
			RY = gnarkutil.EmulatedFromLimbSlice(api, f, c.Instances[i].R_Y[:], 16)
			N  = gnarkutil.EmulatedFromLimbSlice(api, s, c.Instances[i].N[:], 16)
=======
			PX16 = append(c.Instances[i].P_X_LO[:], c.Instances[i].P_X_HI[:]...)
			PY16 = append(c.Instances[i].P_Y_LO[:], c.Instances[i].P_Y_HI[:]...)
			RX16 = append(c.Instances[i].R_X_LO[:], c.Instances[i].R_X_HI[:]...)
			RY16 = append(c.Instances[i].R_Y_LO[:], c.Instances[i].R_Y_HI[:]...)
			N16  = append(c.Instances[i].N_LO[:], c.Instances[i].N_HI[:]...)

			PX = gnarkutil.EmulatedFromLimbSlice(api, f, PX16, 16)
			PY = gnarkutil.EmulatedFromLimbSlice(api, f, PY16, 16)
			RX = gnarkutil.EmulatedFromLimbSlice(api, f, RX16, 16)
			RY = gnarkutil.EmulatedFromLimbSlice(api, f, RY16, 16)
			N  = gnarkutil.EmulatedFromLimbSlice(api, s, N16, 16)
>>>>>>> 025666d5
			P  = sw_bn254.G1Affine{X: *PX, Y: *PY}
			R  = sw_bn254.G1Affine{X: *RX, Y: *RY}
		)

		Ps[i] = P
		Ns[i] = *N
		Rs[i] = R
	}

	curve, err := algebra.GetCurve[sw_bn254.ScalarField, sw_bn254.G1Affine](api)
	if err != nil {
		panic(err)
	}

	for i := range Rs {
		res := curve.ScalarMul(&Ps[i], &Ns[i], algopts.WithCompleteArithmetic())
		curve.AssertIsEqual(&Rs[i], res)
	}

	return nil
}<|MERGE_RESOLUTION|>--- conflicted
+++ resolved
@@ -116,17 +116,6 @@
 	// always passed before the low part. So the parts can't effectively joined
 	// into a single 256 bit value.
 
-<<<<<<< HEAD
-	P_X [common.NbLimbU256]frontend.Variable `gnark:",public"`
-	P_Y [common.NbLimbU256]frontend.Variable `gnark:",public"`
-
-	N [common.NbLimbU256]frontend.Variable `gnark:",public"`
-
-	// The result of the multiplication. Is provided by the caller, we have to
-	// ensure that the result is correct.
-	R_X [common.NbLimbU256]frontend.Variable `gnark:",public"`
-	R_Y [common.NbLimbU256]frontend.Variable `gnark:",public"`
-=======
 	P_X_HI, P_X_LO [common.NbLimbU128]frontend.Variable `gnark:",public"`
 	P_Y_HI, P_Y_LO [common.NbLimbU128]frontend.Variable `gnark:",public"`
 	N_HI, N_LO     [common.NbLimbU128]frontend.Variable `gnark:",public"`
@@ -135,7 +124,6 @@
 
 	// The result of the multiplication. Is provided by the caller, we have to
 	// ensure that the result is correct.
->>>>>>> 025666d5
 }
 
 // NewECMulCircuit creates a new circuit for verifying the EC_MUL precompile
@@ -168,13 +156,6 @@
 	for i := range c.Instances {
 
 		var (
-<<<<<<< HEAD
-			PX = gnarkutil.EmulatedFromLimbSlice(api, f, c.Instances[i].P_X[:], 16)
-			PY = gnarkutil.EmulatedFromLimbSlice(api, f, c.Instances[i].P_Y[:], 16)
-			RX = gnarkutil.EmulatedFromLimbSlice(api, f, c.Instances[i].R_X[:], 16)
-			RY = gnarkutil.EmulatedFromLimbSlice(api, f, c.Instances[i].R_Y[:], 16)
-			N  = gnarkutil.EmulatedFromLimbSlice(api, s, c.Instances[i].N[:], 16)
-=======
 			PX16 = append(c.Instances[i].P_X_LO[:], c.Instances[i].P_X_HI[:]...)
 			PY16 = append(c.Instances[i].P_Y_LO[:], c.Instances[i].P_Y_HI[:]...)
 			RX16 = append(c.Instances[i].R_X_LO[:], c.Instances[i].R_X_HI[:]...)
@@ -186,7 +167,6 @@
 			RX = gnarkutil.EmulatedFromLimbSlice(api, f, RX16, 16)
 			RY = gnarkutil.EmulatedFromLimbSlice(api, f, RY16, 16)
 			N  = gnarkutil.EmulatedFromLimbSlice(api, s, N16, 16)
->>>>>>> 025666d5
 			P  = sw_bn254.G1Affine{X: *PX, Y: *PY}
 			R  = sw_bn254.G1Affine{X: *RX, Y: *RY}
 		)
