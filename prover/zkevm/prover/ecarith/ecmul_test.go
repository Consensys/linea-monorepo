//go:build !fuzzlight

package ecarith

import (
	"os"
	"testing"

	"fmt"

	"github.com/consensys/gnark-crypto/field/koalabear"
	"github.com/consensys/gnark/frontend"
	"github.com/consensys/linea-monorepo/prover/protocol/compiler/dummy"
	"github.com/consensys/linea-monorepo/prover/protocol/plonkinternal"
	"github.com/consensys/linea-monorepo/prover/protocol/query"
	"github.com/consensys/linea-monorepo/prover/protocol/wizard"
	"github.com/consensys/linea-monorepo/prover/utils/csvtraces"
	"github.com/consensys/linea-monorepo/prover/zkevm/prover/common"
)

var (

<<<<<<< HEAD
	// 0x137b759c1c26a9f611b252ad6e9d9487d4fafa3f4aa3fa8cb891900213415e8f
	dummyPx = [16]frontend.Variable{
		0x137b, 0x759c, 0x1c26, 0xa9f6,
		0x11b2, 0x52ad, 0x6e9d, 0x9487,
=======
	// Px = 0x137b759c1c26a9f611b252ad6e9d9487d4fafa3f4aa3fa8cb891900213415e8f
	dummyPxHi = [8]frontend.Variable{
		0x137b, 0x759c, 0x1c26, 0xa9f6,
		0x11b2, 0x52ad, 0x6e9d, 0x9487,
	}
	dummyPxLo = [8]frontend.Variable{
>>>>>>> 025666d5
		0xd4fa, 0xfa3f, 0x4aa3, 0xfa8c,
		0xb891, 0x9002, 0x1341, 0x5e8f,
	}

<<<<<<< HEAD
	// 0x2adb6aea4401d66038a35692495e45cd53a522ddb587f867ae86f46405a6c38d
	dummyPy = [16]frontend.Variable{
		0x2adb, 0x6aea, 0x4401, 0xd660,
		0x38a3, 0x5692, 0x495e, 0x45cd,
=======
	// Py = 0x2adb6aea4401d66038a35692495e45cd53a522ddb587f867ae86f46405a6c38d
	dummyPyHi = [8]frontend.Variable{
		0x2adb, 0x6aea, 0x4401, 0xd660,
		0x38a3, 0x5692, 0x495e, 0x45cd,
	}
	dummyPyLo = [8]frontend.Variable{
>>>>>>> 025666d5
		0x53a5, 0x22dd, 0xb587, 0xf867,
		0xae86, 0xf464, 0x05a6, 0xc38d,
	}

	// 0xe21e1d12a5a4cdb4931ff0aebdfdeeab8e64ce2e903157afb81a4bd251322c1
<<<<<<< HEAD
	dummyN = [16]frontend.Variable{
		0x0e21, 0xe1d1, 0x2a5a, 0x4cdb,
		0x4931, 0xff0a, 0xebdf, 0xdeea,
=======
	dummyNHi = [8]frontend.Variable{
		0x0e21, 0xe1d1, 0x2a5a, 0x4cdb,
		0x4931, 0xff0a, 0xebdf, 0xdeea,
	}
	dummyNLo = [8]frontend.Variable{
>>>>>>> 025666d5
		0xb8e6, 0x4ce2, 0xe903, 0x157a,
		0xfb81, 0xa4bd, 0x2513, 0x22c1,
	}

	// 0x286e0002a6554d662fe74c51f52e84ed57c801b7097dafdcd7596af888ba5260
<<<<<<< HEAD
	dummyRx = [16]frontend.Variable{
		0x286e, 0x0002, 0xa655, 0x4d66,
		0x2fe7, 0x4c51, 0xf52e, 0x84ed,
=======
	dummyRxHi = [8]frontend.Variable{
		0x286e, 0x0002, 0xa655, 0x4d66,
		0x2fe7, 0x4c51, 0xf52e, 0x84ed,
	}
	dummyRxLo = [8]frontend.Variable{
>>>>>>> 025666d5
		0x57c8, 0x01b7, 0x097d, 0xafdc,
		0xd759, 0x6af8, 0x88ba, 0x5260,
	}

	// 0x15e41b76cac06da32fc48274f825d5b9214ca3b3ec3950b92e3c2ff1e6449695
<<<<<<< HEAD
	dummyRy = [16]frontend.Variable{
		0x15e4, 0x1b76, 0xcac0, 0x6da3,
		0x2fc4, 0x8274, 0xf825, 0xd5b9,
=======
	dummyRyHi = [8]frontend.Variable{
		0x15e4, 0x1b76, 0xcac0, 0x6da3,
		0x2fc4, 0x8274, 0xf825, 0xd5b9,
	}
	dummyRyLo = [8]frontend.Variable{
>>>>>>> 025666d5
		0x214c, 0xa3b3, 0xec39, 0x50b9,
		0x2e3c, 0x2ff1, 0xe644, 0x9695,
	}
)

func TestMultiEcMulCircuit(t *testing.T) {
	limits := &Limits{
		NbInputInstances:   2,
		NbCircuitInstances: 0, // not used in this test
	}

	// This function is here to convert the test data in little-endian form to
	// match corset behaviour.
	rev := func(s [8]frontend.Variable) [8]frontend.Variable {
		var r [8]frontend.Variable
		for i := 0; i < 8; i++ {
			r[i] = s[7-i]
		}
		return r
	}

	circuit := NewECMulCircuit(limits)
	assignment := NewECMulCircuit(limits)
	instanceAssignment := ECMulInstance{
<<<<<<< HEAD
		P_X: dummyPx,
		P_Y: dummyPy,
		R_X: dummyRx,
		R_Y: dummyRy,
		N:   dummyN,
=======
		P_X_HI: rev(dummyPxHi),
		P_X_LO: rev(dummyPxLo),
		P_Y_HI: rev(dummyPyHi),
		P_Y_LO: rev(dummyPyLo),
		R_X_HI: rev(dummyRxHi),
		R_X_LO: rev(dummyRxLo),
		R_Y_HI: rev(dummyRyHi),
		R_Y_LO: rev(dummyRyLo),
		N_HI:   rev(dummyNHi),
		N_LO:   rev(dummyNLo),
>>>>>>> 025666d5
	}
	for i := 0; i < limits.NbInputInstances; i++ {
		assignment.Instances[i] = instanceAssignment
	}

	// 403569 constraints
	builder, rcGetter := plonkinternal.NewExternalRangeCheckerBuilder(true)
	ccs, err := frontend.CompileU32(koalabear.Modulus(), builder, circuit)
	if err != nil {
		t.Fatalf("compiling circuit: %v", err)
	}

	_ = rcGetter() // to not leak the channel

<<<<<<< HEAD
	wit, err := frontend.NewWitness(circuit, koalabear.Modulus())
=======
	wit, err := frontend.NewWitness(assignment, koalabear.Modulus())
>>>>>>> 025666d5
	if err != nil {
		t.Fatalf("assigning witness: %v", err)
	}

	if err := ccs.IsSolved(wit); err != nil {
		t.Fatalf("solving circuit: %v", err)
	}

}

func TestEcMulIntegration(t *testing.T) {
	f, err := os.Open("testdata/ecmul_test.csv")
	if err != nil {
		t.Fatal(err)
	}
	defer f.Close()
	limits := &Limits{
		NbInputInstances:   3,
		NbCircuitInstances: 2,
	}
	ct, err := csvtraces.NewCsvTrace(f, csvtraces.WithNbRows(limits.sizeEcMulIntegration()))
	if err != nil {
		t.Fatal(err)
	}
	var ecMul *EcMul
	var ecMulSource *EcDataMulSource
	cmp := wizard.Compile(
		func(b *wizard.Builder) {
			ecMulSource = &EcDataMulSource{
				CsEcMul: ct.GetCommit(b, "CS_MUL"),
				Index:   ct.GetCommit(b, "INDEX"),
				IsData:  ct.GetCommit(b, "IS_DATA"),
				IsRes:   ct.GetCommit(b, "IS_RES"),
			}

			for i := 0; i < common.NbLimbU128; i++ {
				ecMulSource.Limbs[i] = ct.GetCommit(b, fmt.Sprintf("LIMB_%d", i))
			}

			ecMul = newEcMul(b.CompiledIOP, limits, ecMulSource, []query.PlonkOption{query.PlonkRangeCheckOption(16, 6, true)})
		},
		dummy.Compile,
	)

	proof := wizard.Prove(cmp,
		func(run *wizard.ProverRuntime) {
			ct.Assign(run, "CS_MUL", "LIMB_0", "LIMB_1", "LIMB_2", "LIMB_3", "LIMB_4", "LIMB_5", "LIMB_6", "LIMB_7", "INDEX", "IS_DATA", "IS_RES")
			ecMul.Assign(run)
		})

	if err := wizard.Verify(cmp, proof); err != nil {
		t.Fatal("proof failed", err)
	}

	t.Log("proof succeeded")
}<|MERGE_RESOLUTION|>--- conflicted
+++ resolved
@@ -20,84 +20,52 @@
 
 var (
 
-<<<<<<< HEAD
-	// 0x137b759c1c26a9f611b252ad6e9d9487d4fafa3f4aa3fa8cb891900213415e8f
-	dummyPx = [16]frontend.Variable{
-		0x137b, 0x759c, 0x1c26, 0xa9f6,
-		0x11b2, 0x52ad, 0x6e9d, 0x9487,
-=======
 	// Px = 0x137b759c1c26a9f611b252ad6e9d9487d4fafa3f4aa3fa8cb891900213415e8f
 	dummyPxHi = [8]frontend.Variable{
 		0x137b, 0x759c, 0x1c26, 0xa9f6,
 		0x11b2, 0x52ad, 0x6e9d, 0x9487,
 	}
 	dummyPxLo = [8]frontend.Variable{
->>>>>>> 025666d5
 		0xd4fa, 0xfa3f, 0x4aa3, 0xfa8c,
 		0xb891, 0x9002, 0x1341, 0x5e8f,
 	}
 
-<<<<<<< HEAD
-	// 0x2adb6aea4401d66038a35692495e45cd53a522ddb587f867ae86f46405a6c38d
-	dummyPy = [16]frontend.Variable{
-		0x2adb, 0x6aea, 0x4401, 0xd660,
-		0x38a3, 0x5692, 0x495e, 0x45cd,
-=======
 	// Py = 0x2adb6aea4401d66038a35692495e45cd53a522ddb587f867ae86f46405a6c38d
 	dummyPyHi = [8]frontend.Variable{
 		0x2adb, 0x6aea, 0x4401, 0xd660,
 		0x38a3, 0x5692, 0x495e, 0x45cd,
 	}
 	dummyPyLo = [8]frontend.Variable{
->>>>>>> 025666d5
 		0x53a5, 0x22dd, 0xb587, 0xf867,
 		0xae86, 0xf464, 0x05a6, 0xc38d,
 	}
 
 	// 0xe21e1d12a5a4cdb4931ff0aebdfdeeab8e64ce2e903157afb81a4bd251322c1
-<<<<<<< HEAD
-	dummyN = [16]frontend.Variable{
-		0x0e21, 0xe1d1, 0x2a5a, 0x4cdb,
-		0x4931, 0xff0a, 0xebdf, 0xdeea,
-=======
 	dummyNHi = [8]frontend.Variable{
 		0x0e21, 0xe1d1, 0x2a5a, 0x4cdb,
 		0x4931, 0xff0a, 0xebdf, 0xdeea,
 	}
 	dummyNLo = [8]frontend.Variable{
->>>>>>> 025666d5
 		0xb8e6, 0x4ce2, 0xe903, 0x157a,
 		0xfb81, 0xa4bd, 0x2513, 0x22c1,
 	}
 
 	// 0x286e0002a6554d662fe74c51f52e84ed57c801b7097dafdcd7596af888ba5260
-<<<<<<< HEAD
-	dummyRx = [16]frontend.Variable{
-		0x286e, 0x0002, 0xa655, 0x4d66,
-		0x2fe7, 0x4c51, 0xf52e, 0x84ed,
-=======
 	dummyRxHi = [8]frontend.Variable{
 		0x286e, 0x0002, 0xa655, 0x4d66,
 		0x2fe7, 0x4c51, 0xf52e, 0x84ed,
 	}
 	dummyRxLo = [8]frontend.Variable{
->>>>>>> 025666d5
 		0x57c8, 0x01b7, 0x097d, 0xafdc,
 		0xd759, 0x6af8, 0x88ba, 0x5260,
 	}
 
 	// 0x15e41b76cac06da32fc48274f825d5b9214ca3b3ec3950b92e3c2ff1e6449695
-<<<<<<< HEAD
-	dummyRy = [16]frontend.Variable{
-		0x15e4, 0x1b76, 0xcac0, 0x6da3,
-		0x2fc4, 0x8274, 0xf825, 0xd5b9,
-=======
 	dummyRyHi = [8]frontend.Variable{
 		0x15e4, 0x1b76, 0xcac0, 0x6da3,
 		0x2fc4, 0x8274, 0xf825, 0xd5b9,
 	}
 	dummyRyLo = [8]frontend.Variable{
->>>>>>> 025666d5
 		0x214c, 0xa3b3, 0xec39, 0x50b9,
 		0x2e3c, 0x2ff1, 0xe644, 0x9695,
 	}
@@ -122,13 +90,6 @@
 	circuit := NewECMulCircuit(limits)
 	assignment := NewECMulCircuit(limits)
 	instanceAssignment := ECMulInstance{
-<<<<<<< HEAD
-		P_X: dummyPx,
-		P_Y: dummyPy,
-		R_X: dummyRx,
-		R_Y: dummyRy,
-		N:   dummyN,
-=======
 		P_X_HI: rev(dummyPxHi),
 		P_X_LO: rev(dummyPxLo),
 		P_Y_HI: rev(dummyPyHi),
@@ -139,7 +100,6 @@
 		R_Y_LO: rev(dummyRyLo),
 		N_HI:   rev(dummyNHi),
 		N_LO:   rev(dummyNLo),
->>>>>>> 025666d5
 	}
 	for i := 0; i < limits.NbInputInstances; i++ {
 		assignment.Instances[i] = instanceAssignment
@@ -154,11 +114,7 @@
 
 	_ = rcGetter() // to not leak the channel
 
-<<<<<<< HEAD
-	wit, err := frontend.NewWitness(circuit, koalabear.Modulus())
-=======
 	wit, err := frontend.NewWitness(assignment, koalabear.Modulus())
->>>>>>> 025666d5
 	if err != nil {
 		t.Fatalf("assigning witness: %v", err)
 	}
