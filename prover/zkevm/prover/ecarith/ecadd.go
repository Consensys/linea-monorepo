--- conflicted
+++ resolved
@@ -109,20 +109,6 @@
 }
 
 type ECAddInstance struct {
-<<<<<<< HEAD
-	// First input to addition
-	P_X [common.NbLimbU256]frontend.Variable `gnark:",public"`
-	P_Y [common.NbLimbU256]frontend.Variable `gnark:",public"`
-
-	// Second input to addition
-	Q_X [common.NbLimbU256]frontend.Variable `gnark:",public"`
-	Q_Y [common.NbLimbU256]frontend.Variable `gnark:",public"`
-
-	// The result of the addition. Is provided non-deterministically by the
-	// caller, we have to ensure that the result is correct.
-	R_X [common.NbLimbU256]frontend.Variable `gnark:",public"`
-	R_Y [common.NbLimbU256]frontend.Variable `gnark:",public"`
-=======
 	// First input to addition. Both are in little-endian format but the hi-end
 	// is sent before the lo part. So they can't be merged as a single larger
 	// input
@@ -137,7 +123,6 @@
 	// caller, we have to ensure that the result is correct.
 	R_X_HI, R_X_LO [common.NbLimbU128]frontend.Variable `gnark:",public"`
 	R_Y_HI, R_Y_LO [common.NbLimbU128]frontend.Variable `gnark:",public"`
->>>>>>> 025666d5
 }
 
 // NewECAddCircuit creates a new circuit for verifying the EC_MUL precompile
@@ -164,17 +149,6 @@
 	for i := range c.Instances {
 
 		var (
-<<<<<<< HEAD
-			PX = f.NewElement(c.Instances[i].P_X[:])
-			PY = f.NewElement(c.Instances[i].P_Y[:])
-			QX = f.NewElement(c.Instances[i].Q_X[:])
-			QY = f.NewElement(c.Instances[i].Q_Y[:])
-			RX = f.NewElement(c.Instances[i].R_X[:])
-			RY = f.NewElement(c.Instances[i].R_Y[:])
-			P  = sw_bn254.G1Affine{X: *PX, Y: *PY}
-			Q  = sw_bn254.G1Affine{X: *QX, Y: *QY}
-			R  = sw_bn254.G1Affine{X: *RX, Y: *RY}
-=======
 			PX16 = append(c.Instances[i].P_X_LO[:], c.Instances[i].P_X_HI[:]...)
 			PY16 = append(c.Instances[i].P_Y_LO[:], c.Instances[i].P_Y_HI[:]...)
 			QX16 = append(c.Instances[i].Q_X_LO[:], c.Instances[i].Q_X_HI[:]...)
@@ -192,7 +166,6 @@
 			P = sw_bn254.G1Affine{X: *PX, Y: *PY}
 			Q = sw_bn254.G1Affine{X: *QX, Y: *QY}
 			R = sw_bn254.G1Affine{X: *RX, Y: *RY}
->>>>>>> 025666d5
 		)
 
 		Ps[i] = P
