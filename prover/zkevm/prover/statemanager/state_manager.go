--- conflicted
+++ resolved
@@ -2,10 +2,8 @@
 
 import (
 	"github.com/consensys/linea-monorepo/prover/backend/execution/statemanager"
-	"github.com/consensys/linea-monorepo/prover/maths/field"
 	"github.com/consensys/linea-monorepo/prover/protocol/wizard"
 	"github.com/consensys/linea-monorepo/prover/utils"
-	"github.com/consensys/linea-monorepo/prover/utils/types"
 	"github.com/consensys/linea-monorepo/prover/zkevm/prover/statemanager/accumulator"
 	"github.com/consensys/linea-monorepo/prover/zkevm/prover/statemanager/accumulatorsummary"
 	"github.com/consensys/linea-monorepo/prover/zkevm/prover/statemanager/codehashconsistency"
@@ -67,114 +65,10 @@
 	assignHubAddresses(run)
 	addSkipFlags(&shomeiTraces)
 	sm.StateSummary.Assign(run, shomeiTraces)
-<<<<<<< HEAD
-	sm.accumulator.Assign(run, utils.Join(shomeiTraces...))
-	sm.accumulatorSummaryConnector.Assign(run)
-	sm.mimcCodeHash.Assign(run)
-	sm.codeHashConsistency.Assign(run)
-
-	// csvtraces.FmtCsv(
-	// 	files.MustOverwrite("arith.csv"),
-	// 	run,
-	// 	[]ifaces.Column{
-	// 		run.Spec.Columns.GetHandle("HUB_acp_PROVER_SIDE_ADDRESS_IDENTIFIER"),
-	// 		run.Spec.Columns.GetHandle("hub.acp_ADDRESS_HI"),
-	// 		run.Spec.Columns.GetHandle("hub.acp_ADDRESS_LO"),
-	// 		run.Spec.Columns.GetHandle("hub.acp_BALANCE"),
-	// 		run.Spec.Columns.GetHandle("hub.acp_NONCE"),
-	// 		run.Spec.Columns.GetHandle("hub.acp_CODE_SIZE"),
-	// 		run.Spec.Columns.GetHandle("hub.acp_CODE_HASH_HI"),
-	// 		run.Spec.Columns.GetHandle("hub.acp_CODE_HASH_LO"),
-	// 		run.Spec.Columns.GetHandle("hub.acp_REL_BLK_NUM"),
-	// 		run.Spec.Columns.GetHandle("hub.acp_EXISTS"),
-	// 		run.Spec.Columns.GetHandle("hub.acp_EXISTS_NEW"),
-	// 		run.Spec.Columns.GetHandle("hub.acp_PEEK_AT_ACCOUNT"),
-	// 		run.Spec.Columns.GetHandle("hub.acp_FIRST_IN_BLK"),
-	// 		run.Spec.Columns.GetHandle("hub.acp_IS_PRECOMPILE"),
-	// 	},
-	// 	[]csvtraces.Option{},
-	// )
-	// csvtraces.FmtCsv(
-	// 	files.MustOverwrite("ss.csv"),
-	// 	run,
-	// 	[]ifaces.Column{
-	// 		sm.StateSummary.Account.Address,
-	// 		sm.StateSummary.Account.Initial.Balance,
-	// 		sm.StateSummary.Account.Initial.Nonce,
-	// 		sm.StateSummary.Account.Initial.CodeSize,
-	// 		sm.StateSummary.Account.Initial.KeccakCodeHash.Hi,
-	// 		sm.StateSummary.Account.Initial.KeccakCodeHash.Lo,
-	// 		sm.StateSummary.BatchNumber,
-	// 		sm.StateSummary.Account.Initial.Exists,
-	// 		sm.StateSummary.Account.Final.Exists,
-	// 		sm.StateSummary.IsInitialDeployment,
-	// 		sm.StateSummary.IsStorage,
-	// 	},
-	// 	[]csvtraces.Option{},
-	// )
-	// csvtraces.FmtCsv(
-	// 	files.MustOverwrite("hub.csv"),
-	// 	run,
-	// 	[]ifaces.Column{
-	// 		run.Spec.Columns.GetHandle("hub.RELATIVE_BLOCK_NUMBER"),
-	// 	},
-	// 	[]csvtraces.Option{},
-	// )
-
-	// csvtraces.FmtCsv(
-	// 	files.MustOverwrite("./scparith.csv"),
-	// 	run,
-	// 	[]ifaces.Column{
-	// 		run.Spec.Columns.GetHandle("HUB_scp_PROVER_SIDE_ADDRESS_IDENTIFIER"),
-	// 		run.Spec.Columns.GetHandle("hub.scp_ADDRESS_HI"),
-	// 		run.Spec.Columns.GetHandle("hub.scp_ADDRESS_LO"),
-	// 		run.Spec.Columns.GetHandle("hub.scp_STORAGE_KEY_HI"),
-	// 		run.Spec.Columns.GetHandle("hub.scp_STORAGE_KEY_LO"),
-	// 		run.Spec.Columns.GetHandle("hub.scp_VALUE_CURR_HI"),
-	// 		run.Spec.Columns.GetHandle("hub.scp_VALUE_CURR_LO"),
-	// 		run.Spec.Columns.GetHandle("hub.scp_VALUE_NEXT_HI"),
-	// 		run.Spec.Columns.GetHandle("hub.scp_VALUE_NEXT_LO"),
-	// 		run.Spec.Columns.GetHandle("hub.scp_DEPLOYMENT_NUMBER"),
-	// 		run.Spec.Columns.GetHandle("hub.scp_DEPLOYMENT_NUMBER"),
-	// 		run.Spec.Columns.GetHandle("hub.scp_REL_BLK_NUM"),
-	// 		run.Spec.Columns.GetHandle("hub.scp_PEEK_AT_STORAGE"),
-	// 		run.Spec.Columns.GetHandle("hub.scp_FIRST_IN_CNF"),
-	// 		run.Spec.Columns.GetHandle("hub.scp_FINAL_IN_CNF"),
-	// 		run.Spec.Columns.GetHandle("hub.scp_FIRST_IN_BLK"),
-	// 		run.Spec.Columns.GetHandle("hub.scp_FINAL_IN_BLK"),
-	// 		run.Spec.Columns.GetHandle("hub.scp_DEPLOYMENT_NUMBER_FIRST_IN_BLOCK"),
-	// 		run.Spec.Columns.GetHandle("hub.scp_DEPLOYMENT_NUMBER_FINAL_IN_BLOCK"),
-	// 		run.Spec.Columns.GetHandle("hub.scp_EXISTS_FIRST_IN_BLOCK"),
-	// 		run.Spec.Columns.GetHandle("hub.scp_EXISTS_FINAL_IN_BLOCK"),
-	// 		//run.Spec.Columns.GetHandle("hub.scp_TX_EXEC"),
-	// 	},
-	// 	[]csvtraces.Option{},
-	// )
-
-	// csvtraces.FmtCsv(
-	// 	files.MustOverwrite("./scpss.csv"),
-	// 	run,
-	// 	[]ifaces.Column{
-	// 		sm.StateSummary.Account.Address,
-	// 		sm.StateSummary.Storage.Key.Hi,
-	// 		sm.StateSummary.Storage.Key.Lo,
-	// 		sm.StateSummary.Storage.OldValue.Hi,
-	// 		sm.StateSummary.Storage.OldValue.Lo,
-	// 		sm.StateSummary.Storage.NewValue.Hi,
-	// 		sm.StateSummary.Storage.NewValue.Lo,
-	// 		sm.StateSummary.BatchNumber,
-	// 		sm.StateSummary.IsFinalDeployment,
-	// 		sm.StateSummary.Account.Final.Exists,
-	// 		sm.StateSummary.IsStorage,
-	// 	},
-	// 	[]csvtraces.Option{},
-	// )
-=======
 	sm.Accumulator.Assign(run, utils.Join(shomeiTraces...))
 	sm.AccumulatorSummaryConnector.Assign(run)
 	sm.MimcCodeHash.Assign(run)
 	sm.CodeHashConsistency.Assign(run)
->>>>>>> 50b50639
 }
 
 // stateSummarySize returns the number of rows to give to the state-summary
@@ -185,47 +79,52 @@
 
 // addSkipFlags adds skip flags to redundant shomei traces
 func addSkipFlags(shomeiTraces *[][]statemanager.DecodedTrace) {
-	// AddressAndKey is a struct used as a key in order to identify skippable traces
-	// in our maps
-	type AddressAndKey struct {
-		address    types.Bytes32
-		storageKey types.Bytes32
-	}
-	// iterate over all the Shomei blocks
-	for blockNo, vec := range *shomeiTraces {
-		var (
-			curAddress = types.EthAddress{}
-			err        error
-		)
 
-		// instantiate the map for the current block
-		traceMap := make(map[AddressAndKey]int)
-		// now we process the traces themselves
-		for i, trace := range vec {
-			// compute the current address account
-			curAddress, err = trace.GetRelatedAccount()
-			if err != nil {
-				panic(err)
-			}
-			x := *(&field.Element{}).SetBytes(curAddress[:])
+	utils.Panic("missing update for koalabear")
 
-			if trace.Location != statemanager.WS_LOCATION {
-				// we have a STORAGE trace
-				// prepare the search key
-				searchKey := AddressAndKey{
-					address:    x.Bytes(),
-					storageKey: trace.Underlying.HKey(statemanager.MIMC_CONFIG),
-				}
-				previousIndex, isFound := traceMap[searchKey]
-				if isFound {
-					// set the previous trace as a skippable trace
-					(*shomeiTraces)[blockNo][previousIndex].IsSkipped = true
-				} else {
-					// when not found, add its index to the map (if a duplicate is found later)
-					// this stored index will be then used to make the current trace skippable
-					traceMap[searchKey] = i
-				}
-			}
-		}
-	}
+	// // AddressAndKey is a struct used as a key in order to identify skippable traces
+	// // in our maps
+	// type AddressAndKey struct {
+	// 	address    types.Bytes32
+	// 	storageKey types.Bytes32
+	// }
+
+	// // iterate over all the Shomei blocks
+	// for blockNo, vec := range *shomeiTraces {
+	// 	var (
+	// 		curAddress = types.EthAddress{}
+	// 		err        error
+	// 	)
+
+	// 	// instantiate the map for the current block
+	// 	traceMap := make(map[AddressAndKey]int)
+	// 	// now we process the traces themselves
+	// 	for i, trace := range vec {
+	// 		// compute the current address account
+	// 		curAddress, err = trace.GetRelatedAccount()
+	// 		if err != nil {
+	// 			panic(err)
+	// 		}
+	// 		x := *(&field.Element{}).SetBytes(curAddress[:])
+
+	// 		if trace.Location != statemanager.WS_LOCATION {
+
+	// 			// we have a STORAGE trace
+	// 			// prepare the search key
+	// 			searchKey := AddressAndKey{
+	// 				address:    x.Bytes(),
+	// 				storageKey: trace.Underlying.HKey(statemanager.MIMC_CONFIG),
+	// 			}
+	// 			previousIndex, isFound := traceMap[searchKey]
+	// 			if isFound {
+	// 				// set the previous trace as a skippable trace
+	// 				(*shomeiTraces)[blockNo][previousIndex].IsSkipped = true
+	// 			} else {
+	// 				// when not found, add its index to the map (if a duplicate is found later)
+	// 				// this stored index will be then used to make the current trace skippable
+	// 				traceMap[searchKey] = i
+	// 			}
+	// 		}
+	// 	}
+	// }
 }