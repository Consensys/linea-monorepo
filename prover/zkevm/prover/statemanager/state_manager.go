package statemanager

import (
	"fmt"
	"os"

	"github.com/consensys/linea-monorepo/prover/backend/execution/statemanager"
	"github.com/consensys/linea-monorepo/prover/maths/field"
	"github.com/consensys/linea-monorepo/prover/protocol/wizard"
	"github.com/consensys/linea-monorepo/prover/utils"
	"github.com/consensys/linea-monorepo/prover/utils/types"
	"github.com/consensys/linea-monorepo/prover/zkevm/prover/statemanager/accumulator"
	"github.com/consensys/linea-monorepo/prover/zkevm/prover/statemanager/accumulatorsummary"
	"github.com/consensys/linea-monorepo/prover/zkevm/prover/statemanager/codehashconsistency"
	"github.com/consensys/linea-monorepo/prover/zkevm/prover/statemanager/mimccodehash"
	"github.com/consensys/linea-monorepo/prover/zkevm/prover/statemanager/statesummary"
)

// StateManager is a collection of modules responsible for attesting the
// correctness of the state-transitions occuring in Linea w.r.t. to the
// arithmetization.
type StateManager struct {
	accumulator                 accumulator.Module
	accumulatorSummaryConnector accumulatorsummary.Module
	StateSummary                statesummary.Module // exported because needed by the public input module
	mimcCodeHash                mimccodehash.Module
	codeHashConsistency         codehashconsistency.Module
}

// Settings stores all the setting to construct a StateManager and is passed to
// the [NewStateManager] function. All the settings of the submodules are
// constructed based on this structure
type Settings struct {
	AccSettings      accumulator.Settings
	MiMCCodeHashSize int
}

// NewStateManager instantiate the [StateManager] module
func NewStateManager(comp *wizard.CompiledIOP, settings Settings) *StateManager {

	sm := &StateManager{
		StateSummary: statesummary.NewModule(comp, settings.stateSummarySize()),
		accumulator:  accumulator.NewModule(comp, settings.AccSettings),
		mimcCodeHash: mimccodehash.NewModule(comp, mimccodehash.Inputs{
			Name: "MiMCCodeHash",
			Size: settings.MiMCCodeHashSize,
		}),
	}

	sm.accumulatorSummaryConnector = *accumulatorsummary.NewModule(
		comp,
		accumulatorsummary.Inputs{
			Name:        "ACCUMULATOR_SUMMARY",
			Accumulator: sm.accumulator,
		},
	)

	sm.accumulatorSummaryConnector.ConnectToStateSummary(comp, &sm.StateSummary)
	sm.mimcCodeHash.ConnectToRom(comp, rom(comp), romLex(comp))
<<<<<<< HEAD
	// sm.StateSummary.ConnectToHub(comp, acp(comp), scp(comp))
=======
	sm.StateSummary.ConnectToHub(comp, acp(comp), scp(comp))
>>>>>>> efe3b24c
	sm.codeHashConsistency = codehashconsistency.NewModule(comp, "CODEHASHCONSISTENCY", &sm.StateSummary, &sm.mimcCodeHash)

	return sm
}

// Assign assignes the submodules of the state-manager. It requires the
// arithmetization columns to be assigned first.
func (sm *StateManager) Assign(run *wizard.ProverRuntime, shomeiTraces [][]statemanager.DecodedTrace) {
<<<<<<< HEAD

	// assignHubAddresses(run)
=======
	assignHubAddresses(run)
	printAllShomeiTraces(&shomeiTraces)
	addSkipFlags(&shomeiTraces)
>>>>>>> efe3b24c
	sm.StateSummary.Assign(run, shomeiTraces)
	sm.accumulator.Assign(run, utils.Join(shomeiTraces...))
	sm.accumulatorSummaryConnector.Assign(run)
	sm.mimcCodeHash.Assign(run)
	sm.codeHashConsistency.Assign(run)

	// csvtraces.FmtCsv(
<<<<<<< HEAD
	// 	files.MustOverwrite("arith.csv"),
=======
	// 	files.MustOverwrite("./alex-csv/arith.csv"),
>>>>>>> efe3b24c
	// 	run,
	// 	[]ifaces.Column{
	// 		run.Spec.Columns.GetHandle("HUB_acp_PROVER_SIDE_ADDRESS_IDENTIFIER"),
	// 		run.Spec.Columns.GetHandle("hub.acp_ADDRESS_HI"),
	// 		run.Spec.Columns.GetHandle("hub.acp_ADDRESS_LO"),
	// 		run.Spec.Columns.GetHandle("hub.acp_BALANCE"),
	// 		run.Spec.Columns.GetHandle("hub.acp_NONCE"),
	// 		run.Spec.Columns.GetHandle("hub.acp_CODE_SIZE"),
	// 		run.Spec.Columns.GetHandle("hub.acp_CODE_HASH_HI"),
	// 		run.Spec.Columns.GetHandle("hub.acp_CODE_HASH_LO"),
	// 		run.Spec.Columns.GetHandle("hub.acp_REL_BLK_NUM"),
	// 		run.Spec.Columns.GetHandle("hub.acp_EXISTS"),
<<<<<<< HEAD
=======
	// 		run.Spec.Columns.GetHandle("hub.acp_EXISTS_NEW"),
>>>>>>> efe3b24c
	// 		run.Spec.Columns.GetHandle("hub.acp_PEEK_AT_ACCOUNT"),
	// 		run.Spec.Columns.GetHandle("hub.acp_FIRST_IN_BLK"),
	// 		run.Spec.Columns.GetHandle("hub.acp_IS_PRECOMPILE"),
	// 	},
	// 	[]csvtraces.Option{},
	// )
	// csvtraces.FmtCsv(
<<<<<<< HEAD
	// 	files.MustOverwrite("ss.csv"),
=======
	// 	files.MustOverwrite("./alex-csv/ss.csv"),
>>>>>>> efe3b24c
	// 	run,
	// 	[]ifaces.Column{
	// 		sm.StateSummary.Account.Address,
	// 		sm.StateSummary.Account.Initial.Balance,
	// 		sm.StateSummary.Account.Initial.Nonce,
	// 		sm.StateSummary.Account.Initial.CodeSize,
	// 		sm.StateSummary.Account.Initial.KeccakCodeHash.Hi,
	// 		sm.StateSummary.Account.Initial.KeccakCodeHash.Lo,
	// 		sm.StateSummary.BatchNumber,
	// 		sm.StateSummary.Account.Initial.Exists,
<<<<<<< HEAD
=======
	// 		sm.StateSummary.Account.Final.Exists,
>>>>>>> efe3b24c
	// 		sm.StateSummary.IsInitialDeployment,
	// 		sm.StateSummary.IsStorage,
	// 	},
	// 	[]csvtraces.Option{},
	// )
	// csvtraces.FmtCsv(
<<<<<<< HEAD
	// 	files.MustOverwrite("hub.csv"),
=======
	// 	files.MustOverwrite("./alex-csv/hub.csv"),
>>>>>>> efe3b24c
	// 	run,
	// 	[]ifaces.Column{
	// 		run.Spec.Columns.GetHandle("hub.RELATIVE_BLOCK_NUMBER"),
	// 	},
	// 	[]csvtraces.Option{},
	// )
<<<<<<< HEAD
=======

	// csvtraces.FmtCsv(
	// 	files.MustOverwrite("./alex-csv/scparith.csv"),
	// 	run,
	// 	[]ifaces.Column{
	// 		run.Spec.Columns.GetHandle("HUB_scp_PROVER_SIDE_ADDRESS_IDENTIFIER"),
	// 		run.Spec.Columns.GetHandle("hub.scp_ADDRESS_HI"),
	// 		run.Spec.Columns.GetHandle("hub.scp_ADDRESS_LO"),
	// 		run.Spec.Columns.GetHandle("hub.scp_STORAGE_KEY_HI"),
	// 		run.Spec.Columns.GetHandle("hub.scp_STORAGE_KEY_LO"),
	// 		run.Spec.Columns.GetHandle("hub.scp_VALUE_CURR_HI"),
	// 		run.Spec.Columns.GetHandle("hub.scp_VALUE_CURR_LO"),
	// 		run.Spec.Columns.GetHandle("hub.scp_VALUE_NEXT_HI"),
	// 		run.Spec.Columns.GetHandle("hub.scp_VALUE_NEXT_LO"),
	// 		run.Spec.Columns.GetHandle("hub.scp_DEPLOYMENT_NUMBER"),
	// 		run.Spec.Columns.GetHandle("hub.scp_DEPLOYMENT_NUMBER"),
	// 		run.Spec.Columns.GetHandle("hub.scp_REL_BLK_NUM"),
	// 		run.Spec.Columns.GetHandle("hub.scp_PEEK_AT_STORAGE"),
	// 		run.Spec.Columns.GetHandle("hub.scp_FIRST_IN_CNF"),
	// 		run.Spec.Columns.GetHandle("hub.scp_FINAL_IN_CNF"),
	// 		run.Spec.Columns.GetHandle("hub.scp_FIRST_IN_BLK"),
	// 		run.Spec.Columns.GetHandle("hub.scp_FINAL_IN_BLK"),
	// 		run.Spec.Columns.GetHandle("hub.scp_DEPLOYMENT_NUMBER_FIRST_IN_BLOCK"),
	// 		run.Spec.Columns.GetHandle("hub.scp_DEPLOYMENT_NUMBER_FINAL_IN_BLOCK"),
	// 		run.Spec.Columns.GetHandle("hub.scp_EXISTS_FIRST_IN_BLOCK"),
	// 		run.Spec.Columns.GetHandle("hub.scp_EXISTS_FINAL_IN_BLOCK"),
	// 		//run.Spec.Columns.GetHandle("hub.scp_TX_EXEC"),
	// 	},
	// 	[]csvtraces.Option{},
	// )

	// csvtraces.FmtCsv(
	// 	files.MustOverwrite("./alex-csv/scpss.csv"),
	// 	run,
	// 	[]ifaces.Column{
	// 		sm.StateSummary.Account.Address,
	// 		sm.StateSummary.Storage.Key.Hi,
	// 		sm.StateSummary.Storage.Key.Lo,
	// 		sm.StateSummary.Storage.OldValue.Hi,
	// 		sm.StateSummary.Storage.OldValue.Lo,
	// 		sm.StateSummary.Storage.NewValue.Hi,
	// 		sm.StateSummary.Storage.NewValue.Lo,
	// 		sm.StateSummary.BatchNumber,
	// 		sm.StateSummary.IsFinalDeployment,
	// 		sm.StateSummary.Account.Final.Exists,
	// 		sm.StateSummary.IsStorage,
	// 	},
	// 	[]csvtraces.Option{},
	// )
>>>>>>> efe3b24c
}

// stateSummarySize returns the number of rows to give to the state-summary
// module.
func (s *Settings) stateSummarySize() int {
	return utils.NextPowerOfTwo(s.AccSettings.MaxNumProofs)
}

// addSkipFlags adds skip flags to redundant shomei traces
func addSkipFlags(shomeiTraces *[][]statemanager.DecodedTrace) {
	// AddressAndKey is a struct used as a key in order to identify skippable traces
	// in our maps
	type AddressAndKey struct {
		address    types.Bytes32
		storageKey types.Bytes32
	}
	// iterate over all the Shomei blocks
	for blockNo, vec := range *shomeiTraces {
		var (
			curAddress = types.EthAddress{}
			err        error
		)

		// instantiate the map for the current block
		traceMap := make(map[AddressAndKey]int)
		// now we process the traces themselves
		for i, trace := range vec {
			// compute the current address account
			curAddress, err = trace.GetRelatedAccount()
			if err != nil {
				panic(err)
			}
			x := *(&field.Element{}).SetBytes(curAddress[:])

			if trace.Location != statemanager.WS_LOCATION {
				// we have a STORAGE trace
				// prepare the search key
				searchKey := AddressAndKey{
					address:    x.Bytes(),
					storageKey: trace.Underlying.HKey(statemanager.MIMC_CONFIG),
				}
				previousIndex, isFound := traceMap[searchKey]
				if isFound {
					// set the previous trace as a skippable trace
					(*shomeiTraces)[blockNo][previousIndex].IsSkipped = true
				} else {
					// when not found, add its index to the map (if a duplicate is found later)
					// this stored index will be then used to make the current trace skippable
					traceMap[searchKey] = i
				}
			}
		}
	}
}

func printAllShomeiTraces(shomeiTraces *[][]statemanager.DecodedTrace) {
	// AddressAndKey is a struct used as a key in order to identify skippable traces
	// in our maps
	type AddressAndKey struct {
		address    types.Bytes32
		storageKey types.Bytes32
	}
	file, err := os.OpenFile("shomeifull.txt", os.O_APPEND|os.O_CREATE|os.O_WRONLY, 0644)
	if err != nil {
		fmt.Println("Error opening file:", err)
	}
	// iterate over all the Shomei blocks
	for blockNo, vec := range *shomeiTraces {
		batchNumber := blockNo + 1
		for _, trace := range vec {
			curAddress, err := trace.GetRelatedAccount()

			if err != nil {
				panic(err)
			}

			accountAddress := curAddress
			switch t := trace.Underlying.(type) {
			case statemanager.ReadZeroTraceST:
				// BEGIN LOGGING
				// Open the file in append mode, create it if it doesn't exist
				// Write the text to the file
				if _, err := file.WriteString(
					fmt.Sprintln("READZEROST") +
						fmt.Sprintln("ADDRESS ", accountAddress.Hex(), " STORAGE KEY "+t.Key.Hex()+" %d", batchNumber) +
						fmt.Sprintln("IS SKIPPED ", trace.IsSkipped),
				); err != nil {
					fmt.Println("Error writing to file:", err)
				}
				// END LOGGING

			case statemanager.ReadNonZeroTraceST:
				// BEGIN LOGGING
				// Write the text to the file
				if _, err := file.WriteString(
					fmt.Sprintln("READNONZEROST") +
						fmt.Sprintln("ADDRESS ", accountAddress.Hex(), " STORAGE KEY "+t.Key.Hex()+" %d"+" STORAGE VALUE "+t.Value.Hex(), batchNumber) +
						fmt.Sprintln("IS SKIPPED ", trace.IsSkipped),
				); err != nil {
					fmt.Println("Error writing to file:", err)
				}
				// END LOGGING
			case statemanager.InsertionTraceST:
				// BEGIN LOGGING
				if err != nil {
					fmt.Println("Error opening file:", err)
				}
				// Write the text to the file
				if _, err := file.WriteString(
					fmt.Sprintln("INSERTST") +
						fmt.Sprintln("ADDRESS ", accountAddress.Hex(), " STORAGE KEY "+t.Key.Hex()+" %d"+" STORAGE VALUE "+t.Val.Hex(), batchNumber) +
						fmt.Sprintln("IS SKIPPED ", trace.IsSkipped),
				); err != nil {
					fmt.Println("Error writing to file:", err)
				}
			//  END LOGGING
			case statemanager.UpdateTraceST:
				// BEGIN LOGGING
				if err != nil {
					fmt.Println("Error opening file:", err)
				}
				// Write the text to the file
				if _, err := file.WriteString(
					fmt.Sprintln("UPDATEST") +
						fmt.Sprintln("ADDRESS ", accountAddress.Hex(), " STORAGE KEY "+t.Key.Hex()+" %d"+" STORAGE VALUE + "+t.OldValue.Hex()+" "+t.NewValue.Hex(), batchNumber) +
						fmt.Sprintln("IS SKIPPED ", trace.IsSkipped),
				); err != nil {
					fmt.Println("Error writing to file:", err)
				}
			// END LOGGING

			case statemanager.DeletionTraceST:
				// BEGIN LOGGING
				if err != nil {
					fmt.Println("Error opening file:", err)
				}
				// Write the text to the file
				if _, err := file.WriteString(
					fmt.Sprintln("DELETEST") +
						fmt.Sprintln("ADDRESS ", accountAddress.Hex(), " STORAGE KEY "+t.Key.Hex()+" %d"+" STORAGE VALUE + "+t.DeletedValue.Hex(), batchNumber) +
						fmt.Sprintln("IS SKIPPED ", trace.IsSkipped),
				); err != nil {
					fmt.Println("Error writing to file:", err)
				}
			// END LOGGING
			case statemanager.ReadZeroTraceWS:
				// BEGIN LOGGING
				if err != nil {
					fmt.Println("Error opening file:", err)
				}
				// Write the text to the file
				if _, err := file.WriteString(
					fmt.Sprintln("READZEROWS") +
						fmt.Sprintln("ADDRESS ", accountAddress.Hex(), " %d", batchNumber),
				); err != nil {
					fmt.Println("Error writing to file:", err)
				}
				// END LOGGING
			case statemanager.ReadNonZeroTraceWS:

				// BEGIN LOGGING
				if err != nil {
					fmt.Println("Error opening file:", err)
				}

				// Write the text to the file
				if _, err := file.WriteString(
					fmt.Sprintln("READNONZEROWS") +
						fmt.Sprintln("ADDRESS ", accountAddress.Hex(), " %d", batchNumber),
				); err != nil {
					fmt.Println("Error writing to file:", err)
				}
				// END LOGGING
			case statemanager.InsertionTraceWS:

				// BEGIN LOGGING
				// Write the text to the file
				if err != nil {
					fmt.Println("Error opening file:", err)
				}
				//x := *(&field.Element{}).SetBytes(accountAddress[:])
				if _, err := file.WriteString(
					fmt.Sprintln("INSERTWS") +
						fmt.Sprintln("ADDRESS ", accountAddress.Hex(), " %d", batchNumber),
				); err != nil {
					fmt.Println("Error writing to file:", err)
				}
				// END LOGGING

			case statemanager.UpdateTraceWS:
				// BEGIN LOGGING
				if err != nil {
					fmt.Println("Error opening file:", err)
				}
				//x := *(&field.Element{}).SetBytes(accountAddress[:])
				if _, err := file.WriteString(
					fmt.Sprintln("UPDATEWS") +
						fmt.Sprintln("ADDRESS ", accountAddress.Hex(), " %d", batchNumber),
				); err != nil {
					fmt.Println("Error writing to file:", err)
				}
				// END LOGGING
			case statemanager.DeletionTraceWS:

				// BEGIN LOGGING
				if err != nil {
					fmt.Println("Error opening file:", err)
				}
				//x := *(&field.Element{}).SetBytes(accountAddress[:])
				if _, err := file.WriteString(
					fmt.Sprintln("DELETEWS") +
						fmt.Sprintln("ADDRESS ", accountAddress.Hex(), " %d", batchNumber),
				); err != nil {
					fmt.Println("Error writing to file:", err)
				}
				// END LOGGING
			default:
				panic("unknown trace type")

			}

		}
	}
	file.Close()
}<|MERGE_RESOLUTION|>--- conflicted
+++ resolved
@@ -57,11 +57,7 @@
 
 	sm.accumulatorSummaryConnector.ConnectToStateSummary(comp, &sm.StateSummary)
 	sm.mimcCodeHash.ConnectToRom(comp, rom(comp), romLex(comp))
-<<<<<<< HEAD
-	// sm.StateSummary.ConnectToHub(comp, acp(comp), scp(comp))
-=======
 	sm.StateSummary.ConnectToHub(comp, acp(comp), scp(comp))
->>>>>>> efe3b24c
 	sm.codeHashConsistency = codehashconsistency.NewModule(comp, "CODEHASHCONSISTENCY", &sm.StateSummary, &sm.mimcCodeHash)
 
 	return sm
@@ -70,14 +66,10 @@
 // Assign assignes the submodules of the state-manager. It requires the
 // arithmetization columns to be assigned first.
 func (sm *StateManager) Assign(run *wizard.ProverRuntime, shomeiTraces [][]statemanager.DecodedTrace) {
-<<<<<<< HEAD
-
-	// assignHubAddresses(run)
-=======
+
 	assignHubAddresses(run)
 	printAllShomeiTraces(&shomeiTraces)
 	addSkipFlags(&shomeiTraces)
->>>>>>> efe3b24c
 	sm.StateSummary.Assign(run, shomeiTraces)
 	sm.accumulator.Assign(run, utils.Join(shomeiTraces...))
 	sm.accumulatorSummaryConnector.Assign(run)
@@ -85,11 +77,7 @@
 	sm.codeHashConsistency.Assign(run)
 
 	// csvtraces.FmtCsv(
-<<<<<<< HEAD
 	// 	files.MustOverwrite("arith.csv"),
-=======
-	// 	files.MustOverwrite("./alex-csv/arith.csv"),
->>>>>>> efe3b24c
 	// 	run,
 	// 	[]ifaces.Column{
 	// 		run.Spec.Columns.GetHandle("HUB_acp_PROVER_SIDE_ADDRESS_IDENTIFIER"),
@@ -102,10 +90,6 @@
 	// 		run.Spec.Columns.GetHandle("hub.acp_CODE_HASH_LO"),
 	// 		run.Spec.Columns.GetHandle("hub.acp_REL_BLK_NUM"),
 	// 		run.Spec.Columns.GetHandle("hub.acp_EXISTS"),
-<<<<<<< HEAD
-=======
-	// 		run.Spec.Columns.GetHandle("hub.acp_EXISTS_NEW"),
->>>>>>> efe3b24c
 	// 		run.Spec.Columns.GetHandle("hub.acp_PEEK_AT_ACCOUNT"),
 	// 		run.Spec.Columns.GetHandle("hub.acp_FIRST_IN_BLK"),
 	// 		run.Spec.Columns.GetHandle("hub.acp_IS_PRECOMPILE"),
@@ -113,11 +97,7 @@
 	// 	[]csvtraces.Option{},
 	// )
 	// csvtraces.FmtCsv(
-<<<<<<< HEAD
 	// 	files.MustOverwrite("ss.csv"),
-=======
-	// 	files.MustOverwrite("./alex-csv/ss.csv"),
->>>>>>> efe3b24c
 	// 	run,
 	// 	[]ifaces.Column{
 	// 		sm.StateSummary.Account.Address,
@@ -128,79 +108,19 @@
 	// 		sm.StateSummary.Account.Initial.KeccakCodeHash.Lo,
 	// 		sm.StateSummary.BatchNumber,
 	// 		sm.StateSummary.Account.Initial.Exists,
-<<<<<<< HEAD
-=======
-	// 		sm.StateSummary.Account.Final.Exists,
->>>>>>> efe3b24c
 	// 		sm.StateSummary.IsInitialDeployment,
 	// 		sm.StateSummary.IsStorage,
 	// 	},
 	// 	[]csvtraces.Option{},
 	// )
 	// csvtraces.FmtCsv(
-<<<<<<< HEAD
 	// 	files.MustOverwrite("hub.csv"),
-=======
-	// 	files.MustOverwrite("./alex-csv/hub.csv"),
->>>>>>> efe3b24c
 	// 	run,
 	// 	[]ifaces.Column{
 	// 		run.Spec.Columns.GetHandle("hub.RELATIVE_BLOCK_NUMBER"),
 	// 	},
 	// 	[]csvtraces.Option{},
 	// )
-<<<<<<< HEAD
-=======
-
-	// csvtraces.FmtCsv(
-	// 	files.MustOverwrite("./alex-csv/scparith.csv"),
-	// 	run,
-	// 	[]ifaces.Column{
-	// 		run.Spec.Columns.GetHandle("HUB_scp_PROVER_SIDE_ADDRESS_IDENTIFIER"),
-	// 		run.Spec.Columns.GetHandle("hub.scp_ADDRESS_HI"),
-	// 		run.Spec.Columns.GetHandle("hub.scp_ADDRESS_LO"),
-	// 		run.Spec.Columns.GetHandle("hub.scp_STORAGE_KEY_HI"),
-	// 		run.Spec.Columns.GetHandle("hub.scp_STORAGE_KEY_LO"),
-	// 		run.Spec.Columns.GetHandle("hub.scp_VALUE_CURR_HI"),
-	// 		run.Spec.Columns.GetHandle("hub.scp_VALUE_CURR_LO"),
-	// 		run.Spec.Columns.GetHandle("hub.scp_VALUE_NEXT_HI"),
-	// 		run.Spec.Columns.GetHandle("hub.scp_VALUE_NEXT_LO"),
-	// 		run.Spec.Columns.GetHandle("hub.scp_DEPLOYMENT_NUMBER"),
-	// 		run.Spec.Columns.GetHandle("hub.scp_DEPLOYMENT_NUMBER"),
-	// 		run.Spec.Columns.GetHandle("hub.scp_REL_BLK_NUM"),
-	// 		run.Spec.Columns.GetHandle("hub.scp_PEEK_AT_STORAGE"),
-	// 		run.Spec.Columns.GetHandle("hub.scp_FIRST_IN_CNF"),
-	// 		run.Spec.Columns.GetHandle("hub.scp_FINAL_IN_CNF"),
-	// 		run.Spec.Columns.GetHandle("hub.scp_FIRST_IN_BLK"),
-	// 		run.Spec.Columns.GetHandle("hub.scp_FINAL_IN_BLK"),
-	// 		run.Spec.Columns.GetHandle("hub.scp_DEPLOYMENT_NUMBER_FIRST_IN_BLOCK"),
-	// 		run.Spec.Columns.GetHandle("hub.scp_DEPLOYMENT_NUMBER_FINAL_IN_BLOCK"),
-	// 		run.Spec.Columns.GetHandle("hub.scp_EXISTS_FIRST_IN_BLOCK"),
-	// 		run.Spec.Columns.GetHandle("hub.scp_EXISTS_FINAL_IN_BLOCK"),
-	// 		//run.Spec.Columns.GetHandle("hub.scp_TX_EXEC"),
-	// 	},
-	// 	[]csvtraces.Option{},
-	// )
-
-	// csvtraces.FmtCsv(
-	// 	files.MustOverwrite("./alex-csv/scpss.csv"),
-	// 	run,
-	// 	[]ifaces.Column{
-	// 		sm.StateSummary.Account.Address,
-	// 		sm.StateSummary.Storage.Key.Hi,
-	// 		sm.StateSummary.Storage.Key.Lo,
-	// 		sm.StateSummary.Storage.OldValue.Hi,
-	// 		sm.StateSummary.Storage.OldValue.Lo,
-	// 		sm.StateSummary.Storage.NewValue.Hi,
-	// 		sm.StateSummary.Storage.NewValue.Lo,
-	// 		sm.StateSummary.BatchNumber,
-	// 		sm.StateSummary.IsFinalDeployment,
-	// 		sm.StateSummary.Account.Final.Exists,
-	// 		sm.StateSummary.IsStorage,
-	// 	},
-	// 	[]csvtraces.Option{},
-	// )
->>>>>>> efe3b24c
 }
 
 // stateSummarySize returns the number of rows to give to the state-summary
