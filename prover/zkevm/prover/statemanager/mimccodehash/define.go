--- conflicted
+++ resolved
@@ -129,11 +129,7 @@
 func (mh *Module) checkConsistency(comp *wizard.CompiledIOP) {
 
 	// NewState = MiMC(PrevState, Limb)
-<<<<<<< HEAD
-	comp.InsertMiMC(mh.inputs.Round, mh.qname("MiMC_CODE_HASH"), mh.Limb, mh.PrevState, mh.NewState, nil)
-=======
 	comp.InsertMiMC(mh.Inputs.Round, mh.qname("MiMC_CODE_HASH"), mh.Limb, mh.PrevState, mh.NewState, nil)
->>>>>>> 50b50639
 
 	// If IsNewHash = 0, PrevState[i] = NewState[i-1] (in the active area), e.g.,
 	// IsActive[i] * (1 - IsNewHash[i]) * (PrevState[i] - NextState[i-1]) = 0
