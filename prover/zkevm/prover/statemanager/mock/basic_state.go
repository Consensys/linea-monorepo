package mock

import (
	"math/big"

	"github.com/consensys/linea-monorepo/prover/crypto/keccak"

	"github.com/consensys/linea-monorepo/prover/backend/execution/statemanager"
	"github.com/consensys/linea-monorepo/prover/utils/types"
)

// State is a basic in-memory data-structure storing the state of the EVM. It
// is used to initialize and track the state of the EVM in our mock.
type State map[types.EthAddress]*AccountState

// AccountState stores all the informations of an account in a basic fashion,
// it is meant to be used by the StateAccessFrame builder internally to
// initialize the state and keep track of the state.
type AccountState struct {
<<<<<<< HEAD
	Nonce             int64
	Balance           *big.Int
	KeccakCodeHash    types.FullBytes32
	Poseidon2CodeHash types.Bytes32
	CodeSize          int64
	Storage           map[types.FullBytes32]types.FullBytes32
	DeploymentNumber  int64
=======
	Nonce            int64
	Balance          *big.Int
	KeccakCodeHash   types.FullBytes32
	LineaCodeHash    types.Bytes32 // Poseidon2 code hash
	CodeSize         int64
	Storage          map[types.FullBytes32]types.FullBytes32
	DeploymentNumber int64
>>>>>>> 9da607e9
}

// deepCopyState makes a hard copy of the state so that modifications of the
// copy will not affect the original state.
func (s State) DeepCopy() State {
	res := State{}
	for k, v := range s {
		vCopy := *v
		vCopy.Storage = map[types.FullBytes32]types.FullBytes32{}
		for sk, sv := range v.Storage {
			vCopy.Storage[sk] = sv
		}
		res[k] = &vCopy
	}
	return res
}

// InsertEOA inserts an EOA into the state
func (s State) InsertEOA(a types.EthAddress, nonce int64, balance *big.Int) {
	if _, ok := s[a]; ok {
		panic("account already exists for the address")
	}

	s[a] = &AccountState{
		Nonce:          nonce,
		Balance:        balance,
<<<<<<< HEAD
		Poseidon2CodeHash:   statemanager.EmptyCodeHash(statemanager.POSEIDON2_CONFIG),
=======
		LineaCodeHash:  statemanager.EmptyCodeHash(statemanager.POSEIDON2_CONFIG),
>>>>>>> 9da607e9
		KeccakCodeHash: types.AsFullBytes32(statemanager.LEGACY_KECCAK_EMPTY_CODEHASH),
		CodeSize:       0,
	}
}

// InsertContract inserts an empty contract into the account. The contract has
// empty storage and no balance
func (s State) InsertContract(a types.EthAddress, lineaCodeHash types.Bytes32, keccakCodeHash types.FullBytes32, codeSize int64) {
	if _, ok := s[a]; ok {
		panic("account already exists for the address")
	}

	s[a] = &AccountState{
		Nonce:          0,
		Balance:        &big.Int{},
<<<<<<< HEAD
		Poseidon2CodeHash:   mimcCodeHash,
=======
		LineaCodeHash:  lineaCodeHash,
>>>>>>> 9da607e9
		KeccakCodeHash: keccakCodeHash,
		CodeSize:       codeSize,
		Storage:        map[types.FullBytes32]types.FullBytes32{},
	}
}

// SetNonce initializes the nonce of an account. If the account does not exists
// in the map it will be created.
func (s State) SetNonce(a types.EthAddress, nonce int64) {
	s.initAccountIfNil(a)
	s[a].Nonce = nonce
}

// SetBalance initializes the balance of an account. If the account does not
// already exists, it will be initialized as empty.
func (s State) SetBalance(a types.EthAddress, balance *big.Int) {
	s.initAccountIfNil(a)
	s[a].Balance = balance
}

// SetCodeHash initializes the keccak code hash of an account and initializes
// an empty account with the value. If the account does not already exist.
func (s State) SetCodeHash(a types.EthAddress, codeHash types.FullBytes32) {
	s.initAccountIfNil(a)
	s[a].KeccakCodeHash = codeHash
}

// SetPoseidon2CodeHash initializes the Poseidon2 code hash of an account and initializes
// an empty account with the value. If the account does not already exist.
func (s State) SetPoseidon2CodeHash(a types.EthAddress, codeHash types.Bytes32) {
	s.initAccountIfNil(a)
<<<<<<< HEAD
	s[a].Poseidon2CodeHash = codeHash
=======
	s[a].LineaCodeHash = codeHash
>>>>>>> 9da607e9
}

// SetCodeSize initializes the code size of an account and initializes the
// account to an empty value if it does not exist.
func (s State) SetCodeSize(a types.EthAddress, codeSize int64) {
	s.initAccountIfNil(a)
	s[a].CodeSize = codeSize
}

// SetCodeSize initializes the code size of an account and initializes the
// account to an empty value if it does not exist.
func (s State) SetStorage(a types.EthAddress, key, value types.FullBytes32) {
	s.initAccountIfNil(a)
	s[a].Storage[key] = value
}

// GetNonce returns the nonce of the account. Returns 0 if the account does
// not exists.
func (s State) GetNonce(a types.EthAddress) int64 {
	s.initAccountIfNil(a)
	return s[a].Nonce
}

// GetBalance returns the balance of the account. Returns 0 if the account does
// not exist.
func (s State) GetBalance(a types.EthAddress) *big.Int {
	s.initAccountIfNil(a)
	return s[a].Balance
}

// GetCodeHash returns the code hash of an account and zero if the account does
// not exist.
func (s State) GetCodeHash(a types.EthAddress) types.FullBytes32 {
	s.initAccountIfNil(a)
	return s[a].KeccakCodeHash
}

// GetMimcCodeHash returns the Mimc code hash of an account and zero if the account does
// not exist.
func (s State) GetPoseidon2CodeHash(a types.EthAddress) types.Bytes32 {
	s.initAccountIfNil(a)
<<<<<<< HEAD
	return s[a].Poseidon2CodeHash
=======
	return s[a].LineaCodeHash
>>>>>>> 9da607e9
}

// SetCodeSize returns the code size of an account and initializes the
// account to an empty value if it does not exist.
func (s State) GetCodeSize(a types.EthAddress) int64 {
	s.initAccountIfNil(a)
	return s[a].CodeSize
}

// GetStorage returns a storage value for the given address and returns 0 if the
// account does not exist.
func (s State) GetStorage(a types.EthAddress, key types.FullBytes32) types.FullBytes32 {
	s.initAccountIfNil(a)
	return s[a].Storage[key]
}

func (s State) initAccountIfNil(a types.EthAddress) {
	if _, ok := s[a]; !ok {
		s[a] = emptyAccount()
	}
}

func emptyAccount() *AccountState {
	return &AccountState{
		Balance:        &big.Int{},
		Storage:        map[types.FullBytes32]types.FullBytes32{},
		KeccakCodeHash: keccak.Hash([]byte{}),
	}
}<|MERGE_RESOLUTION|>--- conflicted
+++ resolved
@@ -17,15 +17,6 @@
 // it is meant to be used by the StateAccessFrame builder internally to
 // initialize the state and keep track of the state.
 type AccountState struct {
-<<<<<<< HEAD
-	Nonce             int64
-	Balance           *big.Int
-	KeccakCodeHash    types.FullBytes32
-	Poseidon2CodeHash types.Bytes32
-	CodeSize          int64
-	Storage           map[types.FullBytes32]types.FullBytes32
-	DeploymentNumber  int64
-=======
 	Nonce            int64
 	Balance          *big.Int
 	KeccakCodeHash   types.FullBytes32
@@ -33,7 +24,6 @@
 	CodeSize         int64
 	Storage          map[types.FullBytes32]types.FullBytes32
 	DeploymentNumber int64
->>>>>>> 9da607e9
 }
 
 // deepCopyState makes a hard copy of the state so that modifications of the
@@ -60,11 +50,7 @@
 	s[a] = &AccountState{
 		Nonce:          nonce,
 		Balance:        balance,
-<<<<<<< HEAD
-		Poseidon2CodeHash:   statemanager.EmptyCodeHash(statemanager.POSEIDON2_CONFIG),
-=======
 		LineaCodeHash:  statemanager.EmptyCodeHash(statemanager.POSEIDON2_CONFIG),
->>>>>>> 9da607e9
 		KeccakCodeHash: types.AsFullBytes32(statemanager.LEGACY_KECCAK_EMPTY_CODEHASH),
 		CodeSize:       0,
 	}
@@ -80,11 +66,7 @@
 	s[a] = &AccountState{
 		Nonce:          0,
 		Balance:        &big.Int{},
-<<<<<<< HEAD
-		Poseidon2CodeHash:   mimcCodeHash,
-=======
 		LineaCodeHash:  lineaCodeHash,
->>>>>>> 9da607e9
 		KeccakCodeHash: keccakCodeHash,
 		CodeSize:       codeSize,
 		Storage:        map[types.FullBytes32]types.FullBytes32{},
@@ -116,11 +98,7 @@
 // an empty account with the value. If the account does not already exist.
 func (s State) SetPoseidon2CodeHash(a types.EthAddress, codeHash types.Bytes32) {
 	s.initAccountIfNil(a)
-<<<<<<< HEAD
-	s[a].Poseidon2CodeHash = codeHash
-=======
 	s[a].LineaCodeHash = codeHash
->>>>>>> 9da607e9
 }
 
 // SetCodeSize initializes the code size of an account and initializes the
@@ -162,11 +140,7 @@
 // not exist.
 func (s State) GetPoseidon2CodeHash(a types.EthAddress) types.Bytes32 {
 	s.initAccountIfNil(a)
-<<<<<<< HEAD
-	return s[a].Poseidon2CodeHash
-=======
 	return s[a].LineaCodeHash
->>>>>>> 9da607e9
 }
 
 // SetCodeSize returns the code size of an account and initializes the
