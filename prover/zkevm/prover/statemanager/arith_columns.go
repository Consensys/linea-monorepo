package statemanager

import (
	"fmt"
<<<<<<< HEAD

=======
>>>>>>> efe3b24c
	"github.com/consensys/linea-monorepo/prover/maths/common/smartvectors"
	"github.com/consensys/linea-monorepo/prover/maths/field"
	"github.com/consensys/linea-monorepo/prover/protocol/column/verifiercol"
	"github.com/consensys/linea-monorepo/prover/protocol/ifaces"
	"github.com/consensys/linea-monorepo/prover/protocol/wizard"
	sym "github.com/consensys/linea-monorepo/prover/symbolic"
	"github.com/consensys/linea-monorepo/prover/zkevm/prover/statemanager/mimccodehash"
	"github.com/consensys/linea-monorepo/prover/zkevm/prover/statemanager/statesummary"
)

const (
<<<<<<< HEAD
	ACP = "acp"
	SCP = "scp"
=======
	ACP             = "acp"
	SCP             = "scp"
	ADDR_MULTIPLIER = "340282366920938463463374607431768211456" // 2^{16*8}
>>>>>>> efe3b24c
)

// romLex returns the columns of the arithmetization.RomLex module of interest
// to justify the consistency between them and the MiMCCodeHash module
func romLex(comp *wizard.CompiledIOP) *mimccodehash.RomLexInput {
	return &mimccodehash.RomLexInput{
		CFIRomLex:  comp.Columns.GetHandle("romlex.CODE_FRAGMENT_INDEX"),
		CodeHashHi: comp.Columns.GetHandle("romlex.CODE_HASH_HI"),
		CodeHashLo: comp.Columns.GetHandle("romlex.CODE_HASH_LO"),
	}
}

// rom returns the columns of the arithmetization corresponding to the Rom module
// that are of interest to justify consistency with the MiMCCodeHash module
func rom(comp *wizard.CompiledIOP) *mimccodehash.RomInput {
	res := &mimccodehash.RomInput{
		CFI:      comp.Columns.GetHandle("rom.CODE_FRAGMENT_INDEX"),
		Acc:      comp.Columns.GetHandle("rom.ACC"),
		NBytes:   comp.Columns.GetHandle("rom.nBYTES"),
		Counter:  comp.Columns.GetHandle("rom.COUNTER"),
		CodeSize: comp.Columns.GetHandle("rom.CODE_SIZE"),
	}
	return res
}

// acp returns the columns of the arithmetization corresponding to the ACP
// perspective of the Hub that are of interest for checking consistency with
// the stateSummary
func acp(comp *wizard.CompiledIOP) statesummary.HubColumnSet {
	size := comp.Columns.GetHandle("hub.acp_ADDRESS_HI").Size()

	// the prover-side state manager uses a single field element for 20-bytes addresses
	// and we need to create this column ourselves
	if !comp.Columns.Exists("HUB_acp_PROVER_SIDE_ADDRESS_IDENTIFIER") {
<<<<<<< HEAD
		comp.InsertCommit(0,
			"HUB_acp_PROVER_SIDE_ADDRESS_IDENTIFIER",
			size,
		)
	}

=======
		combinedAddr := comp.InsertCommit(0,
			"HUB_acp_PROVER_SIDE_ADDRESS_IDENTIFIER",
			size,
		)

		// constrain the processed HUB addresses
		addrHI := comp.Columns.GetHandle("hub.acp_ADDRESS_HI")
		addrLO := comp.Columns.GetHandle("hub.acp_ADDRESS_LO")
		comp.InsertGlobal(
			0,
			ifaces.QueryIDf("STATE_MANAGER_ACP_HUB_PROCESSED_ADDRESSES_GLOBAL_CONSTRAINT"),
			sym.Sub(
				combinedAddr,
				sym.Mul(
					addrHI,
					field.NewFromString(ADDR_MULTIPLIER),
				),
				addrLO,
			),
		)
	}

	constantZero := verifiercol.NewConstantCol(field.Zero(), size)

>>>>>>> efe3b24c
	res := statesummary.HubColumnSet{
		Address:             comp.Columns.GetHandle("HUB_acp_PROVER_SIDE_ADDRESS_IDENTIFIER"),
		AddressHI:           comp.Columns.GetHandle("hub.acp_ADDRESS_HI"),
		AddressLO:           comp.Columns.GetHandle("hub.acp_ADDRESS_LO"),
		Nonce:               comp.Columns.GetHandle("hub.acp_NONCE"),
		NonceNew:            comp.Columns.GetHandle("hub.acp_NONCE_NEW"),
		CodeHashHI:          comp.Columns.GetHandle("hub.acp_CODE_HASH_HI"),
		CodeHashLO:          comp.Columns.GetHandle("hub.acp_CODE_HASH_LO"),
		CodeHashHINew:       comp.Columns.GetHandle("hub.acp_CODE_HASH_HI_NEW"),
		CodeHashLONew:       comp.Columns.GetHandle("hub.acp_CODE_HASH_LO_NEW"),
		CodeSizeOld:         comp.Columns.GetHandle("hub.acp_CODE_SIZE"),
		CodeSizeNew:         comp.Columns.GetHandle("hub.acp_CODE_SIZE_NEW"),
		BalanceOld:          comp.Columns.GetHandle("hub.acp_BALANCE"),
		BalanceNew:          comp.Columns.GetHandle("hub.acp_BALANCE_NEW"),
<<<<<<< HEAD
		KeyHI:               comp.Columns.GetHandle("HUB_acp_PROVER_SIDE_ADDRESS_IDENTIFIER"),
		KeyLO:               comp.Columns.GetHandle("HUB_acp_PROVER_SIDE_ADDRESS_IDENTIFIER"),
		ValueHICurr:         comp.Columns.GetHandle("HUB_acp_PROVER_SIDE_ADDRESS_IDENTIFIER"),
		ValueLOCurr:         comp.Columns.GetHandle("HUB_acp_PROVER_SIDE_ADDRESS_IDENTIFIER"),
		ValueHINext:         comp.Columns.GetHandle("HUB_acp_PROVER_SIDE_ADDRESS_IDENTIFIER"),
		ValueLONext:         comp.Columns.GetHandle("HUB_acp_PROVER_SIDE_ADDRESS_IDENTIFIER"),
=======
		KeyHI:               constantZero,
		KeyLO:               constantZero,
		ValueHICurr:         constantZero,
		ValueLOCurr:         constantZero,
		ValueHINext:         constantZero,
		ValueLONext:         constantZero,
>>>>>>> efe3b24c
		DeploymentNumber:    comp.Columns.GetHandle("hub.acp_DEPLOYMENT_NUMBER"),
		DeploymentNumberInf: comp.Columns.GetHandle("hub.acp_DEPLOYMENT_NUMBER"),
		BlockNumber:         comp.Columns.GetHandle("hub.acp_REL_BLK_NUM"),
		Exists:              comp.Columns.GetHandle("hub.acp_EXISTS"),
		ExistsNew:           comp.Columns.GetHandle("hub.acp_EXISTS_NEW"),
		PeekAtAccount:       comp.Columns.GetHandle("hub.acp_PEEK_AT_ACCOUNT"),
<<<<<<< HEAD
		PeekAtStorage:       comp.Columns.GetHandle("HUB_acp_PROVER_SIDE_ADDRESS_IDENTIFIER"),
		FirstAOC:            comp.Columns.GetHandle("hub.acp_FIRST_IN_CNF"),
		LastAOC:             comp.Columns.GetHandle("hub.acp_FINAL_IN_CNF"),
		FirstKOC:            comp.Columns.GetHandle("HUB_acp_PROVER_SIDE_ADDRESS_IDENTIFIER"),
		LastKOC:             comp.Columns.GetHandle("HUB_acp_PROVER_SIDE_ADDRESS_IDENTIFIER"),
		FirstAOCBlock:       comp.Columns.GetHandle("hub.acp_FIRST_IN_BLK"),
		LastAOCBlock:        comp.Columns.GetHandle("hub.acp_FINAL_IN_BLK"),
		FirstKOCBlock:       comp.Columns.GetHandle("HUB_acp_PROVER_SIDE_ADDRESS_IDENTIFIER"),
		LastKOCBlock:        comp.Columns.GetHandle("HUB_acp_PROVER_SIDE_ADDRESS_IDENTIFIER"),
=======
		PeekAtStorage:       constantZero,
		FirstAOC:            comp.Columns.GetHandle("hub.acp_FIRST_IN_CNF"),
		LastAOC:             comp.Columns.GetHandle("hub.acp_FINAL_IN_CNF"),
		FirstKOC:            constantZero,
		LastKOC:             constantZero,
		FirstAOCBlock:       comp.Columns.GetHandle("hub.acp_FIRST_IN_BLK"),
		LastAOCBlock:        comp.Columns.GetHandle("hub.acp_FINAL_IN_BLK"),
		FirstKOCBlock:       constantZero,
		LastKOCBlock:        constantZero,
>>>>>>> efe3b24c
		MinDeplBlock:        comp.Columns.GetHandle("hub.acp_DEPLOYMENT_NUMBER_FIRST_IN_BLOCK"),
		MaxDeplBlock:        comp.Columns.GetHandle("hub.acp_DEPLOYMENT_NUMBER_FINAL_IN_BLOCK"),
	}
	return res
}

// scp returns the columns of the arithmetization correspoanding to the SCP
// perspective of the Hub that are of interest for checking consistency with
// the stateSummary
func scp(comp *wizard.CompiledIOP) statesummary.HubColumnSet {
	size := comp.Columns.GetHandle("hub.scp_ADDRESS_HI").Size()

	// the prover-side state manager uses a single field element for 20-bytes addresses
	// and we need to create this column ourselves
	if !comp.Columns.Exists("HUB_scp_PROVER_SIDE_ADDRESS_IDENTIFIER") {
<<<<<<< HEAD
		comp.InsertCommit(0,
			"HUB_scp_PROVER_SIDE_ADDRESS_IDENTIFIER",
			size,
		)
	}

=======
		combinedAddr := comp.InsertCommit(0,
			"HUB_scp_PROVER_SIDE_ADDRESS_IDENTIFIER",
			size,
		)

		// constrain the processed HUB addresses
		addrHI := comp.Columns.GetHandle("hub.scp_ADDRESS_HI")
		addrLO := comp.Columns.GetHandle("hub.scp_ADDRESS_LO")
		comp.InsertGlobal(
			0,
			ifaces.QueryIDf("STATE_MANAGER_SCP_HUB_PROCESSED_ADDRESSES_GLOBAL_CONSTRAINT"),
			sym.Sub(
				combinedAddr,
				sym.Mul(
					addrHI,
					field.NewFromString(ADDR_MULTIPLIER),
				),
				addrLO,
			),
		)
	}

	constantZero := verifiercol.NewConstantCol(field.Zero(), size)

>>>>>>> efe3b24c
	res := statesummary.HubColumnSet{
		Address:             comp.Columns.GetHandle("HUB_scp_PROVER_SIDE_ADDRESS_IDENTIFIER"),
		AddressHI:           comp.Columns.GetHandle("hub.scp_ADDRESS_HI"),
		AddressLO:           comp.Columns.GetHandle("hub.scp_ADDRESS_LO"),
<<<<<<< HEAD
		Nonce:               verifiercol.NewConstantCol(field.Zero(), size),
		NonceNew:            verifiercol.NewConstantCol(field.Zero(), size),
		CodeHashHI:          verifiercol.NewConstantCol(field.Zero(), size),
		CodeHashLO:          verifiercol.NewConstantCol(field.Zero(), size),
		CodeHashHINew:       verifiercol.NewConstantCol(field.Zero(), size),
		CodeHashLONew:       verifiercol.NewConstantCol(field.Zero(), size),
		CodeSizeOld:         verifiercol.NewConstantCol(field.Zero(), size),
		CodeSizeNew:         verifiercol.NewConstantCol(field.Zero(), size),
		BalanceOld:          verifiercol.NewConstantCol(field.Zero(), size),
		BalanceNew:          verifiercol.NewConstantCol(field.Zero(), size),
=======
		Nonce:               constantZero,
		NonceNew:            constantZero,
		CodeHashHI:          constantZero,
		CodeHashLO:          constantZero,
		CodeHashHINew:       constantZero,
		CodeHashLONew:       constantZero,
		CodeSizeOld:         constantZero,
		CodeSizeNew:         constantZero,
		BalanceOld:          constantZero,
		BalanceNew:          constantZero,
>>>>>>> efe3b24c
		KeyHI:               comp.Columns.GetHandle("hub.scp_STORAGE_KEY_HI"),
		KeyLO:               comp.Columns.GetHandle("hub.scp_STORAGE_KEY_LO"),
		ValueHICurr:         comp.Columns.GetHandle("hub.scp_VALUE_CURR_HI"),
		ValueLOCurr:         comp.Columns.GetHandle("hub.scp_VALUE_CURR_LO"),
		ValueHINext:         comp.Columns.GetHandle("hub.scp_VALUE_NEXT_HI"),
		ValueLONext:         comp.Columns.GetHandle("hub.scp_VALUE_NEXT_LO"),
		DeploymentNumber:    comp.Columns.GetHandle("hub.scp_DEPLOYMENT_NUMBER"),
		DeploymentNumberInf: comp.Columns.GetHandle("hub.scp_DEPLOYMENT_NUMBER"),
		BlockNumber:         comp.Columns.GetHandle("hub.scp_REL_BLK_NUM"),
<<<<<<< HEAD
		Exists:              verifiercol.NewConstantCol(field.Zero(), size),
		ExistsNew:           verifiercol.NewConstantCol(field.Zero(), size),
		PeekAtAccount:       verifiercol.NewConstantCol(field.Zero(), size),
		PeekAtStorage:       comp.Columns.GetHandle("hub.scp_PEEK_AT_STORAGE"),
		FirstAOC:            verifiercol.NewConstantCol(field.Zero(), size),
		LastAOC:             verifiercol.NewConstantCol(field.Zero(), size),
		FirstKOC:            comp.Columns.GetHandle("hub.scp_FIRST_IN_CNF"),
		LastKOC:             comp.Columns.GetHandle("hub.scp_FINAL_IN_CNF"),
		FirstAOCBlock:       verifiercol.NewConstantCol(field.Zero(), size),
		LastAOCBlock:        verifiercol.NewConstantCol(field.Zero(), size),
=======
		Exists:              constantZero,
		ExistsNew:           constantZero,
		PeekAtAccount:       constantZero,
		PeekAtStorage:       comp.Columns.GetHandle("hub.scp_PEEK_AT_STORAGE"),
		FirstAOC:            constantZero,
		LastAOC:             constantZero,
		FirstKOC:            comp.Columns.GetHandle("hub.scp_FIRST_IN_CNF"),
		LastKOC:             comp.Columns.GetHandle("hub.scp_FINAL_IN_CNF"),
		FirstAOCBlock:       constantZero,
		LastAOCBlock:        constantZero,
>>>>>>> efe3b24c
		FirstKOCBlock:       comp.Columns.GetHandle("hub.scp_FIRST_IN_BLK"),
		LastKOCBlock:        comp.Columns.GetHandle("hub.scp_FINAL_IN_BLK"),
		MinDeplBlock:        comp.Columns.GetHandle("hub.scp_DEPLOYMENT_NUMBER_FIRST_IN_BLOCK"),
		MaxDeplBlock:        comp.Columns.GetHandle("hub.scp_DEPLOYMENT_NUMBER_FINAL_IN_BLOCK"),
	}
	return res
}

/*
assignHubAddresses is a function that combines addressHI and addressLO from
the arithmetization columns into a single column.
*/
func assignHubAddresses(run *wizard.ProverRuntime) {
	assignHubAddressesSubdomain := func(domainName string) {
		addressHI := run.GetColumn(ifaces.ColID(fmt.Sprintf("hub.%s_ADDRESS_HI", domainName)))
		addressLO := run.GetColumn(ifaces.ColID(fmt.Sprintf("hub.%s_ADDRESS_LO", domainName)))

		size := addressHI.Len()
		newVect := make([]field.Element, size)
		for i := range newVect {
			elemHi := addressHI.Get(i)
			bytesHi := elemHi.Bytes()

			elemLo := addressLO.Get(i)
			bytesLo := elemLo.Bytes()
			newBytes := make([]byte, field.Bytes)
			// set the high part
			for j := 0; j < 4; j++ {
				newBytes[12+j] = bytesHi[32-(4-j)]
			}
			// set the low part
			for j := 4; j < 20; j++ {
				newBytes[12+j] = bytesLo[16+(j-4)]
			}
			newVect[i].SetBytes(newBytes)
		}
		run.AssignColumn(
			ifaces.ColID(fmt.Sprintf("HUB_%s_PROVER_SIDE_ADDRESS_IDENTIFIER", domainName)),
			smartvectors.NewRegular(newVect),
		)
<<<<<<< HEAD

		run.AssignColumn(
			ifaces.ColID(fmt.Sprintf("HUB_%s_PROVER_SIDE_ZERO_COLUMN", domainName)),
			smartvectors.NewConstant(field.Zero(), size),
		)
=======
>>>>>>> efe3b24c
	}
	// assign the addresses column in each of the submodules
	assignHubAddressesSubdomain(ACP)
	assignHubAddressesSubdomain(SCP)
}<|MERGE_RESOLUTION|>--- conflicted
+++ resolved
@@ -2,10 +2,7 @@
 
 import (
 	"fmt"
-<<<<<<< HEAD
-
-=======
->>>>>>> efe3b24c
+
 	"github.com/consensys/linea-monorepo/prover/maths/common/smartvectors"
 	"github.com/consensys/linea-monorepo/prover/maths/field"
 	"github.com/consensys/linea-monorepo/prover/protocol/column/verifiercol"
@@ -17,14 +14,9 @@
 )
 
 const (
-<<<<<<< HEAD
-	ACP = "acp"
-	SCP = "scp"
-=======
 	ACP             = "acp"
 	SCP             = "scp"
 	ADDR_MULTIPLIER = "340282366920938463463374607431768211456" // 2^{16*8}
->>>>>>> efe3b24c
 )
 
 // romLex returns the columns of the arithmetization.RomLex module of interest
@@ -59,14 +51,6 @@
 	// the prover-side state manager uses a single field element for 20-bytes addresses
 	// and we need to create this column ourselves
 	if !comp.Columns.Exists("HUB_acp_PROVER_SIDE_ADDRESS_IDENTIFIER") {
-<<<<<<< HEAD
-		comp.InsertCommit(0,
-			"HUB_acp_PROVER_SIDE_ADDRESS_IDENTIFIER",
-			size,
-		)
-	}
-
-=======
 		combinedAddr := comp.InsertCommit(0,
 			"HUB_acp_PROVER_SIDE_ADDRESS_IDENTIFIER",
 			size,
@@ -91,7 +75,6 @@
 
 	constantZero := verifiercol.NewConstantCol(field.Zero(), size)
 
->>>>>>> efe3b24c
 	res := statesummary.HubColumnSet{
 		Address:             comp.Columns.GetHandle("HUB_acp_PROVER_SIDE_ADDRESS_IDENTIFIER"),
 		AddressHI:           comp.Columns.GetHandle("hub.acp_ADDRESS_HI"),
@@ -106,38 +89,18 @@
 		CodeSizeNew:         comp.Columns.GetHandle("hub.acp_CODE_SIZE_NEW"),
 		BalanceOld:          comp.Columns.GetHandle("hub.acp_BALANCE"),
 		BalanceNew:          comp.Columns.GetHandle("hub.acp_BALANCE_NEW"),
-<<<<<<< HEAD
-		KeyHI:               comp.Columns.GetHandle("HUB_acp_PROVER_SIDE_ADDRESS_IDENTIFIER"),
-		KeyLO:               comp.Columns.GetHandle("HUB_acp_PROVER_SIDE_ADDRESS_IDENTIFIER"),
-		ValueHICurr:         comp.Columns.GetHandle("HUB_acp_PROVER_SIDE_ADDRESS_IDENTIFIER"),
-		ValueLOCurr:         comp.Columns.GetHandle("HUB_acp_PROVER_SIDE_ADDRESS_IDENTIFIER"),
-		ValueHINext:         comp.Columns.GetHandle("HUB_acp_PROVER_SIDE_ADDRESS_IDENTIFIER"),
-		ValueLONext:         comp.Columns.GetHandle("HUB_acp_PROVER_SIDE_ADDRESS_IDENTIFIER"),
-=======
 		KeyHI:               constantZero,
 		KeyLO:               constantZero,
 		ValueHICurr:         constantZero,
 		ValueLOCurr:         constantZero,
 		ValueHINext:         constantZero,
 		ValueLONext:         constantZero,
->>>>>>> efe3b24c
 		DeploymentNumber:    comp.Columns.GetHandle("hub.acp_DEPLOYMENT_NUMBER"),
 		DeploymentNumberInf: comp.Columns.GetHandle("hub.acp_DEPLOYMENT_NUMBER"),
 		BlockNumber:         comp.Columns.GetHandle("hub.acp_REL_BLK_NUM"),
 		Exists:              comp.Columns.GetHandle("hub.acp_EXISTS"),
 		ExistsNew:           comp.Columns.GetHandle("hub.acp_EXISTS_NEW"),
 		PeekAtAccount:       comp.Columns.GetHandle("hub.acp_PEEK_AT_ACCOUNT"),
-<<<<<<< HEAD
-		PeekAtStorage:       comp.Columns.GetHandle("HUB_acp_PROVER_SIDE_ADDRESS_IDENTIFIER"),
-		FirstAOC:            comp.Columns.GetHandle("hub.acp_FIRST_IN_CNF"),
-		LastAOC:             comp.Columns.GetHandle("hub.acp_FINAL_IN_CNF"),
-		FirstKOC:            comp.Columns.GetHandle("HUB_acp_PROVER_SIDE_ADDRESS_IDENTIFIER"),
-		LastKOC:             comp.Columns.GetHandle("HUB_acp_PROVER_SIDE_ADDRESS_IDENTIFIER"),
-		FirstAOCBlock:       comp.Columns.GetHandle("hub.acp_FIRST_IN_BLK"),
-		LastAOCBlock:        comp.Columns.GetHandle("hub.acp_FINAL_IN_BLK"),
-		FirstKOCBlock:       comp.Columns.GetHandle("HUB_acp_PROVER_SIDE_ADDRESS_IDENTIFIER"),
-		LastKOCBlock:        comp.Columns.GetHandle("HUB_acp_PROVER_SIDE_ADDRESS_IDENTIFIER"),
-=======
 		PeekAtStorage:       constantZero,
 		FirstAOC:            comp.Columns.GetHandle("hub.acp_FIRST_IN_CNF"),
 		LastAOC:             comp.Columns.GetHandle("hub.acp_FINAL_IN_CNF"),
@@ -147,7 +110,6 @@
 		LastAOCBlock:        comp.Columns.GetHandle("hub.acp_FINAL_IN_BLK"),
 		FirstKOCBlock:       constantZero,
 		LastKOCBlock:        constantZero,
->>>>>>> efe3b24c
 		MinDeplBlock:        comp.Columns.GetHandle("hub.acp_DEPLOYMENT_NUMBER_FIRST_IN_BLOCK"),
 		MaxDeplBlock:        comp.Columns.GetHandle("hub.acp_DEPLOYMENT_NUMBER_FINAL_IN_BLOCK"),
 	}
@@ -163,14 +125,6 @@
 	// the prover-side state manager uses a single field element for 20-bytes addresses
 	// and we need to create this column ourselves
 	if !comp.Columns.Exists("HUB_scp_PROVER_SIDE_ADDRESS_IDENTIFIER") {
-<<<<<<< HEAD
-		comp.InsertCommit(0,
-			"HUB_scp_PROVER_SIDE_ADDRESS_IDENTIFIER",
-			size,
-		)
-	}
-
-=======
 		combinedAddr := comp.InsertCommit(0,
 			"HUB_scp_PROVER_SIDE_ADDRESS_IDENTIFIER",
 			size,
@@ -195,23 +149,10 @@
 
 	constantZero := verifiercol.NewConstantCol(field.Zero(), size)
 
->>>>>>> efe3b24c
 	res := statesummary.HubColumnSet{
 		Address:             comp.Columns.GetHandle("HUB_scp_PROVER_SIDE_ADDRESS_IDENTIFIER"),
 		AddressHI:           comp.Columns.GetHandle("hub.scp_ADDRESS_HI"),
 		AddressLO:           comp.Columns.GetHandle("hub.scp_ADDRESS_LO"),
-<<<<<<< HEAD
-		Nonce:               verifiercol.NewConstantCol(field.Zero(), size),
-		NonceNew:            verifiercol.NewConstantCol(field.Zero(), size),
-		CodeHashHI:          verifiercol.NewConstantCol(field.Zero(), size),
-		CodeHashLO:          verifiercol.NewConstantCol(field.Zero(), size),
-		CodeHashHINew:       verifiercol.NewConstantCol(field.Zero(), size),
-		CodeHashLONew:       verifiercol.NewConstantCol(field.Zero(), size),
-		CodeSizeOld:         verifiercol.NewConstantCol(field.Zero(), size),
-		CodeSizeNew:         verifiercol.NewConstantCol(field.Zero(), size),
-		BalanceOld:          verifiercol.NewConstantCol(field.Zero(), size),
-		BalanceNew:          verifiercol.NewConstantCol(field.Zero(), size),
-=======
 		Nonce:               constantZero,
 		NonceNew:            constantZero,
 		CodeHashHI:          constantZero,
@@ -222,7 +163,6 @@
 		CodeSizeNew:         constantZero,
 		BalanceOld:          constantZero,
 		BalanceNew:          constantZero,
->>>>>>> efe3b24c
 		KeyHI:               comp.Columns.GetHandle("hub.scp_STORAGE_KEY_HI"),
 		KeyLO:               comp.Columns.GetHandle("hub.scp_STORAGE_KEY_LO"),
 		ValueHICurr:         comp.Columns.GetHandle("hub.scp_VALUE_CURR_HI"),
@@ -232,18 +172,6 @@
 		DeploymentNumber:    comp.Columns.GetHandle("hub.scp_DEPLOYMENT_NUMBER"),
 		DeploymentNumberInf: comp.Columns.GetHandle("hub.scp_DEPLOYMENT_NUMBER"),
 		BlockNumber:         comp.Columns.GetHandle("hub.scp_REL_BLK_NUM"),
-<<<<<<< HEAD
-		Exists:              verifiercol.NewConstantCol(field.Zero(), size),
-		ExistsNew:           verifiercol.NewConstantCol(field.Zero(), size),
-		PeekAtAccount:       verifiercol.NewConstantCol(field.Zero(), size),
-		PeekAtStorage:       comp.Columns.GetHandle("hub.scp_PEEK_AT_STORAGE"),
-		FirstAOC:            verifiercol.NewConstantCol(field.Zero(), size),
-		LastAOC:             verifiercol.NewConstantCol(field.Zero(), size),
-		FirstKOC:            comp.Columns.GetHandle("hub.scp_FIRST_IN_CNF"),
-		LastKOC:             comp.Columns.GetHandle("hub.scp_FINAL_IN_CNF"),
-		FirstAOCBlock:       verifiercol.NewConstantCol(field.Zero(), size),
-		LastAOCBlock:        verifiercol.NewConstantCol(field.Zero(), size),
-=======
 		Exists:              constantZero,
 		ExistsNew:           constantZero,
 		PeekAtAccount:       constantZero,
@@ -254,7 +182,6 @@
 		LastKOC:             comp.Columns.GetHandle("hub.scp_FINAL_IN_CNF"),
 		FirstAOCBlock:       constantZero,
 		LastAOCBlock:        constantZero,
->>>>>>> efe3b24c
 		FirstKOCBlock:       comp.Columns.GetHandle("hub.scp_FIRST_IN_BLK"),
 		LastKOCBlock:        comp.Columns.GetHandle("hub.scp_FINAL_IN_BLK"),
 		MinDeplBlock:        comp.Columns.GetHandle("hub.scp_DEPLOYMENT_NUMBER_FIRST_IN_BLOCK"),
@@ -295,14 +222,6 @@
 			ifaces.ColID(fmt.Sprintf("HUB_%s_PROVER_SIDE_ADDRESS_IDENTIFIER", domainName)),
 			smartvectors.NewRegular(newVect),
 		)
-<<<<<<< HEAD
-
-		run.AssignColumn(
-			ifaces.ColID(fmt.Sprintf("HUB_%s_PROVER_SIDE_ZERO_COLUMN", domainName)),
-			smartvectors.NewConstant(field.Zero(), size),
-		)
-=======
->>>>>>> efe3b24c
 	}
 	// assign the addresses column in each of the submodules
 	assignHubAddressesSubdomain(ACP)
