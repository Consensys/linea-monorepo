package ecdsa

import (
	"github.com/consensys/linea-monorepo/prover/protocol/query"
	"github.com/consensys/linea-monorepo/prover/protocol/wizard"
	"github.com/consensys/linea-monorepo/prover/zkevm/prover/hash/generic"
)

type EcdsaZkEvm struct {
	Ant *antichamber
}

func NewEcdsaZkEvm(
	comp *wizard.CompiledIOP,
	settings *Settings,
) *EcdsaZkEvm {
	return &EcdsaZkEvm{
		Ant: newAntichamber(
			comp,
			&antichamberInput{
<<<<<<< HEAD
				settings:     settings,
				ecSource:     getEcdataArithmetization(comp),
				txSource:     getTxnDataArithmetization(comp),
				rlpTxn:       getRlpTxnArithmetization(comp),
				plonkOptions: []query.PlonkOption{query.PlonkRangeCheckOption(16, 6, true)},
=======
				Settings:     settings,
				EcSource:     getEcdataArithmetization(comp),
				TxSource:     getTxnDataArithmetization(comp),
				RlpTxn:       getRlpTxnArithmetization(comp),
				PlonkOptions: []query.PlonkOption{query.PlonkRangeCheckOption(16, 6, true)},
>>>>>>> 50b50639
			},
		),
	}
}

func (e *EcdsaZkEvm) Assign(run *wizard.ProverRuntime, txSig TxSignatureGetter, nbTx int) {
	e.Ant.assign(run, txSig, nbTx)
}

func (e *EcdsaZkEvm) GetProviders() []generic.GenericByteModule {
	return e.Ant.Providers
}

func getEcdataArithmetization(comp *wizard.CompiledIOP) *ecDataSource {
	return &ecDataSource{
		CsEcrecover: comp.Columns.GetHandle("ecdata.CIRCUIT_SELECTOR_ECRECOVER"),
		ID:          comp.Columns.GetHandle("ecdata.ID"),
		Limb:        comp.Columns.GetHandle("ecdata.LIMB"),
		SuccessBit:  comp.Columns.GetHandle("ecdata.SUCCESS_BIT"),
		Index:       comp.Columns.GetHandle("ecdata.INDEX"),
		IsData:      comp.Columns.GetHandle("ecdata.IS_ECRECOVER_DATA"),
		IsRes:       comp.Columns.GetHandle("ecdata.IS_ECRECOVER_RESULT"),
	}
}

func getTxnDataArithmetization(comp *wizard.CompiledIOP) *txnData {
	td := &txnData{
		FromHi: comp.Columns.GetHandle("txndata.FROM_HI"),
		FromLo: comp.Columns.GetHandle("txndata.FROM_LO"),
		Ct:     comp.Columns.GetHandle("txndata.CT"),
	}
	return td
}

func getRlpTxnArithmetization(comp *wizard.CompiledIOP) generic.GenDataModule {
	return generic.GenDataModule{
		HashNum: comp.Columns.GetHandle("rlptxn.ABS_TX_NUM"),
		Index:   comp.Columns.GetHandle("rlptxn.INDEX_LX"),
		Limb:    comp.Columns.GetHandle("rlptxn.LIMB"),
		NBytes:  comp.Columns.GetHandle("rlptxn.nBYTES"),
		ToHash:  comp.Columns.GetHandle("rlptxn.TO_HASH_BY_PROVER"),
	}
}<|MERGE_RESOLUTION|>--- conflicted
+++ resolved
@@ -18,19 +18,11 @@
 		Ant: newAntichamber(
 			comp,
 			&antichamberInput{
-<<<<<<< HEAD
-				settings:     settings,
-				ecSource:     getEcdataArithmetization(comp),
-				txSource:     getTxnDataArithmetization(comp),
-				rlpTxn:       getRlpTxnArithmetization(comp),
-				plonkOptions: []query.PlonkOption{query.PlonkRangeCheckOption(16, 6, true)},
-=======
 				Settings:     settings,
 				EcSource:     getEcdataArithmetization(comp),
 				TxSource:     getTxnDataArithmetization(comp),
 				RlpTxn:       getRlpTxnArithmetization(comp),
 				PlonkOptions: []query.PlonkOption{query.PlonkRangeCheckOption(16, 6, true)},
->>>>>>> 50b50639
 			},
 		),
 	}
