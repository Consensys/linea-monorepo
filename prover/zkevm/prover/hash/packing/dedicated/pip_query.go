package dedicated

import (
	"github.com/consensys/linea-monorepo/prover/maths/common/smartvectors"
	"github.com/consensys/linea-monorepo/prover/maths/field"
	"github.com/consensys/linea-monorepo/prover/protocol/column"
	"github.com/consensys/linea-monorepo/prover/protocol/ifaces"
	"github.com/consensys/linea-monorepo/prover/protocol/wizard"
	sym "github.com/consensys/linea-monorepo/prover/symbolic"
)

// InsertPartitionedIP registers a partitioned inner-product (PIP) query.
/*
A PIP query is an inner-product query of two  vectors over a given partition.


Example:

partition := (1,0,0,0,1,0,1,0,0),

colA := (a0,a1,a2,a3,b0,b1,c0,c1,c2)

colB := (a0',a1',a2',a3',b0',b1',c0',c1',c2')


Then ipTracker is computed as follows;
 -  ipTracker[last] = colA[last]*colB[last]
 -  ipTracker[i]= colA[i]*colB[i] + ipTracker[i+1]*(1-partition[i+1])

 Where i stands for the row-index.


 The result of PIP is stored in i-th row of ipTracker where partition[i] == 1.

 Thus at position (k,l,n-1) we respectively have (\sum_i a_i*a'_i,\sum_i b_i*b'_i,\sum_i c_i*c'_i)
*/
func InsertPartitionedIP(
	comp *wizard.CompiledIOP,
	name string,
	colA, colB ifaces.Column,
	partition ifaces.Column,
) ifaces.Column {

	ipTracker := comp.InsertCommit(0, ifaces.ColIDf("%v_%v", name, "IPTracker"), colA.Size())

	// Compute the partitioned inner-product
	// iptaker[i] = (colA[i] * colB[i]) + ipTracker[i+1]* (1-partition[i+1]).
	comp.InsertGlobal(0, ifaces.QueryIDf("PIP_%v", ipTracker.GetColID()),
		sym.Sub(ipTracker,
			sym.Add(
				sym.Mul(colA, colB),
				sym.Mul(
					column.Shift(ipTracker, 1),
					sym.Sub(1, column.Shift(partition, 1)),
				),
			),
		),
	)

	// ipTracker[last] =colA[last]*colB[last]
	comp.InsertLocal(0,
		ifaces.QueryIDf("PIP_Local_%v", ipTracker.GetColID()),
		sym.Sub(column.Shift(ipTracker, -1),
			sym.Mul(column.Shift(colA, -1),
				column.Shift(colB, -1)),
		),
	)

<<<<<<< HEAD
	comp.RegisterProverAction(0, &assignPIPProverAction{
		colA:      colA,
		colB:      colB,
		partition: partition,
		ipTracker: ipTracker,
=======
	comp.RegisterProverAction(0, &AssignPIPProverAction{
		ColA:      colA,
		ColB:      colB,
		Partition: partition,
		IpTracker: ipTracker,
>>>>>>> 50b50639
	})
	return ipTracker
}

<<<<<<< HEAD
// assignPIPProverAction is the action to assign the IPTracker columns for PIP.
// It implements the [wizard.ProverAction] interface.
type assignPIPProverAction struct {
	colA      ifaces.Column
	colB      ifaces.Column
	partition ifaces.Column
	ipTracker ifaces.Column
}

// It assigns IPTracker for PIP.
func (a *assignPIPProverAction) Run(run *wizard.ProverRuntime) {

	var (
		cola         = a.colA.GetColAssignment(run).IntoRegVecSaveAlloc()
		colb         = a.colB.GetColAssignment(run).IntoRegVecSaveAlloc()
		partitionWit = a.partition.GetColAssignment(run).IntoRegVecSaveAlloc()
		one          = field.One()
		size         = a.colA.Size()
=======
// AssignPIPProverAction is the action to assign the IPTracker columns for PIP.
// It implements the [wizard.ProverAction] interface.
type AssignPIPProverAction struct {
	ColA      ifaces.Column
	ColB      ifaces.Column
	Partition ifaces.Column
	IpTracker ifaces.Column
}

// It assigns IPTracker for PIP.
func (a *AssignPIPProverAction) Run(run *wizard.ProverRuntime) {

	var (
		cola         = a.ColA.GetColAssignment(run).IntoRegVecSaveAlloc()
		colb         = a.ColB.GetColAssignment(run).IntoRegVecSaveAlloc()
		partitionWit = a.Partition.GetColAssignment(run).IntoRegVecSaveAlloc()
		one          = field.One()
		size         = a.ColA.Size()
>>>>>>> 50b50639
	)
	var notPartition field.Element

	var u, v field.Element
	ipTrackerWit := make([]field.Element, size)

	ipTrackerWit[size-1].Mul(&cola[size-1], &colb[size-1])

	for i := size - 2; i >= 0; i-- {
		u.Mul(&cola[i], &colb[i])
		notPartition.Sub(&one, &partitionWit[i+1])
		v.Mul(&ipTrackerWit[i+1], &notPartition)
		ipTrackerWit[i].Add(&u, &v)
	}

<<<<<<< HEAD
	run.AssignColumn(a.ipTracker.GetColID(), smartvectors.RightZeroPadded(ipTrackerWit, a.colA.Size()))
=======
	run.AssignColumn(a.IpTracker.GetColID(), smartvectors.RightZeroPadded(ipTrackerWit, a.ColA.Size()))
>>>>>>> 50b50639

}<|MERGE_RESOLUTION|>--- conflicted
+++ resolved
@@ -66,43 +66,15 @@
 		),
 	)
 
-<<<<<<< HEAD
-	comp.RegisterProverAction(0, &assignPIPProverAction{
-		colA:      colA,
-		colB:      colB,
-		partition: partition,
-		ipTracker: ipTracker,
-=======
 	comp.RegisterProverAction(0, &AssignPIPProverAction{
 		ColA:      colA,
 		ColB:      colB,
 		Partition: partition,
 		IpTracker: ipTracker,
->>>>>>> 50b50639
 	})
 	return ipTracker
 }
 
-<<<<<<< HEAD
-// assignPIPProverAction is the action to assign the IPTracker columns for PIP.
-// It implements the [wizard.ProverAction] interface.
-type assignPIPProverAction struct {
-	colA      ifaces.Column
-	colB      ifaces.Column
-	partition ifaces.Column
-	ipTracker ifaces.Column
-}
-
-// It assigns IPTracker for PIP.
-func (a *assignPIPProverAction) Run(run *wizard.ProverRuntime) {
-
-	var (
-		cola         = a.colA.GetColAssignment(run).IntoRegVecSaveAlloc()
-		colb         = a.colB.GetColAssignment(run).IntoRegVecSaveAlloc()
-		partitionWit = a.partition.GetColAssignment(run).IntoRegVecSaveAlloc()
-		one          = field.One()
-		size         = a.colA.Size()
-=======
 // AssignPIPProverAction is the action to assign the IPTracker columns for PIP.
 // It implements the [wizard.ProverAction] interface.
 type AssignPIPProverAction struct {
@@ -121,7 +93,6 @@
 		partitionWit = a.Partition.GetColAssignment(run).IntoRegVecSaveAlloc()
 		one          = field.One()
 		size         = a.ColA.Size()
->>>>>>> 50b50639
 	)
 	var notPartition field.Element
 
@@ -137,10 +108,6 @@
 		ipTrackerWit[i].Add(&u, &v)
 	}
 
-<<<<<<< HEAD
-	run.AssignColumn(a.ipTracker.GetColID(), smartvectors.RightZeroPadded(ipTrackerWit, a.colA.Size()))
-=======
 	run.AssignColumn(a.IpTracker.GetColID(), smartvectors.RightZeroPadded(ipTrackerWit, a.ColA.Size()))
->>>>>>> 50b50639
 
 }