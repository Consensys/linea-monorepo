--- conflicted
+++ resolved
@@ -46,11 +46,7 @@
 	var (
 		size                  = utils.NextPowerOfTwo(pckInp.PackingParam.NbOfLanesPerBlock() * pckInp.MaxNumBlocks)
 		createCol             = common.CreateColFn(comp, LANE+"_"+pckInp.Name, size, pragmas.RightPadded)
-<<<<<<< HEAD
-		isFirstSliceOfNewHash = spaghetti.newHashSp
-=======
 		isFirstSliceOfNewHash = spaghetti.NewHashSp
->>>>>>> 50b50639
 		maxValue              = pckInp.PackingParam.LaneSizeBytes()
 		decomposedLenSp       = spaghetti.DecLenSp
 		pa                    = dedicated.AccumulateUpToMax(comp, maxValue, decomposedLenSp, spaghetti.FilterSpaghetti)
@@ -89,11 +85,7 @@
 	comp.InsertProjection(ifaces.QueryIDf("Project_IsFirstLaneOfHash_"+pckInp.Name),
 		query.ProjectionInput{ColumnA: []ifaces.Column{isFirstSliceOfNewHash},
 			ColumnB: []ifaces.Column{l.IsFirstLaneOfNewHash},
-<<<<<<< HEAD
-			FilterA: l.isLaneComplete,
-=======
 			FilterA: l.IsLaneComplete,
->>>>>>> 50b50639
 			FilterB: l.IsLaneActive})
 	return l
 }
@@ -116,13 +108,8 @@
 
 	// coeff[last] = 1 // to cover the case where; last-active-row ==  last-row
 	comp.InsertLocal(
-<<<<<<< HEAD
-		0, ifaces.QueryIDf("%v_Coeff-In_Last_Row", l.Inputs.pckInp.Name),
-		sym.Sub(column.Shift(l.coeff, -1), column.Shift(isActive, -1)),
-=======
 		0, ifaces.QueryIDf("%v_Coeff-In_Last_Row", l.Inputs.PckInp.Name),
 		sym.Sub(column.Shift(l.Coeff, -1), column.Shift(isActive, -1)),
->>>>>>> 50b50639
 	)
 
 	// coeff[i] := coeff[i+1] * partialCoeff[i+1] * (1-isLaneComplete[i+1]) + isLaneComplete[i+1]
@@ -149,17 +136,10 @@
 	)
 
 	// Project the lanes from ipTracker over the Lane column.
-<<<<<<< HEAD
-	comp.InsertProjection(ifaces.QueryIDf("%v_ProjectOverLanes", l.Inputs.pckInp.Name),
-		query.ProjectionInput{ColumnA: []ifaces.Column{ipTracker},
-			ColumnB: []ifaces.Column{l.Lanes},
-			FilterA: l.isLaneComplete,
-=======
 	comp.InsertProjection(ifaces.QueryIDf("%v_ProjectOverLanes", l.Inputs.PckInp.Name),
 		query.ProjectionInput{ColumnA: []ifaces.Column{ipTracker},
 			ColumnB: []ifaces.Column{l.Lanes},
 			FilterA: l.IsLaneComplete,
->>>>>>> 50b50639
 			FilterB: l.IsLaneActive})
 }
 
@@ -275,7 +255,7 @@
 		s = s + nbyte
 
 		// Extract the limb, which is left aligned to the 16-th byte
-		limbSerialized = limbs[pos].Bytes()
+		utils.Panic("missing update for koalabear") // limbSerialized = limbs[pos].Bytes()
 
 		usefulByte := limbSerialized[LEFT_ALIGNMENT : LEFT_ALIGNMENT+nbyte]
 		if s > blockSize || s == blockSize {
