package packing

import (
	"github.com/consensys/linea-monorepo/prover/maths/common/smartvectors"
	"github.com/consensys/linea-monorepo/prover/maths/field"
	"github.com/consensys/linea-monorepo/prover/protocol/column"
	"github.com/consensys/linea-monorepo/prover/protocol/dedicated"
	"github.com/consensys/linea-monorepo/prover/protocol/distributed/pragmas"
	"github.com/consensys/linea-monorepo/prover/protocol/ifaces"
	"github.com/consensys/linea-monorepo/prover/protocol/wizard"
	sym "github.com/consensys/linea-monorepo/prover/symbolic"
	"github.com/consensys/linea-monorepo/prover/zkevm/prover/common"
	"github.com/consensys/linea-monorepo/prover/zkevm/prover/hash/generic"
)

// blockInput stores the inputs for [newBlock] function.
type blockInput struct {
	Lanes laneRepacking
	Param generic.HashingUsecase
}

type block struct {
	Inputs *blockInput
	// it is 1 iff the block is complete
	IsBlockComplete ifaces.Column
	// accumulator for the number of lanes
	AccNumLane ifaces.Column
	// Size of the submodule
	Size int
	// the ProverAction for Iszero()
	PA wizard.ProverAction
}

// newBlock imposes the constraints  that the total sum of nBytes, given via imported.NBytes,
// indeed divides the blockSize.
func newBlock(comp *wizard.CompiledIOP, inp blockInput) block {

	var (
<<<<<<< HEAD
		name            = inp.lanes.Inputs.pckInp.Name
		size            = inp.lanes.Size
		createCol       = common.CreateColFn(comp, BLOCK+"_"+name, size, pragmas.RightPadded)
		isLaneActive    = inp.lanes.IsLaneActive
		nbLanesPerBlock = inp.param.NbOfLanesPerBlock()
=======
		name            = inp.Lanes.Inputs.PckInp.Name
		size            = inp.Lanes.Size
		createCol       = common.CreateColFn(comp, BLOCK+"_"+name, size, pragmas.RightPadded)
		isLaneActive    = inp.Lanes.IsLaneActive
		nbLanesPerBlock = inp.Param.NbOfLanesPerBlock()
>>>>>>> 50b50639
	)

	b := block{
		Size:   inp.Lanes.Size,
		Inputs: &inp,

		AccNumLane: createCol("AccNumLane"),
	}

	b.IsBlockComplete, b.PA = dedicated.IsZero(comp, sym.Sub(b.AccNumLane, nbLanesPerBlock)).GetColumnAndProverAction()

	// constraints over accNumLanes (accumulate backward)
	// accNumLane[last] =isLaneActive[last]
	comp.InsertLocal(0, ifaces.QueryIDf(name+"_AccNumLane_Last"),
		sym.Sub(column.Shift(b.AccNumLane, -1),
			column.Shift(isLaneActive, -1)),
	)

	// accNumLanes[i] = accNumLane[i+1]*(1-isBlockComplete[i+1]) + isLaneActive[i]
	res := sym.Sub(1, column.Shift(b.IsBlockComplete, 1)) // 1-isBlockComplete[i+1]

	expr :=
		sym.Sub(
			sym.Add(
				sym.Mul(
					column.Shift(b.AccNumLane, 1), res),
				isLaneActive),
			b.AccNumLane,
		)

	comp.InsertGlobal(0, ifaces.QueryIDf(name+"_AccNumLane_Glob"), expr)

	// isBlockComplete[0] = 1
	// NB: this guarantees that the total sum of  nybtes ,given via imported.Nbytes,
	// indeed divides the blockSize.
	// This fact can be used to guarantee that enough zeroes where padded during padding.
	comp.InsertLocal(
		0, ifaces.QueryIDf(name+"_IsBlockComplete"),
		sym.Mul(
			isLaneActive,
			sym.Sub(1, b.IsBlockComplete),
		),
	)

	// if isFirstLaneOfNewHash = 1 then isBlockComplete = 1.
	comp.InsertGlobal(0, ifaces.QueryIDf(name+"_EACH_HASH_HAS_COMPLETE_BLOCKS"),
		sym.Mul(
			inp.Lanes.IsFirstLaneOfNewHash,
			sym.Sub(1, b.IsBlockComplete),
		),
	)

	return b
}

func (b *block) Assign(run *wizard.ProverRuntime) {

	var (
		size              = b.Size
		accNumLane        = make([]field.Element, size)
		isActive          = b.Inputs.Lanes.IsLaneActive.GetColAssignment(run).IntoRegVecSaveAlloc()
		nbOfLanesPerBlock = b.Inputs.Param.NbOfLanesPerBlock()
	)
	accNumLane[size-1] = isActive[size-1]
	// accNumLanes[i] = accNumLane[i+1]*(1-isBlockComplete[i+1]) + isLaneActive[i]
	for row := size - 2; row >= 0; row-- {
		if field.ToInt(&accNumLane[row+1]) == nbOfLanesPerBlock {
			accNumLane[row] = field.One()
		} else {
			accNumLane[row].Add(&isActive[row], &accNumLane[row+1])
		}
	}
	run.AssignColumn(b.AccNumLane.GetColID(),
		smartvectors.RightZeroPadded(accNumLane, size))

	b.PA.Run(run)
}

// it creates a blockInputs object.
func getBlockInputs(lane laneRepacking, param generic.HashingUsecase) blockInput {
	return blockInput{
		Lanes: lane,
		Param: param,
	}
}<|MERGE_RESOLUTION|>--- conflicted
+++ resolved
@@ -36,19 +36,11 @@
 func newBlock(comp *wizard.CompiledIOP, inp blockInput) block {
 
 	var (
-<<<<<<< HEAD
-		name            = inp.lanes.Inputs.pckInp.Name
-		size            = inp.lanes.Size
-		createCol       = common.CreateColFn(comp, BLOCK+"_"+name, size, pragmas.RightPadded)
-		isLaneActive    = inp.lanes.IsLaneActive
-		nbLanesPerBlock = inp.param.NbOfLanesPerBlock()
-=======
 		name            = inp.Lanes.Inputs.PckInp.Name
 		size            = inp.Lanes.Size
 		createCol       = common.CreateColFn(comp, BLOCK+"_"+name, size, pragmas.RightPadded)
 		isLaneActive    = inp.Lanes.IsLaneActive
 		nbLanesPerBlock = inp.Param.NbOfLanesPerBlock()
->>>>>>> 50b50639
 	)
 
 	b := block{
