--- conflicted
+++ resolved
@@ -22,6 +22,7 @@
 	"github.com/consensys/linea-monorepo/prover/protocol/ifaces"
 	"github.com/consensys/linea-monorepo/prover/protocol/wizard"
 	sym "github.com/consensys/linea-monorepo/prover/symbolic"
+	"github.com/consensys/linea-monorepo/prover/utils"
 	"github.com/consensys/linea-monorepo/prover/zkevm/prover/common"
 	commonconstraints "github.com/consensys/linea-monorepo/prover/zkevm/prover/common/common_constraints"
 	"github.com/consensys/linea-monorepo/prover/zkevm/prover/hash/generic"
@@ -95,17 +96,10 @@
 }
 
 // it declares the native columns
-<<<<<<< HEAD
-func (b *blockBaseConversion) insertCommit(comp *wizard.CompiledIOP) {
-	createCol := common.CreateColFn(comp, BASE_CONVERSION, b.size, pragmas.RightPadded)
-	for j := range b.limbsX {
-		b.limbsX[j] = createCol("LimbX_%v", j)
-=======
 func (b *BlockBaseConversion) insertCommit(comp *wizard.CompiledIOP) {
 	createCol := common.CreateColFn(comp, BASE_CONVERSION, b.Size, pragmas.RightPadded)
 	for j := range b.LimbsX {
 		b.LimbsX[j] = createCol("LimbX_%v", j)
->>>>>>> 50b50639
 	}
 	b.LaneX = createCol("LaneX")
 	b.IsFromFirstBlock = createCol("IsFromFirstBlock")
@@ -238,10 +232,10 @@
 func (b *BlockBaseConversion) assignSlicesLaneX(
 	run *wizard.ProverRuntime) {
 	var (
-		isFirstBlock = b.IsFromFirstBlock.GetColAssignment(run).IntoRegVecSaveAlloc()
-		lane         = b.Inputs.Lane.GetColAssignment(run).IntoRegVecSaveAlloc()
-		laneX        = common.NewVectorBuilder(b.LaneX)
-		limbX        = make([]*common.VectorBuilder, 4)
+		// isFirstBlock = b.IsFromFirstBlock.GetColAssignment(run).IntoRegVecSaveAlloc()
+		lane  = b.Inputs.Lane.GetColAssignment(run).IntoRegVecSaveAlloc()
+		laneX = common.NewVectorBuilder(b.LaneX)
+		limbX = make([]*common.VectorBuilder, 4)
 	)
 
 	for j := range limbX {
@@ -251,29 +245,32 @@
 	b.PA.Run(run)
 
 	// populate laneX
-	for j := range lane {
-		res := lane[j].Bytes()
-		bytes := make([]byte, 8)
-		copy(bytes, res[24:])
-		// to go from BE to LE; since keccak works with LE-BaseA and LE-BaseB
-		slices.Reverse(bytes)
-
-		if isFirstBlock[j].IsOne() {
-			laneX.PushField(bytesToBaseX(bytes, &keccakf.BaseAFr))
-
-			for k := range b.LimbsX {
-				a := bytes[k*2 : k*2+2]
-				limbX[k].PushField(bytesToBaseX(a, &keccakf.BaseAFr))
-			}
-
-		} else {
-			laneX.PushField(bytesToBaseX(bytes, &keccakf.BaseBFr))
-
-			for k := range b.LimbsX {
-				a := bytes[k*2 : k*2+2]
-				limbX[k].PushField(bytesToBaseX(a, &keccakf.BaseBFr))
-			}
-		}
+	for range lane { // for j := range lane {
+
+		utils.Panic("missing panic for koalabear")
+
+		// res := lane[j].Bytes()
+		// bytes := make([]byte, 8)
+		// copy(bytes, res[24:])
+		// // to go from BE to LE; since keccak works with LE-BaseA and LE-BaseB
+		// slices.Reverse(bytes)
+
+		// if isFirstBlock[j].IsOne() {
+		// 	laneX.PushField(bytesToBaseX(bytes, &keccakf.BaseAFr))
+
+		// 	for k := range b.LimbsX {
+		// 		a := bytes[k*2 : k*2+2]
+		// 		limbX[k].PushField(bytesToBaseX(a, &keccakf.BaseAFr))
+		// 	}
+
+		// } else {
+		// 	laneX.PushField(bytesToBaseX(bytes, &keccakf.BaseBFr))
+
+		// 	for k := range b.LimbsX {
+		// 		a := bytes[k*2 : k*2+2]
+		// 		limbX[k].PushField(bytesToBaseX(a, &keccakf.BaseBFr))
+		// 	}
+		// }
 	}
 
 	// assign the laneX
