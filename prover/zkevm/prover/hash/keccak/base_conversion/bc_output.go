--- conflicted
+++ resolved
@@ -54,15 +54,9 @@
 // it declares the native columns
 func (h *HashBaseConversion) DeclareColumns(comp *wizard.CompiledIOP) {
 
-<<<<<<< HEAD
-	createCol := common.CreateColFn(comp, HASH_OUTPUT, h.size, pragmas.RightPadded)
-	h.limbsHi = make([]ifaces.Column, numLimbsOutput)
-	h.limbsLo = make([]ifaces.Column, numLimbsOutput)
-=======
 	createCol := common.CreateColFn(comp, HASH_OUTPUT, h.Size, pragmas.RightPadded)
 	h.LimbsHi = make([]ifaces.Column, numLimbsOutput)
 	h.LimbsLo = make([]ifaces.Column, numLimbsOutput)
->>>>>>> 50b50639
 
 	h.HashLo = createCol("Hash_Lo")
 	h.HashHi = createCol("Hash_Hi")
