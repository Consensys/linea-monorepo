--- conflicted
+++ resolved
@@ -52,15 +52,8 @@
 	maxNumKeccakf int
 	// inputs to the keccakf module
 	inputs keccakfInputs
-<<<<<<< HEAD
-	// Theta module, responsible for updating the state in the Theta step of keccakf
-	Theta *theta
-	// base conversion module, responsible for converting the state from base dirty 12 to base 2.
-	bc *protocols.BaseConversion
-=======
 	// theta module, responsible for updating the state in the theta step of keccakf
 	theta *theta
->>>>>>> e0fc96a6
 	// rho pi module, responsible for updating the state in the rho and pi steps of keccakf
 	RhoPi *rho
 	// chi module, responsible for updating the state in the chi step of keccakf
@@ -118,24 +111,14 @@
 
 	// create the theta module with the state including the message-blocks
 	theta := newTheta(comp, numKeccakf, inp.state)
-<<<<<<< HEAD
-	// @azam ask Arijit to add it to theta step.
-	bc := protocols.NewBaseConversion(comp, numKeccakf, theta.stateInternal)
-=======
->>>>>>> e0fc96a6
 	// create the rho module with the state after theta
 	//rho := newRho(comp, numKeccakf)
 
 	return &Module{
 		maxNumKeccakf: numKeccakf,
 		inputs:        inp,
-<<<<<<< HEAD
-		Theta:         theta,
-		RhoPi:         rho,
-=======
 		theta:         theta,
 		//	RhoPi:         rho,
->>>>>>> e0fc96a6
 	}
 }
 
