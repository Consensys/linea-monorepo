--- conflicted
+++ resolved
@@ -67,25 +67,22 @@
 	comp.InsertLocal(0, "FILLING_FOR_STATIC_MODULE", symbolic.Sub(l.BaseAClean, baseAClean.Get(0)))
 
 	// tables for the RC columns
-<<<<<<< HEAD
-	l.RC = dedicated.NewRepeatedPattern(comp, 0, valRCBase2Pattern(), verifiercol.NewConstantCol(field.One(), numRows(maxNumKeccakf)))
+	l.RC = dedicated.NewRepeatedPattern(
+		comp,
+		0,
+		valRCBase2Pattern(),
+		verifiercol.NewConstantCol(field.One(), numRows(maxNumKeccakf), "keccak-rc-pattern"),
+	)
 
 	// tables to indicate when to use the output of the previous round as
 	// input for the next round.
-	l.DontUsePrevAIota = dedicated.CreateHeartBeat(comp, 0, keccak.NumRound, 0, verifiercol.NewConstantCol(field.One(), numRows(maxNumKeccakf)))
-=======
-	l.RC = dedicated.NewRepeatedPattern(
-		comp, 0, valRCBase2Pattern(),
-		verifiercol.NewConstantCol(
-			field.One(),
-			numRows(maxNumKeccakf),
-			"keccak-rc-pattern",
-		))
-
-	// tables to indicate when to use the output of the previous round as
-	// input for the next round.
-	l.DontUsePrevAIota = dedicated.CreateHeartBeat(comp, 0, keccak.NumRound, 0, verifiercol.NewConstantCol(field.One(), numRows(maxNumKeccakf), "keccak-dont-use-prev-a-iota-heart-beat"))
->>>>>>> 50b50639
+	l.DontUsePrevAIota = dedicated.CreateHeartBeat(
+		comp,
+		0,
+		keccak.NumRound,
+		0,
+		verifiercol.NewConstantCol(field.One(), numRows(maxNumKeccakf), "keccak-dont-use-prev-a-iota-heart-beat"),
+	)
 
 	return l
 }
