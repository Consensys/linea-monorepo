--- conflicted
+++ resolved
@@ -58,13 +58,8 @@
 		return func(run *wizard.ProverRuntime) {
 			*runRet = run
 
-<<<<<<< HEAD
-			mod.lookups.RC.Assign(run)
-			mod.lookups.DontUsePrevAIota.Assign(run)
-=======
 			mod.Lookups.RC.Assign(run)
 			mod.Lookups.DontUsePrevAIota.Assign(run)
->>>>>>> 50b50639
 
 			// Number of permutation used for the current instance
 			numKeccakf := len(traces.KeccakFInps)
