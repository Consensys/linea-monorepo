//go:build !fuzzlight

package keccakf

import (
	"math/rand/v2"
	"testing"

	"github.com/consensys/linea-monorepo/prover/crypto/keccak"
	"github.com/consensys/linea-monorepo/prover/maths/common/smartvectors"
	"github.com/consensys/linea-monorepo/prover/maths/field"
	"github.com/consensys/linea-monorepo/prover/protocol/compiler/dummy"
	"github.com/consensys/linea-monorepo/prover/protocol/wizard"
	"github.com/consensys/linea-monorepo/prover/utils"
	"github.com/stretchr/testify/assert"
)

// a module definition method specifically for testing the theta submodule
func piChiIotaTestingModule(
	// parameters for the wizard
	maxNumKeccakf int,
) (
	wizard.DefineFunc, // the define function of testing wizard
	func(
		traces keccak.PermTraces,
		runRet **wizard.ProverRuntime,
	) wizard.MainProverStep,
	*Module,
) {

	// The module is only used a placeholder to let us the `assignInput`
	// function
	mod := &Module{}
	round := 0 // The round is always zero

	/*
		Initializes the builder function
	*/
	builder := func(b *wizard.Builder) {
		comp := b.CompiledIOP

		mod.declareColumns(comp, round, maxNumKeccakf)

		// Initializes the Rho columns
		for x := 0; x < 5; x++ {
			for y := 0; y < 5; y++ {
				// The output of the rho module that serves as input for the
				// chi module.
				mod.Rho.ARho[x][y] = comp.InsertCommit(
					round,
					deriveName("A_RHO", x, y),
					numRows(maxNumKeccakf),
				)
			}
		}

		mod.Lookups = newLookUpTables(comp, maxNumKeccakf)
		mod.IO.declareColumnsInput(comp, maxNumKeccakf)
		mod.PiChiIota = newPiChiIota(comp, round, maxNumKeccakf, *mod)
	}

	prover := func(
		traces keccak.PermTraces,
		// pointers to access the runtime once they are available, when the
		// prover has been run. This allows the caller test to "open" the box
		// and checks that the assigned columns are consistent with the traces.
		runRet **wizard.ProverRuntime,
	) wizard.MainProverStep {
		return func(run *wizard.ProverRuntime) {
			*runRet = run

<<<<<<< HEAD
			mod.lookups.DontUsePrevAIota.Assign(run)
=======
			mod.Lookups.DontUsePrevAIota.Assign(run)
>>>>>>> 50b50639

			// Number of permutation used for the current instance
			numKeccakf := len(traces.KeccakFInps)

			// If the number of keccakf constraints is larger than what the
			// module is sized for, then, we cannot prove everything.
			if numKeccakf > maxNumKeccakf {
				utils.Panic("Too many keccakf %v > %v", numKeccakf, maxNumKeccakf)
			}

			// Initializes the input columns
			aRho := [5][5][]field.Element{}
			colSize := numKeccakf * keccak.NumRound
			for permId := 0; permId < numKeccakf; permId++ {
				state := traces.KeccakFInps[permId]

				for rnd := 0; rnd < keccak.NumRound; rnd++ {
					// Pre-permute using the theta transformation before running
					// the rho permutation.
					state.Theta()
					state.Rho()

					// Convert the state in sliced from in base 2
					for x := 0; x < 5; x++ {
						for y := 0; y < 5; y++ {
							// If the column is not already assigned, then
							// allocate it with the proper length.
							if aRho[x][y] == nil {
								aRho[x][y] = make([]field.Element, colSize)
							}

							r := keccak.NumRound*permId + rnd
							aRho[x][y][r] = U64ToBaseX(state[x][y], &BaseBFr)
						}
					}

					// Then finalize the permutation normally
					b := state.Pi()
					state.Chi(&b)
					state.Iota(rnd)
				}
			}

			for x := 0; x < 5; x++ {
				for y := 0; y < 5; y++ {
					run.AssignColumn(
						mod.Rho.ARho[x][y].GetColID(),
						smartvectors.RightZeroPadded(
							aRho[x][y],
							numRows(maxNumKeccakf),
						),
					)
				}
			}

			// Then assigns all the columns of the rho module
			mod.assignStateAndBlocks(run, traces, numKeccakf)
			mod.IO.assignBlockFlags(run, traces)
			mod.PiChiIota.assign(run, numKeccakf, mod.Lookups, mod.Rho.ARho,
				mod.Blocks, mod.IO.IsBlockBaseB)
		}
	}

	return builder, prover, mod
}

// Test the correctness of the theta wizard function
func TestPiChiIota(t *testing.T) {

	const numCases int = 30
	maxKeccaf := 10

	// #nosec G404 --we don't need a cryptographic RNG for testing purpose
	rnd := rand.New(rand.NewChaCha8([32]byte{}))

	// Every time the prover function is called, the traces will be updated.
	// Likewise, run will be set by the prover.
	var run *wizard.ProverRuntime

	// Parametrizes the wizard and the input generator.
	provider := testInputProvider(rnd, maxKeccaf)
	builder, prover, mod := piChiIotaTestingModule(maxKeccaf)

	comp := wizard.Compile(builder, dummy.Compile)

	for i := 0; i < numCases; i++ {

		// Generate new traces
		traces := provider()

		// Recall that this will set the values of `traces` and ``
		proof := wizard.Prove(comp, prover(traces, &run))
		assert.NoErrorf(t, wizard.Verify(comp, proof), "verifier failed")

		// When we extract the slices representing aTheta in base 2, we should
		// recover the state after aTheta.
		effNumKeccak := len(traces.KeccakFInps)

		for permId := 0; permId < effNumKeccak; permId++ {

			// Copy the corresponding input state and apply the theta
			// transformation. We only check the round zero of the permutation
			expectedAIota := traces.KeccakFInps[permId]

			for rnd := 0; rnd < keccak.NumRound; rnd++ {

				pos := permId*keccak.NumRound + rnd
				expectedAIota.ApplyKeccakfRound(rnd)

				// In that case, aIOTA should be in fact the next input because
				// the iota step will be responsible for xoring in the inputs.
				if rnd == 23 && permId+1 < len(traces.KeccakFInps) {
					if !traces.IsNewHash[permId+1] {
						expectedAIota = traces.KeccakFInps[permId+1]
					}
				}

				// Reconstruct the same state from the assignment of the prover
				aIotaFromModeBase1Sliced := keccak.State{}
				for x := 0; x < 5; x++ {
					for y := 0; y < 5; y++ {
						// Extract the slices
						slice := [numSlice]field.Element{}
						for k := 0; k < numSlice; k++ {
							colid := mod.PiChiIota.AIotaBaseASliced[x][y][k].GetColID()
							slice[k] = run.GetColumnAt(colid, pos)
						}

						// Recompose the slice into a complete base 1 representation
						// of aTheta[x][y] in base 1
						recomposed := BaseRecompose(slice[:], &BaseAPow4Fr)

						// And cast it back to a u64
						aIotaFromModeBase1Sliced[x][y] = BaseXToU64(recomposed, &BaseAFr)
					}
				}

				assert.Equal(t, expectedAIota, aIotaFromModeBase1Sliced,
					"could not reconstruct the state. permutation %v/ round %v",
					permId, rnd,
				)
			}

			// Exiting on the first failed case to not (over) spam the test logs
			if t.Failed() {
				t.Fatalf("stopping here as we encountered errors")
			}
		}
	}
}<|MERGE_RESOLUTION|>--- conflicted
+++ resolved
@@ -69,11 +69,7 @@
 		return func(run *wizard.ProverRuntime) {
 			*runRet = run
 
-<<<<<<< HEAD
-			mod.lookups.DontUsePrevAIota.Assign(run)
-=======
 			mod.Lookups.DontUsePrevAIota.Assign(run)
->>>>>>> 50b50639
 
 			// Number of permutation used for the current instance
 			numKeccakf := len(traces.KeccakFInps)
