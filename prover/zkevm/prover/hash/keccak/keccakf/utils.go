package keccakf

import (
	"strconv"
	"strings"

	"github.com/consensys/linea-monorepo/prover/maths/field"
	"github.com/consensys/linea-monorepo/prover/protocol/column"
	"github.com/consensys/linea-monorepo/prover/protocol/ifaces"
	"github.com/consensys/linea-monorepo/prover/symbolic"
	"github.com/consensys/linea-monorepo/prover/utils"
)

// Converts a U64 to a given base, the base should be given in field element
// form to save on expensive conversion.
func U64ToBaseX(x uint64, base *field.Element) field.Element {
	res := field.Zero()
	one := field.One()
	resIsZero := true

	for k := 64; k >= 0; k-- {
		// The test allows skipping useless field muls or testing
		// the entire field element.
		if !resIsZero {
			res.Mul(&res, base)
		}

		// Skips the field addition if the bit is zero
		bit := (x >> k) & 1
		if bit > 0 {
			res.Add(&res, &one)
			resIsZero = false
		}
	}

	return res
}

// BaseRecompose converts an array of field element representing small limbs
// in a given base and recomposes the full element represented.
func BaseRecompose(r []field.Element, base *field.Element) (res field.Element) {
	// .. using the Horner method
	s := field.Zero()
	for i := len(r) - 1; i >= 0; i-- {
		s.Mul(&s, base)
		s.Add(&s, &r[i])
	}
	return s
}

// It composes chunks and returns slices
func DecomposeSmall(r uint64, base int, nb int) (res []field.Element) {
	// It will essentially be used for chunk to slice decomposition
	res = make([]field.Element, 0, nb)
	base64 := uint64(base)
	curr := r
	for curr > 0 {
		limb := field.NewElement(curr % base64)
		res = append(res, limb)
		curr /= base64
	}

	if len(res) > nb {
		utils.Panic("expected %v limbs, but got %v", nb, len(res))
	}

	// Complete with zeroes
	for len(res) < nb {
		res = append(res, field.Zero())
	}

	return res
}

// Decompose a field element in slices
func DecomposeFrInSlice(f []field.Element, base int) (res [][]field.Element) {
	base *= base // pow 2
	base *= base // pow 4

	// Preallocate the result. The +1 is to isolate the MSB in case it is needed
	// when f is using 65 instead of 64 limbs.
	res = make([][]field.Element, numSlice+1)
	for k := range res {
		res[k] = make([]field.Element, len(f))
	}

	for r := 0; r < len(f); r++ {
		// Assumedly len(limbs) <= len(res). It will panic if this is not the
		// case. This would indicate that `f` uses more than 68 bits which is
		// not expected.
		limbs := DecomposeFr(f[r], base, numSlice+1)
		for k := range limbs {
			res[k][r] = limbs[k]
		}
	}

	return res
}

// Decompose a field into a given base. nb gives the number of chunks needed
func DecomposeFr(f field.Element, base int, nb int) (res []field.Element) {

<<<<<<< HEAD
	// Optimization : the computation is faster to perform if
	// f fits on a U64
	if !f.LexicographicallyLargest() {
		return DecomposeSmall(f.Uint64(), base, nb)
	}

	// Converts f to bigint
	var curr big.Int
	f.BigInt(&curr)

	// Also the base
	baseBig := big.NewInt(int64(base))
	zero := big.NewInt(0)
	var limbBig big.Int
	var limbF field.Element

	// Initialize the result
	res = make([]field.Element, 0, nb)
=======
	//TODO@yao: consider decompose directly in base, uint32 is smaller than uint64
	return DecomposeSmall(f.Uint64(), base, nb)
>>>>>>> ae30b9ab

}

// Converts from (possibly dirty) base representation to a U64. Used for
// internal testing only.
func BaseXToU64(x field.Element, base *field.Element, optBitP0s ...int) (res uint64) {
	res = 0
	decomposedF := DecomposeFr(x, field.ToInt(base), 64)

	bitPos := 0
	if len(optBitP0s) > 0 {
		bitPos = optBitP0s[0]
	}

	for i, limb := range decomposedF {
		bit := (limb.Uint64() >> bitPos) & 1
		res |= bit << i
	}

	return res
}

// BaseRecomposeSliceExpr (de-)composes the slices in the given base and returns
// the corresponding expression
func BaseRecomposeSliceExpr(a []*symbolic.Expression, base int) *symbolic.Expression {

	// length assertion, there is should be 16 elements in the slice. We do not
	// enforces that at the type level because otherwise it requires the user
	// code to cast everything into a sized array which is annoying.
	if len(a) != numSlice {
		utils.Panic("expected length to be %v, got %v", numSlice, len(a))
	}

	x := symbolic.NewConstant(IntExp(uint64(base), numChunkBaseX))
	res := symbolic.NewConstant(0)
	for k := len(a) - 1; k >= 0; k-- {
		res = res.Mul(x).Add(a[k])
	}

	return res
}

// BaseRecomposeSliceExpr (de-)composes the slices in the given base and returns
// the corresponding expression. If prev is set to true, then we use shifted by
// -1 columns of a instead of directly the column of a.
func BaseRecomposeSliceHandles(a []ifaces.Column, base int, prev ...bool) *symbolic.Expression {

	// Deep copies a to avoid side-effects
	a_ := make([]ifaces.Column, len(a))
	copy(a_, a)

	// Optionally shift the columns
	if len(prev) > 0 && prev[0] {
		for i := range a_ {
			a_[i] = column.Shift(a_[i], -1)
		}
	}

	// Converts a into a sequence of variables
	vars := make([]*symbolic.Expression, 0, len(a_))
	for i := range a_ {
		vars = append(vars, ifaces.ColumnAsVariable(a_[i]))
	}

	// Delegates the call
	return BaseRecomposeSliceExpr(vars, base)
}

// BaseRecomposeSliceHandles (de-)composes the slices in the given base and
// returns the corresponding expression
func BaseRecomposeHandles(a []ifaces.Column, base int) *symbolic.Expression {
	x := symbolic.NewConstant(base)
	res := symbolic.NewConstant(0)
	for k := len(a) - 1; k >= 0; k-- {
		res = res.Mul(x).Add(ifaces.ColumnAsVariable(a[k]))
	}
	return res
}

// RotateSlice returns a slice containing the entries of arr rotated by n on the
// right.
func RotateRight[T any](t []T, n int) []T {
	res := make([]T, len(t))
	for i := range t {
		res[(i+n)%len(t)] = t[i]
	}
	return res
}

// Integer exponentiation, the recursive version
func IntExp(base uint64, exponent int) uint64 {

	if exponent == 0 {
		return 1
	}

	if exponent == 1 {
		return base
	}

	if exponent%2 == 0 {
		return IntExp(base*base, exponent/2)
	}

	// else exponent % 2 == 1 and exponent > 2
	return base * IntExp(base*base, (exponent-1)/2)
}

// Returns the number of rows required to prove `numKeccakf` calls to the
// permutation function. The result is padded to the next power of 2 in order to
// satisfy the requirements of the Wizard to have only powers of 2.
func numRows(numKeccakf int) int {
	return utils.NextPowerOfTwo(numKeccakf * numRounds)
}

// derive column names
func deriveName(mainName string, ids ...int) ifaces.ColID {
	idStr := []string{}
	for i := range ids {
		idStr = append(idStr, strconv.Itoa(ids[i]))
	}
	return ifaces.ColIDf("%v_%v_%v", "KECCAKF", mainName, strings.Join(idStr, "_"))
}<|MERGE_RESOLUTION|>--- conflicted
+++ resolved
@@ -100,29 +100,8 @@
 // Decompose a field into a given base. nb gives the number of chunks needed
 func DecomposeFr(f field.Element, base int, nb int) (res []field.Element) {
 
-<<<<<<< HEAD
-	// Optimization : the computation is faster to perform if
-	// f fits on a U64
-	if !f.LexicographicallyLargest() {
-		return DecomposeSmall(f.Uint64(), base, nb)
-	}
-
-	// Converts f to bigint
-	var curr big.Int
-	f.BigInt(&curr)
-
-	// Also the base
-	baseBig := big.NewInt(int64(base))
-	zero := big.NewInt(0)
-	var limbBig big.Int
-	var limbF field.Element
-
-	// Initialize the result
-	res = make([]field.Element, 0, nb)
-=======
 	//TODO@yao: consider decompose directly in base, uint32 is smaller than uint64
 	return DecomposeSmall(f.Uint64(), base, nb)
->>>>>>> ae30b9ab
 
 }
 
