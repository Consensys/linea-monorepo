--- conflicted
+++ resolved
@@ -75,11 +75,7 @@
 			query.ProjectionInput{ColumnA: []ifaces.Column{gbm.HashNum, gbm.Limb, gbm.NBytes, gbm.Index},
 				ColumnB: []ifaces.Column{d.Provider.HashNum, d.Provider.Limb, d.Provider.NBytes, d.Provider.Index},
 				FilterA: gbm.ToHash,
-<<<<<<< HEAD
-				FilterB: d.sFilters[i]})
-=======
 				FilterB: d.SFilters[i]})
->>>>>>> 50b50639
 
 	}
 
@@ -88,11 +84,7 @@
 
 // It declares the columns specific to the DataModule
 func (d *GenericDataAccumulator) declareColumns(comp *wizard.CompiledIOP, nbProviders int) {
-<<<<<<< HEAD
-	createCol := common.CreateColFn(comp, GENERIC_ACCUMULATOR, d.size, pragmas.RightPadded)
-=======
 	createCol := common.CreateColFn(comp, GENERIC_ACCUMULATOR, d.Size, pragmas.RightPadded)
->>>>>>> 50b50639
 
 	d.SFilters = make([]ifaces.Column, nbProviders)
 	for i := 0; i < nbProviders; i++ {
