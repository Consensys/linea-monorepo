package modexp

import (
	"fmt"

	"github.com/consensys/linea-monorepo/prover/maths/field"
	"github.com/consensys/linea-monorepo/prover/protocol/wizard"
	"github.com/consensys/linea-monorepo/prover/utils"
	"github.com/consensys/linea-monorepo/prover/utils/exit"
	"github.com/consensys/linea-monorepo/prover/zkevm/prover/common"
)

// antichamberAssignment is a builder structure used to incrementally compute
// the assignment of the column of the [Module] module.
type antichamberAssignment struct {
	isActive    *common.VectorBuilder
	isSmall     *common.VectorBuilder
	isLarge     *common.VectorBuilder
	limbs       *common.VectorBuilder
	toSmallCirc *common.VectorBuilder
}

// Assign assigns the anti-chamber module
func (mod *Module) Assign(run *wizard.ProverRuntime) {

	mod.Input.assignIsModexp(run)

	var (
		modexpCountSmall int = 0
		modexpCountLarge int = 0
		isModexp             = mod.Input.IsModExp.GetColAssignment(run).IntoRegVecSaveAlloc()
		limbs                = mod.Input.Limbs.GetColAssignment(run).IntoRegVecSaveAlloc()
		settings             = mod.Input.Settings
		builder              = antichamberAssignment{
			isActive:    common.NewVectorBuilder(mod.IsActive),
			isSmall:     common.NewVectorBuilder(mod.IsSmall),
			isLarge:     common.NewVectorBuilder(mod.IsLarge),
			limbs:       common.NewVectorBuilder(mod.Limbs),
			toSmallCirc: common.NewVectorBuilder(mod.ToSmallCirc),
		}
	)

	for currPosition := 0; currPosition < len(limbs); {

		if isModexp[currPosition].IsZero() {
			currPosition++
			continue
		}

		// This sanity-check is purely defensive and will indicate that we
		// missed the start of a Modexp instance
		if len(limbs)-currPosition < modexpNumRowsPerInstance {
			utils.Panic("A new modexp is starting but there is not enough rows (currPosition=%v len(ecdata.Limb)=%v)", currPosition, len(limbs))
		}

		isLarge := false

		// An instance is considered large if any of the operand has more than
		// 2 16-bytes limbs.
		for k := 0; k < modexpNumRowsPerInstance; k++ {
			if k%32 < 30 && !limbs[currPosition+k].IsZero() {
				isLarge = true
				break
			}
		}

		if isLarge {
			modexpCountLarge++
		} else {
			modexpCountSmall++
		}

		for k := 0; k < modexpNumRowsPerInstance; k++ {

			builder.isActive.PushOne()
			builder.isSmall.PushBoolean(!isLarge)
			builder.isLarge.PushBoolean(isLarge)
			builder.limbs.PushField(limbs[currPosition+k])

			if !isLarge && k%32 >= 30 {
				builder.toSmallCirc.PushOne()
			} else {
				builder.toSmallCirc.PushZero()
			}
		}

		currPosition += modexpNumRowsPerInstance
	}

	if modexpCountSmall > settings.MaxNbInstance256 {
<<<<<<< HEAD
		logrus.Errorf("limit overflow: the modexp (256 bits) count is %v and the limit is %v\n", modexpCountSmall, settings.MaxNbInstance256)
		os.Exit(77)
	}

	if modexpCountLarge > settings.MaxNbInstance4096 {
		logrus.Errorf("limit overflow: the modexp (4096 bits) count is %v and the limit is %v\n", modexpCountSmall, settings.MaxNbInstance4096)
		os.Exit(77)
=======
		exit.OnLimitOverflow(
			settings.MaxNbInstance256,
			modexpCountSmall,
			fmt.Errorf("limit overflow: the modexp (256 bits) count is %v and the limit is %v", modexpCountSmall, settings.MaxNbInstance256),
		)
	}

	if modexpCountLarge > settings.MaxNbInstance4096 {
		exit.OnLimitOverflow(
			settings.MaxNbInstance4096,
			modexpCountLarge,
			fmt.Errorf("limit overflow: the modexp (4096 bits) count is %v and the limit is %v", modexpCountLarge, settings.MaxNbInstance4096),
		)
>>>>>>> 50b50639
	}

	builder.isActive.PadAndAssign(run, field.Zero())
	builder.isSmall.PadAndAssign(run, field.Zero())
	builder.isLarge.PadAndAssign(run, field.Zero())
	builder.limbs.PadAndAssign(run, field.Zero())
	builder.toSmallCirc.PadAndAssign(run, field.Zero())

	// It is possible to not declare the circuit (for testing purpose) in that
	// case we skip the corresponding assignment part.
	if mod.HasCircuit {
		mod.GnarkCircuitConnector256Bits.Assign(run)
		mod.GnarkCircuitConnector4096Bits.Assign(run)
	}
}<|MERGE_RESOLUTION|>--- conflicted
+++ resolved
@@ -88,15 +88,6 @@
 	}
 
 	if modexpCountSmall > settings.MaxNbInstance256 {
-<<<<<<< HEAD
-		logrus.Errorf("limit overflow: the modexp (256 bits) count is %v and the limit is %v\n", modexpCountSmall, settings.MaxNbInstance256)
-		os.Exit(77)
-	}
-
-	if modexpCountLarge > settings.MaxNbInstance4096 {
-		logrus.Errorf("limit overflow: the modexp (4096 bits) count is %v and the limit is %v\n", modexpCountSmall, settings.MaxNbInstance4096)
-		os.Exit(77)
-=======
 		exit.OnLimitOverflow(
 			settings.MaxNbInstance256,
 			modexpCountSmall,
@@ -110,7 +101,6 @@
 			modexpCountLarge,
 			fmt.Errorf("limit overflow: the modexp (4096 bits) count is %v and the limit is %v", modexpCountLarge, settings.MaxNbInstance4096),
 		)
->>>>>>> 50b50639
 	}
 
 	builder.isActive.PadAndAssign(run, field.Zero())
