--- conflicted
+++ resolved
@@ -39,15 +39,6 @@
 )
 
 var LimitlessCompilationParams = distributed.CompilationParams{
-<<<<<<< HEAD
-	FixedNbRowPlonkCircuit:       1 << 18,
-	FixedNbRowExternalHasher:     1 << 14,
-	FixedNbPublicInput:           1 << 10,
-	InitialCompilerSize:          1 << 18,
-	InitialCompilerSizeConglo:    1 << 13,
-	ColumnProfileMPTS:            []int{17, 330, 36, 3, 3, 15, 0, 1},
-	ColumnProfileMPTSPrecomputed: 21,
-=======
 	FixedNbRowPlonkCircuit:       1 << 19,
 	FixedNbRowExternalHasher:     1 << 15,
 	FixedNbPublicInput:           1 << 10,
@@ -55,7 +46,6 @@
 	InitialCompilerSizeConglo:    1 << 13,
 	ColumnProfileMPTS:            []int{17, 317, 30, 3, 4, 15, 0, 1},
 	ColumnProfileMPTSPrecomputed: 22,
->>>>>>> 72b85d36
 }
 
 // GetTestZkEVM returns a ZkEVM object configured for testing.
@@ -292,27 +282,6 @@
 	{BaseSize: 16384, Cluster: "STATIC", Column: "KECCAKF_BASE1_CLEAN_"},
 	{BaseSize: 32768, Cluster: "STATIC", Column: "KECCAKF_BASE1_DIRTY_"},
 	{BaseSize: 65536, Cluster: "STATIC", Column: "LOOKUP_BaseA"},
-<<<<<<< HEAD
-	{BaseSize: 4096, Cluster: "MODEXP_256", Column: "MODEXP_INPUT_IS_MODEXP"},
-	{BaseSize: 8192, Cluster: "MODEXP_256", Column: "MODEXP_IS_ACTIVE"},
-	{BaseSize: 256, Cluster: "MODEXP_256", Column: "MODEXP_256_BITS_IS_ACTIVE"},
-	{BaseSize: 4096, Cluster: "ELLIPTIC_CURVES", Column: "TABLE_ecdata.ID,ecdata.INDEX,ecdata.LIMB,ecdata.PHASE,ecdata.SUCCESS_BIT,ecdata.TOTAL_SIZE_0_LOGDERIVATIVE_M"},
-	{BaseSize: 1024, Cluster: "ELLIPTIC_CURVES", Column: "ECADD_INTEGRATION_ALIGNMENT_PI"},
-	{BaseSize: 256, Cluster: "ELLIPTIC_CURVES", Column: "ECMUL_INTEGRATION_ALIGNMENT_IS_ACTIVE"},
-	{BaseSize: 256, Cluster: "ECPAIRING", Column: "ECPAIR_IS_ACTIVE"},
-	{BaseSize: 256, Cluster: "ECPAIRING", Column: "ECPAIR_ALIGNMENT_ML_PI"},
-	{BaseSize: 256, Cluster: "ECPAIRING", Column: "ECPAIR_ALIGNMENT_FINALEXP_IS_ACTIVE"},
-	{BaseSize: 256, Cluster: "SHA2", Column: "CLEANING_SHA2_CleanLimb"},
-	{BaseSize: 256, Cluster: "SHA2", Column: "SHA2_TAGS_SPAGHETTI"},
-	{BaseSize: 256, Cluster: "SHA2", Column: "BLOCK_SHA2_AccNumLane"},
-	{BaseSize: 256, Cluster: "SHA2", Column: "SHA2_OVER_BLOCK_HASH_HI"},
-	{BaseSize: 512, Cluster: "SHA2", Column: "SHA2_OVER_BLOCK_SHA2_COMPRESSION_CIRCUIT_PI"},
-	{BaseSize: 65536, Cluster: "ECDSA", Column: "TABLE_ext.ARG_1_HI,ext.ARG_1_LO,ext.ARG_2_HI,ext.ARG_2_LO,ext.ARG_3_HI,ext.ARG_3_LO,ext.INST,ext.RES_HI,ext.RES_LO_0_LOGDERIVATIVE_M"},
-	{BaseSize: 4096, Cluster: "ECDSA", Column: "ECDSA_ANTICHAMBER_ADDRESSES_ADDRESS_HI"},
-	{BaseSize: 4096, Cluster: "ECDSA", Column: "ECDSA_ANTICHAMBER_GNARK_DATA_IS_ACTIVE"},
-	{BaseSize: 4096, Cluster: "TINY-STUFFS", Column: "PUBLIC_INPUT_L2L1LOGS_EXTRACTED_HI"},
-	{BaseSize: 4096, Cluster: "TINY-STUFFS", Column: "TABLE_rlpaddr.ADDR_HI,rlpaddr.ADDR_LO,rlpaddr.DEP_ADDR_HI,rlpaddr.DEP_ADDR_LO,rlpaddr.KEC_HI,rlpaddr.KEC_LO,rlpaddr.NONCE,rlpaddr.RECIPE,rlpaddr.SALT_HI,rlpaddr.SALT_LO_0_LOGDERIVATIVE_M"},
-=======
 	{BaseSize: 262144, Cluster: "STATIC", Column: "TABLE_binreftable.INPUT_BYTE_1,binreftable.INPUT_BYTE_2,binreftable.INST,binreftable.RESULT_BYTE_0_LOGDERIVATIVE_M"},
 
 	// TINY-STUFFS
@@ -321,7 +290,6 @@
 	{BaseSize: 512, Cluster: "TINY-STUFFS", Column: "STATE_SUMMARY_CODEHASHCONSISTENCY_CODEHASH_CONSISTENCY_ROM_KECCAK_HI"},
 	{BaseSize: 2048, Cluster: "TINY-STUFFS", Column: "loginfo.TXN_EMITS_LOGS"},
 	{BaseSize: 2048, Cluster: "TINY-STUFFS", Column: "trm.tmp"},
->>>>>>> 72b85d36
 	{BaseSize: 2048, Cluster: "TINY-STUFFS", Column: "blockhash.IOMF"},
 	{BaseSize: 4096, Cluster: "TINY-STUFFS", Column: "logdata.ABS_LOG_NUM"},
 	{BaseSize: 4096, Cluster: "TINY-STUFFS", Column: "rlpaddr.ADDR_HI"},
