package zkevm

import (
	"sync"

	"github.com/consensys/go-corset/pkg/mir"
	"github.com/consensys/linea-monorepo/prover/config"
	"github.com/consensys/linea-monorepo/prover/crypto/ringsis"
	"github.com/consensys/linea-monorepo/prover/protocol/compiler"
	"github.com/consensys/linea-monorepo/prover/protocol/compiler/cleanup"
	"github.com/consensys/linea-monorepo/prover/protocol/compiler/dummy"
	"github.com/consensys/linea-monorepo/prover/protocol/compiler/mimc"
	"github.com/consensys/linea-monorepo/prover/protocol/compiler/selfrecursion"
	"github.com/consensys/linea-monorepo/prover/protocol/compiler/vortex"
	"github.com/consensys/linea-monorepo/prover/protocol/wizard"
	"github.com/consensys/linea-monorepo/prover/utils"
	"github.com/consensys/linea-monorepo/prover/zkevm/arithmetization"
	"github.com/consensys/linea-monorepo/prover/zkevm/prover/ecarith"
	"github.com/consensys/linea-monorepo/prover/zkevm/prover/ecdsa"
	"github.com/consensys/linea-monorepo/prover/zkevm/prover/ecpair"
	"github.com/consensys/linea-monorepo/prover/zkevm/prover/hash/keccak"
	"github.com/consensys/linea-monorepo/prover/zkevm/prover/hash/sha2"
	"github.com/consensys/linea-monorepo/prover/zkevm/prover/modexp"
	"github.com/consensys/linea-monorepo/prover/zkevm/prover/statemanager"
	"github.com/consensys/linea-monorepo/prover/zkevm/prover/statemanager/accumulator"
)

var (
	fullZkEvm              *ZkEvm
	fullZkEvmCheckOnly     *ZkEvm
	onceFullZkEvm          = sync.Once{}
	onceFullZkEvmCheckOnly = sync.Once{}

	// This is the SIS instance, that has been found to minimize the overhead of
	// recursion. It is changed w.r.t to the estimated because the estimated one
	// allows for 10 bits limbs instead of just 8. But since the current state
	// of the self-recursion currently relies on the number of limbs to be a
	// power of two, we go with this one although it overshoots our security
	// level target.
	sisInstance = ringsis.Params{LogTwoBound: 16, LogTwoDegree: 6}

	dummyCompilationSuite = compilationSuite{dummy.CompileAtProverLvl}

	// This is the compilation suite in use for the full prover
	fullCompilationSuite = compilationSuite{
		// logdata.Log("initial-wizard"),
		mimc.CompileMiMC,
		compiler.Arcane(1<<10, 1<<19, false),
		vortex.Compile(
			2,
			vortex.ForceNumOpenedColumns(256),
			vortex.WithSISParams(&sisInstance),
		),
		// logdata.Log("post-vortex-1"),

		// First round of self-recursion
		selfrecursion.SelfRecurse,
		// logdata.Log("post-selfrecursion-1"),
		cleanup.CleanUp,
		mimc.CompileMiMC,
		compiler.Arcane(1<<10, 1<<18, false),
		vortex.Compile(
			2,
			vortex.ForceNumOpenedColumns(256),
			vortex.WithSISParams(&sisInstance),
		),
		// logdata.Log("post-vortex-2"),

		// Second round of self-recursion
		selfrecursion.SelfRecurse,
		// logdata.Log("post-selfrecursion-2"),
		cleanup.CleanUp,
		mimc.CompileMiMC,
		compiler.Arcane(1<<10, 1<<16, false),
		vortex.Compile(
			8,
			vortex.ForceNumOpenedColumns(64),
			vortex.WithSISParams(&sisInstance),
		),

		// Fourth round of self-recursion
		// logdata.Log("post-vortex-3"),
		selfrecursion.SelfRecurse,
		// logdata.Log("post-selfrecursion-3"),
		cleanup.CleanUp,
		mimc.CompileMiMC,
		compiler.Arcane(1<<10, 1<<13, false),
		vortex.Compile(
			8,
			vortex.ForceNumOpenedColumns(64),
			vortex.ReplaceSisByMimc(),
		),
		// logdata.Log("post-vortex-4"),
	}
)

// FullZkEvm compiles the full prover zkEVM. It memoizes the results and
// returns it for all the subsequent calls. That is, it should not be called
// twice with different configuration parameters as it will always return the
// instance compiled with the parameters it received the first time. This
// behavior is motivated by the fact that the compilation process takes time
// and we don't want to spend the compilation time twice, plus in practice we
// won't need to call it with different configuration parameters.
func FullZkEvm(tl *config.TracesLimits, cfg *config.Config) *ZkEvm {

	onceFullZkEvm.Do(func() {
		// Initialize the Full zkEVM arithmetization
<<<<<<< HEAD
		fullZkEvm = fullZKEVMWithSuite(tl, fullCompilationSuite, cfg)
=======
		fullZkEvm = FullZKEVMWithSuite(tl, fullCompilationSuite, cfg)
>>>>>>> 73346939
	})

	return fullZkEvm
}

func FullZkEVMCheckOnly(tl *config.TracesLimits, cfg *config.Config) *ZkEvm {

	onceFullZkEvmCheckOnly.Do(func() {
		// Initialize the Full zkEVM arithmetization
<<<<<<< HEAD
		fullZkEvmCheckOnly = fullZKEVMWithSuite(tl, dummyCompilationSuite, cfg)
=======
		fullZkEvmCheckOnly = FullZKEVMWithSuite(tl, dummyCompilationSuite, cfg)
>>>>>>> 73346939
	})

	return fullZkEvmCheckOnly
}

<<<<<<< HEAD
func fullZKEVMWithSuite(tl *config.TracesLimits, suite compilationSuite, cfg *config.Config) *ZkEvm {
=======
// FullZKEVMWithSuite returns a compiled zkEVM with the given compilation suite.
// It can be used to benchmark the compilation time of the zkEVM and helps with
// performance optimization.
func FullZKEVMWithSuite(tl *config.TracesLimits, suite compilationSuite, cfg *config.Config) *ZkEvm {
>>>>>>> 73346939

	// @Alex: only set mandatory parameters here. aka, the one that are not
	// actually feature-gated.
	settings := Settings{
		CompilationSuite: suite,
		Arithmetization: arithmetization.Settings{
			Limits:                   tl,
			OptimisationLevel:        &mir.DEFAULT_OPTIMISATION_LEVEL,
			IgnoreCompatibilityCheck: &cfg.Execution.IgnoreCompatibilityCheck,
		},
		Statemanager: statemanager.Settings{
			AccSettings: accumulator.Settings{
				MaxNumProofs:    tl.ShomeiMerkleProofs,
				Name:            "SM_ACCUMULATOR",
				MerkleTreeDepth: 40,
			},
			MiMCCodeHashSize: tl.Rom,
		},
		Metadata: wizard.VersionMetadata{
			Title:   "linea/evm-execution/full",
			Version: "beta-v1",
		},
		Keccak: keccak.Settings{
			MaxNumKeccakf: tl.BlockKeccak,
		},
		Ecdsa: ecdsa.Settings{
			MaxNbEcRecover:     tl.PrecompileEcrecoverEffectiveCalls,
			MaxNbTx:            tl.BlockTransactions,
			NbInputInstance:    4,
			NbCircuitInstances: utils.DivCeil(tl.PrecompileEcrecoverEffectiveCalls+tl.BlockTransactions, 4),
		},
		Modexp: modexp.Settings{
			MaxNbInstance256:  tl.PrecompileModexpEffectiveCalls,
			MaxNbInstance4096: 1,
		},
		Ecadd: ecarith.Limits{
			// 14 was found the right number to have just under 2^19 constraints
			// per circuit.
			NbInputInstances:   utils.DivCeil(tl.PrecompileEcaddEffectiveCalls, 28),
			NbCircuitInstances: 28,
		},
		Ecmul: ecarith.Limits{
			NbCircuitInstances: utils.DivCeil(tl.PrecompileEcmulEffectiveCalls, 6),
			NbInputInstances:   6,
		},
		Ecpair: ecpair.Limits{
			NbMillerLoopInputInstances:   1,
			NbMillerLoopCircuits:         tl.PrecompileEcpairingMillerLoops,
			NbFinalExpInputInstances:     1,
			NbFinalExpCircuits:           tl.PrecompileEcpairingEffectiveCalls,
			NbG2MembershipInputInstances: 6,
			NbG2MembershipCircuits:       utils.DivCeil(tl.PrecompileEcpairingG2MembershipCalls, 6),
		},
		Sha2: sha2.Settings{
			MaxNumSha2F: tl.PrecompileSha2Blocks,
		},
	}

	// Initialize the Full zkEVM arithmetization
	fullZkEvm = NewZkEVM(settings)
	return fullZkEvm
}<|MERGE_RESOLUTION|>--- conflicted
+++ resolved
@@ -105,11 +105,7 @@
 
 	onceFullZkEvm.Do(func() {
 		// Initialize the Full zkEVM arithmetization
-<<<<<<< HEAD
-		fullZkEvm = fullZKEVMWithSuite(tl, fullCompilationSuite, cfg)
-=======
 		fullZkEvm = FullZKEVMWithSuite(tl, fullCompilationSuite, cfg)
->>>>>>> 73346939
 	})
 
 	return fullZkEvm
@@ -119,24 +115,16 @@
 
 	onceFullZkEvmCheckOnly.Do(func() {
 		// Initialize the Full zkEVM arithmetization
-<<<<<<< HEAD
-		fullZkEvmCheckOnly = fullZKEVMWithSuite(tl, dummyCompilationSuite, cfg)
-=======
 		fullZkEvmCheckOnly = FullZKEVMWithSuite(tl, dummyCompilationSuite, cfg)
->>>>>>> 73346939
 	})
 
 	return fullZkEvmCheckOnly
 }
 
-<<<<<<< HEAD
-func fullZKEVMWithSuite(tl *config.TracesLimits, suite compilationSuite, cfg *config.Config) *ZkEvm {
-=======
 // FullZKEVMWithSuite returns a compiled zkEVM with the given compilation suite.
 // It can be used to benchmark the compilation time of the zkEVM and helps with
 // performance optimization.
 func FullZKEVMWithSuite(tl *config.TracesLimits, suite compilationSuite, cfg *config.Config) *ZkEvm {
->>>>>>> 73346939
 
 	// @Alex: only set mandatory parameters here. aka, the one that are not
 	// actually feature-gated.
