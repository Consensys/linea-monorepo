--- conflicted
+++ resolved
@@ -62,10 +62,7 @@
 	fullCompilationSuite = CompilationSuite{
 		// logdata.Log("initial-wizard"),
 		mimc.CompileMiMC,
-<<<<<<< HEAD
-=======
 		plonkinwizard.Compile,
->>>>>>> 50b50639
 		compiler.Arcane(compiler.WithTargetColSize(1 << 19)),
 		vortex.Compile(
 			2,
@@ -109,10 +106,7 @@
 		vortex.Compile(
 			8,
 			vortex.ForceNumOpenedColumns(64),
-<<<<<<< HEAD
-=======
 			vortex.WithOptionalSISHashingThreshold(1<<20),
->>>>>>> 50b50639
 		),
 		// logdata.Log("post-vortex-4"),
 	}
