package zkevm

import (
	"sync"

	"github.com/consensys/go-corset/pkg/ir/mir"
	"github.com/consensys/linea-monorepo/prover/config"
	"github.com/consensys/linea-monorepo/prover/crypto/ringsis"
	"github.com/consensys/linea-monorepo/prover/protocol/compiler"
	"github.com/consensys/linea-monorepo/prover/protocol/compiler/cleanup"
	"github.com/consensys/linea-monorepo/prover/protocol/compiler/dummy"
	"github.com/consensys/linea-monorepo/prover/protocol/compiler/mimc"
	"github.com/consensys/linea-monorepo/prover/protocol/compiler/plonkinwizard"
	"github.com/consensys/linea-monorepo/prover/protocol/compiler/selfrecursion"
	"github.com/consensys/linea-monorepo/prover/protocol/compiler/vortex"
	"github.com/consensys/linea-monorepo/prover/protocol/wizard"
	"github.com/consensys/linea-monorepo/prover/utils"
	"github.com/consensys/linea-monorepo/prover/zkevm/arithmetization"
	"github.com/consensys/linea-monorepo/prover/zkevm/prover/bls"
	"github.com/consensys/linea-monorepo/prover/zkevm/prover/ecarith"
	"github.com/consensys/linea-monorepo/prover/zkevm/prover/ecdsa"
	"github.com/consensys/linea-monorepo/prover/zkevm/prover/ecpair"
	"github.com/consensys/linea-monorepo/prover/zkevm/prover/hash/keccak"
	"github.com/consensys/linea-monorepo/prover/zkevm/prover/hash/sha2"
	"github.com/consensys/linea-monorepo/prover/zkevm/prover/modexp"
	"github.com/consensys/linea-monorepo/prover/zkevm/prover/p256verify"
	"github.com/consensys/linea-monorepo/prover/zkevm/prover/statemanager"
	"github.com/consensys/linea-monorepo/prover/zkevm/prover/statemanager/accumulator"
)

const (
	NbInputPerInstancesEcAdd           = 28
	NbInputPerInstancesEcMul           = 6
	NbInputPerInstanceEcPairMillerLoop = 1
	NbInputPerInstanceEcPairFinalExp   = 1
	NbInputPerInstanceEcPairG2Check    = 1
	NbInputPerInstanceSha2Block        = 3
	NbInputPerInstanceModexp256        = 10
	NbInputPerInstanceModexpLarge      = 1
	NbInputPerInstanceEcdsa            = 4

	NbInputPerInstanceBLSG1Add            = 16
	NbInputPerInstanceBLSG2Add            = 16
	NbInputPerInstanceBLSG1Msm            = 8
	NbInputPerInstanceBLSG2Msm            = 6
	NbInputPerInstanceBLSMillerLoop       = 4
	NbInputPerInstanceBLSFinalExp         = 4
	NbInputPerInstanceBLSG1Membership     = 8
	NbInputPerInstanceBLSG2Membership     = 6
	NbInputPerInstanceBLSG1Map            = 16
	NbInputPerInstanceBLSG2Map            = 5
	NbInputPerInstanceBLSC1Membership     = 16
	NbInputPerInstanceBLSC2Membership     = 16
	NbInputPerInstanceBLSPointEval        = 2
	NbInputPerInstanceBLSPointEvalFailure = 2

	NbInputPerInstanceP256Verify = 6
)

var (
	fullZkEvm               *ZkEvm
	fullZkEvmCheckOnly      *ZkEvm
	fullZkEvmSetup          *ZkEvm
	fullZkEvmSetupLarge     *ZkEvm
	onceFullZkEvm           = sync.Once{}
	onceFullZkEvmCheckOnly  = sync.Once{}
	onceFullZkEvmSetup      = sync.Once{}
	onceFullZkEvmSetupLarge = sync.Once{}

	// This is the SIS instance, that has been found to minimize the overhead of
	// recursion. It is changed w.r.t to the estimated because the estimated one
	// allows for 10 bits limbs instead of just 8. But since the current state
	// of the self-recursion currently relies on the number of limbs to be a
	// power of two, we go with this one although it overshoots our security
	// level target.
	sisInstance = ringsis.Params{LogTwoBound: 16, LogTwoDegree: 6}

	dummyCompilationSuite = CompilationSuite{dummy.Compile}

	// This is the compilation suite in use for the full prover
	fullCompilationSuite = CompilationSuite{
		// logdata.Log("initial-wizard"),
		mimc.CompileMiMC,
		plonkinwizard.Compile,
		compiler.Arcane(compiler.WithTargetColSize(1 << 19)),
		vortex.Compile(
			2,
			vortex.ForceNumOpenedColumns(256),
			vortex.WithSISParams(&sisInstance),
		),
		// logdata.Log("post-vortex-1"),

		// First round of self-recursion
		selfrecursion.SelfRecurse,
		// logdata.Log("post-selfrecursion-1"),
		cleanup.CleanUp,
		mimc.CompileMiMC,
		compiler.Arcane(compiler.WithTargetColSize(1 << 18)),
		vortex.Compile(
			2,
			vortex.ForceNumOpenedColumns(256),
			vortex.WithSISParams(&sisInstance),
		),
		// logdata.Log("post-vortex-2"),

		// Second round of self-recursion
		selfrecursion.SelfRecurse,
		// logdata.Log("post-selfrecursion-2"),
		cleanup.CleanUp,
		mimc.CompileMiMC,
		compiler.Arcane(compiler.WithTargetColSize(1 << 16)),
		vortex.Compile(
			8,
			vortex.ForceNumOpenedColumns(64),
			vortex.WithSISParams(&sisInstance),
		),

		// Fourth round of self-recursion
		// logdata.Log("post-vortex-3"),
		selfrecursion.SelfRecurse,
		// logdata.Log("post-selfrecursion-3"),
		cleanup.CleanUp,
		mimc.CompileMiMC,
		compiler.Arcane(compiler.WithTargetColSize(1 << 13)),
		vortex.Compile(
			8,
			vortex.ForceNumOpenedColumns(64),
			vortex.WithOptionalSISHashingThreshold(1<<20),
		),
		// logdata.Log("post-vortex-4"),
	}
)

// FullZkEvm compiles the full prover zkEVM. It memoizes the results and
// returns it for all the subsequent calls. That is, it should not be called
// twice with different configuration parameters as it will always return the
// instance compiled with the parameters it received the first time. This
// behavior is motivated by the fact that the compilation process takes time
// and we don't want to spend the compilation time twice, plus in practice we
// won't need to call it with different configuration parameters.
func FullZkEvm(tl *config.TracesLimits, cfg *config.Config) *ZkEvm {

	onceFullZkEvm.Do(func() {
		// Initialize the Full zkEVM arithmetization
		fullZkEvm = FullZKEVMWithSuite(tl, fullCompilationSuite, cfg)
	})

	return fullZkEvm
}

func FullZkEVMCheckOnly(tl *config.TracesLimits, cfg *config.Config) *ZkEvm {

	onceFullZkEvmCheckOnly.Do(func() {
		// Initialize the Full zkEVM arithmetization
		fullZkEvmCheckOnly = FullZKEVMWithSuite(tl, dummyCompilationSuite, cfg)
	})

	return fullZkEvmCheckOnly
}

func FullZkEvmSetup(tl *config.TracesLimits, cfg *config.Config) *ZkEvm {
	onceFullZkEvmSetup.Do(func() {
		fullZkEvmSetup = FullZKEVMWithSuite(tl, fullCompilationSuite, cfg)
	})
	return fullZkEvmSetup
}

func FullZkEvmSetupLarge(tl *config.TracesLimits, cfg *config.Config) *ZkEvm {
	onceFullZkEvmSetupLarge.Do(func() {
		fullZkEvmSetupLarge = FullZKEVMWithSuite(tl, fullCompilationSuite, cfg)
	})
	return fullZkEvmSetupLarge
}

// FullZKEVMWithSuite returns a compiled zkEVM with the given compilation suite.
// It can be used to benchmark the compilation time of the zkEVM and helps with
// performance optimization.
func FullZKEVMWithSuite(tl *config.TracesLimits, suite CompilationSuite, cfg *config.Config) *ZkEvm {

	// @Alex: only set mandatory parameters here. aka, the one that are not
	// actually feature-gated.
	settings := Settings{
		CompilationSuite: suite,
		Arithmetization: arithmetization.Settings{
			Limits:                   tl,
			OptimisationLevel:        &mir.DEFAULT_OPTIMISATION_LEVEL,
			IgnoreCompatibilityCheck: &cfg.Execution.IgnoreCompatibilityCheck,
		},
		Statemanager: statemanager.Settings{
			AccSettings: accumulator.Settings{
				MaxNumProofs:    tl.ShomeiMerkleProofs,
				Name:            "SM_ACCUMULATOR",
				MerkleTreeDepth: 40,
			},
			MiMCCodeHashSize: tl.Rom,
		},
		Metadata: wizard.VersionMetadata{
			Title:   "linea/evm-execution/full",
			Version: "beta-v1",
		},
		Keccak: keccak.Settings{
			MaxNumKeccakf: tl.BlockKeccak,
		},
		Ecdsa: ecdsa.Settings{
			MaxNbEcRecover:     tl.PrecompileEcrecoverEffectiveCalls,
			MaxNbTx:            tl.BlockTransactions,
			NbInputInstance:    NbInputPerInstanceEcdsa,
			NbCircuitInstances: utils.DivCeil(tl.PrecompileEcrecoverEffectiveCalls+tl.BlockTransactions, NbInputPerInstanceEcdsa),
		},
		Modexp: modexp.Settings{
			MaxNbInstance256:                 tl.PrecompileModexpEffectiveCalls,
			MaxNbInstanceLarge:               tl.PrecompileModexpEffectiveCalls4096,
			NbInstancesPerCircuitModexp256:   NbInputPerInstanceModexp256,
			NbInstancesPerCircuitModexpLarge: NbInputPerInstanceModexpLarge,
		},
		Ecadd: ecarith.Limits{
			// 14 was found the right number to have just under 2^19 constraints
			// per circuit.
			NbCircuitInstances: utils.DivCeil(tl.PrecompileEcaddEffectiveCalls, NbInputPerInstancesEcAdd),
			NbInputInstances:   NbInputPerInstancesEcAdd,
		},
		Ecmul: ecarith.Limits{
			NbCircuitInstances: utils.DivCeil(tl.PrecompileEcmulEffectiveCalls, NbInputPerInstancesEcMul),
			NbInputInstances:   NbInputPerInstancesEcMul,
		},
		Ecpair: ecpair.Limits{
			NbMillerLoopInputInstances:   NbInputPerInstanceEcPairMillerLoop,
			NbMillerLoopCircuits:         utils.DivCeil(tl.PrecompileEcpairingMillerLoops, NbInputPerInstanceEcPairMillerLoop),
			NbFinalExpInputInstances:     NbInputPerInstanceEcPairFinalExp,
			NbFinalExpCircuits:           utils.DivCeil(tl.PrecompileEcpairingEffectiveCalls, NbInputPerInstanceEcPairFinalExp),
			NbG2MembershipInputInstances: NbInputPerInstanceEcPairG2Check,
			NbG2MembershipCircuits:       utils.DivCeil(tl.PrecompileEcpairingG2MembershipCalls, NbInputPerInstanceEcPairG2Check),
		},
		Sha2: sha2.Settings{
			MaxNumSha2F:                    tl.PrecompileSha2Blocks,
			NbInstancesPerCircuitSha2Block: NbInputPerInstanceSha2Block,
		},
		Bls: bls.Limits{
			LimitG1AddCalls:            tl.PrecompileBlsG1AddEffectiveCalls,
			LimitG2AddCalls:            tl.PrecompileBlsG2AddEffectiveCalls,
			LimitG1MsmCalls:            tl.PrecompileBlsG1MsmEffectiveCalls,
			LimitG2MsmCalls:            tl.PrecompileBlsG2MsmEffectiveCalls,
			LimitMillerLoopCalls:       tl.PrecompileBlsPairingCheckMillerLoops,
			LimitFinalExpCalls:         tl.PrecompileBlsFinalExponentiations,
			LimitG1MembershipCalls:     tl.PrecompileBlsG1MembershipCalls,
			LimitG2MembershipCalls:     tl.PrecompileBlsG2MembershipCalls,
			LimitMapFpToG1Calls:        tl.PrecompileBlsMapFpToG1EffectiveCalls,
			LimitMapFp2ToG2Calls:       tl.PrecompileBlsMapFp2ToG2EffectiveCalls,
			LimitC1MembershipCalls:     tl.PrecompileBlsC1MembershipCalls,
			LimitC2MembershipCalls:     tl.PrecompileBlsC2MembershipCalls,
			LimitPointEvalCalls:        tl.PrecompileBlsPointEvaluationEffectiveCalls,
			LimitPointEvalFailureCalls: tl.PrecompilePointEvaluationFailureEffectiveCalls,

			NbG1AddInputInstances:            NbInputPerInstanceBLSG1Add,
			NbG2AddInputInstances:            NbInputPerInstanceBLSG2Add,
			NbG1MulInputInstances:            NbInputPerInstanceBLSG1Msm,
			NbG2MulInputInstances:            NbInputPerInstanceBLSG2Msm,
			NbMillerLoopInputInstances:       NbInputPerInstanceBLSMillerLoop,
			NbFinalExpInputInstances:         NbInputPerInstanceBLSFinalExp,
			NbG1MembershipInputInstances:     NbInputPerInstanceBLSG1Membership,
			NbG2MembershipInputInstances:     NbInputPerInstanceBLSG2Membership,
			NbG1MapToInputInstances:          NbInputPerInstanceBLSG1Map,
			NbG2MapToInputInstances:          NbInputPerInstanceBLSG2Map,
			NbC1MembershipInputInstances:     NbInputPerInstanceBLSC1Membership,
			NbC2MembershipInputInstances:     NbInputPerInstanceBLSC2Membership,
			NbPointEvalInputInstances:        NbInputPerInstanceBLSPointEval,
			NbPointEvalFailureInputInstances: NbInputPerInstanceBLSPointEvalFailure,
		},
<<<<<<< HEAD
=======
		P256Verify: p256verify.Limits{
			LimitCalls:       tl.PrecompileP256VerifyEffectiveCalls,
			NbInputInstances: NbInputPerInstanceP256Verify,
		},
>>>>>>> a369f55d
	}

	// Initialize the Full zkEVM arithmetization
	fullZkEvm = NewZkEVM(settings)
	return fullZkEvm
}<|MERGE_RESOLUTION|>--- conflicted
+++ resolved
@@ -266,13 +266,10 @@
 			NbPointEvalInputInstances:        NbInputPerInstanceBLSPointEval,
 			NbPointEvalFailureInputInstances: NbInputPerInstanceBLSPointEvalFailure,
 		},
-<<<<<<< HEAD
-=======
 		P256Verify: p256verify.Limits{
 			LimitCalls:       tl.PrecompileP256VerifyEffectiveCalls,
 			NbInputInstances: NbInputPerInstanceP256Verify,
 		},
->>>>>>> a369f55d
 	}
 
 	// Initialize the Full zkEVM arithmetization
