package zkevm

import (
	"sync"

	"github.com/consensys/go-corset/pkg/mir"
	"github.com/consensys/linea-monorepo/prover/config"
	"github.com/consensys/linea-monorepo/prover/crypto/ringsis"
	"github.com/consensys/linea-monorepo/prover/protocol/compiler"
	"github.com/consensys/linea-monorepo/prover/protocol/compiler/cleanup"
	"github.com/consensys/linea-monorepo/prover/protocol/compiler/dummy"
	"github.com/consensys/linea-monorepo/prover/protocol/compiler/mimc"
	"github.com/consensys/linea-monorepo/prover/protocol/compiler/selfrecursion"
	"github.com/consensys/linea-monorepo/prover/protocol/compiler/vortex"
	"github.com/consensys/linea-monorepo/prover/protocol/wizard"
	"github.com/consensys/linea-monorepo/prover/utils"
	"github.com/consensys/linea-monorepo/prover/zkevm/arithmetization"
	"github.com/consensys/linea-monorepo/prover/zkevm/prover/ecarith"
	"github.com/consensys/linea-monorepo/prover/zkevm/prover/ecdsa"
	"github.com/consensys/linea-monorepo/prover/zkevm/prover/ecpair"
	"github.com/consensys/linea-monorepo/prover/zkevm/prover/hash/keccak"
	"github.com/consensys/linea-monorepo/prover/zkevm/prover/hash/sha2"
	"github.com/consensys/linea-monorepo/prover/zkevm/prover/modexp"
	"github.com/consensys/linea-monorepo/prover/zkevm/prover/statemanager"
	"github.com/consensys/linea-monorepo/prover/zkevm/prover/statemanager/accumulator"
)

var (
	fullZkEvm              *ZkEvm
	fullZkEvmCheckOnly     *ZkEvm
	onceFullZkEvm          = sync.Once{}
	onceFullZkEvmCheckOnly = sync.Once{}

	// This is the SIS instance, that has been found to minimize the overhead of
	// recursion. It is changed w.r.t to the estimated because the estimated one
	// allows for 10 bits limbs instead of just 8. But since the current state
	// of the self-recursion currently relies on the number of limbs to be a
	// power of two, we go with this one although it overshoots our security
	// level target.
	sisInstance = ringsis.Params{LogTwoBound: 16, LogTwoDegree: 6}

	dummyCompilationSuite = compilationSuite{dummy.CompileAtProverLvl}

	// This is the compilation suite in use for the full prover
	fullCompilationSuite = compilationSuite{
		// logdata.Log("initial-wizard"),
		mimc.CompileMiMC,
		compiler.Arcane(1<<10, 1<<19, false),
		vortex.Compile(
			2,
			vortex.ForceNumOpenedColumns(256),
			vortex.WithSISParams(&sisInstance),
		),
		// logdata.Log("post-vortex-1"),

		// First round of self-recursion
		selfrecursion.SelfRecurse,
		// logdata.Log("post-selfrecursion-1"),
		cleanup.CleanUp,
		mimc.CompileMiMC,
		compiler.Arcane(1<<10, 1<<18, false),
		vortex.Compile(
			2,
			vortex.ForceNumOpenedColumns(256),
			vortex.WithSISParams(&sisInstance),
		),
		// logdata.Log("post-vortex-2"),

		// Second round of self-recursion
		selfrecursion.SelfRecurse,
		// logdata.Log("post-selfrecursion-2"),
		cleanup.CleanUp,
		mimc.CompileMiMC,
		compiler.Arcane(1<<10, 1<<16, false),
		vortex.Compile(
			8,
			vortex.ForceNumOpenedColumns(64),
			vortex.WithSISParams(&sisInstance),
		),

		// Fourth round of self-recursion
		// logdata.Log("post-vortex-3"),
		selfrecursion.SelfRecurse,
		// logdata.Log("post-selfrecursion-3"),
		cleanup.CleanUp,
		mimc.CompileMiMC,
		compiler.Arcane(1<<10, 1<<13, false),
		vortex.Compile(
			8,
			vortex.ForceNumOpenedColumns(64),
			vortex.ReplaceSisByMimc(),
		),
		// logdata.Log("post-vortex-4"),
	}
)

// FullZkEvm compiles the full prover zkEVM. It memoizes the results and
// returns it for all the subsequent calls. That is, it should not be called
// twice with different configuration parameters as it will always return the
// instance compiled with the parameters it received the first time. This
// behavior is motivated by the fact that the compilation process takes time
// and we don't want to spend the compilation time twice, plus in practice we
// won't need to call it with different configuration parameters.
func FullZkEvm(tl *config.TracesLimits, cfg *config.Config) *ZkEvm {

	onceFullZkEvm.Do(func() {
		// Initialize the Full zkEVM arithmetization
<<<<<<< HEAD
		fullZkEvm = FullZKEVMWithSuite(tl, fullCompilationSuite)
=======
		fullZkEvm = fullZKEVMWithSuite(tl, fullCompilationSuite, cfg)
>>>>>>> f3081f6c
	})

	return fullZkEvm
}

func FullZkEVMCheckOnly(tl *config.TracesLimits, cfg *config.Config) *ZkEvm {

	onceFullZkEvmCheckOnly.Do(func() {
		// Initialize the Full zkEVM arithmetization
<<<<<<< HEAD
		fullZkEvmCheckOnly = FullZKEVMWithSuite(tl, dummyCompilationSuite)
=======
		fullZkEvmCheckOnly = fullZKEVMWithSuite(tl, dummyCompilationSuite, cfg)
>>>>>>> f3081f6c
	})

	return fullZkEvmCheckOnly
}

<<<<<<< HEAD
// FullZKEVMWithSuite returns a compiled zkEVM with the given compilation suite.
// It can be used to benchmark the compilation time of the zkEVM and helps with
// performance optimization.
func FullZKEVMWithSuite(tl *config.TracesLimits, suite compilationSuite) *ZkEvm {
=======
func fullZKEVMWithSuite(tl *config.TracesLimits, suite compilationSuite, cfg *config.Config) *ZkEvm {
>>>>>>> f3081f6c

	// @Alex: only set mandatory parameters here. aka, the one that are not
	// actually feature-gated.
	settings := Settings{
		CompilationSuite: suite,
		Arithmetization: arithmetization.Settings{
			Limits:                   tl,
			OptimisationLevel:        &mir.DEFAULT_OPTIMISATION_LEVEL,
			IgnoreCompatibilityCheck: &cfg.Execution.IgnoreCompatibilityCheck,
		},
		Statemanager: statemanager.Settings{
			AccSettings: accumulator.Settings{
				MaxNumProofs:    tl.ShomeiMerkleProofs,
				Name:            "SM_ACCUMULATOR",
				MerkleTreeDepth: 40,
			},
			MiMCCodeHashSize: tl.Rom,
		},
		Metadata: wizard.VersionMetadata{
			Title:   "linea/evm-execution/full",
			Version: "beta-v1",
		},
		Keccak: keccak.Settings{
			MaxNumKeccakf: tl.BlockKeccak,
		},
		Ecdsa: ecdsa.Settings{
			MaxNbEcRecover:     tl.PrecompileEcrecoverEffectiveCalls,
			MaxNbTx:            tl.BlockTransactions,
			NbInputInstance:    4,
			NbCircuitInstances: utils.DivCeil(tl.PrecompileEcrecoverEffectiveCalls+tl.BlockTransactions, 4),
		},
		Modexp: modexp.Settings{
			MaxNbInstance256:  tl.PrecompileModexpEffectiveCalls,
			MaxNbInstance4096: 1,
		},
		Ecadd: ecarith.Limits{
			// 14 was found the right number to have just under 2^19 constraints
			// per circuit.
			NbInputInstances:   utils.DivCeil(tl.PrecompileEcaddEffectiveCalls, 28),
			NbCircuitInstances: 28,
		},
		Ecmul: ecarith.Limits{
			NbCircuitInstances: utils.DivCeil(tl.PrecompileEcmulEffectiveCalls, 6),
			NbInputInstances:   6,
		},
		Ecpair: ecpair.Limits{
			NbMillerLoopInputInstances:   1,
			NbMillerLoopCircuits:         tl.PrecompileEcpairingMillerLoops,
			NbFinalExpInputInstances:     1,
			NbFinalExpCircuits:           tl.PrecompileEcpairingEffectiveCalls,
			NbG2MembershipInputInstances: 6,
			NbG2MembershipCircuits:       utils.DivCeil(tl.PrecompileEcpairingG2MembershipCalls, 6),
		},
		Sha2: sha2.Settings{
			MaxNumSha2F: tl.PrecompileSha2Blocks,
		},
	}

	// Initialize the Full zkEVM arithmetization
	fullZkEvm = NewZkEVM(settings)
	return fullZkEvm
}<|MERGE_RESOLUTION|>--- conflicted
+++ resolved
@@ -105,11 +105,7 @@
 
 	onceFullZkEvm.Do(func() {
 		// Initialize the Full zkEVM arithmetization
-<<<<<<< HEAD
-		fullZkEvm = FullZKEVMWithSuite(tl, fullCompilationSuite)
-=======
-		fullZkEvm = fullZKEVMWithSuite(tl, fullCompilationSuite, cfg)
->>>>>>> f3081f6c
+		fullZkEvm = FullZKEVMWithSuite(tl, fullCompilationSuite, cfg)
 	})
 
 	return fullZkEvm
@@ -119,24 +115,18 @@
 
 	onceFullZkEvmCheckOnly.Do(func() {
 		// Initialize the Full zkEVM arithmetization
-<<<<<<< HEAD
-		fullZkEvmCheckOnly = FullZKEVMWithSuite(tl, dummyCompilationSuite)
-=======
-		fullZkEvmCheckOnly = fullZKEVMWithSuite(tl, dummyCompilationSuite, cfg)
->>>>>>> f3081f6c
+		fullZkEvmCheckOnly = FullZKEVMWithSuite(tl, dummyCompilationSuite, cfg)
 	})
 
 	return fullZkEvmCheckOnly
 }
 
-<<<<<<< HEAD
+
 // FullZKEVMWithSuite returns a compiled zkEVM with the given compilation suite.
 // It can be used to benchmark the compilation time of the zkEVM and helps with
 // performance optimization.
-func FullZKEVMWithSuite(tl *config.TracesLimits, suite compilationSuite) *ZkEvm {
-=======
-func fullZKEVMWithSuite(tl *config.TracesLimits, suite compilationSuite, cfg *config.Config) *ZkEvm {
->>>>>>> f3081f6c
+func FullZKEVMWithSuite(tl *config.TracesLimits, suite compilationSuite, cfg *config.Config) *ZkEvm {
+
 
 	// @Alex: only set mandatory parameters here. aka, the one that are not
 	// actually feature-gated.
