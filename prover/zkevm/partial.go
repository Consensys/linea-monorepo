package zkevm

import (
	"sync"

	"github.com/consensys/go-corset/pkg/mir"
	"github.com/consensys/linea-monorepo/prover/config"
	"github.com/consensys/linea-monorepo/prover/protocol/compiler"
	"github.com/consensys/linea-monorepo/prover/protocol/compiler/vortex"
	"github.com/consensys/linea-monorepo/prover/protocol/wizard"
	"github.com/consensys/linea-monorepo/prover/zkevm/arithmetization"
)

var (
	partialZkEvm     *ZkEvm
	oncePartialZkEvm = sync.Once{}

	partialCompilationSuite = CompilationSuite{
		compiler.Arcane(1<<16, 1<<17, true),
		vortex.Compile(2, vortex.WithDryThreshold(16)),
	}
)

// Returns the zkEVM objects corresponding to the light zkEVM prover. Namely,
// it will generate a proof checking only a small portion of the requested
// computation it is meant primarily for testing and integration testing
// purpose. When called for the first time, it will compile the corresponding
// light zkEVM using the config option. The next times it is called, it will
// ignore the configuration options and directly return the previously compiled
// object. It therefore means that it should not be called twice with different
// config options.
func PartialZkEvm(tl *config.TracesLimits, cfg *config.Config) *ZkEvm {

	// This is hidden behind a once, because the compilation time can take a
	// significant amount of time and we want it to be only triggered when we
	// need it and only once (for instance not when we are using the full mode
	// prover).
	oncePartialZkEvm.Do(func() {

		// The light-prover does not support other features than the
		// arithmetization itself, i.e. it currently does not instantiate the
		// modules to verify keccak or the state-manager traces.
		settings := Settings{
			Arithmetization: arithmetization.Settings{
<<<<<<< HEAD
				Limits:            tl,
				OptimisationLevel: &mir.DEFAULT_OPTIMISATION_LEVEL,
=======
				Limits:                   tl,
				OptimisationLevel:        &mir.DEFAULT_OPTIMISATION_LEVEL,
				IgnoreCompatibilityCheck: &cfg.Execution.IgnoreCompatibilityCheck,
>>>>>>> efe3b24c
			},
			CompilationSuite: partialCompilationSuite,
			Metadata: wizard.VersionMetadata{
				Title:   "linea/evm-execution/partial",
				Version: "beta-v1",
			},
		}
		partialZkEvm = NewZkEVM(settings)
	})

	return partialZkEvm
}<|MERGE_RESOLUTION|>--- conflicted
+++ resolved
@@ -42,14 +42,9 @@
 		// modules to verify keccak or the state-manager traces.
 		settings := Settings{
 			Arithmetization: arithmetization.Settings{
-<<<<<<< HEAD
-				Limits:            tl,
-				OptimisationLevel: &mir.DEFAULT_OPTIMISATION_LEVEL,
-=======
 				Limits:                   tl,
 				OptimisationLevel:        &mir.DEFAULT_OPTIMISATION_LEVEL,
 				IgnoreCompatibilityCheck: &cfg.Execution.IgnoreCompatibilityCheck,
->>>>>>> efe3b24c
 			},
 			CompilationSuite: partialCompilationSuite,
 			Metadata: wizard.VersionMetadata{
