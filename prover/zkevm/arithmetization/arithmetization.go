package arithmetization

import (
	"errors"
	"fmt"
	"strings"

	"github.com/consensys/go-corset/pkg/air"
	"github.com/consensys/go-corset/pkg/mir"
<<<<<<< HEAD
=======
	"github.com/consensys/go-corset/pkg/schema"
	"github.com/consensys/go-corset/pkg/util/collection/typed"
>>>>>>> efe3b24c
	"github.com/consensys/linea-monorepo/prover/backend/files"
	"github.com/consensys/linea-monorepo/prover/config"
	"github.com/consensys/linea-monorepo/prover/protocol/wizard"
	"github.com/sirupsen/logrus"
)

// Settings specifies the parameters for the arithmetization part of the zkEVM.
type Settings struct {
	Limits *config.TracesLimits
<<<<<<< HEAD
=======
	// IgnoreCompatibilityCheck disables the strong compatibility check.
	// Specifically, it does not require the constraints and the trace file to
	// have both originated from the same commit.  By default, the compability
	// check should be enabled.
	IgnoreCompatibilityCheck *bool
>>>>>>> efe3b24c
	// OptimisationLevel determines the optimisation level which go-corset will
	// apply when compiling the zkevm.bin file to AIR constraints.  If in doubt,
	// use mir.DEFAULT_OPTIMISATION_LEVEL.
	OptimisationLevel *mir.OptimisationConfig
}

// Arithmetization exposes all the methods relevant for the user to interact
// with the arithmetization of the zkEVM. It is a sub-component of the whole
// ZkEvm object as it does not includes the precompiles, the keccaks and the
// signature verification.
type Arithmetization struct {
	Settings *Settings
	// Schema defines the columns, constraints and computations used to expand a
	// given trace, and to subsequently to check satisfiability.
	Schema *air.Schema
	// Metadata embedded in the zkevm.bin file, as needed to check
	// compatibility.  Guaranteed non-nil.
	Metadata typed.Map
}

// NewArithmetization is the function that declares all the columns and the constraints of
// the zkEVM in the input builder object.
func NewArithmetization(builder *wizard.Builder, settings Settings) *Arithmetization {
<<<<<<< HEAD
	schema, _, errS := ReadZkevmBin(settings.OptimisationLevel)
=======
	schema, metadata, errS := ReadZkevmBin(settings.OptimisationLevel)
>>>>>>> efe3b24c
	if errS != nil {
		panic(errS)
	}

	Define(builder.CompiledIOP, schema, settings.Limits)

	return &Arithmetization{
		Schema:   schema,
		Settings: &settings,
		Metadata: metadata,
	}
}

// Assign the arithmetization related columns. Namely, it will open the file
// specified in the witness object, call corset and assign the prover runtime
// columns. As part of the assignment processs, the original trace is expanded
// according to the given schema.  The expansion process is about filling in
// computed columns with concrete values, such for determining multiplicative
// inverses, etc.
func (a *Arithmetization) Assign(run *wizard.ProverRuntime, traceFile string) {
	traceF := files.MustRead(traceFile)
	// Parse trace file and extract raw column data.
	rawColumns, metadata, errT := ReadLtTraces(traceF, a.Schema)

	// Performs a compatibility check by comparing the constraints
	// commit of zkevm.bin with the constraints commit of the trace file.
	// Panics if an incompatibility is detected.
	if *a.Settings.IgnoreCompatibilityCheck == false {
		var errors []string

		zkevmBinCommit, ok := a.Metadata.String("commit")
		if !ok {
			errors = append(errors, "missing constraints commit metadata in 'zkevm.bin'")
		}

		traceFileCommit, ok := metadata.String("commit")
		if !ok {
			errors = append(errors, "missing constraints commit metadata in '.lt' file")
		}

		// Check commit mismatch
		if zkevmBinCommit != traceFileCommit {
			errors = append(errors, fmt.Sprintf(
				"zkevm.bin incompatible with trace file (commit %s vs %s)",
				zkevmBinCommit, traceFileCommit,
			))
		}

		// Panic only if there are errors
		if len(errors) > 0 {
			logrus.Panic("compatibility check failed with error message:\n" + strings.Join(errors, "\n"))
		}
	} else {
		logrus.Info("Skip constraints compatibility check between zkevm.bin and trace file")
	}

	if errT != nil {
		fmt.Printf("error loading the trace fpath=%q err=%v", traceFile, errT.Error())
	}
	// Perform trace expansion
	expandedTrace, errs := schema.NewTraceBuilder(a.Schema).Build(rawColumns)
	if len(errs) > 0 {
		logrus.Warnf("corset expansion gave the following errors: %v", errors.Join(errs...).Error())
	}
	// Passed
	AssignFromLtTraces(run, a.Schema, expandedTrace, a.Settings.Limits)
}<|MERGE_RESOLUTION|>--- conflicted
+++ resolved
@@ -7,11 +7,8 @@
 
 	"github.com/consensys/go-corset/pkg/air"
 	"github.com/consensys/go-corset/pkg/mir"
-<<<<<<< HEAD
-=======
 	"github.com/consensys/go-corset/pkg/schema"
 	"github.com/consensys/go-corset/pkg/util/collection/typed"
->>>>>>> efe3b24c
 	"github.com/consensys/linea-monorepo/prover/backend/files"
 	"github.com/consensys/linea-monorepo/prover/config"
 	"github.com/consensys/linea-monorepo/prover/protocol/wizard"
@@ -21,14 +18,11 @@
 // Settings specifies the parameters for the arithmetization part of the zkEVM.
 type Settings struct {
 	Limits *config.TracesLimits
-<<<<<<< HEAD
-=======
 	// IgnoreCompatibilityCheck disables the strong compatibility check.
 	// Specifically, it does not require the constraints and the trace file to
 	// have both originated from the same commit.  By default, the compability
 	// check should be enabled.
 	IgnoreCompatibilityCheck *bool
->>>>>>> efe3b24c
 	// OptimisationLevel determines the optimisation level which go-corset will
 	// apply when compiling the zkevm.bin file to AIR constraints.  If in doubt,
 	// use mir.DEFAULT_OPTIMISATION_LEVEL.
@@ -52,11 +46,7 @@
 // NewArithmetization is the function that declares all the columns and the constraints of
 // the zkEVM in the input builder object.
 func NewArithmetization(builder *wizard.Builder, settings Settings) *Arithmetization {
-<<<<<<< HEAD
-	schema, _, errS := ReadZkevmBin(settings.OptimisationLevel)
-=======
 	schema, metadata, errS := ReadZkevmBin(settings.OptimisationLevel)
->>>>>>> efe3b24c
 	if errS != nil {
 		panic(errS)
 	}
