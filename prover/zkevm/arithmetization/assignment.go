--- conflicted
+++ resolved
@@ -65,54 +65,34 @@
 	if err77 != nil {
 		exit.OnLimitOverflow(argMaxRatioLimit, int(argMaxRatioHeight), err77)
 	}
-<<<<<<< HEAD
-
-	parallel.Execute(int(numCols), func(start, stop int) {
-		for id := start; id < stop; id++ {
-
-			var (
-				col     = expTraces.Column(uint(id))
-				name    = ifaces.ColID(wizardName(getModuleName(schema, col), col.Name()))
-				wCol    = run.Spec.Columns.GetHandle(name)
-				padding = col.Padding()
-				data    = col.Data()
-=======
 	// Iterate each module of trace
 	for modId := range expTraces.Width() {
 		var trMod = expTraces.Module(modId)
 		// Iterate each column in module
-		for colId := range trMod.Width() {
-			var (
-				trCol   = trMod.Column(colId)
-				name    = ifaces.ColID(wizardName(trMod.Name(), trCol.Name()))
-				wCol    = run.Spec.Columns.GetHandle(name)
-				padding = trCol.Padding()
-				data    = trCol.Data()
-				plain   = make([]field.Element, data.Len())
->>>>>>> 77b83d2c
-			)
 
-			if !run.Spec.Columns.Exists(name) {
-				continue
+		parallel.Execute(int(trMod.Width()), func(start, stop int) {
+			for id := start; id < stop; id++ {
+
+				var (
+					col     = trMod.Column(uint(id))
+					name    = ifaces.ColID(wizardName(trMod.Name(), col.Name()))
+					wCol    = run.Spec.Columns.GetHandle(name)
+					padding = col.Padding()
+					data    = col.Data()
+				)
+
+				if !run.Spec.Columns.Exists(name) {
+					continue
+				}
+
+				plain := make([]field.Element, data.Len())
+				for i := range plain {
+					plain[i] = data.Get(uint(i)).Element
+				}
+
+				run.AssignColumn(ifaces.ColID(name), smartvectors.LeftPadded(plain, padding.Element, wCol.Size()))
 			}
+		})
+	}
 
-<<<<<<< HEAD
-			plain := make([]field.Element, data.Len())
-			for i := range plain {
-				plain[i] = data.Get(uint(i))
-			}
-
-			run.AssignColumn(ifaces.ColID(name), smartvectors.LeftPadded(plain, padding, wCol.Size()))
-		}
-	})
-
-=======
-			for i := range plain {
-				plain[i] = data.Get(uint(i)).Element
-			}
-
-			run.AssignColumn(ifaces.ColID(name), smartvectors.LeftPadded(plain, padding.Element, wCol.Size()))
-		}
-	}
->>>>>>> 77b83d2c
 }