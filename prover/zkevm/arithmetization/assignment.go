--- conflicted
+++ resolved
@@ -65,32 +65,6 @@
 	if err77 != nil {
 		exit.OnLimitOverflow(argMaxRatioLimit, int(argMaxRatioHeight), err77)
 	}
-<<<<<<< HEAD
-
-	parallel.Execute(int(numCols), func(start, stop int) {
-		for id := start; id < stop; id++ {
-
-			var (
-				col     = expTraces.Column(uint(id))
-				name    = ifaces.ColID(wizardName(getModuleName(schema, col), col.Name()))
-				wCol    = run.Spec.Columns.GetHandle(name)
-				padding = col.Padding()
-				data    = col.Data()
-			)
-
-			if !run.Spec.Columns.Exists(name) {
-				continue
-			}
-
-			plain := make([]field.Element, data.Len())
-			for i := range plain {
-				plain[i] = data.Get(uint(i))
-			}
-
-			run.AssignColumn(ifaces.ColID(name), smartvectors.LeftPadded(plain, padding, wCol.Size()))
-		}
-	})
-=======
 	// Iterate each module of trace
 	for modId := range expTraces.Width() {
 		var trMod = expTraces.Module(modId)
@@ -120,6 +94,5 @@
 			}
 		})
 	}
->>>>>>> 408d73b4
 
 }