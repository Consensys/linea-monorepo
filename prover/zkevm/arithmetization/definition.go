--- conflicted
+++ resolved
@@ -205,12 +205,8 @@
 	case air.VanishingConstraint[bls12_377.Element]:
 
 		var (
-<<<<<<< HEAD
-			wExpr = s.castExpression(cs.Constraint.Term)
-=======
 			vc    = cs.Unwrap()
 			wExpr = s.castExpression(vc.Context, vc.Constraint.Term)
->>>>>>> 72b85d36
 			wMeta = wExpr.BoardListVariableMetadata()
 		)
 
