package arithmetization

import (
	"fmt"
	"math/big"
	"reflect"
	"sort"
	"strings"

	"github.com/consensys/linea-monorepo/prover/maths/field"

<<<<<<< HEAD
	"github.com/consensys/go-corset/pkg/air"
=======
	"github.com/consensys/go-corset/pkg/ir/air"
>>>>>>> b3b0ae2a
	"github.com/consensys/go-corset/pkg/schema"
	"github.com/consensys/go-corset/pkg/schema/register"
	"github.com/consensys/go-corset/pkg/util/field/koalabear"
	"github.com/consensys/linea-monorepo/prover/config"
	"github.com/consensys/linea-monorepo/prover/protocol/column"
	"github.com/consensys/linea-monorepo/prover/protocol/distributed/pragmas"
	"github.com/consensys/linea-monorepo/prover/protocol/ifaces"
	"github.com/consensys/linea-monorepo/prover/protocol/wizard"
	"github.com/consensys/linea-monorepo/prover/symbolic"
	"github.com/consensys/linea-monorepo/prover/utils"
	"github.com/sirupsen/logrus"
)

// schemaScanner is a transient scanner structure whose goal is to port the
// content of an [air.Schema] inside of a pre-initialized [wizard.CompiledIOP]
type schemaScanner struct {
	LimitMap           map[string]int
	Comp               *wizard.CompiledIOP
	Schema             *air.Schema[koalabear.Element]
	Modules            []schema.Module[koalabear.Element]
	InterleavedColumns map[string]air.InterleavingConstraint[koalabear.Element]
}

// Define registers the arithmetization from a corset air.Schema and trace limits
// from config.
func Define(comp *wizard.CompiledIOP, schema *air.Schema[koalabear.Element], limits *config.TracesLimits) {

	// Collect modules and sort them by name to ensure deterministic processing order
	modules := schema.Modules().Collect()
	sort.Slice(modules, func(i, j int) bool {
		return modules[i].Name().String() < modules[j].Name().String()
	})

	scanner := &schemaScanner{
		LimitMap:           mapModuleLimits(limits),
		Comp:               comp,
		Schema:             schema,
		Modules:            modules,
		InterleavedColumns: map[string]air.InterleavingConstraint[koalabear.Element]{},
	}

	scanner.scanColumns()
	scanner.scanConstraints()
}

// scanColumns scans the column declaration of the corset [air.Schema] into the
// [wizard.CompiledIOP] object.
func (s *schemaScanner) scanColumns() {
	// Use the pre-sorted modules from the scanner to ensure deterministic ordering
	// Iterate each declared module
	for _, modDecl := range s.Modules {
		// Identify limits for this module
		var (
			// TODO: DJP
			moduleLimit = s.LimitMap[modDecl.Name().Name]
			mult        = modDecl.Name().Multiplier
			size        = int(mult) * moduleLimit
		)
		// Adjust the size for interleaved columns and their permuted versions.
		// Since these are the only columns from corset with a non-power-of-two size.
		if !utils.IsPowerOfTwo(size) {
			newSize := utils.NextPowerOfTwo(int(mult) * moduleLimit)
			logrus.Debug("Adjusting size for module: ", modDecl.Name(), " from ", size, " to ", newSize)
			size = newSize
		}
		// #nosec G115 -- this bound will not overflow
<<<<<<< HEAD
		col := s.Comp.InsertCommit(0, ifaces.ColID(name), size)
		pragmas.MarkLeftPadded(col)
=======
		if size == 0 && modDecl.Name().String() != "" {
			logrus.Infof("Module %s has size 0", modDecl.Name())
		}
		// Iterate each register (i.e. column) in that module
		for _, colDecl := range modDecl.Registers() {
			// Construct corresponding register name
			var name = wizardName(modDecl.Name().String(), colDecl.Name)
			//
			col := s.Comp.InsertCommit(0, ifaces.ColID(name), size, true)
			pragmas.MarkLeftPadded(col)
		}
>>>>>>> b3b0ae2a
	}
}

// scanConstraints scans the constraint declaration from a corset schema into
// the [wizard.CompiledIOP] object.
func (s *schemaScanner) scanConstraints() {

	corsetCSs := s.Schema.Constraints().Collect()

	// Create a stable ordering based on constraint names to ensure deterministic processing
	// We use a slice of indices and sort those instead of the constraints themselves
	// to preserve any internal dependency ordering within constraint types
	indices := make([]int, len(corsetCSs))
	for i := range indices {
		indices[i] = i
	}

	// Sort indices by constraint name for deterministic ordering
	sort.Slice(indices, func(i, j int) bool {
		nameI := fmt.Sprintf("%v", corsetCSs[indices[i]].Lisp(s.Schema).String(false))
		nameJ := fmt.Sprintf("%v", corsetCSs[indices[j]].Lisp(s.Schema).String(false))
		return nameI < nameJ
	})

	// Process constraints in the sorted order
	for _, idx := range indices {
		corsetCS := corsetCSs[idx]
		name := fmt.Sprintf("%v", corsetCS.Lisp(s.Schema).String(false))
		if s.Comp.QueriesNoParams.Exists(ifaces.QueryID(name)) {
			continue
		}
		s.addConstraintInComp(name, corsetCS)
	}
}

// addCsInComp adds a corset constraint into the [wizard.CompiledIOP]
func (s *schemaScanner) addConstraintInComp(name string, corsetCS schema.Constraint[koalabear.Element]) {

	switch cs := corsetCS.(type) {

	case air.InterleavingConstraint[koalabear.Element]:
		// Identify all interleaved columns
		var (
			ic = cs.Unwrap()
			// construct reference (which uniquely identifies register / column)
			targetRef = register.NewRef(ic.TargetContext, ic.Target.Register())
			// extract register
			col = s.Schema.Register(targetRef)
		)
		// Construct wizard name of target column
		wName := wizardName(s.Schema.Module(ic.TargetContext).Name().String(), col.Name)
		// Record interleaving constraint
		s.InterleavedColumns[wName] = cs

	case air.LookupConstraint[koalabear.Element]:
		var (
			cSource  = cs.Unwrap().Sources[0]
			cTarget  = cs.Unwrap().Targets[0]
			numCol   = cSource.Len()
			wSources = make([]ifaces.Column, numCol)
			wTargets = make([]ifaces.Column, numCol)
		)
		// Sanity check for fragment lookup
		if len(cs.Unwrap().Sources) != 1 {
			// Indicates more than one fragment.  For now just fail, as this
			// cannot (yet) arise in practice.
			panic("unreachable")
		}
		// this will panic over interleaved columns, we can debug that later
		for i := range numCol {
			wSources[i] = s.compColumnByCorsetID(cSource.Module, cSource.Terms[i].Register())
			wTargets[i] = s.compColumnByCorsetID(cTarget.Module, cTarget.Terms[i].Register())
		}

		if !cSource.HasSelector() && !cTarget.HasSelector() {
			// Neither source nor target vector has selector
			s.Comp.InsertInclusion(0, ifaces.QueryID(name), wTargets, wSources)
		} else if cSource.HasSelector() && !cTarget.HasSelector() {
			// source vector only has selector
			selectorSourceRaw := cSource.Selector.Unwrap()
			selectorSource := s.compColumnByCorsetID(cSource.Module, selectorSourceRaw.Register())
			s.Comp.InsertInclusionConditionalOnIncluded(0, ifaces.QueryID(name), wTargets, wSources, selectorSource)
		} else if !cSource.HasSelector() && cTarget.HasSelector() {
			// target vector only has selector
			selectorTargetRaw := cTarget.Selector.Unwrap()
			selectorTarget := s.compColumnByCorsetID(cTarget.Module, selectorTargetRaw.Register())
			s.Comp.InsertInclusionConditionalOnIncluding(0, ifaces.QueryID(name), wTargets, wSources, selectorTarget)
		} else {
			// both source and target vectors have selectors
			selectorSourceRaw := cSource.Selector.Unwrap()
			selectorSource := s.compColumnByCorsetID(cSource.Module, selectorSourceRaw.Register())

			selectorTargetRaw := cTarget.Selector.Unwrap()
			selectorTarget := s.compColumnByCorsetID(cTarget.Module, selectorTargetRaw.Register())

			s.Comp.InsertInclusionDoubleConditional(0, ifaces.QueryID(name), wTargets, wSources, selectorTarget, selectorSource)
		}

	case air.PermutationConstraint[koalabear.Element]:

		var (
			pc       = cs.Unwrap()
			numCol   = len(pc.Sources)
			cSources = pc.Sources
			cTargets = pc.Targets
			wSources = make([]ifaces.Column, numCol)
			wTargets = make([]ifaces.Column, numCol)
		)

		// this will panic over interleaved columns, we can debug that later
		for i := 0; i < numCol; i++ {
			wSources[i] = s.compColumnByCorsetID(pc.Context, cSources[i])
			wTargets[i] = s.compColumnByCorsetID(pc.Context, cTargets[i])
		}

		s.Comp.InsertPermutation(0, ifaces.QueryID(name), wTargets, wSources)

	case air.VanishingConstraint[koalabear.Element]:

		var (
			vc    = cs.Unwrap()
			wExpr = s.castExpression(vc.Context, vc.Constraint.Term)
			wMeta = wExpr.ListBoardVariableMetadata()
		)

		if len(wMeta) == 0 {
			// Sometime, it just so happens that corset gives constant expressions
			return
		}

		if vc.Domain.IsEmpty() {
			s.Comp.InsertGlobal(0, ifaces.QueryID(name), wExpr)
			return
		}

		domain := vc.Domain.Unwrap()

		// This applies the shift to all the leaves of the expression
		wExpr = wExpr.ReconstructBottomUp(
			func(e *symbolic.Expression, children []*symbolic.Expression) (new *symbolic.Expression) {

				v, isV := e.Operator.(symbolic.Variable)
				if !isV {
					return e.SameWithNewChildren(children)
				}

				col, isCol := v.Metadata.(ifaces.Column)
				if !isCol {
					return e
				}

				return symbolic.NewVariable(column.Shift(col, domain))
			},
		)

		s.Comp.InsertLocal(0, ifaces.QueryID(name), wExpr)

	case air.RangeConstraint[koalabear.Element]:
		rc := cs.Unwrap()
		for i, bitwidth := range rc.Bitwidths {
			// Determine bound for this range constraint
			bound := field.NewElement(2)
			bound.Exp(bound, big.NewInt(int64(bitwidth)))
			// #nosec G115 -- this bound will not overflow
			s.Comp.InsertRange(0, ifaces.QueryID(name), s.compColumnByCorsetID(rc.Context, rc.Sources[i].Register()), int(bound.Uint64()))
		}

	case air.Assertion[koalabear.Element]:
		// Property assertions can be ignored, as they are a debugging tool and
		// not part of the constraints proper.
	default:
		utils.Panic("unexpected constraint type: %s", cs.Lisp(s.Schema).String(false))
	}
}

// castExpression turns a corset expression into a [symbolic.Expression] whose
// variables are [wizard.CompiledIOP] components.
func (s *schemaScanner) castExpression(context schema.ModuleId, expr air.Term[koalabear.Element]) *symbolic.Expression {

	switch e := expr.(type) {

	case *air.Add[koalabear.Element]:

		args := make([]any, len(e.Args))
		for i := range args {
			args[i] = s.castExpression(context, e.Args[i])
		}
		return symbolic.Add(args...)

	case *air.Sub[koalabear.Element]:

		args := make([]any, len(e.Args))
		for i := range args {
			args[i] = s.castExpression(context, e.Args[i])
		}
		return symbolic.Sub(args[0], args[1:]...)

	case *air.Mul[koalabear.Element]:

		args := make([]any, len(e.Args))
		for i := range args {
			args[i] = s.castExpression(context, e.Args[i])
		}
		return symbolic.Mul(args...)

	case *air.Constant[koalabear.Element]:
		var val field.Element
		//
		return symbolic.NewConstant(val.SetBytes(e.Value.Bytes()))

	case *air.ColumnAccess[koalabear.Element]:

		c := s.compColumnByCorsetID(context, e.Register())
		if e.RelativeShift() != 0 {
			c = column.Shift(c, e.RelativeShift())
		}
		return symbolic.NewVariable(c)

	default:
		eStr := fmt.Sprintf("%v", e)
		panic(fmt.Sprintf("unsupported type: %T for %v", e, eStr))
	}
}

// wizardName formats a name to be used on the wizard side as an identifier for
// either constraints or columns
func wizardName(moduleName, objectName string) string {
	return moduleName + "." + objectName
}

// compColumnByCorsetID returns an [ifaces.Column] that has already been
// registered inside of the [wizard.CompiledIOP] from its index in the corset
// [air.Schema].
func (s *schemaScanner) compColumnByCorsetID(modId schema.ModuleId, regId register.Id) ifaces.Column {
	var (
		// construct register reference which uniquely identifies the column
		ref = register.NewRef(modId, regId)
		// extract register
		cCol = s.Schema.Register(ref)
		// identify module name
		modName = s.Schema.Module(modId).Name().String()
		// convert name to prover column id
		cName = ifaces.ColID(wizardName(modName, cCol.Name))
		wCol  = s.Comp.Columns.GetHandle(cName)
	)
	return wCol
}

// mapModuleLimits returns a map of the module by limit in lower-case.
func mapModuleLimits(limit *config.TracesLimits) map[string]int {

	var (
		res       = make(map[string]int, 100)
		limitVal  = reflect.ValueOf(limit).Elem() // since we pass a pointer, we dereference it then
		limitType = limitVal.Type()
		numField  = limitType.NumField()
	)

	for i := 0; i < numField; i++ {

		var (
			corsetTag = limitType.Field(i).Tag.Get("corset")
			limit     = limitVal.Field(i).Interface().(int)
		)

		if len(corsetTag) == 0 {
			corsetTag = strings.ToLower(limitType.Field(i).Name)
		}

		res[corsetTag] = limit
	}

	return res
}<|MERGE_RESOLUTION|>--- conflicted
+++ resolved
@@ -9,11 +9,7 @@
 
 	"github.com/consensys/linea-monorepo/prover/maths/field"
 
-<<<<<<< HEAD
-	"github.com/consensys/go-corset/pkg/air"
-=======
 	"github.com/consensys/go-corset/pkg/ir/air"
->>>>>>> b3b0ae2a
 	"github.com/consensys/go-corset/pkg/schema"
 	"github.com/consensys/go-corset/pkg/schema/register"
 	"github.com/consensys/go-corset/pkg/util/field/koalabear"
@@ -80,10 +76,6 @@
 			size = newSize
 		}
 		// #nosec G115 -- this bound will not overflow
-<<<<<<< HEAD
-		col := s.Comp.InsertCommit(0, ifaces.ColID(name), size)
-		pragmas.MarkLeftPadded(col)
-=======
 		if size == 0 && modDecl.Name().String() != "" {
 			logrus.Infof("Module %s has size 0", modDecl.Name())
 		}
@@ -95,7 +87,6 @@
 			col := s.Comp.InsertCommit(0, ifaces.ColID(name), size, true)
 			pragmas.MarkLeftPadded(col)
 		}
->>>>>>> b3b0ae2a
 	}
 }
 
