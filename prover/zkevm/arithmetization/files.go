package arithmetization

import (
	_ "embed"
	"encoding/gob"
	"errors"
	"fmt"
	"io"
	"reflect"

	"github.com/consensys/go-corset/pkg/air"
	"github.com/consensys/go-corset/pkg/binfile"
	"github.com/consensys/go-corset/pkg/corset"
<<<<<<< HEAD
	"github.com/consensys/go-corset/pkg/hir"
	"github.com/consensys/go-corset/pkg/mir"
	"github.com/consensys/go-corset/pkg/schema"
=======
	"github.com/consensys/go-corset/pkg/mir"
>>>>>>> efe3b24c
	"github.com/consensys/go-corset/pkg/trace"
	"github.com/consensys/go-corset/pkg/trace/lt"
	"github.com/consensys/go-corset/pkg/util/collection/typed"
)

const TraceOverflowExitCode = 77

// Embed the whole constraint system at compile time, so no
// more need to keep it in sync
//
//go:embed zkevm.bin
var zkevmStr string

<<<<<<< HEAD
func ReadZkevmBin(optConfig *mir.OptimisationConfig) (schema *air.Schema, metadata map[string]string, err error) {
=======
// ReadZkevmBin parses and compiles a "zkevm.bin" file into an air.Schema,
// whilst applying whatever optimisations are requested. Optimisations can
// impact the size of the generated schema and, consequently, the size of the
// expanded trace.  For example, certain optimisations eliminate unnecessary
// columns creates for multiplicative inverses.  However, optimisations do not
// always improve overall performance, as they can increase the complexity of
// other constraints.  The DEFAULT_OPTIMISATION_LEVEL is the recommended level
// to use in general, whilst others are intended for testing purposes (i.e. to
// try out new optimisations to see whether they help or hinder, etc).
//
// This additionally extracts the metadata map from the zkevm.bin file.  This
// contains information which can be used to cross-check the zkevm.bin file,
// such as the git commit of the enclosing repository when it was built.
func ReadZkevmBin(optConfig *mir.OptimisationConfig) (schema *air.Schema, metadata typed.Map, err error) {
>>>>>>> efe3b24c
	var (
		binf binfile.BinaryFile
		buf  []byte = []byte(zkevmStr)
	)
<<<<<<< HEAD

	logrus.Info("Starting ReadZkevmBin...")

	// TODO: why is only this one needed??
	gob.Register(binfile.Attribute(&corset.SourceMap{}))

	// Parse zkbinary file
	err = binf.UnmarshalBinary(buf)
	if err != nil {
		logrus.Errorf("Error during UnmarshalBinary: %v", err)
		return nil, nil, fmt.Errorf("could not parse the read bytes of the 'zkevm.bin' file into an hir.Schema: %w", err)
	}
	logrus.Info("UnmarshalBinary successful")

	// Extract schema
	if reflect.DeepEqual(binf.Schema, hir.Schema{}) {
		logrus.Error("binf.Schema is empty after unmarshaling zkevm.bin")
		return nil, nil, fmt.Errorf("binf.Schema is empty after unmarshaling zkevm.bin")
	}
	logrus.Info("binf.Schema extraction successful")

	hirSchema := &binf.Schema
	metadata, err = binf.Header.GetMetaData()
	if err != nil {
		logrus.Errorf("Error extracting metadata: %v", err)
		return nil, nil, fmt.Errorf("failed to extract metadata: %w", err)
	}
	logrus.Info("Metadata extraction successful")

	// Ensure LowerToMir() does not return a zero-value struct
	mirSchema := hirSchema.LowerToMir()
	if reflect.DeepEqual(mirSchema, mir.Schema{}) {
		logrus.Error("LowerToMir() returned an empty struct")
		return nil, nil, fmt.Errorf("LowerToMir() returned an empty struct")
	}
	logrus.Info("LowerToMir() successful")

	// Ensure LowerToAir() does not return a zero-value struct
	airSchema := mirSchema.LowerToAir(*optConfig)
	if reflect.DeepEqual(airSchema, air.Schema{}) {
		logrus.Error("LowerToAir() returned an empty struct")
		return nil, nil, fmt.Errorf("LowerToAir() returned an empty struct")
	}
	logrus.Info("LowerToAir() successful")

	logrus.Info("ReadZkevmBin completed successfully")
	return airSchema, metadata, nil
=======
	// TODO: why is only this one needed??
	gob.Register(binfile.Attribute(&corset.SourceMap{}))
	// Parse zkbinary file
	err = binf.UnmarshalBinary(buf)
	// Sanity check for errors
	if err != nil {
		return nil, metadata, fmt.Errorf("could not parse the read bytes of the 'zkevm.bin' file into an hir.Schema: %w", err)
	}
	// Extract schema
	hirSchema := &binf.Schema
	// Attempt to extract metadata from bin file, and sanity check constraints
	// commit information is available.
	if metadata, err = binf.Header.GetMetaData(); metadata.IsEmpty() {
		return nil, metadata, errors.New("missing metatdata from 'zkevm.bin' file")
	}
	// This performs the corset compilation
	return hirSchema.LowerToMir().LowerToAir(*optConfig), metadata, err
>>>>>>> efe3b24c
}

// ReadLtTraces reads a given LT trace file which contains (unexpanded) column
// data, and additionally extracts the metadata map from the zkevm.bin file. The
// metadata contains information which can be used to cross-check the zkevm.bin
// file, such as the git commit of the enclosing repository when it was built.
func ReadLtTraces(f io.ReadCloser, sch *air.Schema) (rawColumns []trace.RawColumn, metadata typed.Map, err error) {
	var (
		traceFile lt.TraceFile
		ok        bool
	)
	defer f.Close()
	// Read the trace file, including any metadata embedded within.
	readBytes, err := io.ReadAll(f)
	if err != nil {
		return nil, metadata, fmt.Errorf("failed reading the file: %w", err)
	} else if err = traceFile.UnmarshalBinary(readBytes); err != nil {
		return nil, metadata, fmt.Errorf("failed parsing the bytes of the raw trace '.lt' file: %w", err)
	}
	// Attempt to extract metadata from trace file, and sanity check the
	// constraints commit information is present.
	if metadata, err = traceFile.Header.GetMetaData(); metadata.IsEmpty() {
		return nil, metadata, errors.New("missing metatdata from '.lt' file")
	} else if metadata, ok = metadata.Map("constraints"); !ok {
		return nil, metadata, errors.New("missing constraints metatdata from '.lt' file")
	}
	// Done
	return traceFile.Columns, metadata, nil
}<|MERGE_RESOLUTION|>--- conflicted
+++ resolved
@@ -6,18 +6,11 @@
 	"errors"
 	"fmt"
 	"io"
-	"reflect"
 
 	"github.com/consensys/go-corset/pkg/air"
 	"github.com/consensys/go-corset/pkg/binfile"
 	"github.com/consensys/go-corset/pkg/corset"
-<<<<<<< HEAD
-	"github.com/consensys/go-corset/pkg/hir"
 	"github.com/consensys/go-corset/pkg/mir"
-	"github.com/consensys/go-corset/pkg/schema"
-=======
-	"github.com/consensys/go-corset/pkg/mir"
->>>>>>> efe3b24c
 	"github.com/consensys/go-corset/pkg/trace"
 	"github.com/consensys/go-corset/pkg/trace/lt"
 	"github.com/consensys/go-corset/pkg/util/collection/typed"
@@ -31,9 +24,6 @@
 //go:embed zkevm.bin
 var zkevmStr string
 
-<<<<<<< HEAD
-func ReadZkevmBin(optConfig *mir.OptimisationConfig) (schema *air.Schema, metadata map[string]string, err error) {
-=======
 // ReadZkevmBin parses and compiles a "zkevm.bin" file into an air.Schema,
 // whilst applying whatever optimisations are requested. Optimisations can
 // impact the size of the generated schema and, consequently, the size of the
@@ -48,60 +38,10 @@
 // contains information which can be used to cross-check the zkevm.bin file,
 // such as the git commit of the enclosing repository when it was built.
 func ReadZkevmBin(optConfig *mir.OptimisationConfig) (schema *air.Schema, metadata typed.Map, err error) {
->>>>>>> efe3b24c
 	var (
 		binf binfile.BinaryFile
 		buf  []byte = []byte(zkevmStr)
 	)
-<<<<<<< HEAD
-
-	logrus.Info("Starting ReadZkevmBin...")
-
-	// TODO: why is only this one needed??
-	gob.Register(binfile.Attribute(&corset.SourceMap{}))
-
-	// Parse zkbinary file
-	err = binf.UnmarshalBinary(buf)
-	if err != nil {
-		logrus.Errorf("Error during UnmarshalBinary: %v", err)
-		return nil, nil, fmt.Errorf("could not parse the read bytes of the 'zkevm.bin' file into an hir.Schema: %w", err)
-	}
-	logrus.Info("UnmarshalBinary successful")
-
-	// Extract schema
-	if reflect.DeepEqual(binf.Schema, hir.Schema{}) {
-		logrus.Error("binf.Schema is empty after unmarshaling zkevm.bin")
-		return nil, nil, fmt.Errorf("binf.Schema is empty after unmarshaling zkevm.bin")
-	}
-	logrus.Info("binf.Schema extraction successful")
-
-	hirSchema := &binf.Schema
-	metadata, err = binf.Header.GetMetaData()
-	if err != nil {
-		logrus.Errorf("Error extracting metadata: %v", err)
-		return nil, nil, fmt.Errorf("failed to extract metadata: %w", err)
-	}
-	logrus.Info("Metadata extraction successful")
-
-	// Ensure LowerToMir() does not return a zero-value struct
-	mirSchema := hirSchema.LowerToMir()
-	if reflect.DeepEqual(mirSchema, mir.Schema{}) {
-		logrus.Error("LowerToMir() returned an empty struct")
-		return nil, nil, fmt.Errorf("LowerToMir() returned an empty struct")
-	}
-	logrus.Info("LowerToMir() successful")
-
-	// Ensure LowerToAir() does not return a zero-value struct
-	airSchema := mirSchema.LowerToAir(*optConfig)
-	if reflect.DeepEqual(airSchema, air.Schema{}) {
-		logrus.Error("LowerToAir() returned an empty struct")
-		return nil, nil, fmt.Errorf("LowerToAir() returned an empty struct")
-	}
-	logrus.Info("LowerToAir() successful")
-
-	logrus.Info("ReadZkevmBin completed successfully")
-	return airSchema, metadata, nil
-=======
 	// TODO: why is only this one needed??
 	gob.Register(binfile.Attribute(&corset.SourceMap{}))
 	// Parse zkbinary file
@@ -119,7 +59,6 @@
 	}
 	// This performs the corset compilation
 	return hirSchema.LowerToMir().LowerToAir(*optConfig), metadata, err
->>>>>>> efe3b24c
 }
 
 // ReadLtTraces reads a given LT trace file which contains (unexpanded) column
