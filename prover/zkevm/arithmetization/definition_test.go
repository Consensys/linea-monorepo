package arithmetization

import (
	"reflect"
	"testing"

	"github.com/consensys/go-corset/pkg/mir"
	"github.com/consensys/linea-monorepo/prover/config"
	"github.com/consensys/linea-monorepo/prover/protocol/coin"
	"github.com/consensys/linea-monorepo/prover/protocol/column"
	"github.com/consensys/linea-monorepo/prover/protocol/ifaces"
	"github.com/consensys/linea-monorepo/prover/protocol/wizard"
	"github.com/consensys/linea-monorepo/prover/utils/collection"
	"github.com/stretchr/testify/require"
)

func TestDefine(t *testing.T) {

	var (
		comp = &wizard.CompiledIOP{
			Columns:         column.NewStore(),
			QueriesParams:   wizard.NewRegister[ifaces.QueryID, ifaces.Query](),
			QueriesNoParams: wizard.NewRegister[ifaces.QueryID, ifaces.Query](),
			Coins:           wizard.NewRegister[coin.Name, coin.Info](),
			Precomputed:     collection.NewMapping[ifaces.ColID, ifaces.ColAssignment](),
		}
<<<<<<< HEAD

		optimizationLevel = mir.DEFAULT_OPTIMISATION_LEVEL
		schema, _, errBin = ReadZkevmBin(&optimizationLevel)
=======
		schema, _, errBin = ReadZkevmBin(&mir.DEFAULT_OPTIMISATION_LEVEL)
>>>>>>> efe3b24c
		limits            = &config.TracesLimits{}
		limitRefl         = reflect.ValueOf(limits).Elem()
	)

	for i := 0; i < limitRefl.NumField(); i++ {
		limitRefl.Field(i).SetInt(1 << 10)
	}

	require.NoError(t, errBin)
	Define(comp, schema, limits)
}<|MERGE_RESOLUTION|>--- conflicted
+++ resolved
@@ -24,13 +24,7 @@
 			Coins:           wizard.NewRegister[coin.Name, coin.Info](),
 			Precomputed:     collection.NewMapping[ifaces.ColID, ifaces.ColAssignment](),
 		}
-<<<<<<< HEAD
-
-		optimizationLevel = mir.DEFAULT_OPTIMISATION_LEVEL
-		schema, _, errBin = ReadZkevmBin(&optimizationLevel)
-=======
 		schema, _, errBin = ReadZkevmBin(&mir.DEFAULT_OPTIMISATION_LEVEL)
->>>>>>> efe3b24c
 		limits            = &config.TracesLimits{}
 		limitRefl         = reflect.ValueOf(limits).Elem()
 	)
