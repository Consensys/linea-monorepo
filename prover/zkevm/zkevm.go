package zkevm

import (
	"github.com/consensys/linea-monorepo/prover/config"
	"github.com/consensys/linea-monorepo/prover/protocol/serialization"
	"github.com/consensys/linea-monorepo/prover/protocol/wizard"
	"github.com/consensys/linea-monorepo/prover/zkevm/arithmetization"
	"github.com/consensys/linea-monorepo/prover/zkevm/prover/ecarith"
	"github.com/consensys/linea-monorepo/prover/zkevm/prover/ecdsa"
	"github.com/consensys/linea-monorepo/prover/zkevm/prover/ecpair"
<<<<<<< HEAD
	keccak "github.com/consensys/linea-monorepo/prover/zkevm/prover/hash/keccak/glue"
=======
	keccak_koalabear "github.com/consensys/linea-monorepo/prover/zkevm/prover/hash/keccak_koalabear/glue_keccak"
>>>>>>> f9f1e719
	"github.com/consensys/linea-monorepo/prover/zkevm/prover/hash/sha2"
	"github.com/consensys/linea-monorepo/prover/zkevm/prover/modexp"
	"github.com/consensys/linea-monorepo/prover/zkevm/prover/publicInput"
	"github.com/consensys/linea-monorepo/prover/zkevm/prover/statemanager"
)

// ZkEvm defines the wizard responsible for proving execution of the zk
type ZkEvm struct {
	// Arithmetization definition function. Generated during the compilation
	// process.
	Arithmetization *arithmetization.Arithmetization `json:"arithmetization"`
	// Keccak module in use. Generated during the compilation process.
	Keccak *keccak_koalabear.KeccakZkEVM `json:"keccak"`
	// State manager module in use. Generated during the compilation process.
	StateManager *statemanager.StateManager `json:"stateManager"`
	// PublicInput gives access to the public inputs of the wizard-IOP and is
	// used to access them to define the outer-circuit.
	PublicInput *publicInput.PublicInput `json:"publicInput"`
	// Ecdsa is the module responsible for verifying the Ecdsa tx signatures and
	// ecrecover
	Ecdsa *ecdsa.EcdsaZkEvm `json:"ecdsa"`
	// Modexp is the module responsible for proving the calls to the Modexp
	// precompile
	Modexp *modexp.Module `json:"modexp"`
	// Ecadd is the module responsible for proving the calls to the Ecadd
	// precompile
	Ecadd *ecarith.EcAdd `json:"ecadd"`
	// Ecmul is the module responsible for proving the calls to the Ecmul
	// precompile
	Ecmul *ecarith.EcMul `json:"ecmul"`
	// Ecpair is the module responsible for the proving the calls the ecpairing
	// precompile
	Ecpair *ecpair.ECPair `json:"ecpair"`
	// Sha2 is the module responsible for doing the computation of the Sha2
	// precompile.
	Sha2 *sha2.Sha2SingleProvider `json:"sha2"`
	// Contains the actual wizard-IOP compiled object. This object is called to
	// generate the inner-proof.
	WizardIOP *wizard.CompiledIOP `json:"wizardIOP"`
}

// NewZkEVM instantiates a new ZkEvm instance. The function returns a fully
// initialized and compiled zkEVM object tuned with the caller's parameters and
// the input compilation suite.
//
// The function can take a bit of time to complete. It will populate the zkEVM
// struct and needs to be called before running the prover of the inner-proof.
func NewZkEVM(
	settings Settings, // Settings for the zkEVM
) *ZkEvm {

	var (
		res    *ZkEvm
		define = func(b *wizard.Builder) {
			res = newZkEVM(b, &settings)
		}
		ser = func(wizardIOP *wizard.CompiledIOP) ([]byte, error) {
			return serialization.Serialize(wizardIOP)
		}
		wizardIOP = wizard.Compile(define, settings.CompilationSuite...).BootstrapFiatShamir(settings.Metadata, ser)
	)

	res.WizardIOP = wizardIOP
	return res
}

// Prove assigns and runs the inner-prover of the zkEVM and then, it returns the
// inner-proof
func (z *ZkEvm) ProveInner(input *Witness) wizard.Proof {
	return wizard.Prove(z.WizardIOP, z.GetMainProverStep(input))
}

// Verify verifies the inner-proof of the zkEVM
func (z *ZkEvm) VerifyInner(proof wizard.Proof) error {
	return wizard.Verify(z.WizardIOP, proof)
}

// newZkEVM is the main define function of the zkEVM module. This function is
// unexported and should not be exported. The user should instead use the
// "NewZkEvm" function. This function is meant to be passed as a closure to the
// wizard.Compile function. Thus, this is an internal.
func newZkEVM(b *wizard.Builder, s *Settings) *ZkEvm {

	var (
		comp         = b.CompiledIOP
		arith        = arithmetization.NewArithmetization(b, s.Arithmetization)
		ecdsa        = ecdsa.NewEcdsaZkEvm(comp, &s.Ecdsa, arith)
		stateManager = statemanager.NewStateManager(comp, s.Statemanager, arith)
<<<<<<< HEAD
		keccak       = keccak.NewKeccakZkEVM(comp, s.Keccak, ecdsa.GetProviders(), arith)
=======
		keccak       = keccak_koalabear.NewKeccakZkEVM(comp, s.Keccak, ecdsa.GetProviders(), arith)
>>>>>>> f9f1e719
		modexp       = modexp.NewModuleZkEvm(comp, s.Modexp, arith)
		ecadd        = ecarith.NewEcAddZkEvm(comp, &s.Ecadd, arith)
		ecmul        = ecarith.NewEcMulZkEvm(comp, &s.Ecmul, arith)
		ecpair       = ecpair.NewECPairZkEvm(comp, &s.Ecpair, arith)
		sha2         = sha2.NewSha2ZkEvm(comp, s.Sha2, arith)
		publicInput  = publicInput.NewPublicInputZkEVM(comp, &s.PublicInput, &stateManager.StateSummary, arith)
	)

	return &ZkEvm{
		Arithmetization: arith,
		Ecdsa:           ecdsa,
		StateManager:    stateManager,
		Keccak:          keccak,
		Modexp:          modexp,
		Ecadd:           ecadd,
		Ecmul:           ecmul,
		Ecpair:          ecpair,
		Sha2:            sha2,
		PublicInput:     &publicInput,
	}
}

// Returns a prover function for the zkEVM module. The resulting function is
// aimed to be passed to the wizard.Prove function.
func (z *ZkEvm) GetMainProverStep(input *Witness) (prover wizard.MainProverStep) {
	return func(run *wizard.ProverRuntime) {

		// Assigns the arithmetization module. From Corset. Must be done first
		// because the following modules use the content of these columns to
		// assign themselves.
		z.Arithmetization.Assign(run, input.ExecTracesFPath)

		// Assign the state-manager module
		z.Ecdsa.Assign(run, input.TxSignatureGetter, len(input.TxSignatures))
		z.StateManager.Assign(run, input.SMTraces)
		z.Keccak.Run(run)
		z.Ecadd.Assign(run)
		z.Ecmul.Assign(run)
		z.Ecpair.Assign(run)
		z.Sha2.Run(run)
		z.PublicInput.Assign(run, input.L2BridgeAddress, input.BlockHashList)
	}
}

// Limits returns the configuration limits used to instantiate the current
// zk-EVM.
func (z *ZkEvm) Limits() *config.TracesLimits {
	return z.Arithmetization.Settings.Limits
}<|MERGE_RESOLUTION|>--- conflicted
+++ resolved
@@ -8,11 +8,7 @@
 	"github.com/consensys/linea-monorepo/prover/zkevm/prover/ecarith"
 	"github.com/consensys/linea-monorepo/prover/zkevm/prover/ecdsa"
 	"github.com/consensys/linea-monorepo/prover/zkevm/prover/ecpair"
-<<<<<<< HEAD
 	keccak "github.com/consensys/linea-monorepo/prover/zkevm/prover/hash/keccak/glue"
-=======
-	keccak_koalabear "github.com/consensys/linea-monorepo/prover/zkevm/prover/hash/keccak_koalabear/glue_keccak"
->>>>>>> f9f1e719
 	"github.com/consensys/linea-monorepo/prover/zkevm/prover/hash/sha2"
 	"github.com/consensys/linea-monorepo/prover/zkevm/prover/modexp"
 	"github.com/consensys/linea-monorepo/prover/zkevm/prover/publicInput"
@@ -101,11 +97,7 @@
 		arith        = arithmetization.NewArithmetization(b, s.Arithmetization)
 		ecdsa        = ecdsa.NewEcdsaZkEvm(comp, &s.Ecdsa, arith)
 		stateManager = statemanager.NewStateManager(comp, s.Statemanager, arith)
-<<<<<<< HEAD
 		keccak       = keccak.NewKeccakZkEVM(comp, s.Keccak, ecdsa.GetProviders(), arith)
-=======
-		keccak       = keccak_koalabear.NewKeccakZkEVM(comp, s.Keccak, ecdsa.GetProviders(), arith)
->>>>>>> f9f1e719
 		modexp       = modexp.NewModuleZkEvm(comp, s.Modexp, arith)
 		ecadd        = ecarith.NewEcAddZkEvm(comp, &s.Ecadd, arith)
 		ecmul        = ecarith.NewEcMulZkEvm(comp, &s.Ecmul, arith)
