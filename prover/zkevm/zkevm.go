package zkevm

import (
	"github.com/consensys/linea-monorepo/prover/config"
	"github.com/consensys/linea-monorepo/prover/protocol/serialization"
	"github.com/consensys/linea-monorepo/prover/protocol/wizard"
	"github.com/consensys/linea-monorepo/prover/zkevm/arithmetization"
	"github.com/consensys/linea-monorepo/prover/zkevm/prover/ecarith"
	"github.com/consensys/linea-monorepo/prover/zkevm/prover/ecdsa"
	"github.com/consensys/linea-monorepo/prover/zkevm/prover/ecpair"
	"github.com/consensys/linea-monorepo/prover/zkevm/prover/hash/keccak"
	"github.com/consensys/linea-monorepo/prover/zkevm/prover/hash/sha2"
	"github.com/consensys/linea-monorepo/prover/zkevm/prover/modexp"
	"github.com/consensys/linea-monorepo/prover/zkevm/prover/publicInput"
	"github.com/consensys/linea-monorepo/prover/zkevm/prover/statemanager"
)

// ZkEvm defines the wizard responsible for proving execution of the zk
type ZkEvm struct {
	// Arithmetization definition function. Generated during the compilation
	// process.
	Arithmetization *arithmetization.Arithmetization `json:"arithmetization"`
	// Keccak module in use. Generated during the compilation process.
<<<<<<< HEAD
	Keccak *keccak.KeccakZkEVM
=======
	Keccak *keccak.KeccakZkEVM `json:"keccak"`
>>>>>>> 50b50639
	// State manager module in use. Generated during the compilation process.
	StateManager *statemanager.StateManager `json:"stateManager"`
	// PublicInput gives access to the public inputs of the wizard-IOP and is
	// used to access them to define the outer-circuit.
<<<<<<< HEAD
	PublicInput *publicInput.PublicInput
	// Ecdsa is the module responsible for verifying the Ecdsa tx signatures and
	// ecrecover
	Ecdsa *ecdsa.EcdsaZkEvm

	// Modexp is the module responsible for proving the calls to the Modexp
	// precompile
	Modexp *modexp.Module
	// Ecadd is the module responsible for proving the calls to the Ecadd
	// precompile
	Ecadd *ecarith.EcAdd
	// Ecmul is the module responsible for proving the calls to the Ecmul
	// precompile
	Ecmul *ecarith.EcMul
	// Ecpair is the module responsible for the proving the calls the ecpairing
	// precompile
	Ecpair *ecpair.ECPair
	// Sha2 is the module responsible for doing the computation of the Sha2
	// precompile.
	Sha2 *sha2.Sha2SingleProvider

=======
	PublicInput *publicInput.PublicInput `json:"publicInput"`
	// Ecdsa is the module responsible for verifying the Ecdsa tx signatures and
	// ecrecover
	Ecdsa *ecdsa.EcdsaZkEvm `json:"ecdsa"`
	// Modexp is the module responsible for proving the calls to the Modexp
	// precompile
	Modexp *modexp.Module `json:"modexp"`
	// Ecadd is the module responsible for proving the calls to the Ecadd
	// precompile
	Ecadd *ecarith.EcAdd `json:"ecadd"`
	// Ecmul is the module responsible for proving the calls to the Ecmul
	// precompile
	Ecmul *ecarith.EcMul `json:"ecmul"`
	// Ecpair is the module responsible for the proving the calls the ecpairing
	// precompile
	Ecpair *ecpair.ECPair `json:"ecpair"`
	// Sha2 is the module responsible for doing the computation of the Sha2
	// precompile.
	Sha2 *sha2.Sha2SingleProvider `json:"sha2"`
>>>>>>> 50b50639
	// Contains the actual wizard-IOP compiled object. This object is called to
	// generate the inner-proof.
	WizardIOP *wizard.CompiledIOP `json:"wizardIOP"`
}

// NewZkEVM instantiates a new ZkEvm instance. The function returns a fully
// initialized and compiled zkEVM object tuned with the caller's parameters and
// the input compilation suite.
//
// The function can take a bit of time to complete. It will populate the zkEVM
// struct and needs to be called before running the prover of the inner-proof.
func NewZkEVM(
	settings Settings, // Settings for the zkEVM
) *ZkEvm {

	var (
		res    *ZkEvm
		define = func(b *wizard.Builder) {
			res = newZkEVM(b, &settings)
		}
		ser = func(wizardIOP *wizard.CompiledIOP) ([]byte, error) {
			return serialization.Serialize(wizardIOP)
		}
		wizardIOP = wizard.Compile(define, settings.CompilationSuite...).BootstrapFiatShamir(settings.Metadata, ser)
	)

	res.WizardIOP = wizardIOP
	return res
}

// Prove assigns and runs the inner-prover of the zkEVM and then, it returns the
// inner-proof
func (z *ZkEvm) ProveInner(input *Witness) wizard.Proof {
	return wizard.Prove(z.WizardIOP, z.GetMainProverStep(input))
}

// Verify verifies the inner-proof of the zkEVM
func (z *ZkEvm) VerifyInner(proof wizard.Proof) error {
	return wizard.Verify(z.WizardIOP, proof)
}

// newZkEVM is the main define function of the zkEVM module. This function is
// unexported and should not be exported. The user should instead use the
// "NewZkEvm" function. This function is meant to be passed as a closure to the
// wizard.Compile function. Thus, this is an internal.
func newZkEVM(b *wizard.Builder, s *Settings) *ZkEvm {

	var (
		comp         = b.CompiledIOP
		arith        = arithmetization.NewArithmetization(b, s.Arithmetization)
		ecdsa        = ecdsa.NewEcdsaZkEvm(comp, &s.Ecdsa)
		stateManager = statemanager.NewStateManager(comp, s.Statemanager)
		keccak       = keccak.NewKeccakZkEVM(comp, s.Keccak, ecdsa.GetProviders())
		modexp       = modexp.NewModuleZkEvm(comp, s.Modexp)
		ecadd        = ecarith.NewEcAddZkEvm(comp, &s.Ecadd)
		ecmul        = ecarith.NewEcMulZkEvm(comp, &s.Ecmul)
		ecpair       = ecpair.NewECPairZkEvm(comp, &s.Ecpair)
		sha2         = sha2.NewSha2ZkEvm(comp, s.Sha2)
		publicInput  = publicInput.NewPublicInputZkEVM(comp, &s.PublicInput, &stateManager.StateSummary)
	)

	return &ZkEvm{
<<<<<<< HEAD
		arithmetization: arith,
		Ecdsa:           ecdsa,
		stateManager:    stateManager,
=======
		Arithmetization: arith,
		Ecdsa:           ecdsa,
		StateManager:    stateManager,
>>>>>>> 50b50639
		Keccak:          keccak,
		Modexp:          modexp,
		Ecadd:           ecadd,
		Ecmul:           ecmul,
		Ecpair:          ecpair,
		Sha2:            sha2,
		PublicInput:     &publicInput,
	}
}

// Returns a prover function for the zkEVM module. The resulting function is
// aimed to be passed to the wizard.Prove function.
func (z *ZkEvm) GetMainProverStep(input *Witness) (prover wizard.MainProverStep) {
	return func(run *wizard.ProverRuntime) {

		// Assigns the arithmetization module. From Corset. Must be done first
		// because the following modules use the content of these columns to
		// assign themselves.
		z.Arithmetization.Assign(run, input.ExecTracesFPath)

		// Assign the state-manager module
		z.Ecdsa.Assign(run, input.TxSignatureGetter, len(input.TxSignatures))
<<<<<<< HEAD
		z.stateManager.Assign(run, input.SMTraces)
=======
		z.StateManager.Assign(run, input.SMTraces)
>>>>>>> 50b50639
		z.Keccak.Run(run)
		z.Modexp.Assign(run)
		z.Ecadd.Assign(run)
		z.Ecmul.Assign(run)
		z.Ecpair.Assign(run)
		z.Sha2.Run(run)
		z.PublicInput.Assign(run, input.L2BridgeAddress, input.BlockHashList)
	}
}

// Limits returns the configuration limits used to instantiate the current
// zk-EVM.
func (z *ZkEvm) Limits() *config.TracesLimits {
	return z.Arithmetization.Settings.Limits
}<|MERGE_RESOLUTION|>--- conflicted
+++ resolved
@@ -21,38 +21,11 @@
 	// process.
 	Arithmetization *arithmetization.Arithmetization `json:"arithmetization"`
 	// Keccak module in use. Generated during the compilation process.
-<<<<<<< HEAD
-	Keccak *keccak.KeccakZkEVM
-=======
 	Keccak *keccak.KeccakZkEVM `json:"keccak"`
->>>>>>> 50b50639
 	// State manager module in use. Generated during the compilation process.
 	StateManager *statemanager.StateManager `json:"stateManager"`
 	// PublicInput gives access to the public inputs of the wizard-IOP and is
 	// used to access them to define the outer-circuit.
-<<<<<<< HEAD
-	PublicInput *publicInput.PublicInput
-	// Ecdsa is the module responsible for verifying the Ecdsa tx signatures and
-	// ecrecover
-	Ecdsa *ecdsa.EcdsaZkEvm
-
-	// Modexp is the module responsible for proving the calls to the Modexp
-	// precompile
-	Modexp *modexp.Module
-	// Ecadd is the module responsible for proving the calls to the Ecadd
-	// precompile
-	Ecadd *ecarith.EcAdd
-	// Ecmul is the module responsible for proving the calls to the Ecmul
-	// precompile
-	Ecmul *ecarith.EcMul
-	// Ecpair is the module responsible for the proving the calls the ecpairing
-	// precompile
-	Ecpair *ecpair.ECPair
-	// Sha2 is the module responsible for doing the computation of the Sha2
-	// precompile.
-	Sha2 *sha2.Sha2SingleProvider
-
-=======
 	PublicInput *publicInput.PublicInput `json:"publicInput"`
 	// Ecdsa is the module responsible for verifying the Ecdsa tx signatures and
 	// ecrecover
@@ -72,7 +45,6 @@
 	// Sha2 is the module responsible for doing the computation of the Sha2
 	// precompile.
 	Sha2 *sha2.Sha2SingleProvider `json:"sha2"`
->>>>>>> 50b50639
 	// Contains the actual wizard-IOP compiled object. This object is called to
 	// generate the inner-proof.
 	WizardIOP *wizard.CompiledIOP `json:"wizardIOP"`
@@ -135,15 +107,9 @@
 	)
 
 	return &ZkEvm{
-<<<<<<< HEAD
-		arithmetization: arith,
-		Ecdsa:           ecdsa,
-		stateManager:    stateManager,
-=======
 		Arithmetization: arith,
 		Ecdsa:           ecdsa,
 		StateManager:    stateManager,
->>>>>>> 50b50639
 		Keccak:          keccak,
 		Modexp:          modexp,
 		Ecadd:           ecadd,
@@ -166,11 +132,7 @@
 
 		// Assign the state-manager module
 		z.Ecdsa.Assign(run, input.TxSignatureGetter, len(input.TxSignatures))
-<<<<<<< HEAD
-		z.stateManager.Assign(run, input.SMTraces)
-=======
 		z.StateManager.Assign(run, input.SMTraces)
->>>>>>> 50b50639
 		z.Keccak.Run(run)
 		z.Modexp.Assign(run)
 		z.Ecadd.Assign(run)
