--- conflicted
+++ resolved
@@ -98,19 +98,11 @@
 		stateManager = statemanager.NewStateManagerNoHub(comp, s.Statemanager)
 		keccak       = keccak.NewKeccakZkEVM(comp, s.Keccak, ecdsa.GetProviders())
 		modexp       = modexp.NewModuleZkEvm(comp, s.Modexp)
-<<<<<<< HEAD
-		// deactivated pending the resolution of: https://github.com/Consensys/linea-tracer/issues/954
-		//
-		// ecadd        = ecarith.NewEcAddZkEvm(comp, &s.Ecadd)
-		ecmul       = ecarith.NewEcMulZkEvm(comp, &s.Ecmul)
-		ecpair      = ecpair.NewECPairZkEvm(comp, &s.Ecpair)
-=======
 		ecadd        = ecarith.NewEcAddZkEvm(comp, &s.Ecadd)
 		ecmul        = ecarith.NewEcMulZkEvm(comp, &s.Ecmul)
-		// ecpair      = ecpair.NewECPairZkEvm(comp, &s.Ecpair)
->>>>>>> fe967c70
-		sha2        = sha2.NewSha2ZkEvm(comp, s.Sha2)
-		publicInput = publicInput.NewPublicInputZkEVM(comp, &s.PublicInput, &stateManager.StateSummary)
+		ecpair       = ecpair.NewECPairZkEvm(comp, &s.Ecpair)
+		sha2         = sha2.NewSha2ZkEvm(comp, s.Sha2)
+		publicInput  = publicInput.NewPublicInputZkEVM(comp, &s.PublicInput, &stateManager.StateSummary)
 	)
 
 	return &ZkEvm{
@@ -119,19 +111,11 @@
 		stateManager:    stateManager,
 		keccak:          keccak,
 		modexp:          modexp,
-<<<<<<< HEAD
-		// deactivated pending the resolution of: https://github.com/Consensys/linea-tracer/issues/954
-		//
-		// ecadd:           ecadd,
-		ecmul:       ecmul,
-		ecpair:      ecpair,
-=======
 		ecadd:           ecadd,
 		ecmul:           ecmul,
-		// ecpair:      ecpair,
->>>>>>> fe967c70
-		sha2:        sha2,
-		PublicInput: &publicInput,
+		ecpair:          ecpair,
+		sha2:            sha2,
+		PublicInput:     &publicInput,
 	}
 }
 
