--- conflicted
+++ resolved
@@ -149,22 +149,12 @@
 
 	// sum
 	res := h.Sum()
-<<<<<<< HEAD
-=======
-	// h.Sum()
->>>>>>> 91c63650
 
 	// check the result
 	apiGen, err := zk.NewGenericApi(api)
 	if err != nil {
 		return err
 	}
-<<<<<<< HEAD
-=======
-	for i := 0; i < len(res); i++ {
-		apiGen.Println(res[i])
-	}
->>>>>>> 91c63650
 	for i := 0; i < 8; i++ {
 		apiGen.AssertIsEqual(ghc.Ouput[i], res[i])
 	}
