--- conflicted
+++ resolved
@@ -43,33 +43,21 @@
 		Size: 43,
 		Params: Params{
 			LogTwoBound:  8,
-<<<<<<< HEAD
 			LogTwoDegree: 5,
-=======
-			LogTwoDegree: 1,
->>>>>>> 50b50639
 		},
 	},
 	{
 		Size: 23,
 		Params: Params{
 			LogTwoBound:  8,
-<<<<<<< HEAD
 			LogTwoDegree: 6,
-=======
-			LogTwoDegree: 1,
->>>>>>> 50b50639
 		},
 	},
 	{
 		Size: 256,
 		Params: Params{
 			LogTwoBound:  8,
-<<<<<<< HEAD
 			LogTwoDegree: 6,
-=======
-			LogTwoDegree: 1,
->>>>>>> 50b50639
 		},
 	},
 }
@@ -109,42 +97,6 @@
 			runTest(t, key, vector.Repeat(field.One(), key.maxNumLimbsHashable()))
 		})
 
-<<<<<<< HEAD
-=======
-		t.Run(fmt.Sprintf("case-%++v/all-zeroes", i), func(t *testing.T) {
-			runTest(t, key, vector.Repeat(field.Zero(), key.maxNumLimbsHashable()))
-		})
-
-		t.Run(fmt.Sprintf("case-%++v/rand-constant", i), func(t *testing.T) {
-			var r field.Element
-			r.SetRandom()
-			runTest(t, key, vector.Repeat(r, key.maxNumLimbsHashable()))
-		})
-
-		t.Run(fmt.Sprintf("case-%++v/full-rand", i), func(t *testing.T) {
-			runTest(t, key, vector.Rand(key.maxNumLimbsHashable()))
-		})
-
-		// ==== passing shorter vectors
-
-		t.Run(fmt.Sprintf("case-%++v/all-ones-shorter", i), func(t *testing.T) {
-			runTest(t, key, vector.Repeat(field.One(), key.maxNumLimbsHashable()-1))
-		})
-
-		t.Run(fmt.Sprintf("case-%++v/all-zeroes-shorter", i), func(t *testing.T) {
-			runTest(t, key, vector.Repeat(field.Zero(), key.maxNumLimbsHashable()-1))
-		})
-
-		t.Run(fmt.Sprintf("case-%++v/rand-constant-shorter", i), func(t *testing.T) {
-			var r field.Element
-			r.SetRandom()
-			runTest(t, key, vector.Repeat(r, key.maxNumLimbsHashable()-1))
-		})
-
-		t.Run(fmt.Sprintf("case-%++v/full-rand-shorter", i), func(t *testing.T) {
-			runTest(t, key, vector.Rand(key.maxNumLimbsHashable()-1))
-		})
->>>>>>> 50b50639
 	}
 }
 
