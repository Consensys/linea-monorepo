--- conflicted
+++ resolved
@@ -1,9 +1,8 @@
 package vortex
 
 import (
-	"hash"
-
 	"github.com/consensys/gnark-crypto/field/koalabear/fft"
+	"github.com/consensys/gnark-crypto/hash"
 	"github.com/consensys/linea-monorepo/prover/crypto/ringsis"
 	"github.com/consensys/linea-monorepo/prover/utils"
 )
@@ -33,19 +32,12 @@
 	// polynomial p is appended whose size if not 0 mod MaxNbRows, it is padded
 	// as p' so that len(p')=0 mod MaxNbRows.
 	MaxNbRows int
-<<<<<<< HEAD
-	// MerkleHasher Hash used to build the Merkle tree. By default poseidon2 is used.
-	MerkleHasher func() hash.Hash
-	// ColumnHasher hash used to hash the columns. By default is used.
-	ColumnHasher func() hash.Hash
-=======
 	// LeafHashFunc returns a `hash.Hash` which is used
 	// to compute the leaves of the Merkle tree.
-	LeafHashFunc func() hash.Hash
+	LeafHashFunc func() hash.StateStorer
 	// MerkleHashFunc returns a `hash.Hash` which is used
 	// to hash the nodes of the Merkle tree.
-	MerkleHashFunc func() hash.Hash
->>>>>>> 50b50639
+	MerkleHashFunc func() hash.StateStorer
 }
 
 // NewParams creates and returns a [Params]:
@@ -63,9 +55,8 @@
 	nbColumns int,
 	maxNbRows int,
 	sisParams ringsis.Params,
-	leafHashFunc func() hash.Hash,
-	merkleHashFunc func() hash.Hash,
-	columnHashFunc func() hash.Hash,
+	merkleHashFunc func() hash.StateStorer,
+	leafHashFunc func() hash.StateStorer,
 ) *Params {
 
 	if !utils.IsPowerOfTwo(nbColumns) {
@@ -93,21 +84,12 @@
 			fft.NewDomain(uint64(nbColumns)),
 			fft.NewDomain(uint64(blowUpFactor * nbColumns)),
 		},
-<<<<<<< HEAD
-		NbColumns:    nbColumns,
-		MaxNbRows:    maxNbRows,
-		BlowUpFactor: blowUpFactor,
-		Key:          ringsis.GenerateKey(sisParams, maxNbRows),
-		MerkleHasher: merkleHashFunc,
-		ColumnHasher: columnHashFunc,
-=======
 		NbColumns:      nbColumns,
 		MaxNbRows:      maxNbRows,
 		BlowUpFactor:   blowUpFactor,
 		Key:            ringsis.GenerateKey(sisParams, maxNbRows),
 		LeafHashFunc:   leafHashFunc,
 		MerkleHashFunc: merkleHashFunc,
->>>>>>> 50b50639
 	}
 
 	return res
@@ -117,19 +99,4 @@
 // equivalently this is the size of the codeword-rows.
 func (p *Params) NumEncodedCols() int {
 	return utils.NextPowerOfTwo(p.NbColumns) * p.BlowUpFactor
-<<<<<<< HEAD
-}
-
-// RemoveSis set the Vortex parameters to use another hash function than SIS
-func (p *Params) RemoveSis(h func() hash.Hash) *Params {
-
-	if p == nil {
-		utils.Panic("provided a nil, no-SIS hash function")
-	}
-
-	p.ColumnHasher = h
-	p.Key = ringsis.Key{} // and remove the key
-	return p
-=======
->>>>>>> 50b50639
 }