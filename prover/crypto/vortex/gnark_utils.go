package vortex

import (
	"errors"
	"math/big"
	"math/bits"

	"github.com/consensys/gnark-crypto/field/koalabear/fft"
	"github.com/consensys/gnark/constraint/solver"
	"github.com/consensys/gnark/frontend"
	"github.com/consensys/gnark/std/hash"
	"github.com/consensys/gnark/std/lookup/logderivlookup"
	"github.com/consensys/gnark/std/multicommit"
	"github.com/consensys/linea-monorepo/prover/crypto/ringsis"
	"github.com/consensys/linea-monorepo/prover/crypto/state-management/smt"
	"github.com/consensys/linea-monorepo/prover/maths/field"
	"github.com/consensys/linea-monorepo/prover/utils"
)

var (
	ErrPNotOfSizeCardinality = errors.New("p should be of size cardinality")
)

// Register fft inverse hint
func init() {
	solver.RegisterHint(FFTInverseKoalaBear)
}

// FFTInverseKoalaBear hint for the inverse FFT on koalabear
func FFTInverseKoalaBear(_ *big.Int, inputs []*big.Int, results []*big.Int) error {

	// TODO store this somewhere (global variable or something, shouldn't regenerate it at each call)
	d := fft.NewDomain(uint64(len(inputs)), fft.WithoutPrecompute())

	v := make([]field.Element, len(inputs))
	for i := 0; i < len(inputs); i++ {
		v[i].SetBigInt(inputs[i])
	}
	d.FFTInverse(v, fft.DIF)
	fft.BitReverse(v)

	for i := 0; i < len(results); i++ {
		results[i] = big.NewInt(0)
		v[i].BigInt(results[i])
	}

	return nil
}

// computes fft^-1(p) where the fft is done on <generator>, a set of size cardinality.
// It is assumed that p is correctly sized.
func FFTInverse(api frontend.API, p []frontend.Variable, genInv field.Element, cardinality uint64) ([]frontend.Variable, error) {

	var cardInverse field.Element
	cardInverse.SetUint64(cardinality).Inverse(&cardInverse)

	// res of the fft inverse
	res, err := api.Compiler().NewHint(FFTInverseKoalaBear, len(p), p...)
	if err != nil {
		return nil, err
	}

	// probabilistically check the result of the FFT
	multicommit.WithCommitment(
		api,
		func(api frontend.API, x frontend.Variable) error {
			// evaluation canonical
			ec := gnarkEvalCanonical(api, res, x)

			// evaluation Lagrange
			var gen field.Element
			gen.Inverse(&genInv)
			lagranges := gnarkComputeLagrangeAtZ(api, x, gen, cardinality)
			var el frontend.Variable
			el = 0
			for i := 0; i < len(p); i++ {
				tmp := api.Mul(p[i], lagranges[i])
				el = api.Add(el, tmp)
			}

			api.AssertIsEqual(ec, el)
			return nil
		},
		p...,
	)

	return res, nil
}

// gnarkEvalCanonical evaluates p at z where p represents the polnyomial ∑ᵢp[i]Xⁱ
func gnarkEvalCanonical(api frontend.API, p []frontend.Variable, z frontend.Variable) frontend.Variable {

	var res frontend.Variable
	res = 0
	s := len(p)
	for i := 0; i < len(p); i++ {
		res = api.Mul(res, z)
		res = api.Add(res, p[s-1-i])
	}
	return res
}

func gnarkEvaluateLagrange(api frontend.API, p []frontend.Variable, z frontend.Variable, gen field.Element, cardinality uint64) frontend.Variable {

	var res frontend.Variable
	res = 0

	lagranges := gnarkComputeLagrangeAtZ(api, z, gen, cardinality)
	for i := uint64(0); i < cardinality; i++ {
		tmp := api.Mul(lagranges[i], p[i])
		res = api.Add(res, tmp)
	}

	return res
}

// computeLagrange returns Lᵢ(ζ) for i=1..n
// with lᵢ(ζ) = ωⁱ/n*(ζⁿ-1)/(ζ - ωⁱ)
// (the g stands for gnark)
func gnarkComputeLagrangeAtZ(api frontend.API, z frontend.Variable, gen field.Element, cardinality uint64) []frontend.Variable {

	res := make([]frontend.Variable, cardinality)
	tb := bits.TrailingZeros(uint(cardinality))

	// ζⁿ-1
	res[0] = z
	for i := 0; i < tb; i++ {
		res[0] = api.Mul(res[0], res[0])
	}
	res[0] = api.Sub(res[0], 1)

	// ζ-1
	var accZetaMinusOmegai frontend.Variable
	accZetaMinusOmegai = api.Sub(z, 1)

	// (ζⁿ-1)/(ζ-1)
	res[0] = api.Div(res[0], accZetaMinusOmegai)

	// 1/n*(ζⁿ-1)/(ζ-1)
	res[0] = api.Div(res[0], cardinality)

	// res[i] <- res[i-1] * (ζ-ωⁱ⁻¹)/(ζ-ωⁱ) * ω
	var accOmega field.Element
	accOmega.SetOne()

	for i := uint64(1); i < cardinality; i++ {
		res[i] = api.Mul(res[i-1], gen)              // res[i] <- ω * res[i-1]
		res[i] = api.Mul(res[i], accZetaMinusOmegai) // res[i] <- res[i]*(ζ-ωⁱ⁻¹)
		accOmega.Mul(&accOmega, &gen)                // accOmega <- accOmega * ω
		accZetaMinusOmegai = api.Sub(z, accOmega)    // accZetaMinusOmegai <- ζ-ωⁱ
		res[i] = api.Div(res[i], accZetaMinusOmegai) // res[i]  <- res[i]/(ζ-ωⁱ)
	}

	return res
}

// Checks that p is a polynomial of degree < cardinality/rate
// * p polynomial of size cardinality
// * genInv inverse of the generator of the subgroup of size cardinality
<<<<<<< HEAD
// * rate rate of the RS code
func assertIsCodeWord(api frontend.API, p []frontend.Variable, genInv field.Element, cardinality, rate uint64) error {
=======
// * rate of the RS code
func assertIsCodeWord(api frontend.API, p []frontend.Variable, genInv fr.Element, cardinality, rate uint64) error {
>>>>>>> 50b50639

	if uint64(len(p)) != cardinality {
		return ErrPNotOfSizeCardinality
	}

	// get the canonical form of p
	pCanonical, err := FFTInverse(api, p, genInv, cardinality)
	if err != nil {
		return err
	}

	// check that is of degree < cardinality/rate
	degree := (cardinality - (cardinality % rate)) / rate
	for i := degree; i < cardinality; i++ {
		api.AssertIsEqual(pCanonical[i], 0)
	}

	return nil
}

// Opening proof without Merkle proofs
type GProofWoMerkle struct {

	// columns on against which the linear combination is checked
	// (the i-th entry is the EntryList[i]-th column). The columns may
	// as well be dispatched in several matrices.
	// Columns [i][j][k] returns the k-th entry of the j-th selected
	// column of the i-th commitment
	Columns [][][]frontend.Variable

	// domain of the RS code
	RsDomain *fft.Domain

	// Rate of the RS code, Blowup factor in Vortex, inverse rate to be precise
	Rate uint64

	// Linear combination of the rows of the polynomial P written as a square matrix
	LinearCombination []frontend.Variable
}

// Opening proof with Merkle proofs
type GProof struct {
	GProofWoMerkle
	MerkleProofs [][]smt.GnarkProof
}

// Gnark params
type GParams struct {
	Key         *ringsis.Key
	HasherFunc  func(frontend.API) (hash.FieldHasher, error)
	NoSisHasher func(frontend.API) (hash.FieldHasher, error)
}

func (p *GParams) HasNoSisHasher() bool {
	return p.NoSisHasher != nil
}

func GnarkVerifyCommon(
	api frontend.API,
	params GParams,
	proof GProofWoMerkle,
	x frontend.Variable,
	ys [][]frontend.Variable,
	randomCoin frontend.Variable,
	entryList []frontend.Variable,
) ([][]frontend.Variable, error) {

	// check the linear combination is a codeword
	api.Compiler().Defer(func(api frontend.API) error {
		return assertIsCodeWord(
			api,
			proof.LinearCombination,
			proof.RsDomain.GeneratorInv,
			proof.RsDomain.Cardinality,
			proof.Rate,
		)
	})

	// Check the consistency of Ys and proof.Linearcombination
	yjoined := utils.Join(ys...)
	alphaY := gnarkEvaluateLagrange(
		api,
		proof.LinearCombination,
		x,
		proof.RsDomain.Generator,
		proof.RsDomain.Cardinality)
	alphaYPrime := gnarkEvalCanonical(api, yjoined, randomCoin)
	api.AssertIsEqual(alphaY, alphaYPrime)

	// Size of the hash of 1 column
	numRounds := len(ys)

	selectedColSisDigests := make([][]frontend.Variable, numRounds)
	tbl := logderivlookup.New(api)
	for i := range proof.LinearCombination {
		tbl.Insert(proof.LinearCombination[i])
	}
	for j, selectedColID := range entryList {

		// Will carry the concatenation of the columns for the same entry j
		fullCol := []frontend.Variable{}

		for i := range selectedColSisDigests {

			if j == 0 {
				selectedColSisDigests[i] = make([]frontend.Variable, len(entryList))
			}

			// Entries of the selected columns #j contained in the commitment #i.
			selectedSubCol := proof.Columns[i][j]
			fullCol = append(fullCol, selectedSubCol...)

			// Check consistency between the opened column and the commitment
			if !params.HasNoSisHasher() {
				panic("the vortex verifier circuit only supports a no-SIS hasher")
			}

			hasher, _ := params.NoSisHasher(api)
			hasher.Reset()
			hasher.Write(selectedSubCol...)
			digest := hasher.Sum()
			selectedColSisDigests[i][j] = digest
		}

		// Check the linear combination is consistent with the opened column
		y := gnarkEvalCanonical(api, fullCol, randomCoin)
		v := tbl.Lookup(selectedColID)[0]
		api.AssertIsEqual(y, v)

	}
	return selectedColSisDigests, nil
}<|MERGE_RESOLUTION|>--- conflicted
+++ resolved
@@ -5,6 +5,7 @@
 	"math/big"
 	"math/bits"
 
+	"github.com/consensys/gnark-crypto/field/koalabear"
 	"github.com/consensys/gnark-crypto/field/koalabear/fft"
 	"github.com/consensys/gnark/constraint/solver"
 	"github.com/consensys/gnark/frontend"
@@ -157,13 +158,8 @@
 // Checks that p is a polynomial of degree < cardinality/rate
 // * p polynomial of size cardinality
 // * genInv inverse of the generator of the subgroup of size cardinality
-<<<<<<< HEAD
-// * rate rate of the RS code
-func assertIsCodeWord(api frontend.API, p []frontend.Variable, genInv field.Element, cardinality, rate uint64) error {
-=======
 // * rate of the RS code
-func assertIsCodeWord(api frontend.API, p []frontend.Variable, genInv fr.Element, cardinality, rate uint64) error {
->>>>>>> 50b50639
+func assertIsCodeWord(api frontend.API, p []frontend.Variable, genInv koalabear.Element, cardinality, rate uint64) error {
 
 	if uint64(len(p)) != cardinality {
 		return ErrPNotOfSizeCardinality
