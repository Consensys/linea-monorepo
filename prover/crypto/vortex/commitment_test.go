package vortex

import (
	"crypto/sha256"
	"hash"
	"testing"

	"github.com/consensys/linea-monorepo/prover/crypto/ringsis"
	"github.com/consensys/linea-monorepo/prover/crypto/state-management/smt"
	"github.com/consensys/linea-monorepo/prover/maths/common/smartvectors"
	"github.com/consensys/linea-monorepo/prover/maths/field/fext"
	"github.com/consensys/linea-monorepo/prover/utils"
	"github.com/consensys/linea-monorepo/prover/utils/types"
	"github.com/stretchr/testify/require"
)

func copyVi(dst, src *VerifierInputs) {

<<<<<<< HEAD
	dst.Params = src.Params
	dst.MerkleRoots = make([]types.Bytes32, len(src.MerkleRoots))
	copy(dst.MerkleRoots, src.MerkleRoots)
	dst.X.Set(&src.X)
	dst.Ys = make([][]fext.Element, len(src.Ys))
	for i := 0; i < len(dst.Ys); i++ {
		dst.Ys[i] = make([]fext.Element, len(src.Ys[i]))
		copy(dst.Ys[i], src.Ys[i])
=======
	nPolys := 15
	polySize := 1 << 10
	blowUpFactor := 2

	x := field.NewElement(478)
	randomCoin := field.NewElement(1523)

	params := NewParams(blowUpFactor, polySize, nPolys, ringsis.StdParams, mimc.NewMiMC, mimc.NewMiMC)

	// Polynomials to commit to
	polys := make([]smartvectors.SmartVector, nPolys)
	ys := make([]field.Element, nPolys)
	for i := range polys {
		polys[i] = smartvectors.Rand(polySize)
		ys[i] = smartvectors.Interpolate(polys[i], x)
>>>>>>> 50b50639
	}
	dst.OpeningProof = src.OpeningProof // keep the same proof, since the Merkle proofs are tested in a separate package
	dst.RandomCoin.Set(&src.RandomCoin)
	dst.EntryList = make([]int, len(src.EntryList))
	copy(dst.EntryList, src.EntryList)

<<<<<<< HEAD
=======
	// Make a linear combination of the poly
	lc := smartvectors.PolyEval(polys, randomCoin)

	// Generate the proof
	proof := params.InitOpeningWithLC(polys, randomCoin)

	// Evaluate the two on a random-ish point. Should
	// yield the same result.
	y0 := smartvectors.Interpolate(lc, x)
	y1 := smartvectors.Interpolate(proof.LinearCombination, x)

	require.Equal(t, y0, y1)
}

// testCaseParameters is a corpus of valid parameters for Vortex
var testCaseParameters = []*Params{
	NewParams(2, 1<<4, 32, ringsis.StdParams, mimc.NewMiMC, mimc.NewMiMC),
	NewParams(4, 1<<3, 32, ringsis.StdParams, mimc.NewMiMC, mimc.NewMiMC),
>>>>>>> 50b50639
}

func TestProver(t *testing.T) {

<<<<<<< HEAD
	// Define test cases in a slice of structs
	tests := []struct {
		name          string
		hasher_Merkle func() hash.Hash
		hasher_Column func() hash.Hash
	}{
		{
			name:          "With SHA256 for both Merkle and Column",
			hasher_Merkle: sha256.New,
			hasher_Column: sha256.New, // use sha256 for column hash
		},
		{
			name:          "With SHA256 for Merkle and SIS for Column",
			hasher_Merkle: sha256.New,
			hasher_Column: nil, // use SIS for column hash
		},
	}

	for _, tc := range tests {
		params := NewParams(2, 1<<4, 1<<10, ringsis.StdParams, tc.hasher_Merkle, tc.hasher_Column)
		x := fext.RandomElement()
		randomCoin := fext.RandomElement()
		entryList := []int{1, 7, 5, 6, 4, 5, 1, 2}
		NbPolysPerCommitment := []int{20} //, 32, 32, 32}
		nbCommitments := len(NbPolysPerCommitment)
		polySize := params.NbColumns

		// create polynomials, and the yis
		polyLists := make([][]smartvectors.SmartVector, nbCommitments)
		yLists := make([][]fext.Element, nbCommitments)
		for i := range polyLists {
			polys := make([]smartvectors.SmartVector, NbPolysPerCommitment[i])
			ys := make([]fext.Element, NbPolysPerCommitment[i])
			for j := range polys {
				polys[j] = smartvectors.Rand(polySize)
				ys[j] = smartvectors.EvaluateLagrangeMixed(polys[j], x)
			}
			polyLists[i] = polys
			yLists[i] = ys
=======
	var (
		x          = field.NewElement(478)
		randomCoin = field.NewElement(1523)
		entryList  = []int{1, 7, 5, 6, 4, 5, 1, 2}
	)

	// the testCases are applied over all those of [testCaseParameters]
	testCases := []struct {
		Explainer             string
		NumPolysPerCommitment []int
		NumOpenedColumns      int
		// ChangeAssignmentSize takes params.NbColumns and returns a possibly
		// different value corresponding to the size of the assignment that
		// the testCase provides to the prover. If nil, then this is equivalent
		// to `f(n) -> n`.
		ChangeAssignmentSize func(int) int
		// Flag denoting if we are committing with SIS+MiMC hash or MiMC hash
		IsSisReplacedByMiMC []bool
		MustPanic           bool
	}{
		{
			Explainer:             "1 matrix commitment with one poly with SIS commitment",
			NumPolysPerCommitment: []int{1},
			IsSisReplacedByMiMC:   []bool{false},
			NumOpenedColumns:      4,
		},
		{
			Explainer:             "1 matrix commitment with several polys without SIS commitment",
			NumPolysPerCommitment: []int{3},
			IsSisReplacedByMiMC:   []bool{true},
			NumOpenedColumns:      4,
		},
		{
			Explainer:             "2 matrix commitment with several polys with SIS commitment",
			NumPolysPerCommitment: []int{3, 3},
			IsSisReplacedByMiMC:   []bool{false, false},
			NumOpenedColumns:      8,
		},
		{
			Explainer:             "1 matrix commitment with several polys with SIS and no SIS commitment",
			NumPolysPerCommitment: []int{1, 15},
			IsSisReplacedByMiMC:   []bool{false, true},
			NumOpenedColumns:      8,
		},
		{
			Explainer:             "too many rows",
			NumPolysPerCommitment: []int{1, 105},
			NumOpenedColumns:      8,
			MustPanic:             true,
		},
		{
			Explainer:             "no commitment",
			NumPolysPerCommitment: []int{},
			NumOpenedColumns:      8,
			MustPanic:             true,
		},
		{
			Explainer:             "1 commitment but zero rows",
			NumPolysPerCommitment: []int{0},
			NumOpenedColumns:      8,
			MustPanic:             true,
		},
		{
			Explainer:             "Several commitment but none have rows",
			NumPolysPerCommitment: []int{0, 0, 0},
			NumOpenedColumns:      8,
			MustPanic:             true,
		},
		{
			Explainer:             "Several commitment but none have rows",
			NumPolysPerCommitment: []int{0, 0, 0},
			NumOpenedColumns:      8,
			MustPanic:             true,
		},
		{
			Explainer:             "Empty entry list",
			NumPolysPerCommitment: []int{5, 6},
			NumOpenedColumns:      0,
			MustPanic:             true,
		},
		{
			Explainer:             "the polys are twice too large",
			NumPolysPerCommitment: []int{3, 3},
			NumOpenedColumns:      8,
			ChangeAssignmentSize:  func(i int) int { return 2 * i },
			MustPanic:             true,
		},
		{
			Explainer:             "the polys are twice too small",
			NumPolysPerCommitment: []int{3, 3},
			NumOpenedColumns:      8,
			ChangeAssignmentSize:  func(i int) int { return i / 2 },
			MustPanic:             true,
		},
		{
			Explainer:             "the polys are twice too small",
			NumPolysPerCommitment: []int{3, 3},
			NumOpenedColumns:      8,
			ChangeAssignmentSize:  func(i int) int { return i + 1 },
			MustPanic:             true,
		},
		{
			Explainer:             "the polys are twice too small",
			NumPolysPerCommitment: []int{3, 3},
			NumOpenedColumns:      8,
			ChangeAssignmentSize:  func(i int) int { return i - 1 },
			MustPanic:             true,
		},
	}

	for i := range testCaseParameters {
		params := testCaseParameters[i]
		for j := range testCases {

			t.Run(fmt.Sprintf("params-%v-case-%v", i, j), func(t *testing.T) {

				testCase := testCases[j]

				t.Logf("params=%++v test-case=%++v", params, testCase)

				var (
					numCommitments      = len(testCase.NumPolysPerCommitment)
					effPolySize         = params.NbColumns
					polyLists           = make([][]smartvectors.SmartVector, numCommitments)
					yLists              = make([][]field.Element, numCommitments)
					roots               = make([]types.Bytes32, numCommitments)
					trees               = make([]*smt.Tree, numCommitments)
					isSisReplacedByMiMC = make([]bool, numCommitments)
				)

				if testCase.ChangeAssignmentSize != nil {
					effPolySize = testCase.ChangeAssignmentSize(effPolySize)
				}
				if testCase.IsSisReplacedByMiMC != nil {
					isSisReplacedByMiMC = testCase.IsSisReplacedByMiMC
				}

				for i := range polyLists {
					// Polynomials to commit to
					polys := make([]smartvectors.SmartVector, testCase.NumPolysPerCommitment[i])
					ys := make([]field.Element, testCase.NumPolysPerCommitment[i])
					for j := range polys {
						polys[j] = smartvectors.Rand(effPolySize)

						// effPolySize is messed with and is not a power of 2,
						// the interpolation algorithm will panic as this counts
						// as invalid inputs.
						if utils.IsPowerOfTwo(effPolySize) {
							ys[j] = smartvectors.Interpolate(polys[j], x)
						} else {
							ys[j].SetRandom()
						}
					}
					polyLists[i] = polys
					yLists[i] = ys
				}

				// Importantly, the defer must be declared right before calling
				// the tested code or it will occult potential mistakes in the
				// test.
				if testCase.MustPanic {
					defer func() {
						if r := recover(); r != nil {
							t.Logf("Panicked with message = %v and stacktraces %v", r, string(debug.Stack()))
							return
						}

						t.Fatalf("The test did not panic")
					}()
				}

				// Commits to it
				committedMatrices := make([]EncodedMatrix, numCommitments)
				for i := range trees {
					if !isSisReplacedByMiMC[i] {
						committedMatrices[i], trees[i], _ = params.CommitMerkleWithSIS(polyLists[i])
					} else {
						committedMatrices[i], trees[i], _ = params.CommitMerkleWithoutSIS(polyLists[i])
					}
					roots[i] = trees[i].Root
				}

				// Generate the proof
				proof := params.InitOpeningWithLC(utils.Join(polyLists...), randomCoin)
				proof.Complete(entryList[:testCase.NumOpenedColumns], committedMatrices, trees)

				// Check the proof
				err := VerifyOpening(
					&VerifierInputs{
						Params:              *params,
						MerkleRoots:         roots,
						X:                   x,
						Ys:                  yLists,
						OpeningProof:        *proof,
						RandomCoin:          randomCoin,
						EntryList:           entryList[:testCase.NumOpenedColumns],
						IsSISReplacedByMiMC: isSisReplacedByMiMC,
					})

				require.NoError(t, err)
			})
>>>>>>> 50b50639
		}

<<<<<<< HEAD
		// commit
		roots := make([]types.Bytes32, nbCommitments)
		trees := make([]*smt.Tree, nbCommitments)
		committedMatrices := make([]EncodedMatrix, nbCommitments)
		for i := range trees {
			committedMatrices[i], trees[i], _ = params.Commit(polyLists[i])
			roots[i] = trees[i].Root
=======
func TestVerifierNegative(t *testing.T) {

	var (
		numPolysPerCommitmentCorpus = [][]int{
			{1},
			{1, 3},
			{3, 1, 15},
		}
		params = []*Params{
			NewParams(2, 8, 17, ringsis.StdParams, mimc.NewMiMC, mimc.NewMiMC),
			NewParams(2, 8, 17, ringsis.StdParams, mimc.NewMiMC, mimc.NewMiMC),
>>>>>>> 50b50639
		}

		// open
		proof := params.Open(utils.Join(polyLists...), randomCoin)
		proof.Complete(entryList, committedMatrices, trees)

		// verify
		vi := VerifierInputs{
			Params:       *params,
			MerkleRoots:  roots,
			X:            x,
			Ys:           yLists,
			OpeningProof: *proof,
			RandomCoin:   randomCoin,
			EntryList:    entryList,
		}
		err := VerifyOpening(&vi)
		if err != nil {
			t.Fatal(err)
		}

<<<<<<< HEAD
		// tamper the proof and check that the verification fails
		var viTampered VerifierInputs

		// wrong point for SZ
		copyVi(&viTampered, &vi)
		viTampered.X.SetRandom()
		err = VerifyOpening(&viTampered)
		require.Error(t, err)

		// wrong evaulation of a row
		for i := 0; i < len(vi.Ys); i++ {
			for j := 0; j < len(vi.Ys[i]); j++ {
				copyVi(&viTampered, &vi)
				viTampered.Ys[i][j].SetRandom()
				err = VerifyOpening(&viTampered)
				require.Error(t, err)
=======
		generateVerifierInputs = func(
			params *Params,
			numPolyPerCommitment []int,
		) *VerifierInputs {

			var (
				x              = field.NewElement(43)
				randomCoin     = field.NewElement(393280)
				entryList      = []int{1, 2, 3, 4, 5, 6, 7, 8}
				numCommitments = len(numPolyPerCommitment)
				effPolySize    = params.NbColumns
				polyLists      = make([][]smartvectors.SmartVector, numCommitments)
				yLists         = make([][]field.Element, numCommitments)
				roots          = make([]types.Bytes32, numCommitments)
				trees          = make([]*smt.Tree, numCommitments)
			)

			for i := range polyLists {
				// Polynomials to commit to
				polys := make([]smartvectors.SmartVector, numPolyPerCommitment[i])
				ys := make([]field.Element, numPolyPerCommitment[i])
				for j := range polys {
					polys[j] = smartvectors.Rand(effPolySize)

					// effPolySize is messed with and is not a power of 2,
					// the interpolation algorithm will panic as this counts
					// as invalid inputs.
					if utils.IsPowerOfTwo(effPolySize) {
						ys[j] = smartvectors.Interpolate(polys[j], x)
					} else {
						ys[j].SetRandom()
					}
				}
				polyLists[i] = polys
				yLists[i] = ys
			}

			// Commits to it
			committedMatrices := make([]EncodedMatrix, numCommitments)
			for i := range trees {
				committedMatrices[i], trees[i], _ = params.CommitMerkleWithSIS(polyLists[i])
				roots[i] = trees[i].Root
			}

			// Generate the proof
			proof := params.InitOpeningWithLC(utils.Join(polyLists...), randomCoin)
			proof.Complete(entryList, committedMatrices, trees)

			return &VerifierInputs{
				Params:       *params,
				MerkleRoots:  roots,
				X:            x,
				Ys:           yLists,
				OpeningProof: *proof,
				RandomCoin:   randomCoin,
				EntryList:    entryList,
>>>>>>> 50b50639
			}
		}

		// wrong random coin
		copyVi(&viTampered, &vi)
		viTampered.RandomCoin.SetRandom()
		err = VerifyOpening(&viTampered)
		require.Error(t, err)

	}

}<|MERGE_RESOLUTION|>--- conflicted
+++ resolved
@@ -1,122 +1,65 @@
 package vortex
 
 import (
-	"crypto/sha256"
-	"hash"
+	"fmt"
+	"runtime/debug"
 	"testing"
 
+	"github.com/consensys/gnark-crypto/field/koalabear/poseidon2"
 	"github.com/consensys/linea-monorepo/prover/crypto/ringsis"
 	"github.com/consensys/linea-monorepo/prover/crypto/state-management/smt"
 	"github.com/consensys/linea-monorepo/prover/maths/common/smartvectors"
+	"github.com/consensys/linea-monorepo/prover/maths/field"
 	"github.com/consensys/linea-monorepo/prover/maths/field/fext"
 	"github.com/consensys/linea-monorepo/prover/utils"
 	"github.com/consensys/linea-monorepo/prover/utils/types"
 	"github.com/stretchr/testify/require"
 )
 
-func copyVi(dst, src *VerifierInputs) {
-
-<<<<<<< HEAD
-	dst.Params = src.Params
-	dst.MerkleRoots = make([]types.Bytes32, len(src.MerkleRoots))
-	copy(dst.MerkleRoots, src.MerkleRoots)
-	dst.X.Set(&src.X)
-	dst.Ys = make([][]fext.Element, len(src.Ys))
-	for i := 0; i < len(dst.Ys); i++ {
-		dst.Ys[i] = make([]fext.Element, len(src.Ys[i]))
-		copy(dst.Ys[i], src.Ys[i])
-=======
+func TestLinearCombination(t *testing.T) {
+
 	nPolys := 15
 	polySize := 1 << 10
 	blowUpFactor := 2
 
-	x := field.NewElement(478)
-	randomCoin := field.NewElement(1523)
-
-	params := NewParams(blowUpFactor, polySize, nPolys, ringsis.StdParams, mimc.NewMiMC, mimc.NewMiMC)
+	x := fext.NewFromInt(478, 763, 890, 123)
+	randomCoin := fext.NewFromInt(1523, 6783, 32, 789)
+
+	params := NewParams(blowUpFactor, polySize, nPolys, ringsis.StdParams, poseidon2.NewMerkleDamgardHasher, poseidon2.NewMerkleDamgardHasher)
 
 	// Polynomials to commit to
 	polys := make([]smartvectors.SmartVector, nPolys)
-	ys := make([]field.Element, nPolys)
+	ys := make([]fext.Element, nPolys)
 	for i := range polys {
 		polys[i] = smartvectors.Rand(polySize)
-		ys[i] = smartvectors.Interpolate(polys[i], x)
->>>>>>> 50b50639
+		ys[i] = smartvectors.EvaluateLagrangeMixed(polys[i], x)
 	}
-	dst.OpeningProof = src.OpeningProof // keep the same proof, since the Merkle proofs are tested in a separate package
-	dst.RandomCoin.Set(&src.RandomCoin)
-	dst.EntryList = make([]int, len(src.EntryList))
-	copy(dst.EntryList, src.EntryList)
-
-<<<<<<< HEAD
-=======
+
 	// Make a linear combination of the poly
-	lc := smartvectors.PolyEval(polys, randomCoin)
+	lc := smartvectors.LinearCombinationExt(polys, randomCoin)
 
 	// Generate the proof
 	proof := params.InitOpeningWithLC(polys, randomCoin)
 
 	// Evaluate the two on a random-ish point. Should
 	// yield the same result.
-	y0 := smartvectors.Interpolate(lc, x)
-	y1 := smartvectors.Interpolate(proof.LinearCombination, x)
+	y0 := smartvectors.EvaluateLagrangeMixed(lc, x)
+	y1 := smartvectors.EvaluateLagrangeMixed(proof.LinearCombination, x)
 
 	require.Equal(t, y0, y1)
 }
 
 // testCaseParameters is a corpus of valid parameters for Vortex
 var testCaseParameters = []*Params{
-	NewParams(2, 1<<4, 32, ringsis.StdParams, mimc.NewMiMC, mimc.NewMiMC),
-	NewParams(4, 1<<3, 32, ringsis.StdParams, mimc.NewMiMC, mimc.NewMiMC),
->>>>>>> 50b50639
+	NewParams(2, 1<<4, 32, ringsis.StdParams, poseidon2.NewMerkleDamgardHasher, poseidon2.NewMerkleDamgardHasher),
+	NewParams(4, 1<<3, 32, ringsis.StdParams, poseidon2.NewMerkleDamgardHasher, poseidon2.NewMerkleDamgardHasher),
 }
 
 func TestProver(t *testing.T) {
 
-<<<<<<< HEAD
-	// Define test cases in a slice of structs
-	tests := []struct {
-		name          string
-		hasher_Merkle func() hash.Hash
-		hasher_Column func() hash.Hash
-	}{
-		{
-			name:          "With SHA256 for both Merkle and Column",
-			hasher_Merkle: sha256.New,
-			hasher_Column: sha256.New, // use sha256 for column hash
-		},
-		{
-			name:          "With SHA256 for Merkle and SIS for Column",
-			hasher_Merkle: sha256.New,
-			hasher_Column: nil, // use SIS for column hash
-		},
-	}
-
-	for _, tc := range tests {
-		params := NewParams(2, 1<<4, 1<<10, ringsis.StdParams, tc.hasher_Merkle, tc.hasher_Column)
-		x := fext.RandomElement()
-		randomCoin := fext.RandomElement()
-		entryList := []int{1, 7, 5, 6, 4, 5, 1, 2}
-		NbPolysPerCommitment := []int{20} //, 32, 32, 32}
-		nbCommitments := len(NbPolysPerCommitment)
-		polySize := params.NbColumns
-
-		// create polynomials, and the yis
-		polyLists := make([][]smartvectors.SmartVector, nbCommitments)
-		yLists := make([][]fext.Element, nbCommitments)
-		for i := range polyLists {
-			polys := make([]smartvectors.SmartVector, NbPolysPerCommitment[i])
-			ys := make([]fext.Element, NbPolysPerCommitment[i])
-			for j := range polys {
-				polys[j] = smartvectors.Rand(polySize)
-				ys[j] = smartvectors.EvaluateLagrangeMixed(polys[j], x)
-			}
-			polyLists[i] = polys
-			yLists[i] = ys
-=======
 	var (
-		x          = field.NewElement(478)
-		randomCoin = field.NewElement(1523)
+		x          = fext.NewFromInt(478, 78, 456, 23)
+		randomCoin = fext.NewFromInt(1523, 67, 37, 89)
 		entryList  = []int{1, 7, 5, 6, 4, 5, 1, 2}
 	)
 
@@ -238,7 +181,7 @@
 					numCommitments      = len(testCase.NumPolysPerCommitment)
 					effPolySize         = params.NbColumns
 					polyLists           = make([][]smartvectors.SmartVector, numCommitments)
-					yLists              = make([][]field.Element, numCommitments)
+					yLists              = make([][]fext.Element, numCommitments)
 					roots               = make([]types.Bytes32, numCommitments)
 					trees               = make([]*smt.Tree, numCommitments)
 					isSisReplacedByMiMC = make([]bool, numCommitments)
@@ -254,7 +197,7 @@
 				for i := range polyLists {
 					// Polynomials to commit to
 					polys := make([]smartvectors.SmartVector, testCase.NumPolysPerCommitment[i])
-					ys := make([]field.Element, testCase.NumPolysPerCommitment[i])
+					ys := make([]fext.Element, testCase.NumPolysPerCommitment[i])
 					for j := range polys {
 						polys[j] = smartvectors.Rand(effPolySize)
 
@@ -262,7 +205,7 @@
 						// the interpolation algorithm will panic as this counts
 						// as invalid inputs.
 						if utils.IsPowerOfTwo(effPolySize) {
-							ys[j] = smartvectors.Interpolate(polys[j], x)
+							ys[j] = smartvectors.EvaluateLagrangeMixed(polys[j], x)
 						} else {
 							ys[j].SetRandom()
 						}
@@ -315,18 +258,10 @@
 
 				require.NoError(t, err)
 			})
->>>>>>> 50b50639
-		}
-
-<<<<<<< HEAD
-		// commit
-		roots := make([]types.Bytes32, nbCommitments)
-		trees := make([]*smt.Tree, nbCommitments)
-		committedMatrices := make([]EncodedMatrix, nbCommitments)
-		for i := range trees {
-			committedMatrices[i], trees[i], _ = params.Commit(polyLists[i])
-			roots[i] = trees[i].Root
-=======
+		}
+	}
+}
+
 func TestVerifierNegative(t *testing.T) {
 
 	var (
@@ -336,61 +271,192 @@
 			{3, 1, 15},
 		}
 		params = []*Params{
-			NewParams(2, 8, 17, ringsis.StdParams, mimc.NewMiMC, mimc.NewMiMC),
-			NewParams(2, 8, 17, ringsis.StdParams, mimc.NewMiMC, mimc.NewMiMC),
->>>>>>> 50b50639
-		}
-
-		// open
-		proof := params.Open(utils.Join(polyLists...), randomCoin)
-		proof.Complete(entryList, committedMatrices, trees)
-
-		// verify
-		vi := VerifierInputs{
-			Params:       *params,
-			MerkleRoots:  roots,
-			X:            x,
-			Ys:           yLists,
-			OpeningProof: *proof,
-			RandomCoin:   randomCoin,
-			EntryList:    entryList,
-		}
-		err := VerifyOpening(&vi)
-		if err != nil {
-			t.Fatal(err)
-		}
-
-<<<<<<< HEAD
-		// tamper the proof and check that the verification fails
-		var viTampered VerifierInputs
-
-		// wrong point for SZ
-		copyVi(&viTampered, &vi)
-		viTampered.X.SetRandom()
-		err = VerifyOpening(&viTampered)
-		require.Error(t, err)
-
-		// wrong evaulation of a row
-		for i := 0; i < len(vi.Ys); i++ {
-			for j := 0; j < len(vi.Ys[i]); j++ {
-				copyVi(&viTampered, &vi)
-				viTampered.Ys[i][j].SetRandom()
-				err = VerifyOpening(&viTampered)
-				require.Error(t, err)
-=======
+			NewParams(2, 8, 17, ringsis.StdParams, poseidon2.NewMerkleDamgardHasher, poseidon2.NewMerkleDamgardHasher),
+			NewParams(2, 8, 17, ringsis.StdParams, poseidon2.NewMerkleDamgardHasher, poseidon2.NewMerkleDamgardHasher),
+		}
+
+		statementMutatorCorpus = []struct {
+			Explainer string
+			Func      func(*VerifierInputs) bool
+		}{
+			{
+				Explainer: "Increment the first y",
+				Func: func(v *VerifierInputs) bool {
+					one := field.One()
+					fext.AddByBase(&v.Ys[0][0], &v.Ys[0][0], &one)
+					return true
+				},
+			},
+			{
+				Explainer: "Swap the two first y in the first slice",
+				Func: func(v *VerifierInputs) bool {
+					if len(v.Ys[0]) < 2 {
+						return false
+					}
+					v.Ys[0][1], v.Ys[0][0] = v.Ys[0][0], v.Ys[0][1]
+					return true
+				},
+			},
+			{
+				Explainer: "Swap the two slices in Y",
+				Func: func(v *VerifierInputs) bool {
+					if len(v.Ys) < 2 {
+						return false
+					}
+					v.Ys[0], v.Ys[1] = v.Ys[1], v.Ys[0]
+					return true
+				},
+			},
+			{
+				Explainer: "Move the last entry of Ys[0] to the beginning of Ys[1]",
+				Func: func(v *VerifierInputs) bool {
+					if len(v.Ys) < 2 {
+						return false
+					}
+					y := v.Ys[0][len(v.Ys[0])-1]
+					v.Ys[0] = v.Ys[0][:len(v.Ys[0])-1]
+					v.Ys[1] = append([]fext.Element{y}, v.Ys[1]...)
+					return true
+				},
+			},
+			{
+				Explainer: "Bump the X value",
+				Func: func(v *VerifierInputs) bool {
+					one := field.One()
+					fext.AddByBase(&v.X, &v.X, &one)
+					return true
+				},
+			},
+			{
+				Explainer: "Pop the first Y",
+				Func: func(v *VerifierInputs) bool {
+					v.Ys[0] = v.Ys[0][1:]
+					return true
+				},
+			},
+		}
+
+		proofMutatorCorpus = []struct {
+			Explainer string
+			Func      func(v *VerifierInputs) bool
+		}{
+			{
+				Explainer: "Swap two first entryLists",
+				Func: func(v *VerifierInputs) bool {
+					v.EntryList[0], v.EntryList[1] = v.EntryList[1], v.EntryList[0]
+					return true
+				},
+			},
+			{
+				Explainer: "Cut the first entry",
+				Func: func(v *VerifierInputs) bool {
+					v.EntryList = v.EntryList[1:]
+					return true
+				},
+			},
+			{
+				Explainer: "Cut the last entry",
+				Func: func(v *VerifierInputs) bool {
+					v.EntryList = v.EntryList[:len(v.EntryList)-1]
+					return true
+				},
+			},
+			{
+				Explainer: "Add an extra entry",
+				Func: func(v *VerifierInputs) bool {
+					v.EntryList = append(v.EntryList, 0)
+					return true
+				},
+			},
+			{
+				Explainer: "Swap two roots",
+				Func: func(v *VerifierInputs) bool {
+					if len(v.MerkleRoots) < 2 {
+						return false
+					}
+					v.MerkleRoots[0], v.MerkleRoots[1] = v.MerkleRoots[1], v.MerkleRoots[0]
+					return true
+				},
+			},
+			{
+				Explainer: "Remove the first root",
+				Func: func(v *VerifierInputs) bool {
+					if len(v.MerkleRoots) < 1 {
+						return false
+					}
+					v.MerkleRoots = v.MerkleRoots[1:]
+					return true
+				},
+			},
+			{
+				Explainer: "Add an extra root",
+				Func: func(v *VerifierInputs) bool {
+					if len(v.MerkleRoots) < 1 {
+						return false
+					}
+					v.MerkleRoots = append(v.MerkleRoots, v.MerkleRoots[0])
+					return true
+				},
+			},
+			{
+				Explainer: "Swap two positions in the linear combination",
+				Func: func(v *VerifierInputs) bool {
+					lc := v.OpeningProof.LinearCombination.IntoRegVecSaveAllocExt()
+					lc[0], lc[1] = lc[1], lc[0]
+					lc_ := smartvectors.RegularExt(lc)
+					v.OpeningProof.LinearCombination = &lc_
+					return true
+				},
+			},
+			{
+				Explainer: "Overwrite a position in the linear combination",
+				Func: func(v *VerifierInputs) bool {
+					lc := v.OpeningProof.LinearCombination.IntoRegVecSaveAllocExt()
+					lc[0] = lc[1]
+					lc_ := smartvectors.RegularExt(lc)
+					v.OpeningProof.LinearCombination = &lc_
+					return true
+				},
+			},
+			{
+				Explainer: "Swap two Merkle proofs",
+				Func: func(v *VerifierInputs) bool {
+					mps := v.OpeningProof.MerkleProofs
+					mps[0][0], mps[0][1] = mps[0][1], mps[0][0]
+					v.OpeningProof.MerkleProofs = mps
+					return true
+				},
+			},
+			{
+				Explainer: "Set the first entry to a very large number",
+				Func: func(v *VerifierInputs) bool {
+					v.EntryList[0] = 10000
+					return true
+				},
+			},
+			{
+				Explainer: "Mess with a Merkle proof path",
+				Func: func(v *VerifierInputs) bool {
+					mps := v.OpeningProof.MerkleProofs
+					mps[0][0].Path = 5
+					return true
+				},
+			},
+		}
+
 		generateVerifierInputs = func(
 			params *Params,
 			numPolyPerCommitment []int,
 		) *VerifierInputs {
 
 			var (
-				x              = field.NewElement(43)
-				randomCoin     = field.NewElement(393280)
+				x              = fext.NewFromInt(43, 21, 98, 76)
+				randomCoin     = fext.NewFromInt(393280, 123, 123, 123)
 				entryList      = []int{1, 2, 3, 4, 5, 6, 7, 8}
 				numCommitments = len(numPolyPerCommitment)
 				effPolySize    = params.NbColumns
 				polyLists      = make([][]smartvectors.SmartVector, numCommitments)
-				yLists         = make([][]field.Element, numCommitments)
+				yLists         = make([][]fext.Element, numCommitments)
 				roots          = make([]types.Bytes32, numCommitments)
 				trees          = make([]*smt.Tree, numCommitments)
 			)
@@ -398,7 +464,7 @@
 			for i := range polyLists {
 				// Polynomials to commit to
 				polys := make([]smartvectors.SmartVector, numPolyPerCommitment[i])
-				ys := make([]field.Element, numPolyPerCommitment[i])
+				ys := make([]fext.Element, numPolyPerCommitment[i])
 				for j := range polys {
 					polys[j] = smartvectors.Rand(effPolySize)
 
@@ -406,7 +472,7 @@
 					// the interpolation algorithm will panic as this counts
 					// as invalid inputs.
 					if utils.IsPowerOfTwo(effPolySize) {
-						ys[j] = smartvectors.Interpolate(polys[j], x)
+						ys[j] = smartvectors.EvaluateLagrangeMixed(polys[j], x)
 					} else {
 						ys[j].SetRandom()
 					}
@@ -434,16 +500,63 @@
 				OpeningProof: *proof,
 				RandomCoin:   randomCoin,
 				EntryList:    entryList,
->>>>>>> 50b50639
 			}
 		}
-
-		// wrong random coin
-		copyVi(&viTampered, &vi)
-		viTampered.RandomCoin.SetRandom()
-		err = VerifyOpening(&viTampered)
-		require.Error(t, err)
-
+	)
+
+	for iParams := range params {
+		for iNumPoly := range numPolysPerCommitmentCorpus {
+			for iMut := range statementMutatorCorpus {
+				t.Run(
+					fmt.Sprintf("statement-mutation-%v-%v_%v", iParams, iNumPoly, iMut),
+					func(t *testing.T) {
+
+						// It's important to regenerate the entry every time as
+						// they will be mutated every time.
+						v := generateVerifierInputs(
+							params[iParams],
+							numPolysPerCommitmentCorpus[iNumPoly],
+						)
+
+						ok := statementMutatorCorpus[iMut].Func(v)
+						if !ok {
+							return
+						}
+
+						// Check the proof
+						err := VerifyOpening(v)
+						require.Error(t, err)
+					},
+				)
+			}
+		}
 	}
 
+	for iParams := range params {
+		for iNumPoly := range numPolysPerCommitmentCorpus {
+			for iMut := range proofMutatorCorpus {
+				t.Run(
+					fmt.Sprintf("proof-mutation-%v-%v_%v", iParams, iNumPoly, iMut),
+					func(t *testing.T) {
+
+						// It's important to regenerate the entry every time as
+						// they will be mutated every time.
+						v := generateVerifierInputs(
+							params[iParams],
+							numPolysPerCommitmentCorpus[iNumPoly],
+						)
+
+						ok := proofMutatorCorpus[iMut].Func(v)
+						if !ok {
+							return
+						}
+
+						// Check the proof
+						err := VerifyOpening(v)
+						require.Error(t, err)
+					},
+				)
+			}
+		}
+	}
 }