--- conflicted
+++ resolved
@@ -1,7 +1,9 @@
 package vortex
 
 import (
-	"github.com/consensys/gnark-crypto/field/koalabear/vortex"
+	"hash"
+	"runtime"
+
 	"github.com/consensys/linea-monorepo/prover/crypto/state-management/hashtypes"
 	"github.com/consensys/linea-monorepo/prover/crypto/state-management/smt"
 	"github.com/consensys/linea-monorepo/prover/maths/common/mempool"
@@ -11,15 +13,13 @@
 	"github.com/consensys/linea-monorepo/prover/utils/parallel"
 	"github.com/consensys/linea-monorepo/prover/utils/profiling"
 	"github.com/consensys/linea-monorepo/prover/utils/types"
+	"github.com/sirupsen/logrus"
 )
 
 // EncodedMatrix represents the witness of a Vortex matrix commitment, it is
 // represented as an array of rows.
 type EncodedMatrix []smartvectors.SmartVector
 
-<<<<<<< HEAD
-func (p *Params) Commit(ps []smartvectors.SmartVector) (encodedMatrix EncodedMatrix, tree *smt.Tree, colHashes []field.Element) {
-=======
 // Commit to a sequence of columns and Merkle hash on top of that. Returns the
 // tree and an array containing the concatenated columns hashes. The final
 // short commitment can be obtained from the returned tree as:
@@ -31,31 +31,11 @@
 // We apply SIS+MiMC hashing on the columns to compute leaves
 // Should be used when the number of rows to commit is more than the [ApplySISThreshold]
 func (p *Params) CommitMerkleWithSIS(ps []smartvectors.SmartVector) (encodedMatrix EncodedMatrix, tree *smt.Tree, colHashes []field.Element) {
->>>>>>> 50b50639
 
 	if len(ps) > p.MaxNbRows {
 		utils.
 			Panic("too many rows: %v, capacity is %v\n", len(ps), p.MaxNbRows)
 	}
-<<<<<<< HEAD
-	encodedMatrix = p.encodeRows(ps)
-	nbColumns := p.NumEncodedCols()
-	colHashes = p.transversalHash(encodedMatrix)
-
-	// at this stage colHashes is a list of field.Element
-
-	leaves := make([]types.Bytes32, nbColumns)
-	sizeChunk := len(colHashes) / nbColumns
-	for i := 0; i < nbColumns; i++ {
-		leaves[i] = p.computeLeaf(colHashes[i*sizeChunk : (i+1)*sizeChunk])
-	}
-
-	tree = smt.BuildComplete(
-		leaves,
-		func() hashtypes.Hasher {
-			return hashtypes.Hasher{Hash: p.MerkleHasher()}
-		},
-=======
 
 	timeEncoding := profiling.TimeIt(func() {
 		encodedMatrix = p.encodeRows(ps)
@@ -67,7 +47,12 @@
 
 	timeTree := profiling.TimeIt(func() {
 		// Hash the SIS digests to obtain the leaves of the Merkle tree.
-		leaves := p.hashSisHash(colHashes)
+		leavesOcts := p.hashSisHash(colHashes)
+		leaves := make([]types.Bytes32, len(leavesOcts))
+
+		for i := range leaves {
+			leaves[i] = types.HashToBytes32(leavesOcts[i])
+		}
 
 		tree = smt.BuildComplete(
 			leaves,
@@ -108,10 +93,12 @@
 	timeTree := profiling.TimeIt(func() {
 		// colHashes stores the MiMC hashes
 		// of the columns.
-		colHashes = p.noSisTransversalHash(encodedMatrix)
-		leaves := make([]types.Bytes32, len(colHashes))
+		colHashesOcts := p.noSisTransversalHash(encodedMatrix)
+		leaves := make([]types.Bytes32, len(colHashesOcts))
+		colHashes = make([]field.Element, 0, len(colHashesOcts)*len(field.Octuplet{}))
 		for i := range leaves {
-			leaves[i] = colHashes[i].Bytes()
+			leaves[i] = types.HashToBytes32(colHashesOcts[i])
+			colHashes = append(colHashes, colHashesOcts[i][:]...)
 		}
 
 		tree = smt.BuildComplete(
@@ -125,77 +112,9 @@
 	logrus.Infof(
 		"[vortex-commitment-without-sis] numCol=%v numRow=%v numColEncoded=%v timeEncoding=%v timeMerkleizing=%v",
 		p.NbColumns, len(ps), p.NumEncodedCols(), timeEncoding, timeTree,
->>>>>>> 50b50639
 	)
 
 	return encodedMatrix, tree, colHashes
-}
-
-func (p *Params) computeLeaf(leaf []field.Element) types.Bytes32 {
-
-	var res types.Bytes32
-	if p.MerkleHasher == nil { // by default, we use poseidon2
-		h := vortex.HashPoseidon2(leaf)
-		res = types.HashToBytes32(h)
-
-	} else {
-		merkleHasher := p.MerkleHasher()
-
-		merkleHasher.Reset()
-		for j := 0; j < len(leaf); j++ {
-			merkleHasher.Write(leaf[j].Marshal())
-		}
-		h := merkleHasher.Sum(nil)
-		copy(res[:], h)
-	}
-	return res
-}
-
-func (p *Params) hashColumn(column []field.Element) []field.Element {
-	var res []field.Element
-	if p.ColumnHasher != nil {
-		hasher := p.ColumnHasher()
-		res = make([]field.Element, 8)
-		hasher.Reset()
-		for k := 0; k < len(column); k++ {
-			hasher.Write(column[k].Marshal())
-		}
-		h := hasher.Sum(nil)
-		for j := 0; j < 8; j++ {
-			res[j].SetBytes(h[j*4 : (j+1)*4]) // every 4 bytes can be converted to 1 koalabear element
-		}
-
-	} else {
-		res = p.Key.Hash(column)
-	}
-	return res
-}
-
-func (p *Params) transversalHash(v []smartvectors.SmartVector) []field.Element {
-	var res []field.Element
-	nbColumns := v[0].Len()
-	nbRows := len(v)
-	var sizeChunk int
-	if p.ColumnHasher == nil {
-		sizeChunk = p.Key.OutputSize()
-	} else {
-		sizeChunk = 8
-	}
-
-	res = make([]field.Element, sizeChunk*nbColumns)
-	parallel.Execute(nbColumns, func(start, end int) {
-		ithCol := make([]field.Element, nbRows)
-		for i := start; i < end; i++ {
-			for j := 0; j < nbRows; j++ {
-				ithCol[j] = v[j].Get(i)
-			}
-			curHash := p.hashColumn(ithCol)
-
-			copy(res[i*sizeChunk:(i+1)*sizeChunk], curHash)
-		}
-	})
-
-	return res
 }
 
 // encodeRows returns the encodes `ps` using Reed-Solomon. ps is interpreted as
@@ -220,26 +139,24 @@
 	parallel.Execute(len(ps), func(start, stop int) {
 		localPool := mempool.WrapsWithMemCache(pool)
 		for i := start; i < stop; i++ {
-			encodedMatrix[i] = params.rsEncode(ps[i], localPool)
+			encodedMatrix[i] = params._rsEncodeBase(ps[i], localPool)
 		}
 		localPool.TearDown()
 	})
 
 	return encodedMatrix
-<<<<<<< HEAD
-=======
 }
 
 // hashSisHash is used to hash the individual SIS hashes stored in colHashes.
 // The function is reserved for the case where no NoSisHasher is provided to
 // parameters of Vortex.
-func (p *Params) hashSisHash(colHashes []field.Element) (leaves []types.Bytes32) {
+func (p *Params) hashSisHash(colHashes []field.Element) (leaves []field.Octuplet) {
 
 	// Case with SIS, the columns hashes all fit on several field.element
 	// in that case, we need to hash them further. before merkleizing them.
 	chunkSize := p.Key.OutputSize()
 	numChunks := p.NumEncodedCols()
-	leaves = make([]types.Bytes32, numChunks)
+	leaves = make([]field.Octuplet, numChunks)
 
 	parallel.Execute(numChunks, func(start, stop int) {
 		// Create the hasher in the parallel setting to avoid race conditions.
@@ -255,15 +172,17 @@
 
 			// Manually copies the hasher's digest into the leaves to
 			// skip a verbose type conversion.
-			copy(leaves[chunkID][:], hasher.Sum(nil))
+			digest := hasher.Sum(nil)
+			leaves[chunkID] = field.ParseOctuplet([32]byte(digest))
 		}
 	})
 
 	return leaves
 }
 
-// Uses the no-sis hash function to hash the columns
-func (p *Params) noSisTransversalHash(v []smartvectors.SmartVector) []field.Element {
+// Uses the no-sis hash function to hash the columns. It uses the leafHasher
+// function to hash the columns.
+func (p *Params) noSisTransversalHash(v []smartvectors.SmartVector) []field.Octuplet {
 
 	// Assert that all smart-vectors have the same numCols
 	numCols := v[0].Len()
@@ -276,7 +195,7 @@
 
 	numRows := len(v)
 
-	res := make([]field.Element, numCols)
+	res := make([]field.Octuplet, numCols)
 	hashers := make([]hash.Hash, runtime.GOMAXPROCS(0))
 
 	parallel.ExecuteThreadAware(
@@ -294,10 +213,9 @@
 			}
 
 			digest := hasher.Sum(nil)
-			res[col].SetBytes(digest)
+			res[col] = field.ParseOctuplet([32]byte(digest))
 		},
 	)
 
 	return res
->>>>>>> 50b50639
 }