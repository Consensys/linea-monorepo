--- conflicted
+++ resolved
@@ -3,12 +3,7 @@
 import (
 	"runtime"
 
-<<<<<<< HEAD
-	"github.com/consensys/gnark-crypto/ecc/bls12-377/fr/mimc"
-	"github.com/consensys/linea-monorepo/prover/crypto/state-management/hashtypes"
-=======
 	"github.com/consensys/linea-monorepo/prover/crypto/poseidon2"
->>>>>>> 3dc94214
 	"github.com/consensys/linea-monorepo/prover/crypto/state-management/smt"
 	"github.com/consensys/linea-monorepo/prover/maths/common/smartvectors"
 	"github.com/consensys/linea-monorepo/prover/maths/field"
@@ -52,15 +47,8 @@
 		leavesOcts := p.hashSisHash(colHashes)
 
 		tree = smt.BuildComplete(
-<<<<<<< HEAD
-			leaves,
-			func() hashtypes.Hasher {
-				return hashtypes.Hasher{Hash: mimc.NewMiMC()}
-			},
-=======
 			leavesOcts,
 			p.MerkleHashFunc,
->>>>>>> 3dc94214
 		)
 	})
 
@@ -99,15 +87,8 @@
 			colHashes = append(colHashes, colHashesOcts[i][:]...)
 		}
 		tree = smt.BuildComplete(
-<<<<<<< HEAD
-			leaves,
-			func() hashtypes.Hasher {
-				return hashtypes.Hasher{Hash: mimc.NewMiMC()}
-			},
-=======
 			colHashesOcts,
 			p.MerkleHashFunc,
->>>>>>> 3dc94214
 		)
 	})
 
@@ -135,21 +116,8 @@
 	// and laying them in rows.
 	encodedMatrix = make(EncodedMatrix, len(ps))
 	parallel.Execute(len(ps), func(start, stop int) {
-<<<<<<< HEAD
-		nbAllocs := stop - start
-		for i := start; i < stop; i++ {
-			// if ps[i] is constant, we can avoid an allocation
-			if _, ok := ps[i].(*smartvectors.Constant); ok {
-				nbAllocs--
-			}
-		}
-		vArena := arena.NewVectorArena[field.Element](nbAllocs * params.NumEncodedCols())
-		for i := start; i < stop; i++ {
-			encodedMatrix[i] = params.rsEncode(ps[i], vArena)
-=======
 		for i := start; i < stop; i++ {
 			encodedMatrix[i] = params._rsEncodeBase(ps[i])
->>>>>>> 3dc94214
 		}
 	})
 
@@ -168,18 +136,6 @@
 	leaves = make([]field.Octuplet, numChunks)
 
 	parallel.Execute(numChunks, func(start, stop int) {
-<<<<<<< HEAD
-		hasher := mimc.NewMiMC()
-		for chunkID := start; chunkID < stop; chunkID++ {
-			startChunk := chunkID * chunkSize
-			hasher.Reset()
-			s := hasher.SumElements(colHashes[startChunk : startChunk+chunkSize])
-			sbytes := s.Bytes()
-			// Manually copies the hasher's digest into the leaves to
-			// skip a verbose type conversion.
-			copy(leaves[chunkID][:], sbytes[:])
-=======
-
 		for chunkID := start; chunkID < stop; chunkID++ {
 			startChunk := chunkID * chunkSize
 
@@ -188,7 +144,6 @@
 
 			hasher.WriteElements(colHashes[startChunk : startChunk+chunkSize])
 			leaves[chunkID] = hasher.SumElement()
->>>>>>> 3dc94214
 		}
 
 	})
