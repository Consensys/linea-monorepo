package vortex

import (
	"hash"
	"runtime"

	"github.com/consensys/gnark-crypto/ecc/bls12-377/fr/mimc"
	"github.com/consensys/linea-monorepo/prover/crypto/state-management/hashtypes"
	"github.com/consensys/linea-monorepo/prover/crypto/state-management/smt"
	"github.com/consensys/linea-monorepo/prover/maths/common/smartvectors"
	"github.com/consensys/linea-monorepo/prover/maths/field"
	"github.com/consensys/linea-monorepo/prover/utils"
	"github.com/consensys/linea-monorepo/prover/utils/arena"
	"github.com/consensys/linea-monorepo/prover/utils/parallel"
	"github.com/consensys/linea-monorepo/prover/utils/profiling"
	"github.com/consensys/linea-monorepo/prover/utils/types"
	"github.com/sirupsen/logrus"
)

// EncodedMatrix represents the witness of a Vortex matrix commitment, it is
// represented as an array of rows.
type EncodedMatrix []smartvectors.SmartVector

// Commit to a sequence of columns and Merkle hash on top of that. Returns the
// tree and an array containing the concatenated columns hashes. The final
// short commitment can be obtained from the returned tree as:
//
//	tree.Root()
//
// And can be safely converted to a field Element via
// [field.Element.SetBytesCanonical]
// We apply SIS+MiMC hashing on the columns to compute leaves
// Should be used when the number of rows to commit is more than the [ApplySISThreshold]
func (p *Params) CommitMerkleWithSIS(ps []smartvectors.SmartVector) (encodedMatrix EncodedMatrix, tree *smt.Tree, colHashes []field.Element) {

	if len(ps) > p.MaxNbRows {
		utils.Panic("too many rows: %v, capacity is %v\n", len(ps), p.MaxNbRows)
	}

	timeEncoding := profiling.TimeIt(func() {
		encodedMatrix = p.encodeRows(ps)
	})
	timeSisHashing := profiling.TimeIt(func() {
		// colHashes stores concatenation of SIS hashes of the columns
		colHashes = p.Key.TransversalHash(encodedMatrix)
	})

	timeTree := profiling.TimeIt(func() {
		// Hash the SIS digests to obtain the leaves of the Merkle tree.
		leaves := p.hashSisHash(colHashes)

		tree = smt.BuildComplete(
			leaves,
			func() hashtypes.Hasher {
				return hashtypes.Hasher{Hash: mimc.NewMiMC()}
			},
		)
	})

	logrus.Infof(
		"[vortex-commitment-with-sis] numCol=%v numRow=%v numColEncoded=%v timeEncoding=%v timeSisHashing=%v timeMerkleizing=%v",
		p.NbColumns, len(ps), p.NumEncodedCols(), timeEncoding, timeSisHashing, timeTree,
	)

	return encodedMatrix, tree, colHashes
}

// Commit to a sequence of columns and Merkle hash on top of that. Returns the
// tree and an array containing the concatenated columns hashes. The final
// short commitment can be obtained from the returned tree as:
//
//	tree.Root()
//
// And can be safely converted to a field Element via
// [field.Element.SetBytesCanonical]
// We apply MiMC hashing on the columns to compute leaves.
// Should be used when the number of rows to commit is less than the [ApplySISThreshold]
func (p *Params) CommitMerkleWithoutSIS(ps []smartvectors.SmartVector) (encodedMatrix EncodedMatrix, tree *smt.Tree, colHashes []field.Element) {

	if len(ps) > p.MaxNbRows {
		utils.Panic("too many rows: %v, capacity is %v\n", len(ps), p.MaxNbRows)
	}

	timeEncoding := profiling.TimeIt(func() {
		encodedMatrix = p.encodeRows(ps)
	})

	timeTree := profiling.TimeIt(func() {
		// colHashes stores the MiMC hashes
		// of the columns.
		colHashes = p.noSisTransversalHash(encodedMatrix)
		leaves := make([]types.Bytes32, len(colHashes))
		for i := range leaves {
			leaves[i] = colHashes[i].Bytes()
		}

		tree = smt.BuildComplete(
			leaves,
			func() hashtypes.Hasher {
				return hashtypes.Hasher{Hash: mimc.NewMiMC()}
			},
		)
	})

	logrus.Infof(
		"[vortex-commitment-without-sis] numCol=%v numRow=%v numColEncoded=%v timeEncoding=%v timeMerkleizing=%v",
		p.NbColumns, len(ps), p.NumEncodedCols(), timeEncoding, timeTree,
	)

	return encodedMatrix, tree, colHashes
}

// encodeRows returns the encodes `ps` using Reed-Solomon. ps is interpreted as
// a list of rows of the Vortex witness and encodedMatrix is obtained by
// encoding each of the [smartvectors.SmartVector] it contains separately.
func (params *Params) encodeRows(ps []smartvectors.SmartVector) (encodedMatrix EncodedMatrix) {

	// Sanity-check, all the vectors must have the right length
	for i := range ps {
		if ps[i].Len() != params.NbColumns {
			utils.Panic("Bad length : expected %v columns but col %v has size %v", params.NbColumns, i, ps[i].Len())
		}
	}

	// The committed matrix is obtained by encoding the input vectors
	// and laying them in rows.
	encodedMatrix = make(EncodedMatrix, len(ps))
	parallel.Execute(len(ps), func(start, stop int) {
<<<<<<< HEAD
		nbAllocs := stop - start
		for i := start; i < stop; i++ {
			// if ps[i] is constant, we can avoid an allocation
			if _, ok := ps[i].(*smartvectors.Constant); ok {
				nbAllocs--
			}
		}
		vArena := arena.NewVectorArena[field.Element](nbAllocs * params.NumEncodedCols())
		for i := start; i < stop; i++ {
			encodedMatrix[i] = params.rsEncode(ps[i], vArena)
=======
		for i := start; i < stop; i++ {
			encodedMatrix[i] = params.rsEncode(ps[i])
>>>>>>> 77b83d2c
		}
	})

	return encodedMatrix
}

// hashSisHash is used to hash the individual SIS hashes stored in colHashes.
// The function is reserved for the case where no NoSisHasher is provided to
// parameters of Vortex.
func (p *Params) hashSisHash(colHashes []field.Element) (leaves []types.Bytes32) {

	// Case with SIS, the columns hashes all fit on several field.element
	// in that case, we need to hash them further. before merkleizing them.
	chunkSize := p.Key.OutputSize()
	numChunks := p.NumEncodedCols()
	leaves = make([]types.Bytes32, numChunks)

	parallel.Execute(numChunks, func(start, stop int) {
		hasher := mimc.NewMiMC()
		for chunkID := start; chunkID < stop; chunkID++ {
			startChunk := chunkID * chunkSize
			hasher.Reset()
			s := hasher.SumElements(colHashes[startChunk : startChunk+chunkSize])
			sbytes := s.Bytes()
<<<<<<< HEAD

=======
>>>>>>> 77b83d2c
			// Manually copies the hasher's digest into the leaves to
			// skip a verbose type conversion.
			copy(leaves[chunkID][:], sbytes[:])
		}
	})

	return leaves
}

// Uses the no-sis hash function to hash the columns
func (p *Params) noSisTransversalHash(v []smartvectors.SmartVector) []field.Element {

	// Assert that all smart-vectors have the same numCols
	numCols := v[0].Len()
	for i := range v {
		if v[i].Len() != numCols {
			utils.Panic("Unexpected : all inputs smart-vectors should have the same length the first one has length %v, but #%v has length %v",
				numCols, i, v[i].Len())
		}
	}

	numRows := len(v)

	res := make([]field.Element, numCols)
	hashers := make([]hash.Hash, runtime.GOMAXPROCS(0))

	parallel.ExecuteThreadAware(
		numCols,
		func(threadID int) {
			hashers[threadID] = mimc.NewMiMC()
		},
		func(col, threadID int) {
			hasher := hashers[threadID]
			hasher.Reset()
			for row := 0; row < numRows; row++ {
				x := v[row].Get(col)
				xBytes := x.Bytes()
				hasher.Write(xBytes[:])
			}

			digest := hasher.Sum(nil)
			res[col].SetBytes(digest)
		},
	)

	return res
}<|MERGE_RESOLUTION|>--- conflicted
+++ resolved
@@ -126,7 +126,6 @@
 	// and laying them in rows.
 	encodedMatrix = make(EncodedMatrix, len(ps))
 	parallel.Execute(len(ps), func(start, stop int) {
-<<<<<<< HEAD
 		nbAllocs := stop - start
 		for i := start; i < stop; i++ {
 			// if ps[i] is constant, we can avoid an allocation
@@ -137,10 +136,6 @@
 		vArena := arena.NewVectorArena[field.Element](nbAllocs * params.NumEncodedCols())
 		for i := start; i < stop; i++ {
 			encodedMatrix[i] = params.rsEncode(ps[i], vArena)
-=======
-		for i := start; i < stop; i++ {
-			encodedMatrix[i] = params.rsEncode(ps[i])
->>>>>>> 77b83d2c
 		}
 	})
 
@@ -165,10 +160,6 @@
 			hasher.Reset()
 			s := hasher.SumElements(colHashes[startChunk : startChunk+chunkSize])
 			sbytes := s.Bytes()
-<<<<<<< HEAD
-
-=======
->>>>>>> 77b83d2c
 			// Manually copies the hasher's digest into the leaves to
 			// skip a verbose type conversion.
 			copy(leaves[chunkID][:], sbytes[:])
