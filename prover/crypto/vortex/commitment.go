--- conflicted
+++ resolved
@@ -81,14 +81,10 @@
 		// colHashes stores the Poseidon2 hashes
 		// of the columns.
 		colHashesOcts := p.noSisTransversalHash(encodedMatrix)
-<<<<<<< HEAD
-
-=======
 		colHashes = make([]field.Element, 0, len(colHashesOcts)*len(field.Octuplet{}))
 		for i := range colHashesOcts {
 			colHashes = append(colHashes, colHashesOcts[i][:]...)
 		}
->>>>>>> ae30b9ab
 		tree = smt.BuildComplete(
 			colHashesOcts,
 			p.MerkleHashFunc,
@@ -144,15 +140,9 @@
 			startChunk := chunkID * chunkSize
 
 			hasher := p.LeafHashFunc()
-<<<<<<< HEAD
-			// Default LeafHashFunc: Using Poseidon2Sponge directly to avoid data conversion.
-			leaves[chunkID] = hasher.SumElements(colHashes[startChunk : startChunk+chunkSize])
-
-=======
 			hasher.Reset()
 
 			leaves[chunkID] = hasher.SumElements(colHashes[startChunk : startChunk+chunkSize])
->>>>>>> ae30b9ab
 		}
 
 	})
@@ -177,11 +167,7 @@
 
 	res := make([]field.Octuplet, numCols)
 
-<<<<<<< HEAD
 	hashers := make([]hashtypes.Poseidon2Hasher, runtime.GOMAXPROCS(0))
-=======
-	hashers := make([]*hashtypes.Poseidon2FieldHasherDigest, runtime.GOMAXPROCS(0))
->>>>>>> ae30b9ab
 
 	parallel.ExecuteThreadAware(
 		numCols,
@@ -190,22 +176,13 @@
 		},
 		func(col, threadID int) {
 			hasher := hashers[threadID]
-<<<<<<< HEAD
+			hasher.Reset()
+
 			colElems := make([]field.Element, numRows)
 			for row := 0; row < numRows; row++ {
 				colElems[row] = v[row].Get(col)
 			}
 			res[col] = hasher.SumElements(colElems)
-=======
-			hasher.Reset()
-
-			colElems := make([]field.Element, numRows)
-			for row := 0; row < numRows; row++ {
-				colElems[row] = v[row].Get(col)
-				hasher.WriteElement(colElems[row])
-			}
-			res[col] = hasher.SumElements(nil)
->>>>>>> ae30b9ab
 		},
 	)
 
