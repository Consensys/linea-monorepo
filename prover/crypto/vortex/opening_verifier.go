package vortex

import (
	"errors"
	"fmt"

	"github.com/consensys/linea-monorepo/prover/crypto/state-management/hashtypes"
	"github.com/consensys/linea-monorepo/prover/crypto/state-management/smt"
	"github.com/consensys/linea-monorepo/prover/maths/common/poly"
	"github.com/consensys/linea-monorepo/prover/maths/common/polyext"
	"github.com/consensys/linea-monorepo/prover/maths/common/smartvectorsext"
	"github.com/consensys/linea-monorepo/prover/maths/field"
	"github.com/consensys/linea-monorepo/prover/maths/field/fext"
	"github.com/consensys/linea-monorepo/prover/utils"
	"github.com/consensys/linea-monorepo/prover/utils/types"
)

var (
	// ErrInvalidVerifierInputs flags a verifier input with invalid dimensions.
	ErrInvalidVerifierInputs = errors.New("invalid verification input")
)

// VerifierInputs represents the statement made by the prover in the opening
// protocol of Vortex. It stands for univariate evaluation as desribed in the
// paper. The struct stands for the input of the checks of the verifier, it
// does not cover the construction of the random coins.
//
// Thus, the caller is responsible for handling the construction of RandomCoin
// and EntryList as they are the random coins. It can be done by sampling them
// at random in the interactive setting or using the Fiat-Shamir heuristic.
//
// In our settings, the caller is a function in a framework managing the random
// coins as Vortex is used a sub-protocol of a larger protocol.
type VerifierInputs struct {
	// Params are the public parameters
	Params Params
	// MerkleRoots are the commitment to verify the opening for
	MerkleRoots []types.Bytes32
	// X is the univariate evaluation point
	X fext.Element
	// Ys are the alleged evaluation at point X
	Ys [][]fext.Element
	// OpeningProof contains the messages of the prover
	OpeningProof OpeningProof
	// RandomCoin is the random coin sampled by the verifier to be used to
	// construct the linear combination of the columns.
	RandomCoin fext.Element
	// EntryList is the random coin representing the columns to open.
	EntryList []int
}

// VerifyOpening verifies a Vortex opening proof, see [VerifierInputs] for
// more details. The function returns an error on failure. The function validates
// the dimensions of the items in the proof and returns an error if they are
// inconsistent with the parameters. If the provided parameters are invalid
// themselves the function may panic.
func VerifyOpening(v *VerifierInputs) error {

	var (
		numCommitments = len(v.MerkleRoots)
		numEntries     = len(v.EntryList)
		proof          = v.OpeningProof
	)

	if numCommitments == 0 {
		return ErrInvalidVerifierInputs
	}

	if len(v.Ys) != numCommitments ||
		len(proof.Columns) != numCommitments ||
		len(proof.MerkleProofs) != numCommitments ||
		proof.LinearCombination.Len() != v.Params.NumEncodedCols() {
		return ErrInvalidVerifierInputs
	}

	for i := range v.MerkleRoots {

		if len(proof.Columns[i]) != numEntries ||
			len(proof.MerkleProofs[i]) != numEntries ||
			len(v.Ys[i]) == 0 ||
			len(v.Ys[i]) > v.Params.MaxNbRows {
			return ErrInvalidVerifierInputs
		}

		for j := range v.EntryList {
			if len(proof.Columns[i][j]) != len(v.Ys[i]) ||
				len(proof.Columns) == 0 {
				return ErrInvalidVerifierInputs
			}
		}
	}

	if err := v.Params.isCodeword(v.OpeningProof.LinearCombination); err != nil {
		return err
	}

	if err := v.checkColLinCombination(); err != nil {
		return err
	}

	if err := v.checkStatement(); err != nil {
		return err
	}

	if err := v.checkColumnInclusion(); err != nil {
		return err
	}

	return nil
}

// checkColLinCombination checks that the inner-product of the opened column
// (concatenated together) matches the requested positions of the
// RowLinearCombination.
func (v *VerifierInputs) checkColLinCombination() (err error) {

	linearCombination := v.OpeningProof.LinearCombination

	for j, selectedColID := range v.EntryList {
		// Will carry the concatenation of the columns for the same entry j
		fullCol := []field.Element{}

		for i := range v.MerkleRoots {
			// Entries of the selected columns #j contained in the commitment #i.
			selectedSubCol := v.OpeningProof.Columns[i][j]
			fullCol = append(fullCol, selectedSubCol...)
		}

		// Check the linear combination is consistent with the opened column
<<<<<<< HEAD
		y := poly.Eval(fullCol, v.RandomCoin)
=======
		y := poly.EvalOnExtField(fullCol, v.RandomCoin) // Proximity check: compute sum col_i[j] alpha^j
>>>>>>> 37adc07b

		if selectedColID > linearCombination.Len() {
			return fmt.Errorf("entry overflows the size of the linear combination")
		}

		if y != linearCombination.GetExt(selectedColID) {
			other := linearCombination.Get(selectedColID)
			return fmt.Errorf("the linear combination is inconsistent %v : %v", y.String(), other.String())
		}
	}

	return nil
}

// checkStatement checks that the row linear combination is consistent
// with the statement. The function returns an error if the check fails.
func (v *VerifierInputs) checkStatement() (err error) {

	// Check the consistency of Ys and proof.Linear combination
	var (
		Yjoined     = utils.Join(v.Ys...)
<<<<<<< HEAD
		alphaY      = smartvectors.EvaluateLagrange(v.OpeningProof.LinearCombination, v.X)
		alphaYProme = poly.Eval(Yjoined, v.RandomCoin)
=======
		alphaY      = smartvectorsext.EvaluateLagrange(v.OpeningProof.LinearCombination, v.X) // Evaluation check: compute Pu(x), as u is in fext.Element, so we should use smartvectorsext.EvaluateLagrange
		alphaYProme = polyext.Eval(Yjoined, v.RandomCoin)                                     // Evaluation check: compute sum y_i alpha^i
>>>>>>> 37adc07b
	)

	if alphaY != alphaYProme {
		return fmt.Errorf("RowLincomb and Y are inconsistent")
	}

	return nil
}

// checkColumnInclusion checks the inclusion of the opened column in their
// respective Merkle trees at the positions requested by the verifier. Returns
// an error if a proof does not pass.
func (v *VerifierInputs) checkColumnInclusion() error {

	var (
		mTreeHashConfig = &smt.Config{
			HashFunc: func() hashtypes.Hasher {
				return hashtypes.Hasher{Hash: v.Params.HashFunc()}
			},
			Depth: utils.Log2Ceil(v.Params.NumEncodedCols()),
		}
	)

	for i := 0; i < len(v.MerkleRoots); i++ {
		for j := 0; j < len(v.EntryList); j++ {

			var (
				// Selected columns #j contained in the commitment #i.
				selectedSubCol = v.OpeningProof.Columns[i][j]
				leaf           types.Bytes32
				entry          = v.EntryList[j]
				root           = v.MerkleRoots[i]
				mProof         = v.OpeningProof.MerkleProofs[i][j]
			)

			if !v.Params.HasSisReplacement() {

				var (
					// SIS hash of the current sub-column
					sisHash = v.Params.Key.Hash(selectedSubCol)
					// hasher used to hash the SIS hash (and thus not a hasher
					// based on SIS)
					hasher = v.Params.HashFunc()
				)

				hasher.Reset()
				for _, x := range sisHash {
					xBytes := x.Bytes()
					hasher.Write(xBytes[:])
				}
				copy(leaf[:], hasher.Sum(nil))

			} else {

				hasher := v.Params.NoSisHashFunc()
				hasher.Reset()
				for k := range selectedSubCol {
					xBytes := selectedSubCol[k].Bytes()
					hasher.Write(xBytes[:])
				}
				copy(leaf[:], hasher.Sum(nil))
			}

			// Check the Merkle-proof for the obtained leaf
			ok := mProof.Verify(mTreeHashConfig, leaf, root)
			if !ok {
				return fmt.Errorf("merkle proof failed for com #%v and entry %v (mProof.path=%v)", i, j, mProof.Path)
			}

			// And check that the Merkle proof is related to the correct entry
			if mProof.Path != entry {
				return fmt.Errorf("expected the Merkle proof to hold for position %v but was %v", entry, entry)
			}
		}
	}

	return nil
}<|MERGE_RESOLUTION|>--- conflicted
+++ resolved
@@ -8,7 +8,7 @@
 	"github.com/consensys/linea-monorepo/prover/crypto/state-management/smt"
 	"github.com/consensys/linea-monorepo/prover/maths/common/poly"
 	"github.com/consensys/linea-monorepo/prover/maths/common/polyext"
-	"github.com/consensys/linea-monorepo/prover/maths/common/smartvectorsext"
+	"github.com/consensys/linea-monorepo/prover/maths/common/smartvectors"
 	"github.com/consensys/linea-monorepo/prover/maths/field"
 	"github.com/consensys/linea-monorepo/prover/maths/field/fext"
 	"github.com/consensys/linea-monorepo/prover/utils"
@@ -127,11 +127,8 @@
 		}
 
 		// Check the linear combination is consistent with the opened column
-<<<<<<< HEAD
-		y := poly.Eval(fullCol, v.RandomCoin)
-=======
+
 		y := poly.EvalOnExtField(fullCol, v.RandomCoin) // Proximity check: compute sum col_i[j] alpha^j
->>>>>>> 37adc07b
 
 		if selectedColID > linearCombination.Len() {
 			return fmt.Errorf("entry overflows the size of the linear combination")
@@ -153,13 +150,8 @@
 	// Check the consistency of Ys and proof.Linear combination
 	var (
 		Yjoined     = utils.Join(v.Ys...)
-<<<<<<< HEAD
-		alphaY      = smartvectors.EvaluateLagrange(v.OpeningProof.LinearCombination, v.X)
-		alphaYProme = poly.Eval(Yjoined, v.RandomCoin)
-=======
-		alphaY      = smartvectorsext.EvaluateLagrange(v.OpeningProof.LinearCombination, v.X) // Evaluation check: compute Pu(x), as u is in fext.Element, so we should use smartvectorsext.EvaluateLagrange
-		alphaYProme = polyext.Eval(Yjoined, v.RandomCoin)                                     // Evaluation check: compute sum y_i alpha^i
->>>>>>> 37adc07b
+		alphaY      = smartvectors.EvaluateLagrangeOnFext(v.OpeningProof.LinearCombination, v.X)
+		alphaYProme = polyext.Eval(Yjoined, v.RandomCoin)
 	)
 
 	if alphaY != alphaYProme {
