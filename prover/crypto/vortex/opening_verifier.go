package vortex

import (
	"errors"
	"fmt"

	"github.com/consensys/linea-monorepo/prover/crypto/state-management/hashtypes"
	"github.com/consensys/linea-monorepo/prover/crypto/state-management/smt"
	"github.com/consensys/linea-monorepo/prover/maths/common/poly"
	"github.com/consensys/linea-monorepo/prover/maths/common/polyext"
	"github.com/consensys/linea-monorepo/prover/maths/common/smartvectors"
	"github.com/consensys/linea-monorepo/prover/maths/common/smartvectors_mixed"
	"github.com/consensys/linea-monorepo/prover/maths/field"
	"github.com/consensys/linea-monorepo/prover/maths/field/fext"
	"github.com/consensys/linea-monorepo/prover/utils"
	"github.com/consensys/linea-monorepo/prover/utils/types"
)

var (
	// ErrInvalidVerifierInputs flags a verifier input with invalid dimensions.
	ErrInvalidVerifierInputs = errors.New("invalid verification input")
)

// VerifierInputs represents the statement made by the prover in the opening
// protocol of Vortex. It stands for univariate evaluation as desribed in the
// paper. The struct stands for the input of the checks of the verifier, it
// does not cover the construction of the random coins.
//
// Thus, the caller is responsible for handling the construction of RandomCoin
// and EntryList as they are the random coins. It can be done by sampling them
// at random in the interactive setting or using the Fiat-Shamir heuristic.
//
// In our settings, the caller is a function in a framework managing the random
// coins as Vortex is used a sub-protocol of a larger protocol.
type VerifierInputs struct {
	// Params are the public parameters
	Params Params
	// MerkleRoots are the commitment to verify the opening for
	MerkleRoots []types.Bytes32
	// X is the univariate evaluation point
	X fext.Element
	// Ys are the alleged evaluation at point X
	Ys [][]fext.Element
	// OpeningProof contains the messages of the prover
	OpeningProof OpeningProof
	// RandomCoin is the random coin sampled by the verifier to be used to
	// construct the linear combination of the columns.
	RandomCoin fext.Element
	// EntryList is the random coin representing the columns to open.
	EntryList []int
	// Flag indicating if the SIS hash is replaced for the particular round
	// the default behavior is to use the SIS hash function along with the
	// MiMC hash function
	IsSISReplacedByMiMC []bool
}

// VerifyOpening verifies a Vortex opening proof, see [VerifierInputs] for
// more details. The function returns an error on failure. The function validates
// the dimensions of the items in the proof and returns an error if they are
// inconsistent with the parameters. If the provided parameters are invalid
// themselves the function may panic.
func VerifyOpening(v *VerifierInputs) error {

	var (
		numCommitments = len(v.MerkleRoots)
		numEntries     = len(v.EntryList)
		proof          = v.OpeningProof
	)

	if numCommitments == 0 {
		return ErrInvalidVerifierInputs
	}

	if len(v.Ys) != numCommitments ||
		len(proof.Columns) != numCommitments ||
		len(proof.MerkleProofs) != numCommitments ||
		proof.LinearCombination.Len() != v.Params.NumEncodedCols() {
		return ErrInvalidVerifierInputs
	}

	for i := range v.MerkleRoots {

		if len(proof.Columns[i]) != numEntries ||
			len(proof.MerkleProofs[i]) != numEntries ||
			len(v.Ys[i]) == 0 ||
			len(v.Ys[i]) > v.Params.MaxNbRows {
			return ErrInvalidVerifierInputs
		}

		for j := range v.EntryList {
			if len(proof.Columns[i][j]) != len(v.Ys[i]) ||
				len(proof.Columns) == 0 {
				return ErrInvalidVerifierInputs
			}
		}
	}

	if err := v.Params.isCodewordExt(v.OpeningProof.LinearCombination); err != nil {
		return err
	}

	if err := v.checkColLinCombination(); err != nil {
		return err
	}

	if err := v.checkStatement(); err != nil {
		return err
	}

	if err := v.checkColumnInclusion(); err != nil {
		return err
	}
	return nil
}

// checkColLinCombination checks that the inner-product of the opened column
// (concatenated together) matches the requested positions of the
// RowLinearCombination.
func (v *VerifierInputs) checkColLinCombination() (err error) {

	linearCombination := v.OpeningProof.LinearCombination

	for j, selectedColID := range v.EntryList {
		// Will carry the concatenation of the columns for the same entry j
		fullCol := []field.Element{}

		for i := range v.MerkleRoots {
			// Entries of the selected columns #j contained in the commitment #i.
			selectedSubCol := v.OpeningProof.Columns[i][j]
			fullCol = append(fullCol, selectedSubCol...)
		}

		// Check the linear combination is consistent with the opened column

		y := poly.EvalMixed(fullCol, v.RandomCoin)

		if selectedColID > linearCombination.Len() {
			return fmt.Errorf("entry overflows the size of the linear combination")
		}

		if y != linearCombination.GetExt(selectedColID) {
			other := linearCombination.GetExt(selectedColID)
			return fmt.Errorf("the linear combination is inconsistent %v : %v", y.String(), other.String())
		}
	}

	return nil
}

// checkStatement checks that the row linear combination is consistent
// with the statement. The function returns an error if the check fails.
func (v *VerifierInputs) checkStatement() (err error) {

	smartvectors_mixed.IsBase(v.OpeningProof.LinearCombination)

	// Check the consistency of Ys and proof.Linear combination
	Yjoined := utils.Join(v.Ys...)
	alphaY := smartvectors.EvaluateLagrangeFullFext(v.OpeningProof.LinearCombination, v.X)
	alphaYPrime := polyext.Eval(Yjoined, v.RandomCoin)

	if alphaY != alphaYPrime {
		return fmt.Errorf("RowLincomb and Y are inconsistent")
	}

	return nil
}

// checkColumnInclusion checks the inclusion of the opened column in their
// respective Merkle trees at the positions requested by the verifier. Returns
// an error if a proof does not pass.
func (v *VerifierInputs) checkColumnInclusion() error {

	var (
		mTreeHashConfig = &smt.Config{
			HashFunc: func() hashtypes.Hasher {
<<<<<<< HEAD
				return hashtypes.Hasher{Hash: v.Params.MerkleHasher()}
=======
				return hashtypes.Hasher{Hash: v.Params.MerkleHashFunc()}
>>>>>>> 50b50639
			},
			Depth: utils.Log2Ceil(v.Params.NumEncodedCols()),
		}
	)

	// If IsSISReplacedByMiMC is not assigned, we assign them with default false values
	if v.IsSISReplacedByMiMC == nil {
		v.IsSISReplacedByMiMC = make([]bool, len(v.MerkleRoots))
	}

	for i := 0; i < len(v.MerkleRoots); i++ {
		for j := 0; j < len(v.EntryList); j++ {

<<<<<<< HEAD
			var leaf types.Bytes32
			var hleaf []field.Element
			selectedSubCol := v.OpeningProof.Columns[i][j]
			entry := v.EntryList[j]
			root := v.MerkleRoots[i]
			mProof := v.OpeningProof.MerkleProofs[i][j]

			hleaf = v.Params.hashColumn(selectedSubCol)
			leaf = v.Params.computeLeaf(hleaf)
=======
			var (
				// Selected columns #j contained in the commitment #i.
				selectedSubCol = v.OpeningProof.Columns[i][j]
				leaf           types.Bytes32
				entry          = v.EntryList[j]
				root           = v.MerkleRoots[i]
				mProof         = v.OpeningProof.MerkleProofs[i][j]
			)
			// We verify the SIS hash of the current sub-column
			// only if the SIS hash is applied for the current round.
			if !v.IsSISReplacedByMiMC[i] {
				var (
					// SIS hash of the current sub-column
					sisHash = v.Params.Key.Hash(selectedSubCol)
					// hasher used to hash the SIS hash (and thus not a hasher
					// based on SIS)
					hasher = v.Params.LeafHashFunc()
				)

				hasher.Reset()
				for _, x := range sisHash {
					xBytes := x.Bytes()
					hasher.Write(xBytes[:])
				}
				copy(leaf[:], hasher.Sum(nil))

			} else {
				// We assume that HashFunc (to be used for Merkle Tree) and NoSisHashFunc()
				// (to be used for in place of SIS hash) are the same i.e. the MiMC hash function
				hasher := v.Params.LeafHashFunc()
				hasher.Reset()
				for k := range selectedSubCol {
					xBytes := selectedSubCol[k].Bytes()
					hasher.Write(xBytes[:])
				}
				copy(leaf[:], hasher.Sum(nil))
			}
>>>>>>> 50b50639

			// Check the Merkle-proof for the obtained leaf
			ok := mProof.Verify(mTreeHashConfig, leaf, root)
			if !ok {
				return fmt.Errorf("merkle proof failed for com #%v and entry %v (mProof.path=%v)", i, j, mProof.Path)
			}

			// And check that the Merkle proof is related to the correct entry
			if mProof.Path != entry {
				return fmt.Errorf("expected the Merkle proof to hold for position %v but was %v", entry, mProof.Path)
			}
		}
	}

	return nil
}<|MERGE_RESOLUTION|>--- conflicted
+++ resolved
@@ -173,11 +173,7 @@
 	var (
 		mTreeHashConfig = &smt.Config{
 			HashFunc: func() hashtypes.Hasher {
-<<<<<<< HEAD
-				return hashtypes.Hasher{Hash: v.Params.MerkleHasher()}
-=======
 				return hashtypes.Hasher{Hash: v.Params.MerkleHashFunc()}
->>>>>>> 50b50639
 			},
 			Depth: utils.Log2Ceil(v.Params.NumEncodedCols()),
 		}
@@ -191,17 +187,6 @@
 	for i := 0; i < len(v.MerkleRoots); i++ {
 		for j := 0; j < len(v.EntryList); j++ {
 
-<<<<<<< HEAD
-			var leaf types.Bytes32
-			var hleaf []field.Element
-			selectedSubCol := v.OpeningProof.Columns[i][j]
-			entry := v.EntryList[j]
-			root := v.MerkleRoots[i]
-			mProof := v.OpeningProof.MerkleProofs[i][j]
-
-			hleaf = v.Params.hashColumn(selectedSubCol)
-			leaf = v.Params.computeLeaf(hleaf)
-=======
 			var (
 				// Selected columns #j contained in the commitment #i.
 				selectedSubCol = v.OpeningProof.Columns[i][j]
@@ -239,7 +224,6 @@
 				}
 				copy(leaf[:], hasher.Sum(nil))
 			}
->>>>>>> 50b50639
 
 			// Check the Merkle-proof for the obtained leaf
 			ok := mProof.Verify(mTreeHashConfig, leaf, root)
