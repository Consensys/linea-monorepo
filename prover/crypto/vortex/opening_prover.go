package vortex

import (
	"github.com/consensys/linea-monorepo/prover/crypto/state-management/smt"
	"github.com/consensys/linea-monorepo/prover/maths/common/smartvectors"
	"github.com/consensys/linea-monorepo/prover/maths/common/vectorext"
	"github.com/consensys/linea-monorepo/prover/maths/field"
	"github.com/consensys/linea-monorepo/prover/maths/field/fext"
	"github.com/consensys/linea-monorepo/prover/utils"
	"github.com/consensys/linea-monorepo/prover/utils/parallel"
)

// OpeningProof represents an opening proof for a Vortex commitment. The proof
// possibly relates to several commitments simultaneously. This corresponds to
// the batch settings.
type OpeningProof struct {
	// Columns against which the linear combination is checked (the i-th
	// entry is the EntryList[i]-th column). The columns may as well be
	// dispatched in several matrices. Columns [i][j][k] returns the k-th entry
	// of the j-th selected column of the i-th commitment
	Columns [][][]field.Element

	// Linear combination of the Reed-Solomon encoded polynomials to open.
	LinearCombination smartvectors.SmartVector

	// MerkleProofs store a list of [smt.Proof] (Merkle proofs) allegedly
	// attesting the membership of the columns in the commitment tree.
	//
	// MerkleProofs[i][j] corresponds to the Merkle proof attesting the j-th
	// column of the i-th commitment root hash.
	MerkleProofs [][]smt.Proof
}

// Open initiates the construction of a Vortex proof by returning the
// encoding of the linear combinations of the committed row-vectors contained
// in committedSV by the successive powers of randomCoin.
//
// The returned proof is partially assigned and must be completed using
// [WithEntryList] to conclude the opening protocol.
//
// In the batch settings, the committedSV must be provided as the flattened
// list of the committed matrices. This contrasts with the API of the other
// functions and is motivated by the fact that this is simpler to construct in
// our settings.
func (params *Params) InitOpeningWithLC(committedSV []smartvectors.SmartVector, randomCoin fext.Element) *OpeningProof {

	if len(committedSV) == 0 {
		utils.Panic("attempted to open an empty witness")
	}

	// Compute the linear combination
	linComb := make([]fext.Element, params.NbColumns)

	parallel.Execute(len(linComb), func(start, stop int) {

<<<<<<< HEAD
		x := field.One()
		scratch := make(field.Vector, stop-start)
		localLinComb := make(field.Vector, stop-start)
=======
		x := fext.One()
		scratch := make(vectorext.Vector, stop-start)
		localLinComb := make(vectorext.Vector, stop-start)
>>>>>>> 3dc94214
		for i := range committedSV {
			_sv := committedSV[i]
			// we distinguish the case of a regular vector and constant to avoid
			// unnecessary allocations and copies
			switch _svt := _sv.(type) {
			case *smartvectors.Constant:
<<<<<<< HEAD
				cst := _svt.Value
=======
				cst := _svt.GetExt(0)
>>>>>>> 3dc94214
				cst.Mul(&cst, &x)
				for j := range localLinComb {
					localLinComb[j].Add(&localLinComb[j], &cst)
				}
				x.Mul(&x, &randomCoin)
				continue
<<<<<<< HEAD
			default:
				sv := _svt.SubVector(start, stop)
				sv.WriteInSlice(scratch)
=======
			case *smartvectors.Regular:
				sv := field.Vector((*_svt)[start:stop])
				for i := range scratch {
					fext.SetFromBase(&scratch[i], &sv[i])
				}
			default:
				sv := _svt.SubVector(start, stop)
				sv.WriteInSliceExt(scratch)
>>>>>>> 3dc94214
			}
			scratch.ScalarMul(scratch, &x)
			localLinComb.Add(localLinComb, scratch)
			x.Mul(&x, &randomCoin)

		}
		copy(linComb[start:stop], localLinComb)
	})

	linCombSV := smartvectors.NewRegularExt(linComb)

	return &OpeningProof{
<<<<<<< HEAD
		LinearCombination: params.rsEncode(linCombSV),
=======
		LinearCombination: params.rsEncodeExt(linCombSV),
>>>>>>> 3dc94214
	}
}

// InitOpeningFromAlreadyEncodedLC initiates the construction of a Vortex proof
// by returning the encoding of the linear combinations of the committed
// row-vectors contained in committedSV by the successive powers of randomCoin.
//
// The returned proof is partially assigned and must be completed using
// [WithEntryList] to conclude the opening protocol.
func (params *Params) InitOpeningFromAlreadyEncodedLC(rsCommittedSV EncodedMatrix, randomCoin fext.Element) *OpeningProof {

	if len(rsCommittedSV) == 0 {
		utils.Panic("attempted to open an empty witness")
	}

	// Compute the linear combination
	linComb := make([]fext.Element, params.NumEncodedCols())

	parallel.Execute(len(linComb), func(start, stop int) {
		subTask := make([]smartvectors.SmartVector, 0, len(rsCommittedSV))
		for i := range rsCommittedSV {
			subTask = append(subTask, rsCommittedSV[i].SubVector(start, stop))
		}

		// Collect the result in the larger slice at the end
		subResult := smartvectors.LinearCombinationExt(subTask, randomCoin)
		subResult.WriteInSliceExt(linComb[start:stop])
	})

	return &OpeningProof{
		LinearCombination: smartvectors.NewRegularExt(linComb),
	}
}

// Complete completes the proof adding the columns pointed by entryList
// (implictly the random positions pointed to by the verifier).
func (proof *OpeningProof) Complete(
	entryList []int,
	committedMatrices []EncodedMatrix,
	trees []*smt.Tree,
) {

	if len(entryList) == 0 {
		utils.Panic("empty entry list")
	}

	selectedColumns := make([][][]field.Element, len(committedMatrices))

	for i := range committedMatrices {
		selectedColumns[i] = make([][]field.Element, len(entryList))
		for j := range entryList {
			col := make([]field.Element, len(committedMatrices[i]))
			for k := range committedMatrices[i] {
				col[k] = committedMatrices[i][k].Get(entryList[j])
			}
			selectedColumns[i][j] = col
		}
	}

	numTrees := len(trees)
	proofs := make([][]smt.Proof, numTrees)

	// Generate the proofs for each tree and each entry
	for treeID, tree := range trees {
		if tree == nil {
			utils.Panic("tree is nil")
		}
		proofs[treeID] = make([]smt.Proof, len(entryList))
		for k, entry := range entryList {
			var err error
			proofs[treeID][k], err = tree.Prove(entry)
			if err != nil {
				utils.Panic("invalid entry leaf: %v", err.Error())
			}
		}
	}

	proof.MerkleProofs = proofs
	proof.Columns = selectedColumns
}<|MERGE_RESOLUTION|>--- conflicted
+++ resolved
@@ -53,37 +53,22 @@
 
 	parallel.Execute(len(linComb), func(start, stop int) {
 
-<<<<<<< HEAD
-		x := field.One()
-		scratch := make(field.Vector, stop-start)
-		localLinComb := make(field.Vector, stop-start)
-=======
 		x := fext.One()
 		scratch := make(vectorext.Vector, stop-start)
 		localLinComb := make(vectorext.Vector, stop-start)
->>>>>>> 3dc94214
 		for i := range committedSV {
 			_sv := committedSV[i]
 			// we distinguish the case of a regular vector and constant to avoid
 			// unnecessary allocations and copies
 			switch _svt := _sv.(type) {
 			case *smartvectors.Constant:
-<<<<<<< HEAD
-				cst := _svt.Value
-=======
 				cst := _svt.GetExt(0)
->>>>>>> 3dc94214
 				cst.Mul(&cst, &x)
 				for j := range localLinComb {
 					localLinComb[j].Add(&localLinComb[j], &cst)
 				}
 				x.Mul(&x, &randomCoin)
 				continue
-<<<<<<< HEAD
-			default:
-				sv := _svt.SubVector(start, stop)
-				sv.WriteInSlice(scratch)
-=======
 			case *smartvectors.Regular:
 				sv := field.Vector((*_svt)[start:stop])
 				for i := range scratch {
@@ -92,7 +77,6 @@
 			default:
 				sv := _svt.SubVector(start, stop)
 				sv.WriteInSliceExt(scratch)
->>>>>>> 3dc94214
 			}
 			scratch.ScalarMul(scratch, &x)
 			localLinComb.Add(localLinComb, scratch)
@@ -105,11 +89,7 @@
 	linCombSV := smartvectors.NewRegularExt(linComb)
 
 	return &OpeningProof{
-<<<<<<< HEAD
-		LinearCombination: params.rsEncode(linCombSV),
-=======
 		LinearCombination: params.rsEncodeExt(linCombSV),
->>>>>>> 3dc94214
 	}
 }
 
