package vortex

import (
	"github.com/consensys/linea-monorepo/prover/crypto/state-management/smt"
	"github.com/consensys/linea-monorepo/prover/maths/common/smartvectors"
	"github.com/consensys/linea-monorepo/prover/maths/field"
	"github.com/consensys/linea-monorepo/prover/maths/field/fext"
	"github.com/consensys/linea-monorepo/prover/utils"
	"github.com/consensys/linea-monorepo/prover/utils/parallel"
)

// OpeningProof represents an opening proof for a Vortex commitment. The proof
// possibly relates to several commitments simultaneously. This corresponds to
// the batch settings.
type OpeningProof struct {
	// Columns against which the linear combination is checked (the i-th
	// entry is the EntryList[i]-th column). The columns may as well be
	// dispatched in several matrices. Columns [i][j][k] returns the k-th entry
	// of the j-th selected column of the i-th commitment
	Columns [][][]field.Element

	// Linear combination of the Reed-Solomon encoded polynomials to open.
	LinearCombination smartvectors.SmartVector

	// MerkleProofs store a list of [smt.Proof] (Merkle proofs) allegedly
	// attesting the membership of the columns in the commitment tree.
	//
	// MerkleProofs[i][j] corresponds to the Merkle proof attesting the j-th
	// column of the i-th commitment root hash.
	MerkleProofs [][]smt.Proof
}

// Open initiates the construction of a Vortex proof by returning the
// encoding of the linear combinations of the committed row-vectors contained
// in committedSV by the successive powers of randomCoin.
//
// The returned proof is partially assigned and must be completed using
// [WithEntryList] to conclude the opening protocol.
//
// In the batch settings, the committedSV must be provided as the flattened
// list of the committed matrices. This contrasts with the API of the other
// functions and is motivated by the fact that this is simpler to construct in
// our settings.
<<<<<<< HEAD
func (params *Params) Open(committedSV []smartvectors.SmartVector, randomCoin fext.Element) *OpeningProof {
	proof := OpeningProof{}
=======
func (params *Params) InitOpeningWithLC(committedSV []smartvectors.SmartVector, randomCoin field.Element) *OpeningProof {
>>>>>>> 50b50639

	if len(committedSV) == 0 {
		utils.Panic("attempted to open an empty witness")
	}

	// TODO parallelise ?
	linComb := smartvectors.LinearCombinationMixed(committedSV, randomCoin)

	proof.LinearCombination = params.rsEncodeExt(linComb, nil)

	return &proof
}

// InitOpeningFromAlreadyEncodedLC initiates the construction of a Vortex proof
// by returning the encoding of the linear combinations of the committed
// row-vectors contained in committedSV by the successive powers of randomCoin.
//
// The returned proof is partially assigned and must be completed using
// [WithEntryList] to conclude the opening protocol.
func (params *Params) InitOpeningFromAlreadyEncodedLC(rsCommittedSV EncodedMatrix, randomCoin fext.Element) *OpeningProof {

	if len(rsCommittedSV) == 0 {
		utils.Panic("attempted to open an empty witness")
	}

	// Compute the linear combination
	linComb := make([]field.Element, params.NumEncodedCols())

	parallel.ExecuteChunky(len(linComb), func(start, stop int) {
		subTask := make([]smartvectors.SmartVector, 0, len(rsCommittedSV))
		for i := range rsCommittedSV {
			subTask = append(subTask, rsCommittedSV[i].SubVector(start, stop))
		}

		// Collect the result in the larger slice at the end
<<<<<<< HEAD
		subResult := smartvectors.LinearCombinationMixed(subTask, randomCoin)
		subResult.WriteInSlice(linComb[start:stop])
	})

=======
		subResult := smartvectors.PolyEval(subTask, randomCoin)
		subResult.WriteInSlice(linComb[start:stop])
	})

	linCombSV := smartvectors.NewRegular(linComb)

	return &OpeningProof{
		LinearCombination: params.rsEncode(linCombSV, nil),
	}
}

// InitOpeningFromAlreadyEncodedLC initiates the construction of a Vortex proof
// by returning the encoding of the linear combinations of the committed
// row-vectors contained in committedSV by the successive powers of randomCoin.
//
// The returned proof is partially assigned and must be completed using
// [WithEntryList] to conclude the opening protocol.
func (params *Params) InitOpeningFromAlreadyEncodedLC(rsCommittedSV EncodedMatrix, randomCoin field.Element) *OpeningProof {

	if len(rsCommittedSV) == 0 {
		utils.Panic("attempted to open an empty witness")
	}

	// Compute the linear combination
	linComb := make([]field.Element, params.NumEncodedCols())

	parallel.ExecuteChunky(len(linComb), func(start, stop int) {
		subTask := make([]smartvectors.SmartVector, 0, len(rsCommittedSV))
		for i := range rsCommittedSV {
			subTask = append(subTask, rsCommittedSV[i].SubVector(start, stop))
		}

		// Collect the result in the larger slice at the end
		subResult := smartvectors.PolyEval(subTask, randomCoin)
		subResult.WriteInSlice(linComb[start:stop])
	})

>>>>>>> 50b50639
	return &OpeningProof{
		LinearCombination: smartvectors.NewRegular(linComb),
	}
}

// Complete completes the proof adding the columns pointed by entryList
// (implictly the random positions pointed to by the verifier).
func (proof *OpeningProof) Complete(
	entryList []int,
	committedMatrices []EncodedMatrix,
	trees []*smt.Tree,
) {

	if len(entryList) == 0 {
		utils.Panic("empty entry list")
	}

	selectedColumns := make([][][]field.Element, len(committedMatrices))

	for i := range committedMatrices {
		selectedColumns[i] = make([][]field.Element, len(entryList))
		for j := range entryList {
			col := make([]field.Element, len(committedMatrices[i]))
			for k := range committedMatrices[i] {
				col[k] = committedMatrices[i][k].Get(entryList[j])
			}
			selectedColumns[i][j] = col
		}
	}

	numTrees := len(trees)
	proofs := make([][]smt.Proof, numTrees)

	// Generate the proofs for each tree and each entry
	for treeID, tree := range trees {
		if tree == nil {
			utils.Panic("tree is nil")
		}
		proofs[treeID] = make([]smt.Proof, len(entryList))
		for k, entry := range entryList {
			var err error
			proofs[treeID][k], err = tree.Prove(entry)
			if err != nil {
				utils.Panic("invalid entry leaf: %v", err.Error())
			}
		}
	}

	proof.MerkleProofs = proofs
	proof.Columns = selectedColumns
}<|MERGE_RESOLUTION|>--- conflicted
+++ resolved
@@ -41,23 +41,31 @@
 // list of the committed matrices. This contrasts with the API of the other
 // functions and is motivated by the fact that this is simpler to construct in
 // our settings.
-<<<<<<< HEAD
-func (params *Params) Open(committedSV []smartvectors.SmartVector, randomCoin fext.Element) *OpeningProof {
-	proof := OpeningProof{}
-=======
-func (params *Params) InitOpeningWithLC(committedSV []smartvectors.SmartVector, randomCoin field.Element) *OpeningProof {
->>>>>>> 50b50639
+func (params *Params) InitOpeningWithLC(committedSV []smartvectors.SmartVector, randomCoin fext.Element) *OpeningProof {
 
 	if len(committedSV) == 0 {
 		utils.Panic("attempted to open an empty witness")
 	}
 
-	// TODO parallelise ?
-	linComb := smartvectors.LinearCombinationMixed(committedSV, randomCoin)
+	// Compute the linear combination
+	linComb := make([]fext.Element, params.NbColumns)
 
-	proof.LinearCombination = params.rsEncodeExt(linComb, nil)
+	parallel.ExecuteChunky(len(linComb), func(start, stop int) {
+		subTask := make([]smartvectors.SmartVector, 0, len(committedSV))
+		for i := range committedSV {
+			subTask = append(subTask, committedSV[i].SubVector(start, stop))
+		}
 
-	return &proof
+		// Collect the result in the larger slice at the end
+		subResult := smartvectors.LinearCombinationExt(subTask, randomCoin)
+		subResult.WriteInSliceExt(linComb[start:stop])
+	})
+
+	linCombSV := smartvectors.NewRegularExt(linComb)
+
+	return &OpeningProof{
+		LinearCombination: params._rsEncodeExt(linCombSV, nil),
+	}
 }
 
 // InitOpeningFromAlreadyEncodedLC initiates the construction of a Vortex proof
@@ -73,7 +81,7 @@
 	}
 
 	// Compute the linear combination
-	linComb := make([]field.Element, params.NumEncodedCols())
+	linComb := make([]fext.Element, params.NumEncodedCols())
 
 	parallel.ExecuteChunky(len(linComb), func(start, stop int) {
 		subTask := make([]smartvectors.SmartVector, 0, len(rsCommittedSV))
@@ -82,52 +90,12 @@
 		}
 
 		// Collect the result in the larger slice at the end
-<<<<<<< HEAD
-		subResult := smartvectors.LinearCombinationMixed(subTask, randomCoin)
-		subResult.WriteInSlice(linComb[start:stop])
+		subResult := smartvectors.LinearCombinationExt(subTask, randomCoin)
+		subResult.WriteInSliceExt(linComb[start:stop])
 	})
 
-=======
-		subResult := smartvectors.PolyEval(subTask, randomCoin)
-		subResult.WriteInSlice(linComb[start:stop])
-	})
-
-	linCombSV := smartvectors.NewRegular(linComb)
-
 	return &OpeningProof{
-		LinearCombination: params.rsEncode(linCombSV, nil),
-	}
-}
-
-// InitOpeningFromAlreadyEncodedLC initiates the construction of a Vortex proof
-// by returning the encoding of the linear combinations of the committed
-// row-vectors contained in committedSV by the successive powers of randomCoin.
-//
-// The returned proof is partially assigned and must be completed using
-// [WithEntryList] to conclude the opening protocol.
-func (params *Params) InitOpeningFromAlreadyEncodedLC(rsCommittedSV EncodedMatrix, randomCoin field.Element) *OpeningProof {
-
-	if len(rsCommittedSV) == 0 {
-		utils.Panic("attempted to open an empty witness")
-	}
-
-	// Compute the linear combination
-	linComb := make([]field.Element, params.NumEncodedCols())
-
-	parallel.ExecuteChunky(len(linComb), func(start, stop int) {
-		subTask := make([]smartvectors.SmartVector, 0, len(rsCommittedSV))
-		for i := range rsCommittedSV {
-			subTask = append(subTask, rsCommittedSV[i].SubVector(start, stop))
-		}
-
-		// Collect the result in the larger slice at the end
-		subResult := smartvectors.PolyEval(subTask, randomCoin)
-		subResult.WriteInSlice(linComb[start:stop])
-	})
-
->>>>>>> 50b50639
-	return &OpeningProof{
-		LinearCombination: smartvectors.NewRegular(linComb),
+		LinearCombination: smartvectors.NewRegularExt(linComb),
 	}
 }
 
