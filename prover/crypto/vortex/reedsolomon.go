package vortex

import (
	"fmt"

<<<<<<< HEAD
	"github.com/consensys/gnark-crypto/ecc/bls12-377/fr/fft"
	"github.com/consensys/linea-monorepo/prover/maths/common/smartvectors"
	wfft "github.com/consensys/linea-monorepo/prover/maths/fft"
=======
	"github.com/consensys/gnark-crypto/field/koalabear"
	"github.com/consensys/gnark-crypto/field/koalabear/fft"
	"github.com/consensys/gnark-crypto/utils"
	"github.com/consensys/linea-monorepo/prover/maths/common/smartvectors"
>>>>>>> 3dc94214
	"github.com/consensys/linea-monorepo/prover/maths/field"
	"github.com/consensys/linea-monorepo/prover/utils/arena"
)

// _rsEncodeBase encodes a vector `v` and returns the corresponding the Reed-Solomon
// codeword. The input vector is interpreted as a polynomial in Lagrange basis
// over a domain of n-roots of unity Omega_n and returns its representation in
// the Lagrange basis Omega_{n * blow-up} where blow-up corresponds to the
// inverse-rate of the code. The code is systematic as the original vector is
// interleaved within the encoded vector.
<<<<<<< HEAD
func (p *Params) rsEncode(v smartvectors.SmartVector, vArena ...*arena.VectorArena) smartvectors.SmartVector {
=======
func (p *Params) _rsEncodeBase(v smartvectors.SmartVector) smartvectors.SmartVector {
>>>>>>> 3dc94214

	// Short path, v is a constant vector. It's encoding is also a constant vector
	// with the same value.
	if cons, ok := v.(*smartvectors.Constant); ok {
		return smartvectors.NewConstant(cons.Val(), p.NumEncodedCols())
	}
	var expandedCoeffs []field.Element
	if len(vArena) > 0 {
		expandedCoeffs = arena.Get[field.Element](vArena[0], p.NumEncodedCols())
	} else {
		expandedCoeffs = make([]field.Element, p.NumEncodedCols())
	}

	// copy the input
	v.WriteInSlice(expandedCoeffs[:v.Len()])

	const rho = 2
	if rho != p.BlowUpFactor {
		smallDomain := p.Domains[0]
		largeDomain := p.Domains[1]

		smallDomain.FFTInverse(expandedCoeffs[:v.Len()], fft.DIF, fft.WithNbTasks(1))
		fft.BitReverse(expandedCoeffs[:v.Len()])

<<<<<<< HEAD
		largeDomain.FFT(expandedCoeffs, fft.DIF, fft.WithNbTasks(1))
		fft.BitReverse(expandedCoeffs)
=======
	expandedCoeffs := make([]field.Element, p.NumEncodedCols())

	// copy the input
	v.WriteInSlice(expandedCoeffs[:v.Len()])

	const rho = 2
	if rho != p.BlowUpFactor {
		smallDomain := p.Domains[0]
		largeDomain := p.Domains[1]

		smallDomain.FFTInverse(expandedCoeffs[:v.Len()], fft.DIF, fft.WithNbTasks(1))

		n := v.Len()
		rho := p.BlowUpFactor

		// this loop dispatches the values that are all located at the beginning
		// of the domain to the entire domain by homothety
		for j := n - 1; j > 0; j-- {
			expandedCoeffs[rho*j] = expandedCoeffs[j]
			expandedCoeffs[j] = field.Element{}
		}

		largeDomain.FFT(expandedCoeffs, fft.DIT, fft.WithNbTasks(1))
>>>>>>> 3dc94214

		return smartvectors.NewRegular(expandedCoeffs)
	}

	// fast path; we avoid the bit reverse operations and work on the smaller domain.
<<<<<<< HEAD
	inputCoeffs := field.Vector(expandedCoeffs[:p.NbColumns])

	p.Domains[0].FFTInverse(inputCoeffs, fft.DIF, fft.WithNbTasks(1))
	inputCoeffs.Mul(inputCoeffs, p.CosetTableBitReverse)

	p.Domains[0].FFT(inputCoeffs, fft.DIT, fft.WithNbTasks(1))
	for j := p.NbColumns - 1; j >= 0; j-- {
		expandedCoeffs[rho*j+1] = expandedCoeffs[j]
		expandedCoeffs[rho*j] = v.Get(j)
	}

=======
	inputCoeffs := koalabear.Vector(expandedCoeffs[:p.NbColumns])

	p.Domains[0].FFTInverse(inputCoeffs, fft.DIF, fft.WithNbTasks(1))
	inputCoeffs.Mul(inputCoeffs, p.CosetTableBitReverse)

	p.Domains[0].FFT(inputCoeffs, fft.DIT, fft.WithNbTasks(1))
	for j := p.NbColumns - 1; j >= 0; j-- {
		expandedCoeffs[rho*j+1] = expandedCoeffs[j]
		expandedCoeffs[rho*j] = v.Get(j)
	}

>>>>>>> 3dc94214
	return smartvectors.NewRegular(expandedCoeffs)
}

// IsCodeword returns nil iff the argument `v` is a correct codeword and an
// error is returned otherwise.
func (p *Params) isCodeword(v smartvectors.SmartVector) error {
<<<<<<< HEAD
	coeffs := smartvectors.FFTInverse(v, wfft.DIT, true, 0, 0, nil)
=======
	if v.Len() != p.NumEncodedCols() {
		return fmt.Errorf("invalid length for a codeword")
	}
	coeffs := make([]field.Element, p.NumEncodedCols())
	v.WriteInSlice(coeffs)
	utils.BitReverse(coeffs)
	p.Domains[1].FFTInverse(coeffs, fft.DIT, fft.WithNbTasks(1))
>>>>>>> 3dc94214
	for i := p.NbColumns; i < p.NumEncodedCols(); i++ {
		c := coeffs[i]
		if !c.IsZero() {
			return fmt.Errorf("not a reed-solomon codeword")
		}
	}

	return nil
}<|MERGE_RESOLUTION|>--- conflicted
+++ resolved
@@ -3,18 +3,11 @@
 import (
 	"fmt"
 
-<<<<<<< HEAD
-	"github.com/consensys/gnark-crypto/ecc/bls12-377/fr/fft"
-	"github.com/consensys/linea-monorepo/prover/maths/common/smartvectors"
-	wfft "github.com/consensys/linea-monorepo/prover/maths/fft"
-=======
 	"github.com/consensys/gnark-crypto/field/koalabear"
 	"github.com/consensys/gnark-crypto/field/koalabear/fft"
 	"github.com/consensys/gnark-crypto/utils"
 	"github.com/consensys/linea-monorepo/prover/maths/common/smartvectors"
->>>>>>> 3dc94214
 	"github.com/consensys/linea-monorepo/prover/maths/field"
-	"github.com/consensys/linea-monorepo/prover/utils/arena"
 )
 
 // _rsEncodeBase encodes a vector `v` and returns the corresponding the Reed-Solomon
@@ -23,39 +16,14 @@
 // the Lagrange basis Omega_{n * blow-up} where blow-up corresponds to the
 // inverse-rate of the code. The code is systematic as the original vector is
 // interleaved within the encoded vector.
-<<<<<<< HEAD
-func (p *Params) rsEncode(v smartvectors.SmartVector, vArena ...*arena.VectorArena) smartvectors.SmartVector {
-=======
 func (p *Params) _rsEncodeBase(v smartvectors.SmartVector) smartvectors.SmartVector {
->>>>>>> 3dc94214
 
 	// Short path, v is a constant vector. It's encoding is also a constant vector
 	// with the same value.
 	if cons, ok := v.(*smartvectors.Constant); ok {
 		return smartvectors.NewConstant(cons.Val(), p.NumEncodedCols())
 	}
-	var expandedCoeffs []field.Element
-	if len(vArena) > 0 {
-		expandedCoeffs = arena.Get[field.Element](vArena[0], p.NumEncodedCols())
-	} else {
-		expandedCoeffs = make([]field.Element, p.NumEncodedCols())
-	}
 
-	// copy the input
-	v.WriteInSlice(expandedCoeffs[:v.Len()])
-
-	const rho = 2
-	if rho != p.BlowUpFactor {
-		smallDomain := p.Domains[0]
-		largeDomain := p.Domains[1]
-
-		smallDomain.FFTInverse(expandedCoeffs[:v.Len()], fft.DIF, fft.WithNbTasks(1))
-		fft.BitReverse(expandedCoeffs[:v.Len()])
-
-<<<<<<< HEAD
-		largeDomain.FFT(expandedCoeffs, fft.DIF, fft.WithNbTasks(1))
-		fft.BitReverse(expandedCoeffs)
-=======
 	expandedCoeffs := make([]field.Element, p.NumEncodedCols())
 
 	// copy the input
@@ -79,25 +47,11 @@
 		}
 
 		largeDomain.FFT(expandedCoeffs, fft.DIT, fft.WithNbTasks(1))
->>>>>>> 3dc94214
 
 		return smartvectors.NewRegular(expandedCoeffs)
 	}
 
 	// fast path; we avoid the bit reverse operations and work on the smaller domain.
-<<<<<<< HEAD
-	inputCoeffs := field.Vector(expandedCoeffs[:p.NbColumns])
-
-	p.Domains[0].FFTInverse(inputCoeffs, fft.DIF, fft.WithNbTasks(1))
-	inputCoeffs.Mul(inputCoeffs, p.CosetTableBitReverse)
-
-	p.Domains[0].FFT(inputCoeffs, fft.DIT, fft.WithNbTasks(1))
-	for j := p.NbColumns - 1; j >= 0; j-- {
-		expandedCoeffs[rho*j+1] = expandedCoeffs[j]
-		expandedCoeffs[rho*j] = v.Get(j)
-	}
-
-=======
 	inputCoeffs := koalabear.Vector(expandedCoeffs[:p.NbColumns])
 
 	p.Domains[0].FFTInverse(inputCoeffs, fft.DIF, fft.WithNbTasks(1))
@@ -109,16 +63,12 @@
 		expandedCoeffs[rho*j] = v.Get(j)
 	}
 
->>>>>>> 3dc94214
 	return smartvectors.NewRegular(expandedCoeffs)
 }
 
 // IsCodeword returns nil iff the argument `v` is a correct codeword and an
 // error is returned otherwise.
 func (p *Params) isCodeword(v smartvectors.SmartVector) error {
-<<<<<<< HEAD
-	coeffs := smartvectors.FFTInverse(v, wfft.DIT, true, 0, 0, nil)
-=======
 	if v.Len() != p.NumEncodedCols() {
 		return fmt.Errorf("invalid length for a codeword")
 	}
@@ -126,7 +76,6 @@
 	v.WriteInSlice(coeffs)
 	utils.BitReverse(coeffs)
 	p.Domains[1].FFTInverse(coeffs, fft.DIT, fft.WithNbTasks(1))
->>>>>>> 3dc94214
 	for i := p.NbColumns; i < p.NumEncodedCols(); i++ {
 		c := coeffs[i]
 		if !c.IsZero() {
