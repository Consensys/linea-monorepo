--- conflicted
+++ resolved
@@ -56,16 +56,9 @@
 
 	if config.HashFunc != nil {
 		hasher := config.HashFunc()
-<<<<<<< HEAD
-		var toHash [16]field.Element
-		copy(toHash[0:8], nodeL[:])
-		copy(toHash[8:16], nodeR[:])
-		d = hasher.SumElements(toHash[:])
-=======
 		hasher.WriteElements(nodeL[:])
 		hasher.WriteElements(nodeR[:])
 		d = hasher.SumElement()
->>>>>>> 5039c4b6
 	} else {
 		panic("missing a hash function")
 	}
