package smt

import (
	"fmt"

	"github.com/consensys/linea-monorepo/prover/crypto/state-management/hashtypes"

	"github.com/consensys/linea-monorepo/prover/crypto/poseidon2"
	"github.com/consensys/linea-monorepo/prover/maths/field"
	"github.com/consensys/linea-monorepo/prover/utils"
	"github.com/consensys/linea-monorepo/prover/utils/parallel"
)

// Config specifies the parameters of the tree (choice of hash function, depth).
type Config struct {
	// HashFunc is a function returning initialized hashers.
	HashFunc func() hashtypes.Hasher
	// Depth is the depth of the tree
	Depth int
}

// Tree represents a binary sparse Merkle-tree (SMT).
type Tree struct {
	// Config of the hash function
	Config *Config
	// Root stores the root of the tree
	Root field.Octuplet
	// OccupiedLeaves continuously list of the occupied leaves. For the toy
	// implementation we track all the leaves.
	OccupiedLeaves []field.Octuplet
	// Occupied not stores all the node with a non-trivial value in the tree.
	//
	// Does not include the root. (So there are 39 levels and not 40).
	// Returns a node at a given level:
	// 	- 0 is the level just above the leaves
	// 	- 38 is the level just below the root
	OccupiedNodes [][]field.Octuplet
	// EmptyNodes stores the value of the trivial nodes of the SMT (i.e the one
	// corresponding to empty sub-trees).
	//
	// It does not include the "empty root" nor the empty leaf
	// so the first position contains the empty node for the level one.
	// So there are 39, and not 40 levels. That way, the indexing stays
	// consistent with "OccupiedNode"
	EmptyNodes []field.Octuplet
}

// EmptyLeaf returns an empty leaf (e.g. the zero bytes value).
func EmptyLeaf() field.Octuplet {
	return field.Octuplet{}
}

// hashLR is used for hashing the leaf-right children. It returns H(nodeL, nodeR)
// taking H as the HashFunc of the config.
func hashLR(nodeL, nodeR field.Octuplet) field.Octuplet {
	var d field.Octuplet
	d = poseidon2.Poseidon2BlockCompression(nodeL, nodeR)

	return d
}

// NewEmptyTree creates and returns an empty tree with the provided config.
func NewEmptyTree(conf *Config) *Tree {
	// Computes the empty nodes
	emptyNodes := make([]field.Octuplet, conf.Depth-1)
	prevNode := EmptyLeaf()

	for i := range emptyNodes {
		newNode := hashLR(prevNode, prevNode)
		emptyNodes[i] = newNode
		prevNode = newNode
	}

	// Stores the initial root separately
	root := hashLR(prevNode, prevNode)

	return &Tree{
		Config:         conf,
		Root:           root,
		OccupiedLeaves: make([]field.Octuplet, 0),
		OccupiedNodes:  make([][]field.Octuplet, conf.Depth-1),
		EmptyNodes:     emptyNodes,
	}
}

// GetLeaf returns a leaf by position or an error if the leaf is out of bounds.
func (t *Tree) GetLeaf(pos int) (field.Octuplet, error) {
	// Check that the accessed node is within the bounds of the SMT
	maxPos := 1 << t.Config.Depth
	if pos >= maxPos {
		return field.Octuplet{}, fmt.Errorf("out of bound: %v", pos)
	}

	if pos < 0 {
		return field.Octuplet{}, fmt.Errorf("negative position: %v", pos)
	}
	// Check if this is an empty leaf
	if pos >= len(t.OccupiedLeaves) {
		return EmptyLeaf(), nil
	}
	// Return the leaf if occupied
	return t.OccupiedLeaves[pos], nil
}

// MustGetLeaf is as [Tree.GetLeaf] but panics on errors.
func (t *Tree) MustGetLeaf(pos int) field.Octuplet {
	l, err := t.GetLeaf(pos)
	if err != nil {
		utils.Panic("could not get leaf: %v", err.Error())
	}
	return l
}

// getNode returns a node at a given level:
//   - 0 is a leaf
//   - 1 - 39 : is an intermediate node
//   - 40 is the root
//
// (for config.Depth == 40)
func (t *Tree) getNode(level, posInLevel int) field.Octuplet {
	switch {
	case level == t.Config.Depth:
		// The only logical posInLevels value is zero in this case
		if posInLevel > 0 {
			utils.Panic("there is only one root but posInLevel was %v", posInLevel)
		}
		// Opportunistic sanity-checks. Parenthesis are necessary because
		// of a hole in my linter.
		if t.Root == (field.Octuplet{}) {
			utils.Panic("sanity-check failed : the root is zero.")
		}
		return t.Root
	case level >= 1 && level <= t.Config.Depth-1:
		// Check that the accessed node is within the bounds of the SMT
		maxPos := 1 << (t.Config.Depth - level)
		if posInLevel >= maxPos {
			utils.Panic("nodeID is out of bound")
		}
		// Check if this is an empty node
		if posInLevel >= len(t.OccupiedNodes[level-1]) {
			return t.EmptyNodes[level-1]
		}
		// Or return an non-empty one
		res := t.OccupiedNodes[level-1][posInLevel]
		if res == (field.Octuplet{}) {
			utils.Panic("sanity-check : intermediary node is 0")
		}
		return res
	case level == 0:
		leaf, err := t.GetLeaf(posInLevel)
		if err != nil {
			utils.Panic("node corresponds to an OOB leaf: %v", err)
		}
		return leaf
	default:
		utils.Panic("Got level %v", level)
	}
	panic("unreachable")
}

// updateNode updates a node at a given level:
//   - 0 is a leaf
//   - 1 - 39 : is an intermediate node
//   - 40 is the root
//
// (for config.Depth == 40)
func (t *Tree) updateNode(level, posInLevel int, newVal field.Octuplet) {
	switch {
	case level == t.Config.Depth:
		// The only logical posInLevels value is zero in this case
		if posInLevel > 0 {
			utils.Panic("there is only one root but posInLevel was %v", posInLevel)
		}
		// Opportunistic sanity-checks. Parenthesis are necessary because
		// of a hole in my linter.
		if t.Root == (field.Octuplet{}) {
			utils.Panic("sanity-check failed : the root is zero.")
		}
		t.Root = newVal
	case level >= 1 && level < t.Config.Depth:
		// Check that the accessed node is within the bounds of the SMT
		maxPos := 1 << (t.Config.Depth - level)
		if posInLevel >= maxPos {
			utils.Panic("node is out of bound level %v (maxPos %v), pos=%v", level, maxPos, posInLevel)
		}
		// Check if this is an empty node : and reserve if necessary
		if posInLevel >= len(t.OccupiedNodes[level-1]) {
			t.reserveLevel(level, posInLevel+1)
		}
		// Or return an non-empty one
		t.OccupiedNodes[level-1][posInLevel] = newVal
	case level == 0:
		// Check that the accessed node is within the bounds of the SMT
		maxPos := 1 << t.Config.Depth
		if posInLevel >= maxPos {
			utils.Panic("nodeID is out of bound")
		}
		// Check if this is an empty leaf
		if posInLevel >= len(t.OccupiedLeaves) {
			t.reserveLevel(0, posInLevel+1)
		}
		// Return the leaf if occupied
		t.OccupiedLeaves[posInLevel] = newVal
	default:
		utils.Panic("Got level %v", level)
	}
}

// reserveLevel extends the `OccupiedLeaves` and `OccupiedNodes` fields of the
// tree by appending `trivial nodes` to the specified level/
//
// Level == 0 : reserve in the leaves
// Level == 1..39 : reserve in the nodes
// Level == 40 : panic, can't reserve at the root level
//
// (for config.Depth == 40)
func (t *Tree) reserveLevel(level, newSize int) {

	// Edge-case, level out of bound
	if level > t.Config.Depth {
		utils.Panic("level out of bound %v", level)
	}

	// Edge : case root level
	if level == t.Config.Depth {
		utils.Panic("tried extending the root level %v", newSize)
	}

	// Will work for both the leaves and the intermediate nodes
	if newSize > 1<<(t.Config.Depth-level) {
		utils.Panic("overextending the tree %v, %v", level, newSize)
	}

	if level == 0 {
		if newSize <= len(t.OccupiedLeaves) {
			// already big enough
			return
		}
		// else, we add extra "empty leaves" at the end of the slice
		padding := make([]field.Octuplet, newSize-len(t.OccupiedLeaves))
		for i := range padding {
			padding[i] = EmptyLeaf()
		}
		t.OccupiedLeaves = append(t.OccupiedLeaves, padding...)
		return
	}

	/*
		Else we want to reserve within the occupiedNodes
	*/
	if newSize <= len(t.OccupiedNodes[level-1]) {
		// already big enough
		return
	}
	// else, we add extra "empty nodes" at the end of the slice
	padding := make([]field.Octuplet, newSize-len(t.OccupiedNodes[level-1]))
	for i := range padding {
		padding[i] = t.EmptyNodes[level-1]
	}
	t.OccupiedNodes[level-1] = append(t.OccupiedNodes[level-1], padding...)
}

// BuildComplete builds from scratch a complete Merkle-tree. Requires that the
// input leaves are powers of 2. The depth of the tree is deduced from the list.
//
// It panics if the number of leaves is a non-power of 2.
func BuildComplete(leaves []field.Octuplet) *Tree {

	numLeaves := len(leaves)

	if !utils.IsPowerOfTwo(numLeaves) || numLeaves == 0 {
		utils.Panic("expected power of two number of leaves, got %v", numLeaves)
	}

	depth := utils.Log2Ceil(numLeaves)
	config := &Config{Depth: depth}
	tree := NewEmptyTree(config)
	tree.OccupiedLeaves = leaves
	currLevels := leaves

	for i := 0; i < depth-1; i++ {
<<<<<<< HEAD
		nextLevel := make([]field.Octuplet, len(currLevels)/2)
		parallel.Execute(len(nextLevel), func(start, stop int) {
			for k := start; k < stop; k++ {
				nextLevel[k] = hashLR(currLevels[2*k], currLevels[2*k+1])
=======
		nextLevel := make([]types.Bytes32, len(currLevels)/2)
		// TODO @gbotrel revisit parallelization here
		if len(nextLevel) >= 64 {
			parallel.Execute(len(nextLevel), func(start, end int) {
				for k := start; k < end; k++ {
					nextLevel[k] = hashLR(config, currLevels[2*k], currLevels[2*k+1])
				}
			})
		} else {
			for k := range nextLevel {
				nextLevel[k] = hashLR(config, currLevels[2*k], currLevels[2*k+1])
>>>>>>> f9aaf576
			}
		}

		tree.OccupiedNodes[i] = nextLevel
		currLevels = nextLevel
	}

	// sanity-check : len(currLevels) == 2 is an invariant
	if len(currLevels) != 2 {
		utils.Panic("broken invariant : len(currLevels) != 2, =%v", len(currLevels))
	}

	// And overwrite the root
	tree.Root = hashLR(currLevels[0], currLevels[1])
	return tree
}<|MERGE_RESOLUTION|>--- conflicted
+++ resolved
@@ -9,6 +9,7 @@
 	"github.com/consensys/linea-monorepo/prover/maths/field"
 	"github.com/consensys/linea-monorepo/prover/utils"
 	"github.com/consensys/linea-monorepo/prover/utils/parallel"
+	"github.com/consensys/linea-monorepo/prover/utils/types"
 )
 
 // Config specifies the parameters of the tree (choice of hash function, depth).
@@ -279,12 +280,6 @@
 	currLevels := leaves
 
 	for i := 0; i < depth-1; i++ {
-<<<<<<< HEAD
-		nextLevel := make([]field.Octuplet, len(currLevels)/2)
-		parallel.Execute(len(nextLevel), func(start, stop int) {
-			for k := start; k < stop; k++ {
-				nextLevel[k] = hashLR(currLevels[2*k], currLevels[2*k+1])
-=======
 		nextLevel := make([]types.Bytes32, len(currLevels)/2)
 		// TODO @gbotrel revisit parallelization here
 		if len(nextLevel) >= 64 {
@@ -296,7 +291,6 @@
 		} else {
 			for k := range nextLevel {
 				nextLevel[k] = hashLR(config, currLevels[2*k], currLevels[2*k+1])
->>>>>>> f9aaf576
 			}
 		}
 
