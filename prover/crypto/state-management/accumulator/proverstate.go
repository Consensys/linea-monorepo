--- conflicted
+++ resolved
@@ -198,14 +198,9 @@
 // TopRoot returns the top-root hash which includes `NextFreeNode` and the
 // `SubTreeRoot`
 func (s *ProverState[K, V]) TopRoot() Bytes32 {
-<<<<<<< HEAD
 	hasher := poseidon2_koalabear.Poseidon2()
 
-	WriteInt64On32Bytes(hasher, s.NextFreeNode)
-=======
-	hasher := s.Config().HashFunc()
 	WriteInt64On64Bytes(hasher, s.NextFreeNode)
->>>>>>> 64d23362
 	subTreeRoot := s.SubTreeRoot()
 	subTreeRoot.WriteTo(hasher)
 	Bytes32 := hasher.Sum(nil)
