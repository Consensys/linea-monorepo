package main

import (
	"github.com/consensys/go-corset/pkg/mir"
	"github.com/consensys/linea-monorepo/prover/config"
	"github.com/consensys/linea-monorepo/prover/protocol/wizard"
	"github.com/consensys/linea-monorepo/prover/zkevm/arithmetization"
)

var globalArith *arithmetization.Arithmetization

func MakeDefine(cfg *config.Config, optConfig *mir.OptimisationConfig) wizard.DefineFunc {
	return func(build *wizard.Builder) {
		globalArith = arithmetization.NewArithmetization(build, arithmetization.Settings{
<<<<<<< HEAD
			Limits:            &cfg.TracesLimits,
			OptimisationLevel: optConfig,
=======
			Limits:                   &cfg.TracesLimits,
			OptimisationLevel:        optConfig,
			IgnoreCompatibilityCheck: &cfg.Execution.IgnoreCompatibilityCheck,
>>>>>>> efe3b24c
		})

	}
}

func MakeProver(traceFile string) wizard.ProverStep {
	return func(run *wizard.ProverRuntime) {
		globalArith.Assign(run, traceFile)
	}
}<|MERGE_RESOLUTION|>--- conflicted
+++ resolved
@@ -12,14 +12,9 @@
 func MakeDefine(cfg *config.Config, optConfig *mir.OptimisationConfig) wizard.DefineFunc {
 	return func(build *wizard.Builder) {
 		globalArith = arithmetization.NewArithmetization(build, arithmetization.Settings{
-<<<<<<< HEAD
-			Limits:            &cfg.TracesLimits,
-			OptimisationLevel: optConfig,
-=======
 			Limits:                   &cfg.TracesLimits,
 			OptimisationLevel:        optConfig,
 			IgnoreCompatibilityCheck: &cfg.Execution.IgnoreCompatibilityCheck,
->>>>>>> efe3b24c
 		})
 
 	}
