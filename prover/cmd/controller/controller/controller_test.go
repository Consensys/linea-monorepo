--- conflicted
+++ resolved
@@ -171,6 +171,11 @@
 			Prometheus:      config.Prometheus{Enabled: false},
 			RetryDelays:     []int{0, 1},
 			WorkerCmdTmpl:   template.Must(template.New("test-cmd").Parse("sleep 2")),
+			EnableExecution: true,
+			LocalID:         "test-prover-id",
+			Prometheus:      config.Prometheus{Enabled: false},
+			RetryDelays:     []int{0, 1},
+			WorkerCmdTmpl:   template.Must(template.New("test-cmd").Parse("sleep 2")),
 		},
 
 		Execution: config.Execution{
@@ -180,21 +185,6 @@
 		},
 	}
 
-<<<<<<< HEAD
-=======
-	_confL := *confM
-	confL = &_confL
-	confL.Controller.LocalID = proverL
-	confL.Controller.WorkerCmdLarge = cmdLarge
-	confL.Execution.CanRunFullLarge = true
-
-	// ensure the template are parsed
-	confM.Controller.WorkerCmdTmpl = template.Must(template.New("worker").Parse(confM.Controller.WorkerCmd))
-	confM.Controller.WorkerCmdLargeTmpl = template.Must(template.New("worker-large").Parse(confM.Controller.WorkerCmdLarge))
-	confL.Controller.WorkerCmdTmpl = template.Must(template.New("worker").Parse(confL.Controller.WorkerCmd))
-	confL.Controller.WorkerCmdLargeTmpl = template.Must(template.New("worker-large").Parse(confL.Controller.WorkerCmdLarge))
-
->>>>>>> 72b85d36
 	// Initialize the dirs (and give them all permissions). They will be
 	// wiped out after the test anyway.
 	permCode := fs.FileMode(0777)
@@ -298,7 +288,6 @@
 		203, 204, 2, "",
 	)
 
-<<<<<<< HEAD
 	// --- GL and LPP jobs for all modules ---
 	glSucc, glFail := []string{}, []string{}
 	lppSucc, lppFail := []string{}, []string{}
@@ -321,15 +310,6 @@
 			"lpp", 402, 403, 137, mod,
 		))
 	}
-=======
-		Controller: config.Controller{
-			EnableExecution: true,
-			LocalID:         "test-prover-id",
-			Prometheus:      config.Prometheus{Enabled: false},
-			RetryDelays:     []int{0, 1},
-			WorkerCmdTmpl:   template.Must(template.New("test-cmd").Parse("sleep 2")),
-		},
->>>>>>> 72b85d36
 
 	// Run controller
 	ctx, stop := context.WithCancel(context.Background())
@@ -390,16 +370,12 @@
 		panic(err)
 	}
 
-<<<<<<< HEAD
 	full := filepath.Join(dir, fname)
 	content := fmt.Sprintf("#!/bin/sh\nexit %d\n", exitWith)
 	if err := os.WriteFile(full, []byte(content), 0o755); err != nil {
 		panic(err)
 	}
 	return fname
-=======
-	return cfg
->>>>>>> 72b85d36
 }
 
 // Helper: poll until condition() is true or timeout elapses
