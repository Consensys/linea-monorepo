--- conflicted
+++ resolved
@@ -119,17 +119,6 @@
 func (pi *AggregationFPI) ToSnarkType() AggregationFPISnark {
 	s := AggregationFPISnark{
 		AggregationFPIQSnark: AggregationFPIQSnark{
-<<<<<<< HEAD
-			LastFinalizedBlockNumber:       pi.LastFinalizedBlockNumber,
-			LastFinalizedBlockTimestamp:    pi.LastFinalizedBlockTimestamp,
-			LastFinalizedRollingHash:       [32]frontend.Variable{},
-			LastFinalizedRollingHashNumber: pi.LastFinalizedRollingHashMsgNumber,
-			InitialStateRootHash:           pi.InitialStateRootHash[:],
-
-			NbDataAvailability:   pi.NbDecompression,
-			ChainID:              pi.ChainID,
-			L2MessageServiceAddr: pi.L2MessageServiceAddr[:],
-=======
 			LastFinalizedBlockNumber:       zk.ValueOf(pi.LastFinalizedBlockNumber),
 			LastFinalizedBlockTimestamp:    zk.ValueOf(pi.LastFinalizedBlockTimestamp),
 			LastFinalizedRollingHash:       [32]zk.WrappedVariable{},
@@ -139,7 +128,6 @@
 			NbDecompression:      zk.ValueOf(pi.NbDecompression),
 			ChainID:              zk.ValueOf(pi.ChainID),
 			L2MessageServiceAddr: zk.ValueOf(pi.L2MessageServiceAddr[:]),
->>>>>>> b3b0ae2a
 		},
 		L2MsgMerkleTreeRoots:   make([][32]zk.WrappedVariable, len(pi.L2MsgMerkleTreeRoots)),
 		FinalBlockNumber:       zk.ValueOf(pi.FinalBlockNumber),
@@ -161,19 +149,8 @@
 }
 
 type AggregationFPIQSnark struct {
-<<<<<<< HEAD
-	ParentShnarf                   [32]frontend.Variable
-	NbDataAvailability             frontend.Variable
-	InitialStateRootHash           frontend.Variable
-	LastFinalizedBlockNumber       frontend.Variable
-	LastFinalizedBlockTimestamp    frontend.Variable
-	LastFinalizedRollingHash       [32]frontend.Variable
-	LastFinalizedRollingHashNumber frontend.Variable
-	ChainID                        frontend.Variable // WARNING: Currently not bound in Sum
-	L2MessageServiceAddr           frontend.Variable // WARNING: Currently not bound in Sum
-=======
 	ParentShnarf                   [32]zk.WrappedVariable
-	NbDecompression                zk.WrappedVariable
+	NbDataAvailability             zk.WrappedVariable
 	InitialStateRootHash           zk.WrappedVariable
 	LastFinalizedBlockNumber       zk.WrappedVariable
 	LastFinalizedBlockTimestamp    zk.WrappedVariable
@@ -181,7 +158,6 @@
 	LastFinalizedRollingHashNumber zk.WrappedVariable
 	ChainID                        zk.WrappedVariable // WARNING: Currently not bound in Sum
 	L2MessageServiceAddr           zk.WrappedVariable // WARNING: Currently not bound in Sum
->>>>>>> b3b0ae2a
 }
 
 type AggregationFPISnark struct {
@@ -248,15 +224,9 @@
 		utils.ToBytes32(api, pi.FinalBlockNumber),
 		pi.LastFinalizedRollingHash,
 		pi.FinalRollingHash,
-<<<<<<< HEAD
 		utils.ToBytes32(api, pi.LastFinalizedRollingHashNumber),
 		utils.ToBytes32(api, pi.FinalRollingHashNumber),
-		utils.ToBytes32(api, pi.L2MsgMerkleTreeDepth),
-=======
-		utils.ToBytes(api, pi.LastFinalizedRollingHashNumber),
-		utils.ToBytes(api, pi.FinalRollingHashNumber),
-		utils.ToBytes(api, zk.ValueOf(pi.L2MsgMerkleTreeDepth)),
->>>>>>> b3b0ae2a
+		utils.ToBytes32(api, zk.ValueOf(pi.L2MsgMerkleTreeDepth)),
 		hash.Sum(pi.NbL2MsgMerkleTreeRoots, pi.L2MsgMerkleTreeRoots...),
 	)
 
