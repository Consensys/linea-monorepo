--- conflicted
+++ resolved
@@ -10,6 +10,7 @@
 	"github.com/consensys/gnark/std/math/emulated"
 	"github.com/consensys/gnark/std/rangecheck"
 	"github.com/consensys/linea-monorepo/prover/circuits/pi-interconnection/keccak"
+	mimc "github.com/consensys/linea-monorepo/prover/crypto/mimc_bls12377"
 	"github.com/consensys/linea-monorepo/prover/maths/zk"
 	"github.com/consensys/linea-monorepo/prover/utils"
 	"github.com/consensys/linea-monorepo/prover/utils/types"
@@ -143,8 +144,8 @@
 			ChainConfigurationFPISnark: ChainConfigurationFPISnark{
 				ChainID:                 zk.ValueOf(pi.ChainID),
 				BaseFee:                 zk.ValueOf(pi.BaseFee),
-				CoinBase:                new(big.Int).SetBytes(zk.ValueOf(pi.CoinBase[:])),
-				L2MessageServiceAddress: new(big.Int).SetBytes(zk.ValueOf(pi.L2MessageServiceAddr[:])),
+				CoinBase:                new(big.Int).SetBytes(pi.CoinBase[:]),
+				L2MessageServiceAddress: new(big.Int).SetBytes(pi.L2MessageServiceAddr[:]),
 				IsAllowedCircuitID:      zk.ValueOf(pi.IsAllowedCircuitID),
 			},
 		},
@@ -165,7 +166,6 @@
 }
 
 type AggregationFPIQSnark struct {
-<<<<<<< HEAD
 	ParentShnarf                   [32]frontend.Variable
 	NbDecompression                frontend.Variable
 	InitialStateRootHash           frontend.Variable
@@ -173,16 +173,6 @@
 	LastFinalizedBlockTimestamp    frontend.Variable
 	LastFinalizedRollingHash       [32]frontend.Variable
 	LastFinalizedRollingHashNumber frontend.Variable
-	ChainID                        frontend.Variable // WARNING: Currently not bound in Sum
-	L2MessageServiceAddr           frontend.Variable // WARNING: Currently not bound in Sum
-=======
-	ParentShnarf                   [32]zk.WrappedVariable
-	NbDecompression                zk.WrappedVariable
-	InitialStateRootHash           zk.WrappedVariable
-	LastFinalizedBlockNumber       zk.WrappedVariable
-	LastFinalizedBlockTimestamp    zk.WrappedVariable
-	LastFinalizedRollingHash       [32]zk.WrappedVariable
-	LastFinalizedRollingHashNumber zk.WrappedVariable
 	ChainConfigurationFPISnark     ChainConfigurationFPISnark
 }
 
@@ -208,7 +198,6 @@
 	//
 	// Then the IsAllowedCircuitID public input must be encoded as 0b10110
 	IsAllowedCircuitID frontend.Variable
->>>>>>> d2ff4ba2
 }
 
 type AggregationFPISnark struct {
@@ -268,13 +257,8 @@
 	return
 }
 
-<<<<<<< HEAD
 func (pi *AggregationFPISnark) Sum(api frontend.API, hash keccak.BlockHasher) [32]frontend.Variable {
-	// number of hashes: 12
-=======
-func (pi *AggregationFPISnark) Sum(api frontend.API, hash keccak.BlockHasher) [32]zk.WrappedVariable {
 	// number of hashes: 13
->>>>>>> d2ff4ba2
 	sum := hash.Sum(nil,
 		pi.ParentShnarf,
 		pi.FinalShnarf,
