--- conflicted
+++ resolved
@@ -377,13 +377,8 @@
 			next     = traces[i+1].Underlying
 			currRW   = curr.RWInt()
 			nextRW   = next.RWInt()
-<<<<<<< HEAD
-			currHKey = curr.HKey(POSEIDON2_CONFIG)
-			nextHKey = next.HKey(POSEIDON2_CONFIG)
-=======
 			currHKey = curr.HKey()
 			nextHKey = next.HKey()
->>>>>>> 9da607e9
 		)
 
 		if currRW > nextRW {
