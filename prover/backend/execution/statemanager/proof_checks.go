--- conflicted
+++ resolved
@@ -119,13 +119,8 @@
 		if i < len(traces)-1 {
 
 			var (
-<<<<<<< HEAD
-				currHKey = traces[i].Underlying.HKey(POSEIDON2_CONFIG)
-				nextHKey = traces[i+1].Underlying.HKey(POSEIDON2_CONFIG)
-=======
 				currHKey = traces[i].Underlying.HKey()
 				nextHKey = traces[i+1].Underlying.HKey()
->>>>>>> 9da607e9
 			)
 
 			if types.Bytes32Cmp(currHKey, nextHKey) > 0 {
@@ -226,10 +221,6 @@
 
 	vs = StorageVerifier{
 		Location: trace.Location,
-<<<<<<< HEAD
-		Config:   POSEIDON2_CONFIG,
-=======
->>>>>>> 9da607e9
 	}
 
 	switch t := trace.Underlying.(type) {
@@ -260,10 +251,6 @@
 
 	vs = AccountVerifier{
 		Location: trace.Location,
-<<<<<<< HEAD
-		Config:   POSEIDON2_CONFIG,
-=======
->>>>>>> 9da607e9
 	}
 
 	switch t := trace.Underlying.(type) {
