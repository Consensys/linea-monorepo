--- conflicted
+++ resolved
@@ -1,10 +1,26 @@
 package limitless
 
 import (
-	"runtime"
+	"context"
+	"fmt"
+	"os"
+	"strconv"
 
 	"github.com/consensys/linea-monorepo/prover/backend/execution"
+	"github.com/consensys/linea-monorepo/prover/circuits"
 	"github.com/consensys/linea-monorepo/prover/config"
+	"github.com/consensys/linea-monorepo/prover/maths/bls12377/field"
+	"github.com/consensys/linea-monorepo/prover/maths/bls12377/field/fext"
+	"github.com/consensys/linea-monorepo/prover/protocol/compiler/recursion"
+	"github.com/consensys/linea-monorepo/prover/protocol/distributed"
+	"github.com/consensys/linea-monorepo/prover/protocol/serialization"
+	"github.com/consensys/linea-monorepo/prover/protocol/wizard"
+	"github.com/consensys/linea-monorepo/prover/utils"
+	"github.com/consensys/linea-monorepo/prover/utils/exit"
+	"github.com/consensys/linea-monorepo/prover/utils/profiling"
+	"github.com/consensys/linea-monorepo/prover/zkevm"
+	"github.com/sirupsen/logrus"
+	"golang.org/x/sync/errgroup"
 )
 
 var (
@@ -12,7 +28,7 @@
 	// numConcurrentWitnessWritingGoroutines governs the goroutine serializing,
 	// compressing and writing the  witness. The writing part is also controlled
 	// by a semaphore on top of this.
-	numConcurrentWitnessWritingGoroutines = runtime.NumCPU()
+	// numConcurrentWitnessWritingGoroutines = runtime.NumCPU()
 	// numConcurrentSubProverJobs governs the number of concurrent sub-prover
 	// jobs.
 	numConcurrentSubProverJobs = 4
@@ -22,296 +38,203 @@
 	panic("rename and uncomment the function Prove below; once we are ready to integrate the limitless prover")
 }
 
-<<<<<<< HEAD
-// // Prove function for the Assest struct
-// func Prove(cfg *config.Config, req *execution.Request) (*execution.Response, error) {
-
-// 	// Set MonitorParams before any proving happens
-// 	profiling.SetMonitorParams(cfg)
-
-// 	// Setting the issue handler to exit on unsatisfied constraint but not limit
-// 	// overflow.
-// 	exit.SetIssueHandlingMode(exit.ExitOnUnsatisfiedConstraint)
-
-// 	// Clean up witness directory to be sure it is empty when we start the
-// 	// process. This helps addressing the situation where a previous process
-// 	// have been interrupted.
-// 	os.RemoveAll(witnessDir)
-// 	defer os.RemoveAll(witnessDir)
-
-// 	// Setup execution witness and output response
-// 	var (
-// 		out           = execution.CraftProverOutput(cfg, req)
-// 		witness       = execution.NewWitness(cfg, req, &out)
-// 		numGL, numLPP int
-// 	)
-
-// 	if cfg.Execution.LimitlessWithDebug {
-// 		limitlessZkEVM := zkevm.NewLimitlessDebugZkEVM(cfg)
-// 		limitlessZkEVM.RunDebug(cfg, witness.ZkEVM)
-// 		// The return of "out" is to avoid panics later on in the process.
-// 		return &out, nil
-// 	}
-
-// 	logrus.Info("Starting to run the bootstrapper")
-
-// 	numGL, numLPP = RunBootstrapper(cfg, witness.ZkEVM)
-
-// 	logrus.Infof("Finished running the bootstrapper, generated %d GL modules and %d LPP modules", numGL, numLPP)
-
-// 	var (
-// 		proofGLs            = make([]recursion.Witness, numGL)
-// 		proofLPPs           = make([]recursion.Witness, numGL)
-// 		lppCommitments      = make([]field.Element, numGL)
-// 		errGroup            = &errgroup.Group{}
-// 		contextGL, cancelGL = context.WithCancel(context.Background())
-// 	)
-
-// 	errGroup.SetLimit(numConcurrentSubProverJobs)
-
-// 	for i := 0; i < numGL; i++ {
-
-// 		errGroup.Go(func() error {
-
-// 			if contextGL.Err() != nil {
-// 				return nil
-// 			}
-
-// 			var (
-// 				jobErr        error
-// 				proofGL       *recursion.Witness
-// 				lppCommitment field.Element
-// 			)
-
-// 			// RunGL may panic and therefore exit the goroutine without returning
-// 			// an error. Therefore it has to be wrapped in a recoverable function
-// 			// call so that the error handling mechanism work. If an error occur
-// 			// it is assigned to jobErr so that we can check it once the wrapper
-// 			// function returns.
-// 			func() {
-
-// 				defer func() {
-// 					if err := recover(); err != nil {
-// 						jobErr = fmt.Errorf("GL prover for witness index=%v panicked: %v", i, err)
-// 					}
-// 				}()
-
-// 				var err error
-// 				proofGL, lppCommitment, err = RunGL(cfg, i)
-// 				if err != nil {
-// 					jobErr = fmt.Errorf("could not run GL prover for witness index=%v: %w", i, err)
-// 				}
-// 			}()
-
-// 			if jobErr != nil {
-// 				cancelGL()
-// 				return jobErr
-// 			}
-
-// 			proofGLs[i] = *proofGL
-// 			lppCommitments[i] = lppCommitment
-// 			return nil
-// 		})
-// 	}
-
-// 	err := errGroup.Wait()
-// 	// This context cancellation is here to ensure the context is wiped-out in
-// 	// every branches.
-// 	cancelGL()
-// 	if err != nil {
-// 		return nil, err
-// 	}
-
-// 	var (
-// 		sharedRandomness      = distributed.GetSharedRandomness(lppCommitments)
-// 		contextLPP, cancelLPP = context.WithCancel(context.Background())
-// 	)
-
-// 	for i := 0; i < numLPP; i++ {
-
-// 		errGroup.Go(func() error {
-
-// 			if contextLPP.Err() != nil {
-// 				return nil
-// 			}
-
-// 			var (
-// 				jobErr   error
-// 				proofLPP *recursion.Witness
-// 			)
-
-// 			// RunLPP may panic and therefore exit the goroutine without returning
-// 			// an error. Therefore it has to be wrapped in a recoverable function
-// 			// call so that the error handling mechanism work. If an error occur
-// 			// it is assigned to jobErr so that we can check it once the wrapper
-// 			// function returns.
-// 			func() {
-
-// 				defer func() {
-// 					if err := recover(); err != nil {
-// 						jobErr = fmt.Errorf("LPP prover for witness index=%v panicked: %v", i, err)
-// 					}
-// 				}()
-
-// 				var err error
-// 				proofLPP, err = RunLPP(cfg, i, sharedRandomness)
-// 				if err != nil {
-// 					jobErr = fmt.Errorf("could not run LPP prover for witness index=%v: %w", i, err)
-// 				}
-// 			}()
-
-// 			if jobErr != nil {
-// 				cancelLPP()
-// 				return fmt.Errorf("could not run LPP prover for witness index=%v: %w", i, jobErr)
-// 			}
-
-// 			proofLPPs[i] = *proofLPP
-// 			return nil
-// 		})
-// 	}
-
-// 	err = errGroup.Wait()
-// 	// This context cancellation is here to ensure the context is wiped-out in
-// 	// every branches.
-// 	cancelLPP()
-// 	if err != nil {
-// 		return nil, err
-// 	}
-
-// 	var (
-// 		setup       circuits.Setup
-// 		errSetup    error
-// 		chSetupDone = make(chan struct{})
-// 	)
-
-// 	// Start loading the setup before starting the conglomeration so that it is
-// 	// ready when we need it.
-// 	go func() {
-// 		logrus.Infof("Loading setup - circuitID: %s", circuits.ExecutionLimitlessCircuitID)
-// 		setup, errSetup = circuits.LoadSetup(cfg, circuits.ExecutionLimitlessCircuitID)
-// 		close(chSetupDone)
-// 	}()
-
-// 	proofConglo, congloWIOP, err := RunConglomeration(cfg, proofGLs, proofLPPs)
-// 	if err != nil {
-// 		return nil, fmt.Errorf("could not run conglomeration prover: %w", err)
-// 	}
-
-// 	// wait for setup to be loaded. It should already be loaded normally so we
-// 	// do not expect to actually wait here.
-// 	<-chSetupDone
-// 	if errSetup != nil {
-// 		utils.Panic("could not load setup: %v", errSetup)
-// 	}
-
-// 	out.Proof = execCirc.MakeProof(
-// 		&cfg.TracesLimits,
-// 		setup,
-// 		congloWIOP,
-// 		proofConglo,
-// 		*witness.FuncInp,
-// 	)
-
-// 	out.VerifyingKeyShaSum = setup.VerifyingKeyDigest()
-
-// 	return &out, nil
-// }
-
-// // RunBootstrapper loads the assets required to run the bootstrapper and runs it,
-// // the function then performs the module segmentation and saves each module
-// // witness in the /tmp directory.
-// func RunBootstrapper(cfg *config.Config, zkevmWitness *zkevm.Witness,
-// ) (numWitnessGL, numWitnessLPP int) {
-
-// 	logrus.Infof("Loading bootstrapper and zkevm")
-// 	assets := &zkevm.LimitlessZkEVM{}
-// 	if err := assets.LoadBootstrapper(cfg); err != nil || assets.DistWizard.Bootstrapper == nil {
-// 		utils.Panic("could not load bootstrapper: %v", err)
-// 	}
-
-// 	if err := assets.LoadZkEVM(cfg); err != nil || assets.Zkevm == nil {
-// 		utils.Panic("could not load zkevm: %v", err)
-// 	}
-
-// 	if err := assets.LoadDisc(cfg); err != nil || assets.DistWizard.Disc == nil {
-// 		utils.Panic("could not load disc: %v", err)
-// 	}
-
-// 	// The GL and LPP modules are loaded in the background immediately but we
-// 	// only need them for the [distributed.SegmentRuntime] call.
-// 	distDone := make(chan error)
-// 	go func() {
-// 		err := assets.LoadBlueprints(cfg)
-// 		distDone <- err
-// 	}()
-
-// 	// The function initially attempt to run the bootstrapper directly and will
-// 	// catch "limit-overflow" panic msgs. When they happen, we reattempt running
-// 	// the bootstrapper with higher and higher limits until it works.
-// 	var (
-// 		scalingFactor = 1
-// 		runtimeBoot   *wizard.ProverRuntime
-// 	)
-
-// 	for runtimeBoot == nil {
-
-// 		logrus.Infof("Trying to bootstrap with a scaling of %v\n", scalingFactor)
-
-// 		func() {
-
-// 			// Since the [exit] package is configured to only send panic messages
-// 			// on overflow. The overflows are catchable.
-// 			defer func() {
-// 				if err := recover(); err != nil {
-// 					oFReport, isOF := err.(exit.LimitOverflowReport)
-// 					if isOF {
-// 						extra := utils.DivCeil(oFReport.RequestedSize, oFReport.Limit)
-// 						scalingFactor *= utils.NextPowerOfTwo(extra)
-// 						return
-// 					}
-
-// 					panic(err)
-// 				}
-// 			}()
-
-// 			if scalingFactor == 1 {
-// 				logrus.Infof("Running bootstrapper")
-// 				runtimeBoot = wizard.RunProver(
-// 					assets.DistWizard.Bootstrapper,
-// 					assets.Zkevm.GetMainProverStep(zkevmWitness),
-// 				)
-// 				return
-// 			}
-
-// 			scaledUpBootstrapper, scaledUpZkEVM := zkevm.GetScaledUpBootstrapper(
-// 				cfg, assets.DistWizard.Disc, scalingFactor,
-// 			)
-
-// 			runtimeBoot = wizard.RunProver(
-// 				scaledUpBootstrapper,
-// 				scaledUpZkEVM.GetMainProverStep(zkevmWitness),
-// 			)
-// 		}()
-// 	}
-
-// 	// This frees the memory from the assets that are no longer needed. We don't
-// 	// need to do that for the module GLs and LPPs because they are thrown away
-// 	// when the current function returns.
-// 	assets.Zkevm = nil
-// 	assets.DistWizard.Bootstrapper = nil
-
-// 	if err := <-distDone; err != nil {
-// 		utils.Panic("could not load GL and LPP modules: %v", err)
-// 	}
-
-// 	logrus.Infof("Segmenting the runtime")
-// 	witnessGLs, witnessLPPs := distributed.SegmentRuntime(
-// 		runtimeBoot,
-// 		assets.DistWizard.Disc,
-// 		assets.DistWizard.BlueprintGLs,
-// 		assets.DistWizard.BlueprintLPPs,
-// 	)
-=======
+// Prove function for the Assest struct
+func Prove(cfg *config.Config, req *execution.Request) (*execution.Response, error) {
+
+	// Set MonitorParams before any proving happens
+	profiling.SetMonitorParams(cfg)
+
+	// Setting the issue handler to exit on unsatisfied constraint but not limit
+	// overflow.
+	exit.SetIssueHandlingMode(exit.ExitOnUnsatisfiedConstraint)
+
+	// Clean up witness directory to be sure it is empty when we start the
+	// process. This helps addressing the situation where a previous process
+	// have been interrupted.
+	os.RemoveAll(witnessDir)
+	defer os.RemoveAll(witnessDir)
+
+	// Setup execution witness and output response
+	var (
+		out           = execution.CraftProverOutput(cfg, req)
+		witness       = execution.NewWitness(cfg, req, &out)
+		numGL, numLPP int
+	)
+
+	if cfg.Execution.LimitlessWithDebug {
+		limitlessZkEVM := zkevm.NewLimitlessDebugZkEVM(cfg)
+		limitlessZkEVM.RunDebug(cfg, witness.ZkEVM)
+		// The return of "out" is to avoid panics later on in the process.
+		return &out, nil
+	}
+
+	logrus.Info("Starting to run the bootstrapper")
+
+	numGL, numLPP = RunBootstrapper(cfg, witness.ZkEVM)
+
+	logrus.Infof("Finished running the bootstrapper, generated %d GL modules and %d LPP modules", numGL, numLPP)
+
+	var (
+		proofGLs            = make([]recursion.Witness, numGL)
+		proofLPPs           = make([]recursion.Witness, numGL)
+		lppCommitments      = make([]field.Element, numGL)
+		errGroup            = &errgroup.Group{}
+		contextGL, cancelGL = context.WithCancel(context.Background())
+	)
+
+	errGroup.SetLimit(numConcurrentSubProverJobs)
+
+	for i := 0; i < numGL; i++ {
+
+		errGroup.Go(func() error {
+
+			if contextGL.Err() != nil {
+				return nil
+			}
+
+			var (
+				jobErr        error
+				proofGL       *recursion.Witness
+				lppCommitment field.Element
+			)
+
+			// RunGL may panic and therefore exit the goroutine without returning
+			// an error. Therefore it has to be wrapped in a recoverable function
+			// call so that the error handling mechanism work. If an error occur
+			// it is assigned to jobErr so that we can check it once the wrapper
+			// function returns.
+			func() {
+
+				logrus.Infof("Segmenting the runtime")
+				witnessGLs, witnessLPPs := distributed.SegmentRuntime(
+					runtimeBoot,
+					assets.DistWizard.Disc,
+					assets.DistWizard.BlueprintGLs,
+					assets.DistWizard.BlueprintLPPs,
+					assets.DistWizard.VerificationKeyMerkleTree.GetRoot(),
+				)
+
+				var err error
+				proofGL, lppCommitment, err = RunGL(cfg, i)
+				if err != nil {
+					jobErr = fmt.Errorf("could not run GL prover for witness index=%v: %w", i, err)
+				}
+			}()
+
+			if jobErr != nil {
+				cancelGL()
+				return jobErr
+			}
+
+			proofGLs[i] = *proofGL
+			lppCommitments[i] = lppCommitment
+			return nil
+		})
+	}
+
+	err := errGroup.Wait()
+	// This context cancellation is here to ensure the context is wiped-out in
+	// every branches.
+	cancelGL()
+	if err != nil {
+		return nil, err
+	}
+
+	var (
+		sharedRandomness      = distributed.GetSharedRandomness(lppCommitments)
+		contextLPP, cancelLPP = context.WithCancel(context.Background())
+	)
+
+	for i := 0; i < numLPP; i++ {
+
+		errGroup.Go(func() error {
+
+			if contextLPP.Err() != nil {
+				return nil
+			}
+
+			var (
+				jobErr   error
+				proofLPP *recursion.Witness
+			)
+
+			// RunLPP may panic and therefore exit the goroutine without returning
+			// an error. Therefore it has to be wrapped in a recoverable function
+			// call so that the error handling mechanism work. If an error occur
+			// it is assigned to jobErr so that we can check it once the wrapper
+			// function returns.
+			func() {
+
+				defer func() {
+					if err := recover(); err != nil {
+						jobErr = fmt.Errorf("LPP prover for witness index=%v panicked: %v", i, err)
+					}
+				}()
+
+				var err error
+				proofLPP, err = RunLPP(cfg, i, sharedRandomness)
+				if err != nil {
+					jobErr = fmt.Errorf("could not run LPP prover for witness index=%v: %w", i, err)
+				}
+			}()
+
+			if jobErr != nil {
+				cancelLPP()
+				return fmt.Errorf("could not run LPP prover for witness index=%v: %w", i, jobErr)
+			}
+
+			proofLPPs[i] = *proofLPP
+			return nil
+		})
+	}
+
+	err = errGroup.Wait()
+	// This context cancellation is here to ensure the context is wiped-out in
+	// every branches.
+	cancelLPP()
+	if err != nil {
+		return nil, err
+	}
+
+	var (
+		setup       circuits.Setup
+		errSetup    error
+		chSetupDone = make(chan struct{})
+	)
+
+	// Start loading the setup before starting the conglomeration so that it is
+	// ready when we need it.
+	go func() {
+		logrus.Infof("Loading setup - circuitID: %s", circuits.ExecutionLimitlessCircuitID)
+		setup, errSetup = circuits.LoadSetup(cfg, circuits.ExecutionLimitlessCircuitID)
+		close(chSetupDone)
+	}()
+
+	proofConglo, congloWIOP, err := RunConglomeration(cfg, proofGLs, proofLPPs)
+	if err != nil {
+		return nil, fmt.Errorf("could not run conglomeration prover: %w", err)
+	}
+
+	// wait for setup to be loaded. It should already be loaded normally so we
+	// do not expect to actually wait here.
+	<-chSetupDone
+	if errSetup != nil {
+		utils.Panic("could not load setup: %v", errSetup)
+	}
+
+	out.Proof = execCirc.MakeProof(
+		&cfg.TracesLimits,
+		setup,
+		congloWIOP,
+		proofConglo,
+		*witness.FuncInp,
+	)
+
+	out.VerifyingKeyShaSum = setup.VerifyingKeyDigest()
+
+	return &out, nil
+}
+
 // RunBootstrapper loads the assets required to run the bootstrapper and runs it,
 // the function then performs the module segmentation and saves each module
 // witness in the /tmp directory.
@@ -326,10 +249,6 @@
 
 	if err := assets.LoadZkEVM(cfg); err != nil || assets.Zkevm == nil {
 		utils.Panic("could not load zkevm: %v", err)
-	}
-
-	if err := assets.LoadDisc(cfg); err != nil || assets.DistWizard.Disc == nil {
-		utils.Panic("could not load disc: %v", err)
 	}
 
 	// The GL and LPP modules are loaded in the background immediately but we
@@ -405,7 +324,6 @@
 		assets.DistWizard.Disc,
 		assets.DistWizard.BlueprintGLs,
 		assets.DistWizard.BlueprintLPPs,
-		assets.DistWizard.VerificationKeyMerkleTree.GetRoot(),
 	)
 
 	logrus.Info("Saving the witnesses")
@@ -457,149 +375,93 @@
 
 	return len(witnessGLs), len(witnessLPPs)
 }
->>>>>>> bf7d471e
-
-// 	logrus.Info("Saving the witnesses")
-
-// 	eg := &errgroup.Group{}
-// 	eg.SetLimit(numConcurrentWitnessWritingGoroutines)
-
-// 	for i := range witnessGLs {
-
-// 		// This saves the value of i in the closure to ensure that the right
-// 		// value is passed. It should be obsolete with newer version of Go.
-// 		i := i
-// 		eg.Go(func() error {
-
-// 			filePath := witnessDir + "/witness-GL-" + strconv.Itoa(i)
-// 			if err := serialization.StoreToDisk(filePath, *witnessGLs[i], true); err != nil {
-// 				return fmt.Errorf("could not save witnessGL: %v", err)
-// 			}
-
-// 			// This frees the memory from the witness that is no longer needed.
-// 			witnessGLs[i] = nil
-// 			return nil
-// 		})
-
-// 	}
-
-// 	for i := range witnessLPPs {
-
-// 		// This saves the value of i in the closure to ensure that the right
-// 		// value is passed. It should be obsolete with newer version of Go.
-// 		i := i
-
-// 		eg.Go(func() error {
-
-// 			filePath := witnessDir + "/witness-LPP-" + strconv.Itoa(i)
-// 			if err := serialization.StoreToDisk(filePath, *witnessLPPs[i], true); err != nil {
-// 				return fmt.Errorf("could not save witnessLPP: %v", err)
-// 			}
-
-<<<<<<< HEAD
-// 			// This frees the memory from the witness that is no longer needed.
-// 			witnessLPPs[i] = nil
-// 			return nil
-// 		})
-// 	}
-=======
+
+// RunGL runs the GL prover for the provided witness index
+func RunGL(cfg *config.Config, witnessIndex int) (proofGL *recursion.Witness, lppCommitments field.Element, err error) {
+
+	logrus.Infof("Running the GL-prover for witness index=%v", witnessIndex)
+
+	witness := &distributed.ModuleWitnessGL{}
+	witnessFilePath := witnessDir + "/witness-GL-" + strconv.Itoa(witnessIndex)
+	if err := serialization.LoadFromDisk(witnessFilePath, witness, true); err != nil {
+		return nil, field.Element{}, err
+	}
+
+	logrus.Infof("Loaded the witness for witness index=%v, module=%v", witnessIndex, witness.ModuleName)
+
+	compiledGL, err := zkevm.LoadCompiledGL(cfg, witness.ModuleName)
+	if err != nil {
+		return nil, field.Element{}, fmt.Errorf("could not load compiled GL: %w", err)
+	}
+
+	logrus.Infof("Loaded the compiled GL for witness index=%v, module=%v", witnessIndex, witness.ModuleName)
+
+	run := compiledGL.ProveSegment(witness)
+
+	logrus.Infof("Finished running the GL-prover for witness index=%v, module=%v", witnessIndex, witness.ModuleName)
+
+	_proofGL := recursion.ExtractWitness(run)
+
+	logrus.Infof("Extracted the witness for witness index=%v, module=%v", witnessIndex, witness.ModuleName)
+
+	return &_proofGL, distributed.GetLppCommitmentFromRuntime(run), nil
+}
+
 // RunLPP runs the LPP prover for the provided witness index
-func RunLPP(cfg *config.Config, witnessIndex int, sharedRandomness field.Octuplet) (proofLPP *recursion.Witness, err error) {
->>>>>>> bf7d471e
-
-// 	if err := eg.Wait(); err != nil {
-// 		utils.Panic("could not save witnesses: %v", err)
-// 	}
-
-// 	return len(witnessGLs), len(witnessLPPs)
-// }
-
-// // RunGL runs the GL prover for the provided witness index
-// func RunGL(cfg *config.Config, witnessIndex int) (proofGL *recursion.Witness, lppCommitments field.Element, err error) {
-
-// 	logrus.Infof("Running the GL-prover for witness index=%v", witnessIndex)
-
-// 	witness := &distributed.ModuleWitnessGL{}
-// 	witnessFilePath := witnessDir + "/witness-GL-" + strconv.Itoa(witnessIndex)
-// 	if err := serialization.LoadFromDisk(witnessFilePath, witness, true); err != nil {
-// 		return nil, field.Element{}, err
-// 	}
-
-// 	logrus.Infof("Loaded the witness for witness index=%v, module=%v", witnessIndex, witness.ModuleName)
-
-// 	compiledGL, err := zkevm.LoadCompiledGL(cfg, witness.ModuleName)
-// 	if err != nil {
-// 		return nil, field.Element{}, fmt.Errorf("could not load compiled GL: %w", err)
-// 	}
-
-// 	logrus.Infof("Loaded the compiled GL for witness index=%v, module=%v", witnessIndex, witness.ModuleName)
-
-// 	run := compiledGL.ProveSegment(witness)
-
-// 	logrus.Infof("Finished running the GL-prover for witness index=%v, module=%v", witnessIndex, witness.ModuleName)
-
-// 	_proofGL := recursion.ExtractWitness(run)
-
-// 	logrus.Infof("Extracted the witness for witness index=%v, module=%v", witnessIndex, witness.ModuleName)
-
-// 	return &_proofGL, distributed.GetLppCommitmentFromRuntime(run), nil
-// }
-
-// // RunLPP runs the LPP prover for the provided witness index
-// func RunLPP(cfg *config.Config, witnessIndex int, sharedRandomness field.Element) (proofLPP *recursion.Witness, err error) {
-
-// 	logrus.Infof("Running the LPP-prover for witness index=%v", witnessIndex)
-
-// 	witness := &distributed.ModuleWitnessLPP{}
-// 	witnessFilePath := witnessDir + "/witness-LPP-" + strconv.Itoa(witnessIndex)
-// 	if err := serialization.LoadFromDisk(witnessFilePath, witness, true); err != nil {
-// 		return nil, err
-// 	}
-
-// 	witness.InitialFiatShamirState = sharedRandomness
-
-// 	logrus.Infof("Loaded the witness for witness index=%v, module=%v", witnessIndex, witness.ModuleName)
-
-// 	compiledLPP, err := zkevm.LoadCompiledLPP(cfg, witness.ModuleName)
-// 	if err != nil {
-// 		return nil, fmt.Errorf("could not load compiled LPP: %w", err)
-// 	}
-
-// 	logrus.Infof("Loaded the compiled LPP for witness index=%v, module=%v", witnessIndex, witness.ModuleName)
-
-// 	run := compiledLPP.ProveSegment(witness)
-
-// 	logrus.Infof("Finished running the LPP-prover for witness index=%v, module=%v", witnessIndex, witness.ModuleName)
-
-// 	_proofLPP := recursion.ExtractWitness(run)
-
-// 	logrus.Infof("Extracted the witness for witness index=%v, module=%v", witnessIndex, witness.ModuleName)
-
-// 	return &_proofLPP, nil
-// }
-
-// // RunConglomeration runs the conglomeration prover for the provided subproofs
-// func RunConglomeration(cfg *config.Config, proofGLs, proofLPPs []recursion.Witness) (proof wizard.Proof, congloWIOP *wizard.CompiledIOP, err error) {
-
-// 	logrus.Infof("Running the conglomeration-prover")
-
-// 	cong, err := zkevm.LoadConglomeration(cfg)
-// 	if err != nil {
-// 		return wizard.Proof{}, nil, fmt.Errorf("could not load compiled conglomeration: %w", err)
-// 	}
-
-// 	logrus.Infof("Loaded the compiled conglomeration")
-
-// 	proof = cong.Prove(proofGLs, proofLPPs)
-
-// 	logrus.Infof("Finished running the conglomeration-prover")
-// 	run, err := wizard.VerifyWithRuntime(cong.Wiop, proof)
-// 	if err != nil {
-// 		zkevm.LogPublicInputs(run)
-// 		exit.OnUnsatisfiedConstraints(err)
-// 	}
-
-// 	logrus.Infof("Successfully sanity-checked the conglomerator")
-
-// 	return proof, cong.Wiop, nil
-// }+func RunLPP(cfg *config.Config, witnessIndex int, sharedRandomness fext.Element) (proofLPP *recursion.Witness, err error) {
+
+	logrus.Infof("Running the LPP-prover for witness index=%v", witnessIndex)
+
+	witness := &distributed.ModuleWitnessLPP{}
+	witnessFilePath := witnessDir + "/witness-LPP-" + strconv.Itoa(witnessIndex)
+	if err := serialization.LoadFromDisk(witnessFilePath, witness, true); err != nil {
+		return nil, err
+	}
+
+	witness.InitialFiatShamirState = sharedRandomness
+
+	logrus.Infof("Loaded the witness for witness index=%v, module=%v", witnessIndex, witness.ModuleName)
+
+	compiledLPP, err := zkevm.LoadCompiledLPP(cfg, witness.ModuleName)
+	if err != nil {
+		return nil, fmt.Errorf("could not load compiled LPP: %w", err)
+	}
+
+	logrus.Infof("Loaded the compiled LPP for witness index=%v, module=%v", witnessIndex, witness.ModuleName)
+
+	run := compiledLPP.ProveSegment(witness)
+
+	logrus.Infof("Finished running the LPP-prover for witness index=%v, module=%v", witnessIndex, witness.ModuleName)
+
+	_proofLPP := recursion.ExtractWitness(run)
+
+	logrus.Infof("Extracted the witness for witness index=%v, module=%v", witnessIndex, witness.ModuleName)
+
+	return &_proofLPP, nil
+}
+
+// RunConglomeration runs the conglomeration prover for the provided subproofs
+func RunConglomeration(cfg *config.Config, proofGLs, proofLPPs []recursion.Witness) (proof wizard.Proof, congloWIOP *wizard.CompiledIOP, err error) {
+
+	logrus.Infof("Running the conglomeration-prover")
+
+	cong, err := zkevm.LoadConglomeration(cfg)
+	if err != nil {
+		return wizard.Proof{}, nil, fmt.Errorf("could not load compiled conglomeration: %w", err)
+	}
+
+	logrus.Infof("Loaded the compiled conglomeration")
+
+	proof = cong.Prove(proofGLs, proofLPPs)
+
+	logrus.Infof("Finished running the conglomeration-prover")
+	run, err := wizard.VerifyWithRuntime(cong.Wiop, proof)
+	if err != nil {
+		zkevm.LogPublicInputs(run)
+		exit.OnUnsatisfiedConstraints(err)
+	}
+
+	logrus.Infof("Successfully sanity-checked the conglomerator")
+
+	return proof, cong.Wiop, nil
+}