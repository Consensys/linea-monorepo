package limitless

import (
	"context"
	"fmt"
	"os"
	"runtime/debug"
	"strconv"

	"github.com/consensys/linea-monorepo/prover/backend/execution"
	"github.com/consensys/linea-monorepo/prover/circuits"
	"github.com/consensys/linea-monorepo/prover/config"
	"github.com/consensys/linea-monorepo/prover/maths/field"
	"github.com/consensys/linea-monorepo/prover/protocol/distributed"
	"github.com/consensys/linea-monorepo/prover/protocol/serialization"
	"github.com/consensys/linea-monorepo/prover/protocol/wizard"
	"github.com/consensys/linea-monorepo/prover/utils"
	"github.com/consensys/linea-monorepo/prover/utils/exit"
	"github.com/consensys/linea-monorepo/prover/utils/profiling"
	"github.com/consensys/linea-monorepo/prover/zkevm"
	"github.com/sirupsen/logrus"
	"golang.org/x/sync/errgroup"
)

var (
	witnessDir = "/tmp/witnesses"
	// numConcurrentWitnessWritingGoroutines governs the goroutine serializing,
	// compressing and writing the  witness. The writing part is also controlled
	// by a semaphore on top of this.
	numConcurrentWitnessWritingGoroutines = 20
	// numConcurrentSubProverJobs governs the number of concurrent sub-prover
	// jobs.
	numConcurrentSubProverJobs = 4
)

// Prove function for the Assest struct
func Prove(cfg *config.Config, req *execution.Request) (*execution.Response, error) {

	// Set MonitorParams before any proving happens
	profiling.SetMonitorParams(cfg)

	// Setting the issue handler to exit on unsatisfied constraint but not limit overflow.
	exit.SetIssueHandlingMode(exit.ExitOnUnsatisfiedConstraint)

	// Clean up witness directory to be sure it is empty when we start the
	// process. This helps addressing the situation where a previous process
	// have been interrupted.
	os.RemoveAll(witnessDir)
	defer os.RemoveAll(witnessDir)

	// Setup execution witness and output response
	var (
		out     = execution.CraftProverOutput(cfg, req)
		witness = execution.NewWitness(cfg, req, &out)
	)

	if cfg.Execution.LimitlessWithDebug {
		limitlessZkEVM := zkevm.NewLimitlessDebugZkEVM(cfg)
		limitlessZkEVM.RunDebug(cfg, witness.ZkEVM)
		// The return of "out" is to avoid panics later on in the process.
		return &out, nil
	}

	// -- 1. Launch bootstrapper
	logrus.Info("Starting to run the bootstrapper")

	mt, err := zkevm.LoadVerificationKeyMerkleTree(cfg)
	if err != nil {
		return nil, fmt.Errorf("could not load verification key merkle tree: %w", err)
	}

	var (
		numGL, numLPP = RunBootstrapper(cfg, witness.ZkEVM, mt.GetRoot())
	)
	logrus.Infof("Finished running the bootstrapper, generated %d GL modules and %d LPP modules", numGL, numLPP)

	// Use a parent context for the whole proving flow
	ctx, cancel := context.WithCancel(context.Background())
	defer cancel()

	// Final Conglomeration outcome
	type congResult struct {
		proof *distributed.SegmentProof
		err   error
	}

	var (
		totalProofs = numGL + numLPP

		proofGLs   = make([]distributed.SegmentProof, numGL)
		glErrGroup = &errgroup.Group{}

		lppErrGroup = &errgroup.Group{}

		// Conglomeration proof pipeline setup: have a buffered channel proofStream
		// with capacity large enough so producers won't block
		proofStream = make(chan *distributed.SegmentProof, totalProofs)
		resultCh    = make(chan congResult, 1)
<<<<<<< HEAD
	)

	// -- 2. Launch background hierarchical reduction pipeline to recursively conglomerate as 2 or more
	// proofs come in. It will exit when it collects `totalProofs` or when ctx is cancelled.
	go func() {
		cong, err := zkevm.LoadCompiledConglomeration(cfg)
=======

		cong *distributed.RecursedSegmentCompilation
	)

	// -- 2. Launch background hierarchical reduction pipeline to recursively conglomerate as 2 or more
	// proofs come in. It will exit when it collects `totalProofs` or when ctx is cancelled.
	go func() {
		var err error
		cong, err = zkevm.LoadCompiledConglomeration(cfg)
>>>>>>> 56ec26c3
		if err != nil || cong == nil {
			panic(fmt.Errorf("could not load compiled conglomeration: %w", err))
		}
		logrus.Infoln("Succesfully loaded the compiled conglomeration and starting to run hierarchical conglomeration")
		proof, err := RunConglomerationHierarchical(ctx, mt, cong, proofStream, totalProofs)
		resultCh <- congResult{proof: proof, err: err}
	}()

	// -- 3. Launch GL proof jobs, sending each result to proofStream
	glErrGroup.SetLimit(numConcurrentSubProverJobs)

	for i := 0; i < numGL; i++ {
		i := i // local copy for closure
		glErrGroup.Go(func() error {
			// If the overall context is done, exit early
			select {
			case <-ctx.Done():
				return ctx.Err()
			default:
			}

			var (
				jobErr  error
				proofGL *distributed.SegmentProof
			)

			// RunGL may panic and therefore exit the goroutine without returning
			// an error. Therefore it has to be wrapped in a recoverable function
			// call so that the error handling mechanism work. If an error occur
			// it is assigned to jobErr so that we can check it once the wrapper
			// function returns.
			func() {
				defer func() {
					if r := recover(); r != nil {
						jobErr = fmt.Errorf("GL prover for witness index=%v panicked: %v", i, r)
<<<<<<< HEAD
=======
						logrus.Error(jobErr)
>>>>>>> 56ec26c3
						debug.PrintStack()
						return
					}
				}()

				var err error
				proofGL, err = RunGL(cfg, i)
				if err != nil {
					jobErr = fmt.Errorf("could not run GL prover for witness index=%v: %w", i, err)
				}
			}()

			if jobErr != nil {
				// Return error to errgroup; caller (main) will cancel ctx
				return jobErr
			}

			// Store local copy for shared randomness computation
			proofGLs[i] = *proofGL

			// Safe send: if ctx cancelled, abort send
			select {
			case proofStream <- proofGL:
				return nil
			case <-ctx.Done():
				return ctx.Err()
			}
		})
	}

	// Wait for GLs
	if err := glErrGroup.Wait(); err != nil {
		// Cancel overall flow (aggregator will observe ctx.Done)
		cancel()
		// Wait for aggregator to finish (so resultCh gets something)
		res := <-resultCh
		if res.err != nil {
			// aggregator returned an error (likely due to cancel); return original error
			return nil, fmt.Errorf("GL error: %w (aggregator error: %v)", err, res.err)
		}
		return nil, fmt.Errorf("GL error: %w", err)
	}

	var (
		//--4. Compute shared randomness after GL proofs succeeded
		sharedRandomness = distributed.GetSharedRandomnessFromSegmentProofs(proofGLs)
	)

	// -- 5. Launch LPP proof jobs, streaming each proof to pipeline
	lppErrGroup.SetLimit(numConcurrentSubProverJobs)
	for i := 0; i < numLPP; i++ {
		i := i
		lppErrGroup.Go(func() error {
			select {
			case <-ctx.Done():
				return ctx.Err()
			default:
			}

			var (
				jobErr   error
				proofLPP *distributed.SegmentProof
			)

			// RunLPP may panic and therefore exit the goroutine without returning
			// an error. Therefore it has to be wrapped in a recoverable function
			// call so that the error handling mechanism work. If an error occur
			// it is assigned to jobErr so that we can check it once the wrapper
			// function returns.
			func() {
				defer func() {
					if r := recover(); r != nil {
						jobErr = fmt.Errorf("LPP prover for witness index=%v panicked: %v", i, r)
<<<<<<< HEAD
=======
						logrus.Error(jobErr)
>>>>>>> 56ec26c3
						debug.PrintStack()
						return
					}
				}()

				var err error
				proofLPP, err = RunLPP(cfg, i, sharedRandomness)
				if err != nil {
					jobErr = fmt.Errorf("could not run LPP prover for witness index=%v: %w", i, err)
				}
			}()

			if jobErr != nil {
				return jobErr
			}

			select {
			case proofStream <- proofLPP:
				return nil
			case <-ctx.Done():
				return ctx.Err()
			}
		})
	}

	// Wait for LPPs
	if err := lppErrGroup.Wait(); err != nil {
		cancel()
		res := <-resultCh
		if res.err != nil {
			return nil, fmt.Errorf("LPP error: %w (aggregator error: %v)", err, res.err)
		}
		return nil, fmt.Errorf("LPP error: %w", err)
	}

	// All producers finished successfully: close the proofStream so aggregator can finish
	close(proofStream)

	// Wait for final conglomeration proof
	res := <-resultCh
	if res.err != nil {
		return nil, fmt.Errorf("conglomeration failed: %w", res.err)
	}

	logrus.Infof("HIERARCHICAL CONGLOMERATION SUCCESSFUL!!!")

<<<<<<< HEAD
	// congFinalproof := res.proof

	// TODO: Sanity check the final conglomerated proof using wizard.VerifyRuntime
	// For that we should be able to extract a wizard.proof from segment proof
=======
	congFinalproof := res.proof
>>>>>>> 56ec26c3

	// -- 5. Load setup (in background started earlier maybe)
	var (
		setup       circuits.Setup
		errSetup    error
		chSetupDone = make(chan struct{})
	)
	go func() {
		logrus.Infof("Loading setup - circuitID: %s", circuits.ExecutionLimitlessCircuitID)
		setup, errSetup = circuits.LoadSetup(cfg, circuits.ExecutionLimitlessCircuitID)
		close(chSetupDone)
	}()

	// Wait for setup to finish loading
	<-chSetupDone
	if errSetup != nil {
		utils.Panic("could not load setup: %v", errSetup)
	}

<<<<<<< HEAD
	// out.Proof = execCirc.MakeProof(
	// 	&cfg.TracesLimits,
	// 	setup,
	// 	cong.HierarchicalConglomeration.Wiop,
	// 	congFinalproof,
	// 	*witness.FuncInp,
	// )
=======
	out.Proof = execCirc.MakeProof(
		&cfg.TracesLimits,
		setup,
		cong.HierarchicalConglomeration.Wiop,
		congFinalproof.Witness.Proof,
		*witness.FuncInp,
	)
>>>>>>> 56ec26c3

	logrus.Infof("Returning dummy outer proof for now.")
	out.Proof = "dummy-proof"
	out.VerifyingKeyShaSum = setup.VerifyingKeyDigest()

	return &out, nil
}

// RunBootstrapper loads the assets required to run the bootstrapper and runs it,
// the function then performs the module segmentation and saves each module
// witness in the /tmp directory.
func RunBootstrapper(cfg *config.Config, zkevmWitness *zkevm.Witness, merkleTreeRoot field.Element) (int, int) {

	logrus.Infof("Loading bootstrapper and zkevm")
	assets := &zkevm.LimitlessZkEVM{}
	if err := assets.LoadBootstrapper(cfg); err != nil || assets.DistWizard.Bootstrapper == nil {
		utils.Panic("could not load bootstrapper: %v", err)
	}

	if err := assets.LoadZkEVM(cfg); err != nil || assets.Zkevm == nil {
		utils.Panic("could not load zkevm: %v", err)
	}

	if err := assets.LoadDisc(cfg); err != nil || assets.DistWizard.Disc == nil {
		utils.Panic("could not load disc: %v", err)
	}

	// The GL and LPP modules are loaded in the background immediately but we
	// only need them for the [distributed.SegmentRuntime] call.
	distDone := make(chan error)
	go func() {
		err := assets.LoadBlueprints(cfg)
		distDone <- err
	}()

	// The function initially attempt to run the bootstrapper directly and will
	// catch "limit-overflow" panic msgs. When they happen, we reattempt running
	// the bootstrapper with higher and higher limits until it works.
	var (
		scalingFactor = 1
		runtimeBoot   *wizard.ProverRuntime
	)

	for runtimeBoot == nil {

		logrus.Infof("Trying to bootstrap with a scaling of %v\n", scalingFactor)

		func() {

			// Since the [exit] package is configured to only send panic messages
			// on overflow. The overflows are catchable.
			defer func() {
				if err := recover(); err != nil {
					oFReport, isOF := err.(exit.LimitOverflowReport)
					if isOF {
						extra := utils.DivCeil(oFReport.RequestedSize, oFReport.Limit)
						scalingFactor *= utils.NextPowerOfTwo(extra)
						return
					}

					panic(err)
				}
			}()

			if scalingFactor == 1 {
				logrus.Infof("Running bootstrapper")
				runtimeBoot = wizard.RunProver(
					assets.DistWizard.Bootstrapper,
					assets.Zkevm.GetMainProverStep(zkevmWitness),
				)
				return
			}

			scaledUpBootstrapper, scaledUpZkEVM := zkevm.GetScaledUpBootstrapper(
				cfg, assets.DistWizard.Disc, scalingFactor,
			)

			runtimeBoot = wizard.RunProver(
				scaledUpBootstrapper,
				scaledUpZkEVM.GetMainProverStep(zkevmWitness),
			)
		}()
	}

	// This frees the memory from the assets that are no longer needed. We don't
	// need to do that for the module GLs and LPPs because they are thrown away
	// when the current function returns.
	assets.Zkevm = nil
	assets.DistWizard.Bootstrapper = nil

	if err := <-distDone; err != nil {
		utils.Panic("could not load GL and LPP modules: %v", err)
	}

	logrus.Infof("Segmenting the runtime")
	witnessGLs, witnessLPPs := distributed.SegmentRuntime(
		runtimeBoot,
		assets.DistWizard.Disc,
		assets.DistWizard.BlueprintGLs,
		assets.DistWizard.BlueprintLPPs,
		merkleTreeRoot,
	)

	logrus.Info("Saving the witnesses")

	eg := &errgroup.Group{}
	eg.SetLimit(numConcurrentWitnessWritingGoroutines)

	for i := range witnessGLs {

		// This saves the value of i in the closure to ensure that the right
		// value is passed. It should be obsolete with newer version of Go.
		i := i
		eg.Go(func() error {

			filePath := witnessDir + "/witness-GL-" + strconv.Itoa(i)
			if err := serialization.StoreToDisk(filePath, *witnessGLs[i], true); err != nil {
				return fmt.Errorf("could not save witnessGL: %v", err)
			}

			// This frees the memory from the witness that is no longer needed.
			witnessGLs[i] = nil
			return nil
		})

	}

	for i := range witnessLPPs {

		// This saves the value of i in the closure to ensure that the right
		// value is passed. It should be obsolete with newer version of Go.
		i := i

		eg.Go(func() error {

			filePath := witnessDir + "/witness-LPP-" + strconv.Itoa(i)
			if err := serialization.StoreToDisk(filePath, *witnessLPPs[i], true); err != nil {
				return fmt.Errorf("could not save witnessLPP: %v", err)
			}

			// This frees the memory from the witness that is no longer needed.
			witnessLPPs[i] = nil
			return nil
		})
	}

	if err := eg.Wait(); err != nil {
		utils.Panic("could not save witnesses: %v", err)
	}

	return len(witnessGLs), len(witnessLPPs)
}

// RunGL runs the GL prover for the provided witness index
func RunGL(cfg *config.Config, witnessIndex int) (proofGL *distributed.SegmentProof, err error) {

	logrus.Infof("Running the GL-prover for witness index=%v", witnessIndex)

	witness := &distributed.ModuleWitnessGL{}
	witnessFilePath := witnessDir + "/witness-GL-" + strconv.Itoa(witnessIndex)
	if err := serialization.LoadFromDisk(witnessFilePath, witness, true); err != nil {
		return nil, err
	}

	logrus.Infof("Loaded the witness for witness index=%v, module=%v", witnessIndex, witness.ModuleName)

	compiledGL, err := zkevm.LoadCompiledGL(cfg, witness.ModuleName)
	if err != nil {
		return nil, fmt.Errorf("could not load compiled GL: %w", err)
	}

	logrus.Infof("Loaded the compiled GL for witness index=%v, module=%v", witnessIndex, witness.ModuleName)

	_proofGL := compiledGL.ProveSegment(witness)

	logrus.Infof("Finished running the GL-prover for witness index=%v, module=%v", witnessIndex, witness.ModuleName)

	return &_proofGL, nil
}

// RunLPP runs the LPP prover for the provided witness index
func RunLPP(cfg *config.Config, witnessIndex int, sharedRandomness field.Element) (proofLPP *distributed.SegmentProof, err error) {

	logrus.Infof("Running the LPP-prover for witness index=%v", witnessIndex)

	witness := &distributed.ModuleWitnessLPP{}
	witnessFilePath := witnessDir + "/witness-LPP-" + strconv.Itoa(witnessIndex)
	if err := serialization.LoadFromDisk(witnessFilePath, witness, true); err != nil {
		return nil, err
	}

	witness.InitialFiatShamirState = sharedRandomness

	logrus.Infof("Loaded the witness for witness index=%v, module=%v", witnessIndex, witness.ModuleName)

	compiledLPP, err := zkevm.LoadCompiledLPP(cfg, witness.ModuleName)
	if err != nil {
		return nil, fmt.Errorf("could not load compiled LPP: %w", err)
	}

	logrus.Infof("Loaded the compiled LPP for witness index=%v, module=%v", witnessIndex, witness.ModuleName)

	_proofLPP := compiledLPP.ProveSegment(witness)

	logrus.Infof("Finished running the LPP-prover for witness index=%v, module=%v", witnessIndex, witness.ModuleName)

	return &_proofLPP, nil
}

// RunConglomerationHierarchical aggregates segment proofs into a single proof.
// It returns the final proof or an error. It respects the passed context for cancellation.
func RunConglomerationHierarchical(ctx context.Context,
	mt *distributed.VerificationKeyMerkleTree,
	cong *distributed.RecursedSegmentCompilation,
	proofStream <-chan *distributed.SegmentProof, totalProofs int,
) (*distributed.SegmentProof, error) {

	// Stack is a slice for channel-based pairing logic
	var stack []*distributed.SegmentProof
	proofsReceived := 0

	// Main loop: block on either new proof, or cancellation.
	for {
		// First, aggregate while we have at least 2 items
		for len(stack) >= 2 {
			_proof1 := *stack[len(stack)-1]
			_proof2 := *stack[len(stack)-2]
			stack = stack[:len(stack)-2]

			logrus.Infof("Conglomerating sub-proofs for (proofType, moduleIdx, segmentIdx) = (%d, %d, %d) and (%d, %d, %d)",
				_proof1.ProofType, _proof1.ModuleIndex, _proof1.SegmentIndex,
				_proof2.ProofType, _proof2.ModuleIndex, _proof2.SegmentIndex)
			aggregated := cong.ProveSegment(&distributed.ModuleWitnessConglo{
				SegmentProofs:             []distributed.SegmentProof{_proof1, _proof2},
				VerificationKeyMerkleTree: *mt,
			})
			stack = append(stack, &aggregated)
		}

		// If we've received all proofs and have exactly one on the stack -> done
		if proofsReceived >= totalProofs {
			// Last item is the final proof
			if len(stack) == 1 {
				logrus.Infoln("Successfully finished running conglomeration prover.")
				finalProof := stack[0]
				// Clear stack
				stack = nil
				return finalProof, nil
			}
			return nil, fmt.Errorf("conglomeration finished but stack size=%d (expected 1)", len(stack))
		}

		// Wait for next proof or cancellation
		select {
		case <-ctx.Done():
			return nil, ctx.Err()

		// Receive new proof from main proof stream
		case p, ok := <-proofStream:
			if !ok {
				// sender closed channel prematurely
				if len(stack) == 1 {
					return stack[0], nil
				}
				return nil, fmt.Errorf("proof stream closed prematurely; stack size=%d, proofsReceived=%d, totalProofs=%d", len(stack), proofsReceived, totalProofs)
			}
			logrus.Infof("Received proof (proofType, moduleIdx, segmentIdx) = (%d, %d, %d) for conglomeration", p.ProofType, p.ModuleIndex, p.SegmentIndex)
			stack = append(stack, p)
			proofsReceived++
		}
	}
}<|MERGE_RESOLUTION|>--- conflicted
+++ resolved
@@ -96,14 +96,6 @@
 		// with capacity large enough so producers won't block
 		proofStream = make(chan *distributed.SegmentProof, totalProofs)
 		resultCh    = make(chan congResult, 1)
-<<<<<<< HEAD
-	)
-
-	// -- 2. Launch background hierarchical reduction pipeline to recursively conglomerate as 2 or more
-	// proofs come in. It will exit when it collects `totalProofs` or when ctx is cancelled.
-	go func() {
-		cong, err := zkevm.LoadCompiledConglomeration(cfg)
-=======
 
 		cong *distributed.RecursedSegmentCompilation
 	)
@@ -113,7 +105,6 @@
 	go func() {
 		var err error
 		cong, err = zkevm.LoadCompiledConglomeration(cfg)
->>>>>>> 56ec26c3
 		if err != nil || cong == nil {
 			panic(fmt.Errorf("could not load compiled conglomeration: %w", err))
 		}
@@ -149,10 +140,7 @@
 				defer func() {
 					if r := recover(); r != nil {
 						jobErr = fmt.Errorf("GL prover for witness index=%v panicked: %v", i, r)
-<<<<<<< HEAD
-=======
 						logrus.Error(jobErr)
->>>>>>> 56ec26c3
 						debug.PrintStack()
 						return
 					}
@@ -226,10 +214,7 @@
 				defer func() {
 					if r := recover(); r != nil {
 						jobErr = fmt.Errorf("LPP prover for witness index=%v panicked: %v", i, r)
-<<<<<<< HEAD
-=======
 						logrus.Error(jobErr)
->>>>>>> 56ec26c3
 						debug.PrintStack()
 						return
 					}
@@ -276,14 +261,7 @@
 
 	logrus.Infof("HIERARCHICAL CONGLOMERATION SUCCESSFUL!!!")
 
-<<<<<<< HEAD
-	// congFinalproof := res.proof
-
-	// TODO: Sanity check the final conglomerated proof using wizard.VerifyRuntime
-	// For that we should be able to extract a wizard.proof from segment proof
-=======
 	congFinalproof := res.proof
->>>>>>> 56ec26c3
 
 	// -- 5. Load setup (in background started earlier maybe)
 	var (
@@ -303,15 +281,6 @@
 		utils.Panic("could not load setup: %v", errSetup)
 	}
 
-<<<<<<< HEAD
-	// out.Proof = execCirc.MakeProof(
-	// 	&cfg.TracesLimits,
-	// 	setup,
-	// 	cong.HierarchicalConglomeration.Wiop,
-	// 	congFinalproof,
-	// 	*witness.FuncInp,
-	// )
-=======
 	out.Proof = execCirc.MakeProof(
 		&cfg.TracesLimits,
 		setup,
@@ -319,7 +288,6 @@
 		congFinalproof.Witness.Proof,
 		*witness.FuncInp,
 	)
->>>>>>> 56ec26c3
 
 	logrus.Infof("Returning dummy outer proof for now.")
 	out.Proof = "dummy-proof"
