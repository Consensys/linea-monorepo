package execution

import (
	"bytes"
<<<<<<< HEAD
	_ "embed"
=======
>>>>>>> 18b2cfcf
	"path"

	public_input "github.com/consensys/linea-monorepo/prover/public-input"

	"github.com/consensys/linea-monorepo/prover/backend/ethereum"
	"github.com/consensys/linea-monorepo/prover/backend/execution/bridge"
	"github.com/consensys/linea-monorepo/prover/backend/execution/statemanager"
	"github.com/consensys/linea-monorepo/prover/crypto/mimc"

	"github.com/consensys/linea-monorepo/prover/config"
	blob "github.com/consensys/linea-monorepo/prover/lib/compressor/blob/v1"
	"github.com/consensys/linea-monorepo/prover/utils"
	"github.com/consensys/linea-monorepo/prover/utils/gnarkutil"
	"github.com/consensys/linea-monorepo/prover/utils/types"
	"github.com/consensys/linea-monorepo/prover/zkevm"
)

// Craft prover's functional inputs
func CraftProverOutput(
	cfg *config.Config,
	req *Request,
) Response {

	var (
		l2BridgeAddress = cfg.Layer2.MsgSvcContract
		blocks          = req.Blocks()
		execDataBuf     = &bytes.Buffer{}
		rsp             = Response{
			BlocksData:           make([]BlockData, len(blocks)),
			ChainID:              cfg.Layer2.ChainID,
			L2BridgeAddress:      types.EthAddress(cfg.Layer2.MsgSvcContract),
			MaxNbL2MessageHashes: cfg.TracesLimits.BlockL2L1Logs,
		}
	)

	// Extract the data from the block
	for i := range blocks {

		var (
			// The assignment is not made in the loop directly otherwise the
			// linter will detect "memory aliasing in a for loop" even though
			// we do not modify the data of the block.
			block = &blocks[i]

			// Fetch the transaction indices
			logs = req.LogsForBlock(i)

			// Filter the logs L2 to L1, and hash them before sending them
			// back to the coordinator.
			l2l1MessageHashes = bridge.L2L1MessageHashes(logs, l2BridgeAddress)
		)

		// This encodes the block as it will be by the compressor before running
		// the compression algorithm.
		blob.EncodeBlockForCompression(block, execDataBuf)

		// Encode the transactions
		rsp.BlocksData[i].RlpEncodedTransactions = RlpTransactions(block)
		rsp.BlocksData[i].FromAddresses = FromAddresses(block)
		rsp.BlocksData[i].TimeStamp = block.Time()
		rsp.BlocksData[i].L2ToL1MsgHashes = l2l1MessageHashes
		rsp.BlocksData[i].BlockHash = types.FullBytes32(block.Hash())

		// Also filters the RollingHashUpdated logs
		events := bridge.ExtractRollingHashUpdated(logs, l2BridgeAddress)
		if len(events) > 0 {
			rsp.BlocksData[i].LastRollingHashUpdatedEvent = events[len(events)-1]
		}
		rsp.AllRollingHashEvent = append(rsp.AllRollingHashEvent, events...)

		// This collects the L2 message hashes
		rsp.AllL2L1MessageHashes = append(
			rsp.AllL2L1MessageHashes,
			l2l1MessageHashes...,
		)
	}

	rsp.ExecDataChecksum = mimcHashLooselyPacked(execDataBuf.Bytes())

	// Add into that the data of the state-manager
	// Run the inspector and pass the parsed traces back to the caller.
	// These traces may be used by the state-manager module depending on
	// if the flag `PROVER_WITH_STATE_MANAGER`
	inspectStateManagerTraces(req, &rsp)

	// Value of the first blocks
	rsp.FirstBlockNumber = utils.ToInt(blocks[0].NumberU64())

	// Set the public input as part of the response immediately so that we can
	// easily debug issues during the proving.
	rsp.PublicInput = types.Bytes32(rsp.FuncInput().Sum(nil))

	return rsp
}

// inspectStateManagerTraces parsed the state-manager traces from the given
// input and inspect them to see if they are self-consistent and if they match
// the parentStateRootHash. This behaviour can be altered by setting the field
// `tolerate_state_root_hash_mismatch`, see its documentation. In case of
// success, the function returns the decoded state-manager traces. Otherwise, it
// panics.
func inspectStateManagerTraces(
	req *Request,
	resp *Response,
) {

	// Extract the traces from the inputs
	var (
		traces      = req.StateManagerTraces()
		firstParent = req.ZkParentStateRootHash
		parent      = req.ZkParentStateRootHash
	)

	for i := range traces {

		if len(traces[i]) > 0 {
			// Run the trace inspection routine
			old, new, err := statemanager.CheckTraces(traces[i])
			// The trace must have been validated
			if err != nil {
				utils.Panic("error parsing the state manager traces : %v", err)
			}

			// The "old of a block" must equal the parent
			if old != parent {
				utils.Panic("old does not match with parent root hash")
			}

			// Populate the prover's output with the recovered root hash
			resp.BlocksData[i].RootHash = new
			parent = new
		} else {
			// This can happen when there are no transaction in a block
			// In this case, we do not need to do anything
			resp.BlocksData[i].RootHash = parent
		}

	}

	resp.ParentStateRootHash = firstParent.Hex()
}

func (req *Request) collectSignatures() ([]ethereum.Signature, [][32]byte) {

	var (
		signatures = []ethereum.Signature{}
		txHashes   = [][32]byte{}
		blocks     = req.Blocks()
		currTx     = 0
	)

	for i := range blocks {
		for _, tx := range blocks[i].Transactions() {

			var (
				txHash      = ethereum.GetTxHash(tx)
				txSignature = ethereum.GetJsonSignature(tx)
			)

			signatures = append(signatures, txSignature)
			txHashes = append(txHashes, txHash)

			currTx++
		}
	}

	return signatures, txHashes
}

// FuncInput are all the relevant fields parsed by the prover that
// are functionally useful to contextualize what the proof is proving. This
// is used by the aggregation circuit to ensure that the execution proofs
// relate to consecutive Linea block execution.
func (rsp *Response) FuncInput() *public_input.Execution {

	var (
		firstBlock = &rsp.BlocksData[0]
		lastBlock  = &rsp.BlocksData[len(rsp.BlocksData)-1]
		fi         = &public_input.Execution{
			L2MessageServiceAddr:  types.EthAddress(rsp.L2BridgeAddress),
			ChainID:               uint64(rsp.ChainID),
			FinalBlockTimestamp:   lastBlock.TimeStamp,
			FinalBlockNumber:      uint64(rsp.FirstBlockNumber + len(rsp.BlocksData) - 1),
			InitialBlockTimestamp: firstBlock.TimeStamp,
			InitialBlockNumber:    uint64(rsp.FirstBlockNumber),
			DataChecksum:          rsp.ExecDataChecksum,
			L2MessageHashes:       types.AsByteArrSlice(rsp.AllL2L1MessageHashes),
			InitialStateRootHash:  types.Bytes32FromHex(rsp.ParentStateRootHash),
			FinalStateRootHash:    lastBlock.RootHash,
		}
	)

	if len(rsp.AllRollingHashEvent) > 0 {
		var (
			firstRHEvent = rsp.AllRollingHashEvent[0]
			lastRHEvent  = rsp.AllRollingHashEvent[len(rsp.AllRollingHashEvent)-1]
		)

		fi.InitialRollingHashUpdate = firstRHEvent.RollingHash
		fi.LastRollingHashUpdate = lastRHEvent.RollingHash
		fi.FirstRollingHashUpdateNumber = uint64(firstRHEvent.MessageNumber)
		fi.LastRollingHashUpdateNumber = uint64(lastRHEvent.MessageNumber)
	}

	return fi
}

func NewWitness(cfg *config.Config, req *Request, rsp *Response) *Witness {
	txSignatures, txHashes := req.collectSignatures()
	return &Witness{
		ZkEVM: &zkevm.Witness{
			ExecTracesFPath: path.Join(cfg.Execution.ConflatedTracesDir, req.ConflatedExecutionTracesFile),
			SMTraces:        req.StateManagerTraces(),
			TxSignatures:    txSignatures,
			TxHashes:        txHashes,
			L2BridgeAddress: cfg.Layer2.MsgSvcContract,
			ChainID:         cfg.Layer2.ChainID,
			BlockHashList:   getBlockHashList(rsp),
		},
		FuncInp: rsp.FuncInput(),
	}
}

// mimcHashLooselyPacked hashes the input stream b using the MiMC hash function
// encoding each slice of 31 bytes into a field element separately.
func mimcHashLooselyPacked(b []byte) types.Bytes32 {
	var buf [32]byte
	gnarkutil.ChecksumLooselyPackedBytes(b, buf[:], mimc.NewMiMC())
	return types.AsBytes32(buf[:])
}

func getBlockHashList(rsp *Response) []types.FullBytes32 {
	res := []types.FullBytes32{}
	for i := range rsp.BlocksData {
		res = append(res, rsp.BlocksData[i].BlockHash)
	}
	return res
}<|MERGE_RESOLUTION|>--- conflicted
+++ resolved
@@ -2,10 +2,6 @@
 
 import (
 	"bytes"
-<<<<<<< HEAD
-	_ "embed"
-=======
->>>>>>> 18b2cfcf
 	"path"
 
 	public_input "github.com/consensys/linea-monorepo/prover/public-input"
