package aggregation

import (
	"fmt"
	emPlonk "github.com/consensys/gnark/std/recursion/plonk"
	"math"
	"os"
	"path/filepath"

	"github.com/consensys/gnark/backend/witness"
	"github.com/consensys/gnark/frontend"
	pi_interconnection "github.com/consensys/linea-monorepo/prover/circuits/pi-interconnection"
	public_input "github.com/consensys/linea-monorepo/prover/public-input"

	"github.com/consensys/gnark/backend/plonk"
	"github.com/consensys/linea-monorepo/prover/circuits"
	"github.com/consensys/linea-monorepo/prover/circuits/aggregation"
	"github.com/consensys/linea-monorepo/prover/circuits/dummy"
	"github.com/consensys/linea-monorepo/prover/circuits/emulation"
	"github.com/consensys/linea-monorepo/prover/config"
	"github.com/consensys/linea-monorepo/prover/utils"
	"github.com/consensys/linea-monorepo/prover/utils/types"
	"github.com/ethereum/go-ethereum/common/hexutil"
	"github.com/sirupsen/logrus"

	"github.com/consensys/gnark-crypto/ecc"
	frBW6 "github.com/consensys/gnark-crypto/ecc/bw6-761/fr"

	frBn254 "github.com/consensys/gnark-crypto/ecc/bn254/fr"
)

func Prove(cfg *config.Config, req *Request) (*Response, error) {
	cf, err := collectFields(cfg, req)
	if err != nil {
		return nil, fmt.Errorf("could not collect the fields: %w", err)
	}

	return CraftResponse(cfg, cf)
}

// Run the concrete prover for the aggregation
func makeProof(
	cfg *config.Config,
	cf *CollectedFields,
	publicInput string,
) (proof string, err error) {

	if cfg.Aggregation.ProverMode == config.ProverModeDev {
		// In the development mode, we generate a fake proof
		return makeDummyProof(cfg, publicInput, circuits.MockCircuitIDEmulation), nil
	}

	piProof, piPublicWitness, err := makePiProof(cfg, cf)
	if err != nil {
		return "", fmt.Errorf("could not create the public input proof: %w", err)
	}

	proofBW6, circuitID, err := makeBw6Proof(cfg, cf, piProof, piPublicWitness, publicInput)
	if err != nil {
		return "", fmt.Errorf("error when running the BW6 proof: %w", err)
	}

	proofBn254, err := makeBn254Proof(cfg, circuitID, proofBW6, publicInput)
	if err != nil {
		return "", fmt.Errorf("error when running the Bn254 proof: %w", err)
	}

	return circuits.SerializeProofSolidityBn254(proofBn254), nil
}

func makePiProof(cfg *config.Config, cf *CollectedFields) (plonk.Proof, witness.Witness, error) {

	var setup circuits.Setup
	loadSetupErr := make(chan error, 1)
	go func() {
		var err error
		setup, err = circuits.LoadSetup(cfg, circuits.PublicInputInterconnectionCircuitID)
		loadSetupErr <- err
		close(loadSetupErr)
	}()

	cfg.PublicInputInterconnection.MockKeccakWizard = true
	c, err := pi_interconnection.Compile(cfg.PublicInputInterconnection, pi_interconnection.WizardCompilationParameters()...)
	if err != nil {
		return nil, nil, fmt.Errorf("could not create the public-input circuit: %w", err)
	}

	assignment, err := c.Assign(pi_interconnection.Request{
		Decompressions: cf.DecompressionPI,
		Executions:     cf.ExecutionPI,
		Aggregation: public_input.Aggregation{
			FinalShnarf:                             cf.FinalShnarf,
			ParentAggregationFinalShnarf:            cf.ParentAggregationFinalShnarf,
			ParentStateRootHash:                     cf.ParentStateRootHash,
			ParentAggregationLastBlockTimestamp:     cf.ParentAggregationLastBlockTimestamp,
			FinalTimestamp:                          cf.FinalTimestamp,
			LastFinalizedBlockNumber:                cf.LastFinalizedBlockNumber,
			FinalBlockNumber:                        cf.FinalBlockNumber,
			LastFinalizedL1RollingHash:              cf.LastFinalizedL1RollingHash,
			L1RollingHash:                           cf.L1RollingHash,
			LastFinalizedL1RollingHashMessageNumber: cf.LastFinalizedL1RollingHashMessageNumber,
			L1RollingHashMessageNumber:              cf.L1RollingHashMessageNumber,
			L2MsgRootHashes:                         cf.L2MsgRootHashes,
			L2MsgMerkleTreeDepth:                    utils.ToInt(cf.L2MsgTreeDepth),
			ChainID:                                 uint64(cfg.Layer2.ChainID),
			L2MessageServiceAddr:                    types.EthAddress(cfg.Layer2.MsgSvcContract),
		},
	})
	if err != nil {
		return nil, nil, fmt.Errorf("could not assign the public input circuit: %w", err)
	}

	w, err := frontend.NewWitness(&assignment, ecc.BLS12_377.ScalarField(), frontend.PublicOnly()) // TODO @Tabaie make ProveCheck return witness instead of extracting this twice
	if err != nil {
		return nil, nil, fmt.Errorf("could not extract interconnection circuit public witness: %w", err)
	}

<<<<<<< HEAD
	if err := <-loadSetupErr; err != nil {
		return nil, nil, fmt.Errorf("could not load the setup: %w", err)
	}

	const cachedProofPath = ".pi.pf"

	// proof caching TODO @Tabaie delete
	proof := func() plonk.Proof {
		logrus.Info("attempting to read cached proof")
		f, err := os.Open(cachedProofPath)
		if err != nil {
			logrus.Error(err)
			return nil
		}
		defer f.Close()
		proof := plonk.NewProof(ecc.BLS12_377)

		if _, err = proof.ReadFrom(f); err != nil {
			logrus.Error(err)
			return nil
		}

		// check if the proof passes
		if err = plonk.Verify(proof, setup.VerifyingKey, w); err != nil {
			logrus.Error(err)
			return nil
		}

		logrus.Info("PI proof successfully loaded")

		return proof
	}()

	if proof == nil {
		logrus.Info("failed to load PI proof. Creating a new one")
		proof, err = circuits.ProveCheck(&setup, &assignment)
		if err != nil {
			return nil, nil, err
		}
		f, err := os.OpenFile(cachedProofPath, os.O_WRONLY|os.O_CREATE, 0600)
		if err != nil {
			return nil, nil, err
		}
		defer f.Close()
		if _, err = proof.WriteTo(f); err != nil {
			return nil, nil, err
		}
	}
=======
	opts := []any{
		emPlonk.GetNativeProverOptions(ecc.BW6_761.ScalarField(), setup.Circuit.Field()),
		emPlonk.GetNativeVerifierOptions(ecc.BW6_761.ScalarField(), setup.Circuit.Field()),
	}

	proof, err := circuits.ProveCheck(&setup, &assignment, opts...)
>>>>>>> 510ed664

	return proof, w, err
}

// Generates a fake proof. The public input is given in hex string format.
// Returns the proof in hex string format. The circuit ID parameter specifies
// for which circuit should the proof be generated.
func makeDummyProof(cfg *config.Config, input string, circID circuits.MockCircuitID) string {
	// TODO @gbotrel why do we do setup at run time here? we could factorize with other paths.
	srsProvider, err := circuits.NewSRSStore(cfg.PathForSRS())
	if err != nil {
		panic(err)
	}

	setup, err := dummy.MakeUnsafeSetup(srsProvider, circID, ecc.BN254.ScalarField())
	if err != nil {
		panic(err)
	}
	var (
		x      frBn254.Element
		xBytes []byte
	)

	// We encode the input ourselves so we can trust that the decoding will be
	// successful and the error can safely be ignored.
	xBytes, _ = hexutil.Decode(input)
	x.SetBytes(xBytes)

	return dummy.MakeProof(&setup, x, circID)
}

func makeBw6Proof(
	cfg *config.Config,
	cf *CollectedFields,
	piProof plonk.Proof,
	piPublicWitness witness.Witness,
	publicInput string,
) (proof plonk.Proof, circuitID int, err error) {

	// This determines which is the best circuit to use for aggregation, we
	// take the smallest circuit that has enough capacity.

	var (
		numProofClaims              = len(cf.ProofClaims)
		biggestAvailable            = 0
		bestSize                    = math.MaxInt
		bestSetupPos                = -1
		bestAllowedVkForAggregation []string
	)

	// first we discover available setups
	for _, maxNbProofs := range cfg.Aggregation.NumProofs {
		biggestAvailable = max(biggestAvailable, maxNbProofs)

		// That's the quickest reject condition we have
		if maxNbProofs < numProofClaims {
			logrus.Debugf("skipping setup with %v proofs < %v claims", maxNbProofs, numProofClaims)
			continue
		}

		// read the manifest and the allowed verifying keys digests
		circuitID := circuits.CircuitID(fmt.Sprintf("%s-%d", string(circuits.AggregationCircuitID), maxNbProofs))
		setupPath := cfg.PathForSetup(string(circuitID))
		manifest, err := circuits.ReadSetupManifest(filepath.Join(setupPath, config.ManifestFileName))
		if err != nil {
			return nil, 0, fmt.Errorf("could not read the manifest for circuit %v: %w", circuitID, err)
		}
		allowedVkForAggregation, err := manifest.GetStringArray("allowedVkForAggregationDigests")
		if err != nil {
			return nil, 0, fmt.Errorf("could not read the allowedVkForAggregationDigests: %w", err)
		}

		// This reject condition may take longer
		if !doesBw6CircuitSupportVKeys(allowedVkForAggregation, cf.ProofClaims) {
			logrus.Infof("skipping setup with %v proofs because it does not support the required verifying keys", maxNbProofs)
			continue
		}

		if maxNbProofs <= bestSize {
			bestSize = maxNbProofs
			bestAllowedVkForAggregation = allowedVkForAggregation
		}
	}

	if bestSize == math.MaxInt {
		return nil, 0, fmt.Errorf(
			"could not find a setup large enough for %v proofs: the biggest available size is %v",
			numProofClaims, biggestAvailable,
		)
	}

	logrus.Infof("reading the BW6 setup for %v proofs", bestSize)
	c := circuits.CircuitID(fmt.Sprintf("%s-%d", string(circuits.AggregationCircuitID), bestSize))
	setup, err := circuits.LoadSetup(cfg, c)
	if err != nil {
		return nil, 0, fmt.Errorf("could not load the setup for circuit %v: %w", c, err)
	}

	// Now, that we have selected "the best" setup to use to aggregate all the
	// proofs. We need to assign a circuit ID to all the proofClaims. We could
	// not do it before because the "ordering" of the verifying keys can be
	// circuit dependent. So, we needed to pick the circuit first.

	assignCircuitIDToProofClaims(bestAllowedVkForAggregation, cf.ProofClaims)

	// Although the public input is restrained to fit on the BN254 scalar field,
	// the BW6 field is larger. This allows us to represent the public input as a
	// single field element.

	var (
		piBW6 frBW6.Element
	)
	if _, err = piBW6.SetString(publicInput); err != nil {
		return nil, 0, fmt.Errorf("could not parse the public input: %w", err)
	}

	// set pi proof info
	piInfo := aggregation.PiInfo{
		Proof:         piProof,
		PublicWitness: piPublicWitness,
		ActualIndexes: pi_interconnection.InnerCircuitTypesToIndexes(&cfg.PublicInputInterconnection, cf.InnerCircuitTypes),
	}

	logrus.Infof("running the BW6 prover")
	proofBW6, err := aggregation.MakeProof(&setup, bestSize, cf.ProofClaims, piInfo, piBW6)
	if err != nil {
		return nil, 0, fmt.Errorf("could not create BW6 proof: %w", err)
	}
	return proofBW6, bestSetupPos, nil
}

func makeBn254Proof(
	cfg *config.Config,
	circuitID int,
	proofBw6 plonk.Proof,
	publicInput string,
) (proof plonk.Proof, err error) {

	logrus.Infof("reading the BN254 setup from disk...")

	setup, err := circuits.LoadSetup(cfg, circuits.EmulationCircuitID)
	if err != nil {
		return nil, fmt.Errorf("could not read the BN254 setup: %w", err)
	}

	logrus.Infof("running the prover for the BN254 circuit...")

	var piBn254 frBn254.Element
	_, err = piBn254.SetString(publicInput)
	if err != nil {
		return nil, fmt.Errorf("could not parse the public input: %w", err)
	}

	logrus.Infof("running the Bn254 prover")

	proofBn254, err := emulation.MakeProof(&setup, circuitID, proofBw6, piBn254)
	if err != nil {
		return nil, fmt.Errorf("(for Bn254) gnark's plonk Prover failed with error: %w", err)
	}
	return proofBn254, nil

}

// This function is used to detect if a a BW6 circuit is compatible with a list
// proof's verifier keys. Namely, it takes the list of supported keys, parse them
// as hex-bytes-32 and check that all the proof claims verifier keys are included
// in the list of supported verifier keys.
func doesBw6CircuitSupportVKeys(supportedVkeys []string, proofClaims []aggregation.ProofClaimAssignment) bool {
	// Parse the required verifying keys into a list of bytes32
	suppBytes32 := make([]types.FullBytes32, len(supportedVkeys))
	for i := range suppBytes32 {
		suppBytes32[i] = types.FullBytes32FromHex(supportedVkeys[i])
	}

	// The list are not expected to be very big therefore, we anticipate that
	// relying on a hashmap is likely not worth the effort.
	for k := range proofClaims {
		found := false
		requiredVKey := proofClaims[k].VerifyingKeyShasum
		for i := range suppBytes32 {
			found = found || (suppBytes32[i] == requiredVKey)
		}
		if !found {
			logrus.Warnf("vk %x for proof #%d not supported", requiredVKey, k)
			return false
		}
	}

	return true
}

// This function assigns circuits ID to the input proof claims based on the list
// of verifying keys that are supported by the circuit. This function mutates the
// proofClaims parameter. It will panic if one of the claim's verifying key is
// missing from the supportedVkeys. Therefore, this function should only be
// called after `doesBW6CircuitSupportsVKeys` has been called and has returned
// true.
func assignCircuitIDToProofClaims(supportedVkeys []string, proofClaims []aggregation.ProofClaimAssignment) {

	// Parse the required verifying keys into a list of bytes32
	suppBytes32 := make([]types.FullBytes32, len(supportedVkeys))
	for i := range suppBytes32 {
		suppBytes32[i] = types.FullBytes32FromHex(supportedVkeys[i])
	}

	// The list are not expected to be very big therefore, we anticipate that
	// relying on a hashmap is likely not worth the effort.
	for k := range proofClaims {
		found := false
		for i := range suppBytes32 {
			isThisOne := suppBytes32[i] == proofClaims[k].VerifyingKeyShasum
			if isThisOne {
				proofClaims[k].CircuitID = i
				found = true
				break
			}
		}
		if !found {
			// Here, we panic because we were supposed to have run the above
			// `doesBw6CircuitSupportVKeys` before calling the current function.
			utils.Panic(
				"proof %v requires vkey %v, which was not found in the list %v",
				k, proofClaims[k].VerifyingKeyShasum.Hex(), supportedVkeys,
			)
		}

	}
}<|MERGE_RESOLUTION|>--- conflicted
+++ resolved
@@ -2,10 +2,11 @@
 
 import (
 	"fmt"
-	emPlonk "github.com/consensys/gnark/std/recursion/plonk"
 	"math"
 	"os"
 	"path/filepath"
+
+	emPlonk "github.com/consensys/gnark/std/recursion/plonk"
 
 	"github.com/consensys/gnark/backend/witness"
 	"github.com/consensys/gnark/frontend"
@@ -115,12 +116,14 @@
 		return nil, nil, fmt.Errorf("could not extract interconnection circuit public witness: %w", err)
 	}
 
-<<<<<<< HEAD
 	if err := <-loadSetupErr; err != nil {
 		return nil, nil, fmt.Errorf("could not load the setup: %w", err)
 	}
 
 	const cachedProofPath = ".pi.pf"
+
+	proverOpt := emPlonk.GetNativeProverOptions(ecc.BW6_761.ScalarField(), setup.Circuit.Field())
+	verifierOpt := emPlonk.GetNativeVerifierOptions(ecc.BW6_761.ScalarField(), setup.Circuit.Field())
 
 	// proof caching TODO @Tabaie delete
 	proof := func() plonk.Proof {
@@ -139,7 +142,7 @@
 		}
 
 		// check if the proof passes
-		if err = plonk.Verify(proof, setup.VerifyingKey, w); err != nil {
+		if err = plonk.Verify(proof, setup.VerifyingKey, w, verifierOpt); err != nil {
 			logrus.Error(err)
 			return nil
 		}
@@ -151,7 +154,7 @@
 
 	if proof == nil {
 		logrus.Info("failed to load PI proof. Creating a new one")
-		proof, err = circuits.ProveCheck(&setup, &assignment)
+		proof, err = circuits.ProveCheck(&setup, &assignment, proverOpt, verifierOpt)
 		if err != nil {
 			return nil, nil, err
 		}
@@ -164,14 +167,6 @@
 			return nil, nil, err
 		}
 	}
-=======
-	opts := []any{
-		emPlonk.GetNativeProverOptions(ecc.BW6_761.ScalarField(), setup.Circuit.Field()),
-		emPlonk.GetNativeVerifierOptions(ecc.BW6_761.ScalarField(), setup.Circuit.Field()),
-	}
-
-	proof, err := circuits.ProveCheck(&setup, &assignment, opts...)
->>>>>>> 510ed664
 
 	return proof, w, err
 }
