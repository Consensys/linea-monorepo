--- conflicted
+++ resolved
@@ -116,20 +116,14 @@
 		return nil, nil, fmt.Errorf("could not extract interconnection circuit public witness: %w", err)
 	}
 
-<<<<<<< HEAD
-	opts := []any{
-		emPlonk.GetNativeProverOptions(ecc.BW6_761.ScalarField(), setup.Circuit.Field()),
-		emPlonk.GetNativeVerifierOptions(ecc.BW6_761.ScalarField(), setup.Circuit.Field()),
-	}
-
-	proof, err := circuits.ProveCheck(&setup, &assignment, opts...)
-=======
+  proverOpts := emPlonk.GetNativeProverOptions(ecc.BW6_761.ScalarField(), setup.Circuit.Field())
+  verifierOpts :=	emPlonk.GetNativeVerifierOptions(ecc.BW6_761.ScalarField(), setup.Circuit.Field())
+
 	if setupLock.Wait(); setupErr != nil { // wait for setup to load and check for errors
 		return nil, nil, fmt.Errorf("could not load the setup: %w", setupErr)
 	}
 
-	proof, err := circuits.ProveCheck(&setup, &assignment)
->>>>>>> d686f1b2
+	proof, err := circuits.ProveCheck(&setup, &assignment, proverOpts, verifierOpts)
 
 	return proof, w, err
 }
