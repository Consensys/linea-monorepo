package aggregation

import (
	"fmt"
	emPlonk "github.com/consensys/gnark/std/recursion/plonk"
	"sync"
	"github.com/consensys/gnark/backend/witness"
	"github.com/consensys/gnark/frontend"
	pi_interconnection "github.com/consensys/linea-monorepo/prover/circuits/pi-interconnection"
	public_input "github.com/consensys/linea-monorepo/prover/public-input"
	"math"
	"path/filepath"

	"github.com/consensys/gnark/backend/plonk"
	"github.com/consensys/linea-monorepo/prover/circuits"
	"github.com/consensys/linea-monorepo/prover/circuits/aggregation"
	"github.com/consensys/linea-monorepo/prover/circuits/dummy"
	"github.com/consensys/linea-monorepo/prover/circuits/emulation"
	"github.com/consensys/linea-monorepo/prover/config"
	"github.com/consensys/linea-monorepo/prover/utils"
	"github.com/consensys/linea-monorepo/prover/utils/types"
	"github.com/ethereum/go-ethereum/common/hexutil"
	"github.com/sirupsen/logrus"

	"github.com/consensys/gnark-crypto/ecc"
	frBW6 "github.com/consensys/gnark-crypto/ecc/bw6-761/fr"

	frBn254 "github.com/consensys/gnark-crypto/ecc/bn254/fr"
)

func Prove(cfg *config.Config, req *Request) (*Response, error) {
	cf, err := collectFields(cfg, req)
	if err != nil {
		return nil, fmt.Errorf("could not collect the fields: %w", err)
	}

	return CraftResponse(cfg, cf)
}

// Run the concrete prover for the aggregation
func makeProof(
	cfg *config.Config,
	cf *CollectedFields,
	publicInput string,
) (proof string, err error) {

	if cfg.Aggregation.ProverMode == config.ProverModeDev {
		// In the development mode, we generate a fake proof
		return makeDummyProof(cfg, publicInput, circuits.MockCircuitIDEmulation), nil
	}

	piProof, piPublicWitness, err := makePiProof(cfg, cf)
	if err != nil {
		return "", fmt.Errorf("could not create the public input proof: %w", err)
	}

	proofBW6, circuitID, err := makeBw6Proof(cfg, cf, piProof, piPublicWitness, publicInput)
	if err != nil {
		return "", fmt.Errorf("error when running the BW6 proof: %w", err)
	}

	proofBn254, err := makeBn254Proof(cfg, circuitID, proofBW6, publicInput)
	if err != nil {
		return "", fmt.Errorf("error when running the Bn254 proof: %w", err)
	}

	return circuits.SerializeProofSolidityBn254(proofBn254), nil
}

func makePiProof(cfg *config.Config, cf *CollectedFields) (plonk.Proof, witness.Witness, error) {

	var setup circuits.Setup
	setupErr := make(chan error, 1)

	go func() {
		var err error
		setup, err = circuits.LoadSetup(cfg, circuits.PublicInputInterconnectionCircuitID)
		setupErr <- err
		close(setupErr)
	}()

	c, err := pi_interconnection.Compile(cfg.PublicInputInterconnection, pi_interconnection.WizardCompilationParameters()...)
	if err != nil {
		return nil, nil, fmt.Errorf("could not create the public-input circuit: %w", err)
	}

	assignment, err := c.Assign(pi_interconnection.Request{
		Decompressions: cf.DecompressionPI,
		Executions:     cf.ExecutionPI,
		Aggregation: public_input.Aggregation{
			FinalShnarf:                             cf.FinalShnarf,
			ParentAggregationFinalShnarf:            cf.ParentAggregationFinalShnarf,
			ParentStateRootHash:                     cf.ParentStateRootHash,
			ParentAggregationLastBlockTimestamp:     cf.ParentAggregationLastBlockTimestamp,
			FinalTimestamp:                          cf.FinalTimestamp,
			LastFinalizedBlockNumber:                cf.LastFinalizedBlockNumber,
			FinalBlockNumber:                        cf.FinalBlockNumber,
			LastFinalizedL1RollingHash:              cf.LastFinalizedL1RollingHash,
			L1RollingHash:                           cf.L1RollingHash,
			LastFinalizedL1RollingHashMessageNumber: cf.LastFinalizedL1RollingHashMessageNumber,
			L1RollingHashMessageNumber:              cf.L1RollingHashMessageNumber,
			L2MsgRootHashes:                         cf.L2MsgRootHashes,
			L2MsgMerkleTreeDepth:                    utils.ToInt(cf.L2MsgTreeDepth),
			ChainID:                                 uint64(cfg.Layer2.ChainID),
			L2MessageServiceAddr:                    types.EthAddress(cfg.Layer2.MsgSvcContract),
		},
	})
	if err != nil {
		return nil, nil, fmt.Errorf("could not assign the public input circuit: %w", err)
	}

	w, err := frontend.NewWitness(&assignment, ecc.BLS12_377.ScalarField(), frontend.PublicOnly()) // TODO @Tabaie make ProveCheck return witness instead of extracting this twice
	if err != nil {
		return nil, nil, fmt.Errorf("could not extract interconnection circuit public witness: %w", err)
	}

<<<<<<< HEAD
	proverOpts := emPlonk.GetNativeProverOptions(ecc.BW6_761.ScalarField(), setup.Circuit.Field())
	verifierOpts := emPlonk.GetNativeVerifierOptions(ecc.BW6_761.ScalarField(), setup.Circuit.Field())

	if setupLock.Wait(); setupErr != nil { // wait for setup to load and check for errors
		return nil, nil, fmt.Errorf("could not load the setup: %w", setupErr)
=======
  proverOpts := emPlonk.GetNativeProverOptions(ecc.BW6_761.ScalarField(), setup.Circuit.Field())
  verifierOpts :=	emPlonk.GetNativeVerifierOptions(ecc.BW6_761.ScalarField(), setup.Circuit.Field())
  
	if err = <-setupErr; err != nil { // wait for setup to load and check for errors
		return nil, nil, fmt.Errorf("could not load the setup: %w", err)
>>>>>>> dfc07abe
	}

	proof, err := circuits.ProveCheck(&setup, &assignment, proverOpts, verifierOpts)

	return proof, w, err
}

// Generates a fake proof. The public input is given in hex string format.
// Returns the proof in hex string format. The circuit ID parameter specifies
// for which circuit should the proof be generated.
func makeDummyProof(cfg *config.Config, input string, circID circuits.MockCircuitID) string {
	// TODO @gbotrel why do we do setup at run time here? we could factorize with other paths.
	srsProvider, err := circuits.NewSRSStore(cfg.PathForSRS())
	if err != nil {
		panic(err)
	}

	setup, err := dummy.MakeUnsafeSetup(srsProvider, circID, ecc.BN254.ScalarField())
	if err != nil {
		panic(err)
	}
	var (
		x      frBn254.Element
		xBytes []byte
	)

	// We encode the input ourselves so we can trust that the decoding will be
	// successful and the error can safely be ignored.
	xBytes, _ = hexutil.Decode(input)
	x.SetBytes(xBytes)

	return dummy.MakeProof(&setup, x, circID)
}

func makeBw6Proof(
	cfg *config.Config,
	cf *CollectedFields,
	piProof plonk.Proof,
	piPublicWitness witness.Witness,
	publicInput string,
) (proof plonk.Proof, circuitID int, err error) {

	// This determines which is the best circuit to use for aggregation, we
	// take the smallest circuit that has enough capacity.

	var (
		numProofClaims              = len(cf.ProofClaims)
		biggestAvailable            = 0
		bestSize                    = math.MaxInt
		bestSetupPos                = -1
		bestAllowedVkForAggregation []string
	)

	// first we discover available setups
	for _, maxNbProofs := range cfg.Aggregation.NumProofs {
		biggestAvailable = max(biggestAvailable, maxNbProofs)

		// That's the quickest reject condition we have
		if maxNbProofs < numProofClaims {
			logrus.Debugf("skipping setup with %v proofs < %v claims", maxNbProofs, numProofClaims)
			continue
		}

		// read the manifest and the allowed verifying keys digests
		circuitID := circuits.CircuitID(fmt.Sprintf("%s-%d", string(circuits.AggregationCircuitID), maxNbProofs))
		setupPath := cfg.PathForSetup(string(circuitID))
		manifest, err := circuits.ReadSetupManifest(filepath.Join(setupPath, config.ManifestFileName))
		if err != nil {
			return nil, 0, fmt.Errorf("could not read the manifest for circuit %v: %w", circuitID, err)
		}
		allowedVkForAggregation, err := manifest.GetStringArray("allowedVkForAggregationDigests")
		if err != nil {
			return nil, 0, fmt.Errorf("could not read the allowedVkForAggregationDigests: %w", err)
		}

		// This reject condition may take longer
		if !doesBw6CircuitSupportVKeys(allowedVkForAggregation, cf.ProofClaims) {
			logrus.Infof("skipping setup with %v proofs because it does not support the required verifying keys", maxNbProofs)
			continue
		}

		if maxNbProofs <= bestSize {
			bestSize = maxNbProofs
			bestAllowedVkForAggregation = allowedVkForAggregation
		}
	}

	if bestSize == math.MaxInt {
		return nil, 0, fmt.Errorf(
			"could not find a setup large enough for %v proofs: the biggest available size is %v",
			numProofClaims, biggestAvailable,
		)
	}

	logrus.Infof("reading the BW6 setup for %v proofs", bestSize)
	c := circuits.CircuitID(fmt.Sprintf("%s-%d", string(circuits.AggregationCircuitID), bestSize))
	setup, err := circuits.LoadSetup(cfg, c)
	if err != nil {
		return nil, 0, fmt.Errorf("could not load the setup for circuit %v: %w", c, err)
	}

	// Now, that we have selected "the best" setup to use to aggregate all the
	// proofs. We need to assign a circuit ID to all the proofClaims. We could
	// not do it before because the "ordering" of the verifying keys can be
	// circuit dependent. So, we needed to pick the circuit first.

	assignCircuitIDToProofClaims(bestAllowedVkForAggregation, cf.ProofClaims)

	// Although the public input is restrained to fit on the BN254 scalar field,
	// the BW6 field is larger. This allows us to represent the public input as a
	// single field element.

	var (
		piBW6 frBW6.Element
	)
	if _, err = piBW6.SetString(publicInput); err != nil {
		return nil, 0, fmt.Errorf("could not parse the public input: %w", err)
	}

	// set pi proof info
	piInfo := aggregation.PiInfo{
		Proof:         piProof,
		PublicWitness: piPublicWitness,
		ActualIndexes: pi_interconnection.InnerCircuitTypesToIndexes(&cfg.PublicInputInterconnection, cf.InnerCircuitTypes),
	}

	logrus.Infof("running the BW6 prover")
	proofBW6, err := aggregation.MakeProof(&setup, bestSize, cf.ProofClaims, piInfo, piBW6)
	if err != nil {
		return nil, 0, fmt.Errorf("could not create BW6 proof: %w", err)
	}
	return proofBW6, bestSetupPos, nil
}

func makeBn254Proof(
	cfg *config.Config,
	circuitID int,
	proofBw6 plonk.Proof,
	publicInput string,
) (proof plonk.Proof, err error) {

	logrus.Infof("reading the BN254 setup from disk...")

	setup, err := circuits.LoadSetup(cfg, circuits.EmulationCircuitID)
	if err != nil {
		return nil, fmt.Errorf("could not read the BN254 setup: %w", err)
	}

	logrus.Infof("running the prover for the BN254 circuit...")

	var piBn254 frBn254.Element
	_, err = piBn254.SetString(publicInput)
	if err != nil {
		return nil, fmt.Errorf("could not parse the public input: %w", err)
	}

	logrus.Infof("running the Bn254 prover")

	proofBn254, err := emulation.MakeProof(&setup, circuitID, proofBw6, piBn254)
	if err != nil {
		return nil, fmt.Errorf("(for Bn254) gnark's plonk Prover failed with error: %w", err)
	}
	return proofBn254, nil

}

// This function is used to detect if a a BW6 circuit is compatible with a list
// proof's verifier keys. Namely, it takes the list of supported keys, parse them
// as hex-bytes-32 and check that all the proof claims verifier keys are included
// in the list of supported verifier keys.
func doesBw6CircuitSupportVKeys(supportedVkeys []string, proofClaims []aggregation.ProofClaimAssignment) bool {
	// Parse the required verifying keys into a list of bytes32
	suppBytes32 := make([]types.FullBytes32, len(supportedVkeys))
	for i := range suppBytes32 {
		suppBytes32[i] = types.FullBytes32FromHex(supportedVkeys[i])
	}

	// The list are not expected to be very big therefore, we anticipate that
	// relying on a hashmap is likely not worth the effort.
	for k := range proofClaims {
		found := false
		requiredVKey := proofClaims[k].VerifyingKeyShasum
		for i := range suppBytes32 {
			found = found || (suppBytes32[i] == requiredVKey)
		}
		if !found {
			return false
		}
	}

	return true
}

// This function assigns circuits ID to the input proof claims based on the list
// of verifying keys that are supported by the circuit. This function mutates the
// proofClaims parameter. It will panic if one of the claim's verifying key is
// missing from the supportedVkeys. Therefore, this function should only be
// called after `doesBW6CircuitSupportsVKeys` has been called and has returned
// true.
func assignCircuitIDToProofClaims(supportedVkeys []string, proofClaims []aggregation.ProofClaimAssignment) {

	// Parse the required verifying keys into a list of bytes32
	suppBytes32 := make([]types.FullBytes32, len(supportedVkeys))
	for i := range suppBytes32 {
		suppBytes32[i] = types.FullBytes32FromHex(supportedVkeys[i])
	}

	// The list are not expected to be very big therefore, we anticipate that
	// relying on a hashmap is likely not worth the effort.
	for k := range proofClaims {
		found := false
		for i := range suppBytes32 {
			isThisOne := suppBytes32[i] == proofClaims[k].VerifyingKeyShasum
			if isThisOne {
				proofClaims[k].CircuitID = i
				found = true
				break
			}
		}
		if !found {
			// Here, we panic because we were supposed to have run the above
			// `doesBw6CircuitSupportVKeys` before calling the current function.
			utils.Panic(
				"proof %v requires vkey %v, which was not found in the list %v",
				k, proofClaims[k].VerifyingKeyShasum.Hex(), supportedVkeys,
			)
		}

	}
}<|MERGE_RESOLUTION|>--- conflicted
+++ resolved
@@ -2,14 +2,14 @@
 
 import (
 	"fmt"
-	emPlonk "github.com/consensys/gnark/std/recursion/plonk"
-	"sync"
+	"math"
+	"path/filepath"
+
 	"github.com/consensys/gnark/backend/witness"
 	"github.com/consensys/gnark/frontend"
+	emPlonk "github.com/consensys/gnark/std/recursion/plonk"
 	pi_interconnection "github.com/consensys/linea-monorepo/prover/circuits/pi-interconnection"
 	public_input "github.com/consensys/linea-monorepo/prover/public-input"
-	"math"
-	"path/filepath"
 
 	"github.com/consensys/gnark/backend/plonk"
 	"github.com/consensys/linea-monorepo/prover/circuits"
@@ -114,19 +114,11 @@
 		return nil, nil, fmt.Errorf("could not extract interconnection circuit public witness: %w", err)
 	}
 
-<<<<<<< HEAD
 	proverOpts := emPlonk.GetNativeProverOptions(ecc.BW6_761.ScalarField(), setup.Circuit.Field())
 	verifierOpts := emPlonk.GetNativeVerifierOptions(ecc.BW6_761.ScalarField(), setup.Circuit.Field())
 
-	if setupLock.Wait(); setupErr != nil { // wait for setup to load and check for errors
-		return nil, nil, fmt.Errorf("could not load the setup: %w", setupErr)
-=======
-  proverOpts := emPlonk.GetNativeProverOptions(ecc.BW6_761.ScalarField(), setup.Circuit.Field())
-  verifierOpts :=	emPlonk.GetNativeVerifierOptions(ecc.BW6_761.ScalarField(), setup.Circuit.Field())
-  
 	if err = <-setupErr; err != nil { // wait for setup to load and check for errors
 		return nil, nil, fmt.Errorf("could not load the setup: %w", err)
->>>>>>> dfc07abe
 	}
 
 	proof, err := circuits.ProveCheck(&setup, &assignment, proverOpts, verifierOpts)
