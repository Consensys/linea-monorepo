--- conflicted
+++ resolved
@@ -156,16 +156,12 @@
 ## Run all the unit-tests
 ##
 test:
-<<<<<<< HEAD
 	@echo "Running all Go tests for Linea Monorepo prover packages..."
 	@for pkg in $(PACKAGES); do \
 		echo "--> Running tests for $$pkg"; \
-		go test $$pkg || exit 1; \
+		go test -tags debug $$pkg || exit 1; \
 	done
 	@echo "All tests completed successfully."
-=======
-	go test -tags debug ./...
->>>>>>> 50b50639
 
 ##
 ## Run the CI linting
