package config

import (
	"bytes"
	"encoding/json"

	"github.com/consensys/linea-monorepo/prover/utils"
)

// The trace limits define the maximum trace size per module that the prover can handle.
// Raising these limits increases the prover's memory needs and simultaneously decreases the number
// of transactions it can prove in a single go. These traces are vital for the setup generator, so
// any changes in trace limits mean we'll need to run a new setup and update the verifier contracts
// before deploying.
type TracesLimits struct {
	Add               int `mapstructure:"ADD" validate:"power_of_2" corset:"add"`
	Bin               int `mapstructure:"BIN" validate:"power_of_2" corset:"bin"`
	Blake2Fmodexpdata int `mapstructure:"BLAKE_MODEXP_DATA" validate:"power_of_2" corset:"blake2fmodexpdata"`
	Blockdata         int `mapstructure:"BLOCK_DATA" corset:"blockdata"`
	Blockhash         int `mapstructure:"BLOCK_HASH" validate:"power_of_2" corset:"blockhash"`
	Ecdata            int `mapstructure:"EC_DATA" validate:"power_of_2" corset:"ecdata"`
	Euc               int `mapstructure:"EUC" validate:"power_of_2" corset:"euc"`
	Exp               int `mapstructure:"EXP" validate:"power_of_2" corset:"exp"`
	Ext               int `mapstructure:"EXT" validate:"power_of_2" corset:"ext"`
	Gas               int `mapstructure:"GAS" validate:"power_of_2" corset:"gas"`
	Hub               int `mapstructure:"HUB" validate:"power_of_2" corset:"hub"`
	Logdata           int `mapstructure:"LOG_DATA" validate:"power_of_2" corset:"logdata"`
	Loginfo           int `mapstructure:"LOG_INFO" validate:"power_of_2" corset:"loginfo"`
	Mmio              int `mapstructure:"MMIO" validate:"power_of_2" corset:"mmio"`
	Mmu               int `mapstructure:"MMU" validate:"power_of_2" corset:"mmu"`
	Mod               int `mapstructure:"MOD" validate:"power_of_2" corset:"mod"`
	Mul               int `mapstructure:"MUL" validate:"power_of_2" corset:"mul"`
	Mxp               int `mapstructure:"MXP" validate:"power_of_2" corset:"mxp"`
	Oob               int `mapstructure:"OOB" validate:"power_of_2" corset:"oob"`
	Rlpaddr           int `mapstructure:"RLP_ADDR" validate:"power_of_2" corset:"rlpaddr"`
	Rlptxn            int `mapstructure:"RLP_TXN" validate:"power_of_2" corset:"rlptxn"`
	Rlptxrcpt         int `mapstructure:"RLP_TXN_RCPT" validate:"power_of_2" corset:"rlptxrcpt"`
	Rom               int `mapstructure:"ROM" validate:"power_of_2" corset:"rom"`
	Romlex            int `mapstructure:"ROM_LEX" validate:"power_of_2" corset:"romlex"`
	Shakiradata       int `mapstructure:"SHAKIRA_DATA" validate:"power_of_2" corset:"shakiradata"`
	Shf               int `mapstructure:"SHF" validate:"power_of_2" corset:"shf"`
	Stp               int `mapstructure:"STP" validate:"power_of_2" corset:"stp"`
	Trm               int `mapstructure:"TRM" validate:"power_of_2" corset:"trm"`
	Txndata           int `mapstructure:"TXN_DATA" validate:"power_of_2" corset:"txndata"`
	Wcp               int `mapstructure:"WCP" validate:"power_of_2" corset:"wcp"`

	U128 int `mapstructure:"U128" validate:"power_of_2" corset:":u128"`
	U20  int `mapstructure:"U20" validate:"power_of_2" corset:":u20"`
	U32  int `mapstructure:"U32" validate:"power_of_2" corset:":u32"`
	U36  int `mapstructure:"U36" validate:"power_of_2" corset:":u36"`
	U64  int `mapstructure:"U64" validate:"power_of_2" corset:":u64"`

	Binreftable int `mapstructure:"BIN_REFERENCE_TABLE" validate:"power_of_2" corset:"binreftable"`
	Shfreftable int `mapstructure:"SHF_REFERENCE_TABLE" validate:"power_of_2" corset:"shfreftable"`
	Instdecoder int `mapstructure:"INSTRUCTION_DECODER" validate:"power_of_2" corset:"instdecoder"`

	PrecompileEcrecoverEffectiveCalls    int `mapstructure:"PRECOMPILE_ECRECOVER_EFFECTIVE_CALLS"`
	PrecompileSha2Blocks                 int `mapstructure:"PRECOMPILE_SHA2_BLOCKS"`
	PrecompileRipemdBlocks               int `mapstructure:"PRECOMPILE_RIPEMD_BLOCKS"`
	PrecompileModexpEffectiveCalls       int `mapstructure:"PRECOMPILE_MODEXP_EFFECTIVE_CALLS"`
	PrecompileModexpEffectiveCalls4096   int `mapstructure:"PRECOMPILE_MODEXP_EFFECTIVE_CALLS_4096"`
	PrecompileEcaddEffectiveCalls        int `mapstructure:"PRECOMPILE_ECADD_EFFECTIVE_CALLS"`
	PrecompileEcmulEffectiveCalls        int `mapstructure:"PRECOMPILE_ECMUL_EFFECTIVE_CALLS"`
	PrecompileEcpairingEffectiveCalls    int `mapstructure:"PRECOMPILE_ECPAIRING_FINAL_EXPONENTIATIONS"`
	PrecompileEcpairingMillerLoops       int `mapstructure:"PRECOMPILE_ECPAIRING_MILLER_LOOPS"`
	PrecompileEcpairingG2MembershipCalls int `mapstructure:"PRECOMPILE_ECPAIRING_G2_MEMBERSHIP_CALLS"`
	PrecompileBlakeEffectiveCalls        int `mapstructure:"PRECOMPILE_BLAKE_EFFECTIVE_CALLS"`
	PrecompileBlakeRounds                int `mapstructure:"PRECOMPILE_BLAKE_ROUNDS"`

	BlockKeccak       int `mapstructure:"BLOCK_KECCAK"`
	BlockL1Size       int `mapstructure:"BLOCK_L1_SIZE"`
	BlockL2L1Logs     int `mapstructure:"BLOCK_L2_L1_LOGS"`
	BlockTransactions int `mapstructure:"BLOCK_TRANSACTIONS"`

	ShomeiMerkleProofs int `mapstructure:"SHOMEI_MERKLE_PROOFS"`
}

func (tl *TracesLimits) Checksum() string {
	// encode the struct to json, then hash it
	encoded, err := json.Marshal(tl)
	if err != nil {
		panic(err) // should never happen
	}

	digest, err := utils.Digest(bytes.NewReader(encoded))
	if err != nil {
		panic(err) // should never happen
	}

	return digest
}

func (tl *TracesLimits) ScaleUp(by int) {

	tl.Add *= by
	tl.Bin *= by
	tl.Blake2Fmodexpdata *= by
	tl.Blockdata *= by
	tl.Blockhash *= by
	tl.Ecdata *= by
	tl.Euc *= by
	tl.Exp *= by
	tl.Ext *= by
	tl.Gas *= by
	tl.Hub *= by
	tl.Logdata *= by
	tl.Loginfo *= by
	tl.Mmio *= by
	tl.Mmu *= by
	tl.Mod *= by
	tl.Mul *= by
	tl.Mxp *= by
	tl.Oob *= by
	tl.Rlpaddr *= by
	tl.Rlptxn *= by
	tl.Rlptxrcpt *= by
	tl.Rom *= by
	tl.Romlex *= by
	tl.Shakiradata *= by
	tl.Shf *= by
	tl.Stp *= by
	tl.Trm *= by
	tl.Txndata *= by
	tl.Wcp *= by
<<<<<<< HEAD
	tl.Binreftable *= by
	tl.Shfreftable *= by
	tl.Instdecoder *= by
	tl.PrecompileEcrecoverEffectiveCalls *= by
	tl.PrecompileSha2Blocks *= by
	tl.PrecompileRipemdBlocks *= by
=======
	tl.PrecompileEcrecoverEffectiveCalls *= by
	tl.PrecompileSha2Blocks *= by
>>>>>>> 50b50639
	tl.PrecompileModexpEffectiveCalls *= by
	tl.PrecompileModexpEffectiveCalls4096 *= by
	tl.PrecompileEcaddEffectiveCalls *= by
	tl.PrecompileEcmulEffectiveCalls *= by
	tl.PrecompileEcpairingEffectiveCalls *= by
	tl.PrecompileEcpairingMillerLoops *= by
	tl.PrecompileEcpairingG2MembershipCalls *= by
<<<<<<< HEAD
	tl.PrecompileBlakeEffectiveCalls *= by
	tl.PrecompileBlakeRounds *= by
	tl.BlockKeccak *= by
	tl.BlockTransactions *= by
	tl.ShomeiMerkleProofs *= by
=======
	tl.BlockKeccak *= by
	tl.BlockTransactions *= by
	tl.ShomeiMerkleProofs *= by
	tl.U128 *= by
	tl.U20 *= by
	tl.U32 *= by
	tl.U36 *= by
	tl.U64 *= by
}

func GetTestTracesLimits() *TracesLimits {

	// This are the config trace-limits from sepolia. All multiplied by 16.
	traceLimits := &TracesLimits{
		Add:                                  1 << 19,
		Bin:                                  1 << 18,
		Blake2Fmodexpdata:                    1 << 14,
		Blockdata:                            1 << 12,
		Blockhash:                            1 << 12,
		Ecdata:                               1 << 18,
		Euc:                                  1 << 16,
		Exp:                                  1 << 14,
		Ext:                                  1 << 20,
		Gas:                                  1 << 16,
		Hub:                                  1 << 21,
		Logdata:                              1 << 16,
		Loginfo:                              1 << 12,
		Mmio:                                 1 << 21,
		Mmu:                                  1 << 21,
		Mod:                                  1 << 17,
		Mul:                                  1 << 16,
		Mxp:                                  1 << 19,
		Oob:                                  1 << 18,
		Rlpaddr:                              1 << 12,
		Rlptxn:                               1 << 17,
		Rlptxrcpt:                            1 << 17,
		Rom:                                  1 << 22,
		Romlex:                               1 << 12,
		Shakiradata:                          1 << 15,
		Shf:                                  1 << 16,
		Stp:                                  1 << 14,
		Trm:                                  1 << 15,
		Txndata:                              1 << 14,
		Wcp:                                  1 << 18,
		Binreftable:                          1 << 20,
		Shfreftable:                          1 << 12,
		Instdecoder:                          1 << 9,
		PrecompileEcrecoverEffectiveCalls:    1 << 9,
		PrecompileSha2Blocks:                 1 << 9,
		PrecompileRipemdBlocks:               0,
		PrecompileModexpEffectiveCalls:       1 << 10,
		PrecompileModexpEffectiveCalls4096:   1 << 4,
		PrecompileEcaddEffectiveCalls:        1 << 6,
		PrecompileEcmulEffectiveCalls:        1 << 6,
		PrecompileEcpairingEffectiveCalls:    1 << 4,
		PrecompileEcpairingMillerLoops:       1 << 4,
		PrecompileEcpairingG2MembershipCalls: 1 << 4,
		PrecompileBlakeEffectiveCalls:        0,
		PrecompileBlakeRounds:                0,
		BlockKeccak:                          1 << 13,
		BlockL1Size:                          100_000,
		BlockL2L1Logs:                        16,
		BlockTransactions:                    1 << 8,
		ShomeiMerkleProofs:                   1 << 14,
		U128:                                 1 << 17,
		U20:                                  1 << 17,
		U32:                                  1 << 17,
		U36:                                  1 << 17,
		U64:                                  1 << 17,
	}

	return traceLimits
>>>>>>> 50b50639
}<|MERGE_RESOLUTION|>--- conflicted
+++ resolved
@@ -122,17 +122,12 @@
 	tl.Trm *= by
 	tl.Txndata *= by
 	tl.Wcp *= by
-<<<<<<< HEAD
 	tl.Binreftable *= by
 	tl.Shfreftable *= by
 	tl.Instdecoder *= by
-	tl.PrecompileEcrecoverEffectiveCalls *= by
 	tl.PrecompileSha2Blocks *= by
 	tl.PrecompileRipemdBlocks *= by
-=======
 	tl.PrecompileEcrecoverEffectiveCalls *= by
-	tl.PrecompileSha2Blocks *= by
->>>>>>> 50b50639
 	tl.PrecompileModexpEffectiveCalls *= by
 	tl.PrecompileModexpEffectiveCalls4096 *= by
 	tl.PrecompileEcaddEffectiveCalls *= by
@@ -140,13 +135,8 @@
 	tl.PrecompileEcpairingEffectiveCalls *= by
 	tl.PrecompileEcpairingMillerLoops *= by
 	tl.PrecompileEcpairingG2MembershipCalls *= by
-<<<<<<< HEAD
 	tl.PrecompileBlakeEffectiveCalls *= by
 	tl.PrecompileBlakeRounds *= by
-	tl.BlockKeccak *= by
-	tl.BlockTransactions *= by
-	tl.ShomeiMerkleProofs *= by
-=======
 	tl.BlockKeccak *= by
 	tl.BlockTransactions *= by
 	tl.ShomeiMerkleProofs *= by
@@ -219,5 +209,4 @@
 	}
 
 	return traceLimits
->>>>>>> 50b50639
 }