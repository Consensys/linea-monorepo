package config

import (
	"fmt"
	"os"
	"path"
	"path/filepath"
	"text/template"
	"time"

	"github.com/consensys/linea-monorepo/prover/lib/compressor/blob/dictionary"

	"github.com/ethereum/go-ethereum/common"
	"github.com/go-playground/validator/v10"
	"github.com/sirupsen/logrus"
	"github.com/spf13/viper"
)

// NewConfigFromFile reads the configuration from the given file path and returns a new Config.
// It also sets default value and validate the configuration.
func NewConfigFromFile(path string) (*Config, error) {
	return newConfigFromFile(path, true)
}

// NewConfigFromFileUnchecked is as [NewConfigFromFile] but does not run
// the config validation. It will return an error if it fails reading
// the file or if the config contains unknown fields.
func NewConfigFromFileUnchecked(path string) (*Config, error) {
	return newConfigFromFile(path, false)
}

// NewConfigFromFile reads the configuration from the given file path and returns a new Config.
// It also sets default value and validate the configuration.
func newConfigFromFile(path string, withValidation bool) (*Config, error) {
	viper.SetConfigFile(path)

	// Parse the config
	err := viper.ReadInConfig()
	if err != nil {
		return nil, err
	}

	// Set the default values
	setDefaultValues()

	// Unmarshal the config; note that UnmarshalExact will error if there are any fields in the config
	// that are not present in the struct.
	var cfg Config
	err = viper.UnmarshalExact(&cfg)
	if err != nil {
		return nil, err
	}

	if withValidation {
		validate := validator.New(validator.WithRequiredStructEnabled())

		// Register custom validators
		if err = validate.RegisterValidation("power_of_2", validateIsPowerOfTwo); err != nil {
			return nil, err
		}

		if err = validate.RegisterValidation("mod_entries", validateModEntries); err != nil {
			return nil, err
		}

		// Validate the struct after registering all custom validators
		if err = validate.Struct(cfg); err != nil {
			return nil, err
		}
	}

	// Ensure cmdTmpl and cmdLargeTmpl are parsed
	cfg.Controller.WorkerCmdTmpl, err = template.New("worker_cmd").Parse(cfg.Controller.WorkerCmd)
	if withValidation && err != nil {
		return nil, fmt.Errorf("failed to parse worker_cmd template: %w", err)
	}
	cfg.Controller.WorkerCmdLargeTmpl, err = template.New("worker_cmd_large").Parse(cfg.Controller.WorkerCmdLarge)
	if withValidation && err != nil {
		return nil, fmt.Errorf("failed to parse worker_cmd_large template: %w", err)
	}

	// Ensure prover phase commands are parsed
	cfg.Controller.ProverPhaseCmd.BootstrapCmdTmpl, err = template.New("bootstrap_cmd").Parse(cfg.Controller.ProverPhaseCmd.BootstrapCmd)
	if withValidation && err != nil {
		return nil, fmt.Errorf("failed to parse bootstrap_cmd template: %w", err)
	}

	cfg.Controller.ProverPhaseCmd.GLCmdTmpl, err = template.New("gl_cmd").Parse(cfg.Controller.ProverPhaseCmd.GLCmd)
	if withValidation && err != nil {
		return nil, fmt.Errorf("failed to parse gl_cmd template: %w", err)
	}

	cfg.Controller.ProverPhaseCmd.LPPCmdTmpl, err = template.New("lpp_cmd").Parse(cfg.Controller.ProverPhaseCmd.LPPCmd)
	if withValidation && err != nil {
		return nil, fmt.Errorf("failed to parse lpp_cmd template: %w", err)
	}

	cfg.Controller.ProverPhaseCmd.ConglomerationCmdTmpl, err = template.New("conglomeration_cmd").Parse(cfg.Controller.ProverPhaseCmd.ConglomerationCmd)
	if withValidation && err != nil {
		return nil, fmt.Errorf("failed to parse conglomeration_cmd template: %w", err)
	}

	// Set the logging level
	logrus.SetLevel(logrus.Level(cfg.LogLevel)) // #nosec G115 -- overflow not possible (uint8 -> uint32)

	// Extract the Layer2.MsgSvcContract address from the string
	addr, err := common.NewMixedcaseAddressFromString(cfg.Layer2.MsgSvcContractStr)
	if withValidation && err != nil {
		return nil, fmt.Errorf("failed to extract Layer2.MsgSvcContract address: %w", err)
	}
	cfg.Layer2.MsgSvcContract = addr.Address()

	// ensure that asset dir / kzgsrs exists using os.Stat
	srsDir := cfg.PathForSRS()
	if _, err := os.Stat(srsDir); withValidation && os.IsNotExist(err) {
		return nil, fmt.Errorf("kzgsrs directory (%s) does not exist: %w", srsDir, err)
	}

	// duplicate L2 hardcoded values for PI
	cfg.PublicInputInterconnection.ChainID = uint64(cfg.Layer2.ChainID)
	cfg.PublicInputInterconnection.L2MsgServiceAddr = cfg.Layer2.MsgSvcContract

	return &cfg, nil
}

// validateIsPowerOfTwo implements validator.Func
func validateIsPowerOfTwo(f validator.FieldLevel) bool {
	if !f.Field().CanInt() {
		return false
	}
	n := f.Field().Int()
	return n > 0 && (n&(n-1)) == 0
}

// validateModEntries implements validator.Func
func validateModEntries(fl validator.FieldLevel) bool {
	mods, ok := fl.Field().Interface().([]string)
	if !ok {
		return false
	}

	if len(mods) > len(ALL_MODULES) {
		return false
	}

	for _, mod := range mods {
		found := false
		for _, valid := range ALL_MODULES {
			if mod == valid {
				found = true
				break
			}
		}
		if !found {
			return false
		}
	}
	return true
}

// TODO @gbotrel add viper hook to decode custom types (instead of having duplicate string and custom type.)

type Config struct {
	// Environment stores the environment in which the application is running.
	// It enables us have a clear domain separation for generated assets.
	Environment string `validate:"required,oneof=mainnet sepolia devnet integration-development integration-full integration-benchmark"`

	// TODO @gbotrel define explicitly where we use that and for why;
	// if we supply as is to coordinator in responses, coordinator should parse semver
	Version string `validate:"required,semver"`

	// LogLevel sets the log level for the logger.
	LogLevel logLevel `mapstructure:"log_level" validate:"required,gte=0,lte=6"`

	// AssetsDir stores the root of the directory where the assets are stored (setup) or
	// accessed (prover). The file structure is described in TODO @gbotrel.
	AssetsDir string `mapstructure:"assets_dir"`

	Controller                 Controller
	Execution                  Execution
	BlobDecompression          BlobDecompression `mapstructure:"blob_decompression"`
	Aggregation                Aggregation
	PublicInputInterconnection PublicInput        `mapstructure:"public_input_interconnection"` // TODO add wizard compilation params
	Debug                      Debug              `mapstructure:"debug"`
	ExecutionLimitless         ExecutionLimitless `mapstructure:"exec_limitless"`

	Layer2 struct {
		// ChainID stores the ID of the Linea L2 network to consider.
		ChainID uint `mapstructure:"chain_id" validate:"required"`

		// MsgSvcContractStr stores the unique ID of the Service Contract (SC), that is, it's
		// address, as a string. The Service Contract (SC) is a smart contract that the L2
		// network uses to send messages (i.e., transactions) to the L1 (mainnet).
		// Use this field when you need the ETH address as a string.
		MsgSvcContractStr string `mapstructure:"message_service_contract" validate:"required,eth_addr"`

		// MsgSvcContract stores the unique ID of the Service Contract (SC), as a common.Address.
		MsgSvcContract common.Address `mapstructure:"-"`
	}

	TracesLimits      TracesLimits `mapstructure:"traces_limits" validate:"required"`
	TracesLimitsLarge TracesLimits `mapstructure:"traces_limits_large" validate:"required"`
}

func (cfg *Config) Logger() *logrus.Logger {
	// TODO @gbotrel revisit.
	return logrus.StandardLogger()
}

// PathForSetup returns the path to the setup directory for the given circuitID.
// e.g. .../prover-assets/0.1.0/mainnet/execution
func (cfg *Config) PathForSetup(circuitID string) string {
	return path.Join(cfg.AssetsDir, cfg.Version, cfg.Environment, circuitID)
}

// PathForSRS returns the path to the SRS directory.
func (cfg *Config) PathForSRS() string {
	return path.Join(cfg.AssetsDir, "kzgsrs")
}

type Controller struct {
	// The unique id of this process. Must be unique between all workers. This
	// field is not to be populated by the toml configuration file. It is to be
	// through an environment variable.
	LocalID string

	// Prometheus stores the configuration for the Prometheus metrics server.
	Prometheus Prometheus

	// The delays at which we retry when we find no files in the queue. If this
	// is set to [0, 1, 2, 3, 4, 5]. It will retry after 0 sec the first time it
	// cannot find a file in the queue, 1 sec the second time and so on. Once it
	// reaches the final value it keeps it as a final retry delay.
	RetryDelays []int `mapstructure:"retry_delays"`

	// List of exit codes for which the job will put back the job to be reexecuted in large mode.
	DeferToOtherLargeCodes []int `mapstructure:"defer_to_other_large_codes"`

	// List of exit codes for which the job will retry in large mode
	RetryLocallyWithLargeCodes []int `mapstructure:"retry_locally_with_large_codes"`

	// The number of seconds infra (AWS) waits before reclaiming a spot instance
	SpotInstanceReclaimTime int `mapstructure:"spot_instance_reclaim_time_seconds"`

	// The number of seconds the controller should wait before killing a worker after receiving a SIGTERM
	TerminationGracePeriod int `mapstructure:"termination_grace_period_seconds"`

	// defaults to true; the controller will not pick associated jobs if false.
	EnableExecution         bool `mapstructure:"enable_execution"`
	EnableBlobDecompression bool `mapstructure:"enable_blob_decompression"`
	EnableAggregation       bool `mapstructure:"enable_aggregation"`

	// The number of seconds infra (AWS) waits before reclaiming a spot instance
	SpotInstanceReclaimTime int `mapstructure:"spot_instance_reclaim_time_seconds"`

	// The number of seconds the controller should wait before killing a worker after receiving a SIGTERM
	TerminationGracePeriod int `mapstructure:"termination_grace_period_seconds"`

	// Limitless prover jobs
	LimitlessJobs LimitlessJobs `mapstructure:"limitless_jobs"`

	// TODO @gbotrel the only reason we keep these is for test purposes; default value is fine,
	// we should remove them from here for readability.
	WorkerCmd          string             `mapstructure:"worker_cmd_tmpl"`
	WorkerCmdLarge     string             `mapstructure:"worker_cmd_large_tmpl"`
	WorkerCmdTmpl      *template.Template `mapstructure:"-"`
	WorkerCmdLargeTmpl *template.Template `mapstructure:"-"`
<<<<<<< HEAD

	// LimitlessProver commands including the --phase flag
	ProverPhaseCmd ProverPhaseCmd `mapstructure:"prover_phase"`
}

type LimitlessJobs struct {
	EnableBootstrapper  bool     `mapstructure:"enable_bootstrapper"`
	EnableConglomerator bool     `mapstructure:"enable_conglomerator"`
	EnableGL            bool     `mapstructure:"enable_gl"`
	GLMods              []string `mapstructure:"gl_mods" validate:"mod_entries"`
	EnableLPP           bool     `mapstructure:"enable_lpp"`
	LPPMods             []string `mapstructure:"lpp_mods" validate:"mod_entries"`
}

type ProverPhaseCmd struct {
	BootstrapCmd     string             `mapstructure:"bootstrap_cmd"`
	BootstrapCmdTmpl *template.Template `mapstructure:"-"`

	GLCmd     string             `mapstructure:"gl_cmd"`
	GLCmdTmpl *template.Template `mapstructure:"-"`

	LPPCmd     string             `mapstructure:"lpp_cmd"`
	LPPCmdTmpl *template.Template `mapstructure:"-"`

	ConglomerationCmd     string             `mapstructure:"conglomeration_cmd"`
	ConglomerationCmdTmpl *template.Template `mapstructure:"-"`
=======
>>>>>>> 72b85d36
}

type Prometheus struct {
	Enabled bool
	// The underlying implementation defaults to :9090.
	Port int
	// The default implementation default to /metrics. The route should be
	// prefixed with a "/". If it is not, the underlying implementation will
	// assign it.
	Route string
}

<<<<<<< HEAD
type ExecutionLimitless struct {
	PreLoadAssets       bool   `mapstructure:"preload_assets"`
	MetadataDir         string `mapstructure:"metadata_dir"`
	WitnessDir          string `mapstructure:"witness_dir"`
	SubproofsDir        string `mapstructure:"subproofs_dir"`
	SharedRandomnessDir string `mapstructure:"shared_rnd_dir"`
	SharedFailureDir    string `mapstructure:"shared_failure_dir"`

	Timeout int `mapstructure:"timeout_seconds" validate:"gt=0,number"`
}

=======
>>>>>>> 72b85d36
type Execution struct {
	WithRequestDir `mapstructure:",squash"`

	// ProverMode stores the kind of prover to use.
	ProverMode ProverMode `mapstructure:"prover_mode" validate:"required,oneof=dev partial full proofless bench check-only limitless"`

	// CanRunFullLarge indicates whether the prover is running on a large machine (and can run full large traces).
	CanRunFullLarge bool `mapstructure:"can_run_full_large"`

	// ConflatedTracesDir stores the directory where the conflation traces are stored.
	ConflatedTracesDir string `mapstructure:"conflated_traces_dir" validate:"required"`

	// IgnoreCompatiblityCheck indicates whether to ignore constaints version checking between
	// trace files and zkevm.bin constraint files. Specifically, this check ensures that the zkevm.bin file
	// used within the prover was generated from the same commit of linea-constraints as the generated lt trace file.
	// Set this to true to disable compatibility checks (default: false).
	IgnoreCompatibilityCheck bool `mapstructure:"ignore_compatibility_check"`

	// LimitlessWithDebug is only looked at when the limitless prover is
	// activated. When set to true, the limitless prover will only run in
	// debug mode and not produce any proof. This is useful to investigate
	// bugs in the limitless prover. The field is optional and defaults to
	// false.
	LimitlessWithDebug bool `mapstructure:"limitless_with_debug"`

	// KeepTraceUntil is an optional parameter (default to 0) that indicates a
	// maximum block height under which the prover will *not* delete the
	// execution traces from EFS. The block height that is compared to this
	// value is the "end" block of the request range.
	KeepTracesUntilBlock int `mapstructure:"keep_traces_until_block"`
}

type BlobDecompression struct {
	WithRequestDir `mapstructure:",squash"`

	// ProverMode stores the kind of prover to use.
	ProverMode ProverMode `mapstructure:"prover_mode" validate:"required,oneof=dev full"`

	// DictPaths is an optional parameters allowing the user to specify explicitly
	// where to look for the compression dictionaries. If the input is not provided
	// then the dictionary will be fetched in <assets_dir>/<version>/<circuitID>/compression_dict.bin.
	//
	// We stress that the feature should not be used in production and should
	// only be used in E2E testing context. TODO @Tabaie @alexandre.belling revise this warning, seems to no longer apply
	DictPaths []string `mapstructure:"dict_paths"`
}

type Aggregation struct {
	WithRequestDir `mapstructure:",squash"`

	// ProverMode stores the kind of prover to use.
	ProverMode ProverMode `mapstructure:"prover_mode" validate:"required,oneof=dev full"`

	// Number of proofs that are supported by the aggregation circuit.
	NumProofs []int `mapstructure:"num_proofs" validate:"required,dive,gt=0,number"`

	// AllowedInputs determines the "inner" plonk circuits the "outer" aggregation circuit can aggregate.
	// Order matters.
	AllowedInputs []string `mapstructure:"allowed_inputs" validate:"required,dive,oneof=execution-dummy execution execution-large execution-limitless blob-decompression-dummy blob-decompression-v0 blob-decompression-v1 emulation-dummy aggregation emulation public-input-interconnection"`

	// note @gbotrel keeping that around in case we need to support two emulation contract
	// during a migration.
	// Verifier ID to assign to the proof once generated. It will be used
	// by the L1 contracts to determine which solidity Plonk verifier
	// contract should be used to verify the proof.
	VerifierID int `mapstructure:"verifier_id" validate:"gte=0,number"`
}

type WithRequestDir struct {
	RequestsRootDir string `mapstructure:"requests_root_dir" validate:"required"`
}

func (cfg *WithRequestDir) DirFrom() string {
	return path.Join(cfg.RequestsRootDir, RequestsFromSubDir)
}

func (cfg *WithRequestDir) DirTo() string {
	return path.Join(cfg.RequestsRootDir, RequestsToSubDir)
}

func (cfg *WithRequestDir) DirDone() string {
	return path.Join(cfg.RequestsRootDir, RequestsDoneSubDir)
}

type PublicInput struct {
	MaxNbDecompression int `mapstructure:"max_nb_decompression" validate:"gte=0"`
	MaxNbExecution     int `mapstructure:"max_nb_execution" validate:"gte=0"`
	MaxNbCircuits      int `mapstructure:"max_nb_circuits" validate:"gte=0"` // if not set, will be set to MaxNbDecompression + MaxNbExecution
	ExecutionMaxNbMsg  int `mapstructure:"execution_max_nb_msg" validate:"gte=0"`
	L2MsgMerkleDepth   int `mapstructure:"l2_msg_merkle_depth" validate:"gte=0"`
	L2MsgMaxNbMerkle   int `mapstructure:"l2_msg_max_nb_merkle" validate:"gte=0"` // if not explicitly provided (i.e. non-positive) it will be set to maximum

	// not serialized

	MockKeccakWizard bool           // for testing purposes only
	ChainID          uint64         // duplicate from Config
	L2MsgServiceAddr common.Address // duplicate from Config
}

type Debug struct {
	// Profiling indicates whether we want to generate profiles using the [runtime/pprof] pkg.
	// Profiles the entire execution proof request-response lifecycle
	Profiling bool `mapstructure:"profiling"`

	// Tracing indicates whether we want to generate traces using the [runtime/trace] pkg.
	// Traces can later be read using the `go tool trace` command.
	Tracing bool `mapstructure:"tracing"`

	// PerformanceMonitor indicates if we want to profile any specific prover steps or rounds
	// This is basically profiling at a granular level
	PerformanceMonitor PerformanceMonitor `mapstructure:"performance_monitor"`
}

type PerformanceMonitor struct {
	Active         bool          `mapstructure:"active"`
	SampleDuration time.Duration `mapstructure:"sample_duration"`
	ProfileDir     string        `mapstructure:"profile_dir"`
	Profile        string        `mapstructure:"profile" validate:"oneof=prover-steps prover-rounds all"`
}

// BlobDecompressionDictStore returns a decompression dictionary store
// loaded from paths specified in [BlobDecompression.DictPaths].
// If no such path is provided, it loads one from the
// prover assets path depending on the provided circuitID.
func (cfg *Config) BlobDecompressionDictStore(circuitID string) dictionary.Store {

	paths := cfg.BlobDecompression.DictPaths
	if len(paths) == 0 {
		paths = []string{filepath.Join(cfg.PathForSetup(circuitID), DefaultDictionaryFileName)}
	}

	return dictionary.NewStore(paths...)
}<|MERGE_RESOLUTION|>--- conflicted
+++ resolved
@@ -265,7 +265,6 @@
 	WorkerCmdLarge     string             `mapstructure:"worker_cmd_large_tmpl"`
 	WorkerCmdTmpl      *template.Template `mapstructure:"-"`
 	WorkerCmdLargeTmpl *template.Template `mapstructure:"-"`
-<<<<<<< HEAD
 
 	// LimitlessProver commands including the --phase flag
 	ProverPhaseCmd ProverPhaseCmd `mapstructure:"prover_phase"`
@@ -292,8 +291,6 @@
 
 	ConglomerationCmd     string             `mapstructure:"conglomeration_cmd"`
 	ConglomerationCmdTmpl *template.Template `mapstructure:"-"`
-=======
->>>>>>> 72b85d36
 }
 
 type Prometheus struct {
@@ -306,7 +303,6 @@
 	Route string
 }
 
-<<<<<<< HEAD
 type ExecutionLimitless struct {
 	PreLoadAssets       bool   `mapstructure:"preload_assets"`
 	MetadataDir         string `mapstructure:"metadata_dir"`
@@ -318,8 +314,6 @@
 	Timeout int `mapstructure:"timeout_seconds" validate:"gt=0,number"`
 }
 
-=======
->>>>>>> 72b85d36
 type Execution struct {
 	WithRequestDir `mapstructure:",squash"`
 
