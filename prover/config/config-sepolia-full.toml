environment = "sepolia"
<<<<<<< HEAD
version = "4.0.1"                              # TODO @gbotrel hunt all version definitions.
=======
version = "5.0.0"                              # TODO @gbotrel hunt all version definitions.
>>>>>>> efe3b24c
assets_dir = "./prover-assets"
log_level = 4                                  # TODO @gbotrel will be refactored with new logger.

[controller]
retry_delays = [0, 1]

[execution]
prover_mode = "full"
conflated_traces_dir = "/home/ubuntu/sepolia-testing-full/traces/conflated"
requests_root_dir = "/home/ubuntu/sepolia-testing-full/prover-execution"


[blob_decompression]
prover_mode = "full"
requests_root_dir = "/home/ubuntu/sepolia-testing-full/prover-compression"
dict_paths = ["lib/compressor/compressor_dict.bin"]

[aggregation]
prover_mode = "full"
requests_root_dir = "/home/ubuntu/sepolia-testing-full/prover-aggregation"
num_proofs = [10, 20, 50, 100, 200, 400]
allowed_inputs = ["execution-dummy", "execution", "execution-large", "blob-decompression-dummy", "blob-decompression-v0", "blob-decompression-v1"]
verifier_id = 1

[public_input_interconnection]
max_nb_decompression = 400
max_nb_execution = 400
max_nb_circuits = 400
execution_max_nb_msg = 16
l2_msg_merkle_depth = 5
l2_msg_max_nb_merkle = 200

[layer2]
chain_id = 59141
message_service_contract = "0x971e727e956690b9957be6d51Ec16E73AcAC83A7"

[traces_limits]
ADD = 524288
BIN = 262144
BLAKE_MODEXP_DATA = 16384
<<<<<<< HEAD
BLOCK_DATA = 4096 
BLOCK_HASH = 512
=======
BLOCK_DATA = 4096
BLOCK_HASH = 2048
>>>>>>> efe3b24c
EC_DATA = 262144
EUC = 65536
EXP = 8192
EXT = 1048576
GAS = 65536
HUB = 2097152
LOG_DATA = 65536
LOG_INFO = 4096
MMIO = 4194304
MMU = 4194304
MOD = 131072
MUL = 65536
MXP = 524288
OOB = 262144
RLP_ADDR = 4096
RLP_TXN = 131072
RLP_TXN_RCPT = 65536
ROM = 4194304
ROM_LEX = 1024
SHAKIRA_DATA = 32768
SHF = 65536
STP = 16384
TRM = 32768
TXN_DATA = 8192
WCP = 262144
PRECOMPILE_ECRECOVER_EFFECTIVE_CALLS = 128
PRECOMPILE_SHA2_BLOCKS = 671
PRECOMPILE_RIPEMD_BLOCKS = 0
PRECOMPILE_MODEXP_EFFECTIVE_CALLS = 4
PRECOMPILE_ECADD_EFFECTIVE_CALLS = 16384
PRECOMPILE_ECMUL_EFFECTIVE_CALLS = 32
PRECOMPILE_ECPAIRING_FINAL_EXPONENTIATIONS = 16
PRECOMPILE_ECPAIRING_MILLER_LOOPS = 64
PRECOMPILE_ECPAIRING_G2_MEMBERSHIP_CALLS = 64
PRECOMPILE_BLAKE_EFFECTIVE_CALLS = 0
PRECOMPILE_BLAKE_ROUNDS = 0
BLOCK_KECCAK = 8192
BLOCK_L1_SIZE = 1000000
BLOCK_L2_L1_LOGS = 16
BLOCK_TRANSACTIONS = 200
BIN_REFERENCE_TABLE = 262144
SHF_REFERENCE_TABLE = 4096
INSTRUCTION_DECODER = 512

[traces_limits_large]
ADD = 1048576
BIN = 524288
BLAKE_MODEXP_DATA = 32768
BLOCK_DATA = 8192
<<<<<<< HEAD
BLOCK_HASH = 1024
=======
BLOCK_HASH = 4096
>>>>>>> efe3b24c
EC_DATA = 524288
EUC = 131072
EXP = 16384
EXT = 2097152
GAS = 131072
HUB = 4194304
LOG_DATA = 131072
LOG_INFO = 8192
MMIO = 8388608
MMU = 8388608
MOD = 262144
MUL = 131072
MXP = 1048576
OOB = 524288
RLP_ADDR = 8192
RLP_TXN = 262144
RLP_TXN_RCPT = 131072
ROM = 8388608
ROM_LEX = 2048
SHAKIRA_DATA = 65536
SHF = 131072
STP = 32768
TRM = 65536
TXN_DATA = 16384
WCP = 524288
PRECOMPILE_ECRECOVER_EFFECTIVE_CALLS = 256
PRECOMPILE_SHA2_BLOCKS = 671
PRECOMPILE_RIPEMD_BLOCKS = 0
PRECOMPILE_MODEXP_EFFECTIVE_CALLS = 8
PRECOMPILE_ECADD_EFFECTIVE_CALLS = 32768
PRECOMPILE_ECMUL_EFFECTIVE_CALLS = 64
PRECOMPILE_ECPAIRING_FINAL_EXPONENTIATIONS = 32
PRECOMPILE_ECPAIRING_MILLER_LOOPS = 128
PRECOMPILE_ECPAIRING_G2_MEMBERSHIP_CALLS = 128
PRECOMPILE_BLAKE_EFFECTIVE_CALLS = 0
PRECOMPILE_BLAKE_ROUNDS = 0
BLOCK_KECCAK = 8192
BLOCK_L1_SIZE = 1000000
BLOCK_L2_L1_LOGS = 16
BLOCK_TRANSACTIONS = 200
BIN_REFERENCE_TABLE = 262144
SHF_REFERENCE_TABLE = 4096
INSTRUCTION_DECODER = 512<|MERGE_RESOLUTION|>--- conflicted
+++ resolved
@@ -1,9 +1,5 @@
 environment = "sepolia"
-<<<<<<< HEAD
-version = "4.0.1"                              # TODO @gbotrel hunt all version definitions.
-=======
 version = "5.0.0"                              # TODO @gbotrel hunt all version definitions.
->>>>>>> efe3b24c
 assets_dir = "./prover-assets"
 log_level = 4                                  # TODO @gbotrel will be refactored with new logger.
 
@@ -44,13 +40,8 @@
 ADD = 524288
 BIN = 262144
 BLAKE_MODEXP_DATA = 16384
-<<<<<<< HEAD
-BLOCK_DATA = 4096 
-BLOCK_HASH = 512
-=======
 BLOCK_DATA = 4096
 BLOCK_HASH = 2048
->>>>>>> efe3b24c
 EC_DATA = 262144
 EUC = 65536
 EXP = 8192
@@ -100,11 +91,7 @@
 BIN = 524288
 BLAKE_MODEXP_DATA = 32768
 BLOCK_DATA = 8192
-<<<<<<< HEAD
-BLOCK_HASH = 1024
-=======
 BLOCK_HASH = 4096
->>>>>>> efe3b24c
 EC_DATA = 524288
 EUC = 131072
 EXP = 16384
