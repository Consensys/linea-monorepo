--- conflicted
+++ resolved
@@ -1,9 +1,5 @@
 environment = "mainnet"
-<<<<<<< HEAD
-version = "6.0.3"                              # TODO @gbotrel hunt all version definitions.
-=======
 version = "6.0.5"                              # TODO @gbotrel hunt all version definitions.
->>>>>>> 56ec26c3
 assets_dir = "./prover-assets"
 log_level = 4                                  # TODO @gbotrel will be refactored with new logger.
 
