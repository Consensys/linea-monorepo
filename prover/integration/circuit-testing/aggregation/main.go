--- conflicted
+++ resolved
@@ -67,17 +67,10 @@
 	}
 
 	piCircuit := pi_interconnection.DummyCircuit{
-<<<<<<< HEAD
-		ExecutionPublicInput:     make([]frontend.Variable, piConfig.MaxNbExecution),
-		ExecutionFPI:             make([]frontend.Variable, piConfig.MaxNbExecution),
-		DecompressionPublicInput: make([]frontend.Variable, piConfig.MaxNbDataAvailability),
-		DecompressionFPI:         make([]frontend.Variable, piConfig.MaxNbDataAvailability),
-=======
 		ExecutionPublicInput:     make([]zk.WrappedVariable, piConfig.MaxNbExecution),
 		ExecutionFPI:             make([]zk.WrappedVariable, piConfig.MaxNbExecution),
-		DecompressionPublicInput: make([]zk.WrappedVariable, piConfig.MaxNbDecompression),
-		DecompressionFPI:         make([]zk.WrappedVariable, piConfig.MaxNbDecompression),
->>>>>>> b3b0ae2a
+		DecompressionPublicInput: make([]zk.WrappedVariable, piConfig.MaxNbDataAvailability),
+		DecompressionFPI:         make([]zk.WrappedVariable, piConfig.MaxNbDataAvailability),
 	}
 
 	piCs, err := frontend.Compile(ecc.BLS12_377.ScalarField(), scs.NewBuilder, &piCircuit)
