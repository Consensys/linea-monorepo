package gnarkutil

import (
	"github.com/consensys/gnark-crypto/field/koalabear"
	"github.com/consensys/gnark/backend/witness"
	"github.com/consensys/linea-monorepo/prover/maths/field/gnarkfext"
	"github.com/consensys/linea-monorepo/prover/maths/zk"
)

/*
Allocate a slice of field element
*/
// func AllocateSlice(n int) []zk.WrappedVariable {
// 	return make([]zk.WrappedVariable, n)
// }

/*
AllocateSliceExt allocates a slice of field extension elements
*/
func AllocateSliceExt(n int) []gnarkfext.E4Gen {
	return make([]gnarkfext.E4Gen, n)
}

<<<<<<< HEAD
// AsWitness converts a slice of field elements to a slice of witness variables
// of the same length with only public inputs.
func AsWitnessPublic(v []zk.WrappedVariable) witness.Witness {

	var (
		wit, _  = witness.New(ecc.BLS12_377.ScalarField())
		witChan = make(chan any, len(v))
	)

	for _, w := range v {
		witChan <- w
	}

	close(witChan)

	if err := wit.Fill(len(v), 0, witChan); err != nil {
		panic(err)
	}

	return wit
}

// AsWitnessPublicSmallField converts a slice of base field elements to a slice of witness variables
// of the same length with only public inputs.
func AsWitnessPublicSmallField(v []zk.WrappedVariable) witness.Witness {

=======
// AsWitnessPublic converts a slice of small field elements to a slice
// of witness variables of the same length with only public inputs.
func AsWitnessPublic(v []any) witness.Witness {
>>>>>>> 64d23362
	var (
		wit, _  = witness.New(koalabear.Modulus())
		witChan = make(chan any)
	)

	go func() {
		for _, w := range v {
			witChan <- w
		}
		close(witChan)
	}()

	if err := wit.Fill(len(v), 0, witChan); err != nil {
		panic(err)
	}

	return wit
}<|MERGE_RESOLUTION|>--- conflicted
+++ resolved
@@ -1,6 +1,7 @@
 package gnarkutil
 
 import (
+	"github.com/consensys/gnark-crypto/ecc"
 	"github.com/consensys/gnark-crypto/field/koalabear"
 	"github.com/consensys/gnark/backend/witness"
 	"github.com/consensys/linea-monorepo/prover/maths/field/gnarkfext"
@@ -21,7 +22,6 @@
 	return make([]gnarkfext.E4Gen, n)
 }
 
-<<<<<<< HEAD
 // AsWitness converts a slice of field elements to a slice of witness variables
 // of the same length with only public inputs.
 func AsWitnessPublic(v []zk.WrappedVariable) witness.Witness {
@@ -48,11 +48,6 @@
 // of the same length with only public inputs.
 func AsWitnessPublicSmallField(v []zk.WrappedVariable) witness.Witness {
 
-=======
-// AsWitnessPublic converts a slice of small field elements to a slice
-// of witness variables of the same length with only public inputs.
-func AsWitnessPublic(v []any) witness.Witness {
->>>>>>> 64d23362
 	var (
 		wit, _  = witness.New(koalabear.Modulus())
 		witChan = make(chan any)
