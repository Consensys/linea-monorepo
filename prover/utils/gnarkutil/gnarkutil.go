--- conflicted
+++ resolved
@@ -44,23 +44,6 @@
 	return wit
 }
 
-<<<<<<< HEAD
-// GetSlicePosition returns a position in a slice of variables. Or zero if no match
-// is found.
-func GetSlicePosition(api frontend.API, v []frontend.Variable, pos frontend.Variable) (res, isMatched frontend.Variable) {
-
-	res, isMatched = frontend.Variable(0), frontend.Variable(0)
-
-	for i, v := range v {
-		iIsMatch := api.IsZero(api.Sub(pos, frontend.Variable(i)))
-		res = api.Select(iIsMatch, v, res)
-		// No need to use "Or" is since all the "i" are distinct, pos cannot be
-		// equal to more than one "i".
-		isMatched = api.Add(isMatched, iIsMatch)
-	}
-
-	return res, isMatched
-=======
 // AsWitnessPublicSmallField converts a slice of base field elements to a slice of witness variables
 // of the same length with only public inputs.
 func AsWitnessPublicSmallField(v []frontend.Variable) witness.Witness {
@@ -81,5 +64,4 @@
 	}
 
 	return wit
->>>>>>> 3dc94214
 }