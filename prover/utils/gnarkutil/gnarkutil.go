package gnarkutil

import (
	"slices"

	"github.com/consensys/gnark-crypto/ecc"
	"github.com/consensys/gnark-crypto/field/koalabear"
	"github.com/consensys/gnark/backend/witness"
	"github.com/consensys/gnark/frontend"
	"github.com/consensys/gnark/std/math/emulated"
	"github.com/consensys/linea-monorepo/prover/maths/field/gnarkfext"
	"github.com/consensys/linea-monorepo/prover/maths/zk"
	"github.com/consensys/linea-monorepo/prover/utils"
)

/*
Allocate a slice of field element
*/
// func AllocateSlice(n int) []zk.WrappedVariable {
// 	return make([]zk.WrappedVariable, n)
// }

/*
AllocateSliceExt allocates a slice of field extension elements
*/
func AllocateSliceExt(n int) []gnarkfext.E4Gen {
	return make([]gnarkfext.E4Gen, n)
}

// WitnessFromWrappedBls converts a slice of field elements to a slice of witness variables
// of the same length with only public inputs.
func WitnessFromWrappedBls(v ...zk.WrappedVariable) witness.Witness {

	var (
		wit, _  = witness.New(ecc.BLS12_377.ScalarField())
		witChan = make(chan any, len(v))
	)

	for _, w := range v {
		witChan <- w.AsEmulated()
	}

	close(witChan)

	if err := wit.Fill(len(v), 0, witChan); err != nil {
		panic(err)
	}

	return wit
}

// WitnessFromWrappedKoala converts a slice of base field elements to a slice
// of witness variables of the same length with only public inputs. The function
// assumes the WrappedVariable are not emulated element.
func WitnessFromWrappedKoala(v ...zk.WrappedVariable) witness.Witness {

	var (
		wit, _  = witness.New(koalabear.Modulus())
		witChan = make(chan any)
	)

	go func() {
		for _, w := range v {
			witChan <- w.AsNative()
		}
		close(witChan)
	}()

	if err := wit.Fill(len(v), 0, witChan); err != nil {
		panic(err)
	}

	return wit
}

// WitnessFromNativeKoala converts a slice of base field elements to a
// [witness.Witness].
func WitnessFromNativeKoala(v ...koalabear.Element) witness.Witness {

	var (
		wit, _  = witness.New(koalabear.Modulus())
		witChan = make(chan any)
	)

	go func() {
		for _, w := range v {
			witChan <- w
		}
		close(witChan)
	}()

	if err := wit.Fill(len(v), 0, witChan); err != nil {
		panic(err)
	}

	return wit
}

// EmulatedFromLimbSlice converts slice of frontend.Variable representing inputs
// lower than 2**bitWidth to slice of emulated.Element for the target field. The
<<<<<<< HEAD
// input is expected to be in BIG-ENDIAN form.
=======
// input is expected to be in LITTLE-ENDIAN form.
>>>>>>> 025666d5
func EmulatedFromLimbSlice[T emulated.FieldParams](
	api frontend.API,
	f *emulated.Field[T],
	input []frontend.Variable,
	bitWidth int,
) *emulated.Element[T] {

<<<<<<< HEAD
	input = slices.Clone(input)
	slices.Reverse(input)

=======
>>>>>>> 025666d5
	targetNbLimbs, targetBitWidth := emulated.GetEffectiveFieldParams[T](
		api.Compiler().Field(),
	)

	if targetNbLimbs*targetBitWidth < uint(len(input)*bitWidth) {
		utils.Panic(
			"can't fit on emulated field expected#bits=%v provided#bits=%v",
			targetNbLimbs*targetBitWidth, len(input)*bitWidth,
		)
	}

	// Then, it's nice and we don't need to reslice the inputs. We might need to
	// zero pad on the right
	if targetBitWidth == uint(bitWidth) {

		res := make([]frontend.Variable, targetNbLimbs)
		for i := 0; i < len(input); i++ {
			res[i] = input[i]
		}

		for i := len(input); i < int(targetNbLimbs); i++ {
			res[i] = 0
		}

		return f.NewElement(res)
	}

	// Otherwise, we need to slice the inputs. For now, we do it with binary
	// decomposition but it could be optimized. If too few bits are provided,
	// right-pad [bits] with zeroes.
	bits := make([]frontend.Variable, targetNbLimbs*targetBitWidth)
	for i := 0; i < len(input); i++ {
		inputBits := api.ToBinary(input[i], bitWidth)
		for j := range inputBits {
			bits[i*bitWidth+j] = inputBits[j]
		}
	}

	for i := len(input) * bitWidth; i < len(bits); i++ {
		bits[i] = 0
	}

	recomposed := make([]frontend.Variable, targetNbLimbs)
	for i := 0; i < len(recomposed); i++ {
		recomposed[i] = api.FromBinary(bits[i*int(targetBitWidth) : (i+1)*int(targetBitWidth)]...)
	}

	return f.NewElement(recomposed)
}<|MERGE_RESOLUTION|>--- conflicted
+++ resolved
@@ -1,8 +1,6 @@
 package gnarkutil
 
 import (
-	"slices"
-
 	"github.com/consensys/gnark-crypto/ecc"
 	"github.com/consensys/gnark-crypto/field/koalabear"
 	"github.com/consensys/gnark/backend/witness"
@@ -98,11 +96,7 @@
 
 // EmulatedFromLimbSlice converts slice of frontend.Variable representing inputs
 // lower than 2**bitWidth to slice of emulated.Element for the target field. The
-<<<<<<< HEAD
-// input is expected to be in BIG-ENDIAN form.
-=======
 // input is expected to be in LITTLE-ENDIAN form.
->>>>>>> 025666d5
 func EmulatedFromLimbSlice[T emulated.FieldParams](
 	api frontend.API,
 	f *emulated.Field[T],
@@ -110,12 +104,6 @@
 	bitWidth int,
 ) *emulated.Element[T] {
 
-<<<<<<< HEAD
-	input = slices.Clone(input)
-	slices.Reverse(input)
-
-=======
->>>>>>> 025666d5
 	targetNbLimbs, targetBitWidth := emulated.GetEffectiveFieldParams[T](
 		api.Compiler().Field(),
 	)
