--- conflicted
+++ resolved
@@ -445,7 +445,6 @@
 	return errors.Join(err, f.Close())
 }
 
-<<<<<<< HEAD
 // SortedKeysOf returns a sorted list of the keys of the map using less
 // to determine the order. Less is as in [sort.Slice]
 func SortedKeysOf[K comparable, V any](m map[K]V, less func(K, K) bool) []K {
@@ -470,7 +469,8 @@
 		return ifTrue
 	}
 	return ifFalse
-=======
+}
+
 // SumFloat64: Calculates the sum of all values inside the float64 slice
 func SumFloat64(vals []float64) (sum float64) {
 	for _, val := range vals {
@@ -507,5 +507,4 @@
 func BytesToGiB(bytes uint64) float64 {
 	const bytesInGiB = 1024 * 1024 * 1024 // 1 GiB = 1024^3 bytes
 	return float64(bytes) / bytesInGiB
->>>>>>> efe3b24c
 }