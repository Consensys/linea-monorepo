--- conflicted
+++ resolved
@@ -583,7 +583,8 @@
 	return aExtra, bExtra
 }
 
-<<<<<<< HEAD
+// NextMultipleOf returns the next multiple of "multiple" for "n".
+// For instance n=8 and multiple=5 returns 10.
 func NextMultipleOf(n, multiple int) int {
 	return multiple * ((n + multiple - 1) / multiple)
 }
@@ -600,7 +601,8 @@
 		}
 	}
 	return in, out
-=======
+}
+
 // GrowSliceSize grows the size of a slice to the provided size. The function
 // does so by appending "zero" elements of the slice. If the slice is already
 // large enough, the function does nothing.
@@ -617,5 +619,4 @@
 		slice = append(slice, t)
 	}
 	return slice
->>>>>>> 2dcfe5b6
 }