--- conflicted
+++ resolved
@@ -45,11 +45,7 @@
 // Iter iterates over all elements in the Set in non-deterministic order
 func (kv Set[T]) Iter() iter.Seq[T] {
 	return func(yield func(T) bool) {
-<<<<<<< HEAD
-		for k := range kv.inner {
-=======
 		for k := range kv.Inner {
->>>>>>> 50b50639
 			if !yield(k) {
 				return
 			}
@@ -59,39 +55,22 @@
 
 // Merge merge the content of the given set into the receiver.
 func (kv *Set[T]) Merge(other *Set[T]) {
-<<<<<<< HEAD
-	for k := range other.inner {
-		kv.inner[k] = struct{}{}
-=======
 	for k := range other.Inner {
 		kv.Inner[k] = struct{}{}
->>>>>>> 50b50639
 	}
 }
 
 // Clear removes all the keys from the set
 func (kv *Set[T]) Clear() {
-<<<<<<< HEAD
-	kv.inner = make(map[T]struct{})
-=======
 	kv.Inner = make(map[T]struct{})
->>>>>>> 50b50639
 }
 
 // SortKeysBy returns sorted keys of the set using the given less function.
 func (kv Set[T]) SortKeysBy(less func(T, T) bool) []T {
-<<<<<<< HEAD
-	return utils.SortedKeysOf(kv.inner, less)
-=======
 	return utils.SortedKeysOf(kv.Inner, less)
->>>>>>> 50b50639
 }
 
 // Size returns the numbers of keys stored in the set
 func (kv Set[T]) Size() int {
-<<<<<<< HEAD
-	return len(kv.inner)
-=======
 	return len(kv.Inner)
->>>>>>> 50b50639
 }