// Package csvtraces provides a way to read and write traces in CSV format.
package csvtraces

import (
	"encoding/csv"
	"fmt"
	"io"
	"os"
	"strconv"
	"strings"

	"github.com/consensys/linea-monorepo/prover/maths/common/smartvectors"
	"github.com/consensys/linea-monorepo/prover/maths/field"
	"github.com/consensys/linea-monorepo/prover/protocol/ifaces"
	"github.com/consensys/linea-monorepo/prover/protocol/wizard"
	"github.com/consensys/linea-monorepo/prover/utils"
)

type cfg struct {
	// The number of rows in the trace
	nbRows             int
	skipPrePaddingZero bool
	filterOn           ifaces.Column
	inHex              bool
}

type Option func(*cfg) error

// WithNbRows sets the number of rows in the trace
func WithNbRows(nbRows int) Option {
	return func(c *cfg) error {
		c.nbRows = nbRows
		return nil
	}
}

// SkipPrepaddingZero skips the zeroes at the beginning of the file
func SkipPrepaddingZero(c *cfg) error {
	c.skipPrePaddingZero = true
	return nil
}

// FilterOn sets the CSV printer to ignore rows where the provided filter
// column is zero.
func FilterOn(col ifaces.Column) Option {
	return func(c *cfg) error {
		c.filterOn = col
		return nil
	}
}

// InHex sets the CSV printer to print the values in hexadecimal
func InHex(c *cfg) error {
	c.inHex = true
	return nil
}

type CsvTrace struct {
	mapped map[string][]field.Element

	nbRows int
}

func MustOpenCsvFile(fName string) *CsvTrace {

	f, err := os.Open(fName)
	if err != nil {
		utils.Panic("%v", err.Error())
	}
	defer f.Close()

	ct, err := NewCsvTrace(f)
	if err != nil {
		utils.Panic("could not parse CSV: %v", err.Error())
	}

	return ct
}

// FmtCsv is a utility function that can be used in order to print a set of column
// in a csv format so that debugging and testcase generation are simpler.
func FmtCsv(w io.Writer, run *wizard.ProverRuntime, cols []ifaces.Column, options []Option) error {

	var (
		header       = []string{}
		assignment   = [][]field.Element{}
		cfg          = cfg{}
		foundNonZero = false
		filterCol    []field.Element
	)

	for _, op := range options {
		op(&cfg)
	}

	for i := range cols {
		header = append(header, string(cols[i].GetColID()))
		assignment = append(assignment, cols[i].GetColAssignment(run).IntoRegVecSaveAlloc())
	}

	fmt.Fprintf(w, "%v\n", strings.Join(header, ","))

	if cfg.filterOn != nil {
		filterCol = cfg.filterOn.GetColAssignment(run).IntoRegVecSaveAlloc()
	}

	for r := range assignment[0] {

		var (
			fmtVals   = []string{}
			allZeroes = true
		)

		for c := range assignment {

			if !assignment[c][r].IsZero() {
				allZeroes = false
			}

<<<<<<< HEAD
			fmtVals = append(fmtVals, fmtFieldElement(assignment[c][r]))
=======
			if assignment[c][r].IsUint64() {
				if cfg.inHex {
					fmtVals = append(fmtVals, "0x"+assignment[c][r].Text(16))
				} else {
					fmtVals = append(fmtVals, assignment[c][r].String())
				}
				continue
			}

			fmtVals = append(fmtVals, "0x"+assignment[c][r].Text(16))
>>>>>>> 05d3ee28
		}

		if !allZeroes {
			foundNonZero = true
		}

		if filterCol != nil && filterCol[r].IsZero() {
			continue
		}

		if !cfg.skipPrePaddingZero || !allZeroes || foundNonZero {
			fmt.Fprintf(w, "%v\n", strings.Join(fmtVals, ","))
		}
	}

	return nil
}

func NewCsvTrace(r io.Reader, opts ...Option) (*CsvTrace, error) {
	cfg := &cfg{}
	for _, opt := range opts {
		if err := opt(cfg); err != nil {
			return nil, err
		}
	}
	rr := csv.NewReader(r)
	rr.FieldsPerRecord = 0

	data := make(map[string][]field.Element)
	header, err := rr.Read()
	if err != nil {
		return nil, fmt.Errorf("read header row: %w", err)
	}
	for _, h := range header {
		data[h] = make([]field.Element, 0)
	}
	var nbRows int
	for row, err := rr.Read(); err != io.EOF; row, err = rr.Read() {
		if err != nil {
			return nil, fmt.Errorf("read row: %w", err)
		}
		for i, h := range header {
			data[h] = append(data[h], field.NewFromString(row[i]))
		}
		nbRows++
	}
	if cfg.nbRows != 0 {
		if cfg.nbRows < nbRows {
			return nil, fmt.Errorf("invalid number of rows: %d", cfg.nbRows)
		}
		nbRows = cfg.nbRows
	}

	return &CsvTrace{mapped: data, nbRows: nbRows}, nil
}

func (c *CsvTrace) Get(name string) []field.Element {
	val, ok := c.mapped[name]
	if !ok {
		utils.Panic("column not found %s", name)
	}
	return val
}

func (c *CsvTrace) GetCommit(b *wizard.Builder, name string) ifaces.Column {
	if _, ok := c.mapped[name]; !ok {
		utils.Panic("column not found %s", name)
	}
	length := utils.NextPowerOfTwo(c.nbRows)
	col := b.RegisterCommit(ifaces.ColID(name), length)
	return col
}

func (c *CsvTrace) Assign(run *wizard.ProverRuntime, names ...string) {
	length := utils.NextPowerOfTwo(c.nbRows)
	for _, k := range names {
		if v, ok := c.mapped[k]; ok {
			sv := smartvectors.RightZeroPadded(v, length)
			run.AssignColumn(ifaces.ColID(k), sv)
		} else {
			utils.Panic("column not found %s", k)
		}
	}
}

func (c *CsvTrace) CheckAssignment(run *wizard.ProverRuntime, names ...string) {
	for _, name := range names {
		c.checkAssignment(run, name)
	}
}

func (c *CsvTrace) checkAssignment(run *wizard.ProverRuntime, name string) {
	colId := ifaces.ColID(name)
	assigned := run.Spec.Columns.GetHandle(colId)
	c.CheckAssignmentColumn(run, name, assigned)

}

func (c *CsvTrace) CheckAssignmentColumn(run *wizard.ProverRuntime, name string, col ifaces.Column) {

	var (
		stored, ok = c.mapped[name]
		assigned   = col.GetColAssignment(run)
		fullLength = utils.NextPowerOfTwo(c.nbRows)
	)

	if !ok {
		utils.Panic("column not found in CSV: %s", name)
	}

	if assigned.Len() < fullLength {
		utils.Panic("column %s has not been assigned with the expected length, found %v in CSV and %v in wizard", name, fullLength, assigned.Len())
	}

	vec := assigned.IntoRegVecSaveAlloc()
	for i := 0; i < c.nbRows; i++ {
		if vec[i].Cmp(&stored[i]) != 0 {
			utils.Panic("column %s has not been assigned correctly: row %d CSV=%s got Wizard=%s", name, i, stored[i].String(), vec[i].String())
		}
	}

	for i := c.nbRows; i < assigned.Len(); i++ {
		if !vec[i].IsZero() {
			utils.Panic("column %s is not properly zero-padded", name)
		}
	}
}

func (c *CsvTrace) Len() int {
	return c.nbRows
}

func (c *CsvTrace) LenPadded() int {
	return utils.NextPowerOfTwo(c.nbRows)
}

// WritesExplicit format value-provided columns into a csv file. Unlike [FmtCsv]
// it does not need the columns to be registered as the assignmet of a wizard.
// It is suitable for test-case generation.
func WriteExplicit(w io.Writer, names []string, cols [][]field.Element) {

	fmt.Fprintf(w, "%v\n", strings.Join(names, ","))

	for i := range cols[0] {

		row := []string{}
		for j := range cols {
			row = append(row, fmtFieldElement(cols[j][i]))
		}

		fmt.Fprintf(w, "%v\n", strings.Join(row, ","))
	}

}

func fmtFieldElement(x field.Element) string {

	if x.IsUint64() && x.Uint64() < 1<<10 {
		xInt := x.Uint64()
		return strconv.Itoa(int(xInt))
	}

	return "0x" + x.Text(16)
}<|MERGE_RESOLUTION|>--- conflicted
+++ resolved
@@ -6,7 +6,6 @@
 	"fmt"
 	"io"
 	"os"
-	"strconv"
 	"strings"
 
 	"github.com/consensys/linea-monorepo/prover/maths/common/smartvectors"
@@ -117,20 +116,7 @@
 				allZeroes = false
 			}
 
-<<<<<<< HEAD
-			fmtVals = append(fmtVals, fmtFieldElement(assignment[c][r]))
-=======
-			if assignment[c][r].IsUint64() {
-				if cfg.inHex {
-					fmtVals = append(fmtVals, "0x"+assignment[c][r].Text(16))
-				} else {
-					fmtVals = append(fmtVals, assignment[c][r].String())
-				}
-				continue
-			}
-
-			fmtVals = append(fmtVals, "0x"+assignment[c][r].Text(16))
->>>>>>> 05d3ee28
+			fmtVals = append(fmtVals, fmtFieldElement(cfg.inHex, assignment[c][r]))
 		}
 
 		if !allZeroes {
@@ -286,11 +272,10 @@
 
 }
 
-func fmtFieldElement(x field.Element) string {
-
-	if x.IsUint64() && x.Uint64() < 1<<10 {
-		xInt := x.Uint64()
-		return strconv.Itoa(int(xInt))
+func fmtFieldElement(inHex bool, x field.Element) string {
+
+	if inHex || (x.IsUint64() && x.Uint64() < 1<<10) {
+		return x.String()
 	}
 
 	return "0x" + x.Text(16)
