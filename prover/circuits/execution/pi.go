--- conflicted
+++ resolved
@@ -8,11 +8,6 @@
 	poseidon2permutation "github.com/consensys/gnark/std/permutation/poseidon2/gkr-poseidon2"
 	"github.com/consensys/gnark/std/rangecheck"
 	"github.com/consensys/linea-monorepo/prover/circuits/internal"
-<<<<<<< HEAD
-=======
-	"github.com/consensys/linea-monorepo/prover/crypto/hasher_factory"
-	"github.com/consensys/linea-monorepo/prover/maths/zk"
->>>>>>> b3b0ae2a
 	public_input "github.com/consensys/linea-monorepo/prover/public-input"
 	"github.com/consensys/linea-monorepo/prover/utils"
 )
@@ -20,11 +15,7 @@
 // FunctionalPublicInputQSnark the information on this execution that cannot be
 // extracted from other input in the same aggregation batch
 type FunctionalPublicInputQSnark struct {
-<<<<<<< HEAD
 	DataChecksum                 DataChecksumSnark
-=======
-	DataChecksum                 zk.WrappedVariable
->>>>>>> b3b0ae2a
 	L2MessageHashes              L2MessageHashes
 	InitialBlockTimestamp        zk.WrappedVariable
 	FinalStateRootHash           zk.WrappedVariable
@@ -73,15 +64,7 @@
 // struct. The function returns zero if the slice encodes zero message hashes
 // (this is what happens if no L2 message events are emitted during the present
 // execution frame).
-<<<<<<< HEAD
 func (s *L2MessageHashes) CheckSumPoseidon2(api frontend.API) frontend.Variable {
-=======
-//
-// @alex: it would be nice to make that function compatible with the GKR hasher
-// factory though in practice this function will only create 32 calls to the
-// MiMC permutation which makes it a non-issue.
-func (s *L2MessageHashes) CheckSumMiMC(api frontend.API) zk.WrappedVariable {
->>>>>>> b3b0ae2a
 
 	var (
 		// sumIsUsed is used to count the number of non-zero hashes that we
@@ -108,13 +91,8 @@
 			)
 		)
 
-<<<<<<< HEAD
 		tmpRes := compressor.Compress(res, hi)
 		tmpRes = compressor.Compress(tmpRes, lo)
-=======
-		tmpRes := hasher_factory.GnarkBlockCompression(api, res, hi)
-		tmpRes = hasher_factory.GnarkBlockCompression(api, tmpRes, lo)
->>>>>>> b3b0ae2a
 
 		res = api.Select(isUsed, tmpRes, res)
 		sumIsUsed = api.Add(sumIsUsed, isUsed)
@@ -153,11 +131,7 @@
 	spiq.L2MessageHashes.RangeCheck(api)
 }
 
-<<<<<<< HEAD
 func (spi *FunctionalPublicInputSnark) Sum(api frontend.API) frontend.Variable {
-=======
-func (spi *FunctionalPublicInputSnark) Sum(api frontend.API, hsh gnarkHash.FieldHasher) zk.WrappedVariable {
->>>>>>> b3b0ae2a
 
 	var (
 		finalRollingHash   = internal.CombineBytesIntoElements(api, spi.FinalRollingHashUpdate)
@@ -190,23 +164,13 @@
 
 func (spiq *FunctionalPublicInputQSnark) Assign(pi *public_input.Execution) error {
 
-<<<<<<< HEAD
 	spiq.DataChecksum.Assign(&pi.DataChecksum)
-	spiq.InitialBlockTimestamp = pi.InitialBlockTimestamp
-	spiq.FinalStateRootHash = pi.FinalStateRootHash[:]
-	spiq.FinalBlockNumber = pi.FinalBlockNumber
-	spiq.FinalBlockTimestamp = pi.FinalBlockTimestamp
-	spiq.FirstRollingHashUpdateNumber = pi.FirstRollingHashUpdateNumber
-	spiq.LastRollingHashUpdateNumber = pi.LastRollingHashUpdateNumber
-=======
-	spiq.DataChecksum = zk.ValueOf(pi.DataChecksum[:])
 	spiq.InitialBlockTimestamp = zk.ValueOf(pi.InitialBlockTimestamp)
 	spiq.FinalStateRootHash = zk.ValueOf(pi.FinalStateRootHash[:])
 	spiq.FinalBlockNumber = zk.ValueOf(pi.FinalBlockNumber)
 	spiq.FinalBlockTimestamp = zk.ValueOf(pi.FinalBlockTimestamp)
 	spiq.FirstRollingHashUpdateNumber = zk.ValueOf(pi.FirstRollingHashUpdateNumber)
 	spiq.LastRollingHashUpdateNumber = zk.ValueOf(pi.LastRollingHashUpdateNumber)
->>>>>>> b3b0ae2a
 
 	utils.Copy(spiq.FinalRollingHashUpdate[:], pi.LastRollingHashUpdate[:])
 	utils.Copy(spiq.InitialRollingHashUpdate[:], pi.InitialRollingHashUpdate[:])
