--- conflicted
+++ resolved
@@ -128,19 +128,8 @@
 	// This is satisfied when wizardChainID == 0 OR wizardChainID == functionalChainID
 	api.AssertIsEqual(
 		api.Mul(
-<<<<<<< HEAD
-			getPublicInput(api, wvc, publicInput.ChainID, limitlessMode),
-			api.Sub(
-				api.Div(
-					getPublicInput(api, wvc, publicInput.ChainID, limitlessMode),
-					twoPow112,
-				),
-				gnarkFuncInp.ChainID,
-			),
-=======
 			api.Sub(wizardChainID, functionalChainID),
 			wizardChainID,
->>>>>>> 72b85d36
 		),
 		0,
 	)
