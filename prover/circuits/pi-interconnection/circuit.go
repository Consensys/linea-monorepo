package pi_interconnection

import (
	"errors"
<<<<<<< HEAD
	"fmt"
	"math"
=======
	"github.com/sirupsen/logrus"
>>>>>>> fedf7d95
	"math/big"
	"slices"

	"github.com/sirupsen/logrus"

	"github.com/consensys/gnark-crypto/ecc"
	"github.com/consensys/gnark/constraint"
	"github.com/consensys/gnark/frontend/cs/scs"
	"github.com/consensys/linea-monorepo/prover/circuits"
	"github.com/consensys/linea-monorepo/prover/config"
	public_input "github.com/consensys/linea-monorepo/prover/public-input"
	"github.com/consensys/linea-monorepo/prover/utils/test_utils"
	"github.com/consensys/linea-monorepo/prover/utils/types"

	"github.com/consensys/gnark/frontend"
	"github.com/consensys/gnark/std/compress"
	"github.com/consensys/gnark/std/hash"
	"github.com/consensys/gnark/std/hash/mimc"
	"github.com/consensys/gnark/std/lookup/logderivlookup"
	"github.com/consensys/gnark/std/math/cmp"
	decompression "github.com/consensys/linea-monorepo/prover/circuits/blobdecompression/v1"
	"github.com/consensys/linea-monorepo/prover/circuits/execution"
	"github.com/consensys/linea-monorepo/prover/circuits/internal"
	"github.com/consensys/linea-monorepo/prover/circuits/pi-interconnection/keccak"
	"github.com/consensys/linea-monorepo/prover/crypto/mimc/gkrmimc"
	"github.com/consensys/linea-monorepo/prover/crypto/ringsis"
	"github.com/consensys/linea-monorepo/prover/protocol/compiler"
	"github.com/consensys/linea-monorepo/prover/protocol/compiler/cleanup"
	mimcComp "github.com/consensys/linea-monorepo/prover/protocol/compiler/mimc"
	"github.com/consensys/linea-monorepo/prover/protocol/compiler/selfrecursion"
	"github.com/consensys/linea-monorepo/prover/protocol/compiler/vortex"
	"github.com/consensys/linea-monorepo/prover/protocol/wizard"
	"github.com/consensys/linea-monorepo/prover/utils"
)

type Circuit struct {
	AggregationPublicInput   [2]frontend.Variable `gnark:",public"` // the public input of the aggregation circuit; divided big-endian into two 16-byte chunks
	ExecutionPublicInput     []frontend.Variable  `gnark:",public"`
	DecompressionPublicInput []frontend.Variable  `gnark:",public"`

	DecompressionFPIQ []decompression.FunctionalPublicInputQSnark
	ExecutionFPIQ     []execution.FunctionalPublicInputQSnark

	public_input.AggregationFPIQSnark

	Keccak keccak.StrictHasherCircuit

	// config
	L2MessageMerkleDepth int
	L2MessageMaxNbMerkle int

	// TODO @Tabaie @alexandre.belling remove hard coded values once these are included in aggregation PI sum
	L2MessageServiceAddr types.EthAddress
	ChainID              uint64

	MaxNbCircuits int // possibly useless TODO consider removing
	UseGkrMimc    bool
}

// type alias to denote a wizard-compilation suite. This is used when calling
// compile and provides internal parameters for the wizard package.
type compilationSuite = []func(*wizard.CompiledIOP)

func (c *Circuit) Define(api frontend.API) error {
	// TODO @Tabaie @alexandre.belling remove hard coded values once these are included in aggregation PI sum
	api.AssertIsEqual(c.ChainID, c.AggregationFPIQSnark.ChainID)
	api.AssertIsEqual(c.L2MessageServiceAddr[:], c.AggregationFPIQSnark.L2MessageServiceAddr)

	maxNbDecompression, maxNbExecution := len(c.DecompressionPublicInput), len(c.ExecutionPublicInput)
	if len(c.DecompressionFPIQ) != maxNbDecompression || len(c.ExecutionFPIQ) != maxNbExecution {
		return errors.New("public / functional public input length mismatch")
	}

	c.AggregationFPIQSnark.RangeCheck(api)

	// implicit: CHECK_DECOMP_LIMIT
	rDecompression := internal.NewRange(api, c.NbDecompression, len(c.DecompressionPublicInput))
	hshK := c.Keccak.NewHasher(api)

	// equivalently, nbBatchesSums[i] is the index of the first execution circuit associated with the i+1-st decompression circuit
	nbBatchesSums := rDecompression.PartialSumsF(func(i int) frontend.Variable { return c.DecompressionFPIQ[i].NbBatches })
	nbExecution := nbBatchesSums[len(nbBatchesSums)-1] // implicit: CHECK_NB_EXEC

	if c.MaxNbCircuits > 0 { // CHECK_CIRCUIT_LIMIT
		api.AssertIsLessOrEqual(api.Add(nbExecution, c.NbDecompression), c.MaxNbCircuits)
	}

	var (
		hshM hash.FieldHasher
	)
	if c.UseGkrMimc {
		hsh := gkrmimc.NewHasherFactory(api).NewHasher()
		hshM = &hsh
	} else {
		if hsh, err := mimc.NewMiMC(api); err != nil {
			return err
		} else {
			hshM = &hsh
		}
	}

	batchHashes := make([]frontend.Variable, len(c.ExecutionPublicInput))
	for i, pi := range c.ExecutionFPIQ {
		batchHashes[i] = pi.DataChecksum
	}

	finalStateRootHashes := logderivlookup.New(api)
	finalStateRootHashes.Insert(c.InitialStateRootHash)
	for _, pi := range c.ExecutionFPIQ {
		finalStateRootHashes.Insert(pi.FinalStateRootHash)
	}

	blobBatchHashes := internal.ChecksumSubSlices(api, hshM, batchHashes, internal.VarSlice{Values: nbBatchesSums, Length: c.NbDecompression})

	shnarfParams := make([]ShnarfIteration, len(c.DecompressionPublicInput))
	for i, piq := range c.DecompressionFPIQ {
		piq.RangeCheck(api)

		shnarfParams[i] = ShnarfIteration{ // prepare shnarf verification data
			BlobDataSnarkHash:    utils.ToBytes(api, piq.SnarkHash),
			NewStateRootHash:     utils.ToBytes(api, finalStateRootHashes.Lookup(nbBatchesSums[i])[0]),
			EvaluationPointBytes: piq.X,
			EvaluationClaimBytes: fr377EncodedFr381ToBytes(api, piq.Y),
		}

		// "open" decompression circuit public input
		api.AssertIsEqual(c.DecompressionPublicInput[i], api.Mul(rDecompression.InRange[i], piq.Sum(api, hshM, blobBatchHashes[i])))
	}

	shnarfs := ComputeShnarfs(&hshK, c.ParentShnarf, shnarfParams)
	// The circuit only has the last shnarf as input, therefore we do not perform
	// CHECK_SHNARF. However, since they are chained, the passing of CHECK_FINAL_SHNARF
	// implies that all shnarfs are correct.

	// implicit: CHECK_EXEC_LIMIT
	rExecution := internal.NewRange(api, nbExecution, maxNbExecution)

	finalBlockNum, finalRollingHashMsgNum, finalRollingHash := c.LastFinalizedBlockNumber, c.LastFinalizedRollingHashNumber, c.LastFinalizedRollingHash
	finalBlockTime, finalState := c.LastFinalizedBlockTimestamp, c.InitialStateRootHash
	var l2MessagesByByte [32][]internal.VarSlice

	execMaxNbL2Msg := len(c.ExecutionFPIQ[0].L2MessageHashes.Values)
	merkleNbLeaves := 1 << c.L2MessageMerkleDepth
	for j := range l2MessagesByByte {
		l2MessagesByByte[j] = make([]internal.VarSlice, maxNbExecution)
		for k := range l2MessagesByByte[j] {
			l2MessagesByByte[j][k] = internal.VarSlice{Values: make([]frontend.Variable, execMaxNbL2Msg)}
		}
	}

<<<<<<< HEAD
	hshExec := test_utils.NewReaderHashSnarkFromFile(api, hshM, ".tmp/exec-pi")
	comparator := cmp.NewBoundedComparator(api, new(big.Int).Lsh(big.NewInt(1), 64), false) // TODO does the "false" mean that the deltas are range checked?
	// TODO try using lookups or crumb decomposition to make comparisons more efficient
	for i, piq := range c.ExecutionFPIQ {
		if i == 79 {
			fmt.Println(i, "here")
		}
		if i > 70 {
			fmt.Println("exec", i)
		}

		piq.RangeCheck(api)
=======
	// we can "allow non-deterministic behavior" because all compared values have been range-checked
	comparator := cmp.NewBoundedComparator(api, new(big.Int).Lsh(big.NewInt(1), 65), true)
	// TODO try using lookups or crumb decomposition to make comparisons more efficient
	for i, piq := range c.ExecutionFPIQ {
		piq.RangeCheck(api) // CHECK_MSG_LIMIT
>>>>>>> fedf7d95

		inRange := rExecution.InRange[i]

		pi := execution.FunctionalPublicInputSnark{
			FunctionalPublicInputQSnark: piq,
			InitialStateRootHash:        finalState,                // implicit CHECK_STATE_CONSEC
			InitialBlockNumber:          api.Add(finalBlockNum, 1), // implicit CHECK_NUM_CONSEC
			ChainID:                     c.ChainID,                 // implicit CHECK_CHAIN_ID
			L2MessageServiceAddr:        c.L2MessageServiceAddr[:], // implicit CHECK_SVC_ADDR
		}

		comparator.AssertIsLessEq(pi.InitialBlockTimestamp, pi.FinalBlockTimestamp)             // CHECK_TIME_NODECREASE
		comparator.AssertIsLessEq(pi.InitialBlockNumber, pi.FinalBlockNumber)                   // CHECK_NUM_NODECREASE
		comparator.AssertIsLess(finalBlockTime, pi.InitialBlockTimestamp)                       // CHECK_TIME_INCREASE
		comparator.AssertIsLessEq(pi.InitialRollingHashMsgNumber, pi.FinalRollingHashMsgNumber) // CHECK_RHASH_NODECREASE

		finalRhMsgNumZero := api.IsZero(piq.FinalRollingHashMsgNumber)
		api.AssertIsEqual(finalRhMsgNumZero, api.IsZero(piq.InitialRollingHashMsgNumber)) // CHECK_RHASH_FIRSTLAST
		rollingHashUpdated := api.Mul(inRange, api.Sub(1, finalRhMsgNumZero))

		// CHECK_RHASH_CONSEC
		internal.AssertEqualIf(api, rollingHashUpdated, pi.InitialRollingHashMsgNumber, api.Add(finalRollingHashMsgNum, 1))
		finalRollingHashMsgNum = api.Select(rollingHashUpdated, pi.FinalRollingHashMsgNumber, finalRollingHashMsgNum)
		copy(finalRollingHash[:], internal.SelectMany(api, rollingHashUpdated, pi.FinalRollingHashUpdate[:], finalRollingHash[:]))

		finalBlockTime = pi.FinalBlockTimestamp
		finalBlockNum = pi.FinalBlockNumber
		finalState = pi.FinalStateRootHash

		api.AssertIsEqual(c.ExecutionPublicInput[i], api.Mul(rExecution.InRange[i], pi.Sum(api, hshExec))) // "open" execution circuit public input

		if len(pi.L2MessageHashes.Values) != execMaxNbL2Msg {
			return errors.New("number of L2 messages must be the same for all executions")
		}

		// "transpose" the L2 messages by byte for Concat -> Merkle
		for j := range l2MessagesByByte { // perf-TODO probably better to change all 32bytes into four uint64s instead.
			for k := range pi.L2MessageHashes.Values {
				l2MessagesByByte[j][i].Values[k] = pi.L2MessageHashes.Values[k][j]
			}
			l2MessagesByByte[j][i].Length = pi.L2MessageHashes.Length
		}
	}

	merkleLeavesConcat := internal.Var32Slice{Values: make([][32]frontend.Variable, c.L2MessageMaxNbMerkle*merkleNbLeaves)}
	for i := 0; i < 32; i++ {
		ithBytes := internal.Concat(api, len(merkleLeavesConcat.Values), l2MessagesByByte[i]...)
		for j := range merkleLeavesConcat.Values {
			merkleLeavesConcat.Values[j][i] = ithBytes.Values[j]
		}
		merkleLeavesConcat.Length = ithBytes.Length // same value regardless of i
	}

	pi := public_input.AggregationFPISnark{
		AggregationFPIQSnark: c.AggregationFPIQSnark,
		NbL2Messages:         merkleLeavesConcat.Length,
		L2MsgMerkleTreeRoots: make([][32]frontend.Variable, c.L2MessageMaxNbMerkle), // implicit CHECK_MERKLE_CAP1
		// implicit CHECK_FINAL_NUM
		FinalBlockNumber: rExecution.LastF(func(i int) frontend.Variable { return c.ExecutionFPIQ[i].FinalBlockNumber }),
		// implicit CHECK_FINAL_TIME
		FinalBlockTimestamp:    rExecution.LastF(func(i int) frontend.Variable { return c.ExecutionFPIQ[i].FinalBlockTimestamp }),
		FinalShnarf:            rDecompression.LastArray32(shnarfs), // implicit CHECK_FINAL_SHNARF
		FinalRollingHash:       finalRollingHash,                    // implicit CHECK_FINAL_RHASH
		FinalRollingHashNumber: finalRollingHashMsgNum,              // implicit CHECK_FINAL_RHASH_NUM
		L2MsgMerkleTreeDepth:   c.L2MessageMerkleDepth,
	}

	quotient, remainder := internal.DivEuclidean(api, merkleLeavesConcat.Length, merkleNbLeaves)
	pi.NbL2MsgMerkleTreeRoots = api.Add(quotient, api.Sub(1, api.IsZero(remainder)))
	comparator.AssertIsLessEq(pi.NbL2MsgMerkleTreeRoots, c.L2MessageMaxNbMerkle) // CHECK_MERKLE_CAP0
	// implicit CHECK_MERKLE
	for i := range pi.L2MsgMerkleTreeRoots {
		pi.L2MsgMerkleTreeRoots[i] = MerkleRootSnark(&hshK, merkleLeavesConcat.Values[i*merkleNbLeaves:(i+1)*merkleNbLeaves])
	}

	twoPow8 := big.NewInt(256)
	// "open" aggregation public input
	aggregationPIBytes := pi.Sum(api, &hshK)
	api.AssertIsEqual(c.AggregationPublicInput[0], compress.ReadNum(api, aggregationPIBytes[:16], twoPow8))
	api.AssertIsEqual(c.AggregationPublicInput[1], compress.ReadNum(api, aggregationPIBytes[16:], twoPow8))

	return hshK.Finalize()
}

func MerkleRootSnark(hshK keccak.BlockHasher, leaves [][32]frontend.Variable) [32]frontend.Variable {

	values := slices.Clone(leaves)
	if !utils.IsPowerOfTwo(len(values)) {
		panic("number of leaves must be a perfect power of two")
	}
	for len(values) > 1 {
		for i := 0; i < len(values)/2; i++ {
			values[i] = hshK.Sum(nil, values[i*2], values[i*2+1])
		}
		values = values[:len(values)/2]
	}

	return values[0]
}

type Compiled struct {
	Circuit *Circuit
	Keccak  keccak.CompiledStrictHasher
}

func Compile(c config.PublicInput, wizardCompilationOpts ...func(iop *wizard.CompiledIOP)) (*Compiled, error) {

	if c.L2MsgMaxNbMerkle <= 0 {
		merkleNbLeaves := 1 << c.L2MsgMerkleDepth
		c.L2MsgMaxNbMerkle = (c.MaxNbExecution*c.ExecutionMaxNbMsg + merkleNbLeaves - 1) / merkleNbLeaves
	}

	if c.MockKeccakWizard {
		wizardCompilationOpts = nil
		logrus.Warn("KECCAK HASH RESULTS WILL NOT BE CHECKED. THIS SHOULD ONLY OCCUR IN A UNIT TEST.")
	}
	sh := newKeccakCompiler(c).Compile(wizardCompilationOpts...)
	shc, err := sh.GetCircuit()
	if err != nil {
		return nil, err
	}

	circuit := allocateCircuit(c)
	circuit.Keccak = shc

	return &Compiled{
		Circuit: &circuit,
		Keccak:  sh,
	}, nil
}

func (c *Compiled) getConfig() (config.PublicInput, error) {
	executionNbMsg := 0
	execs := c.Circuit.ExecutionFPIQ
	if len(c.Circuit.ExecutionFPIQ) != 0 {
		executionNbMsg = len(execs[0].L2MessageHashes.Values)
		for i := range execs {
			if len(execs[i].L2MessageHashes.Values) != executionNbMsg {
				return config.PublicInput{}, errors.New("inconsistent max number of L2 message hashes")
			}
		}
	}
	return config.PublicInput{
		MaxNbDecompression: len(c.Circuit.DecompressionFPIQ),
		MaxNbExecution:     len(c.Circuit.ExecutionFPIQ),
		ExecutionMaxNbMsg:  executionNbMsg,
		L2MsgMerkleDepth:   c.Circuit.L2MessageMerkleDepth,
		L2MsgMaxNbMerkle:   c.Circuit.L2MessageMaxNbMerkle,
		MaxNbCircuits:      c.Circuit.MaxNbCircuits,
	}, nil
}

func allocateCircuit(cfg config.PublicInput) Circuit {
	res := Circuit{
		DecompressionPublicInput: make([]frontend.Variable, cfg.MaxNbDecompression),
		ExecutionPublicInput:     make([]frontend.Variable, cfg.MaxNbExecution),
		DecompressionFPIQ:        make([]decompression.FunctionalPublicInputQSnark, cfg.MaxNbDecompression),
		ExecutionFPIQ:            make([]execution.FunctionalPublicInputQSnark, cfg.MaxNbExecution),
		L2MessageMerkleDepth:     cfg.L2MsgMerkleDepth,
		L2MessageMaxNbMerkle:     cfg.L2MsgMaxNbMerkle,
		MaxNbCircuits:            cfg.MaxNbCircuits,
		L2MessageServiceAddr:     types.EthAddress(cfg.L2MsgServiceAddr),
		ChainID:                  cfg.ChainID,
		UseGkrMimc:               true,
	}

	for i := range res.ExecutionFPIQ {
		res.ExecutionFPIQ[i].L2MessageHashes.Values = make([][32]frontend.Variable, cfg.ExecutionMaxNbMsg)
	}

	return res
}

func newKeccakCompiler(c config.PublicInput) *keccak.StrictHasherCompiler {
	nbShnarf := c.MaxNbDecompression
	nbMerkle := c.L2MsgMaxNbMerkle * ((1 << c.L2MsgMerkleDepth) - 1)
	res := keccak.NewStrictHasherCompiler(nbShnarf, nbMerkle, 2)
	for i := 0; i < nbShnarf; i++ {
		res.WithStrictHashLengths(160) // 5 components in every shnarf
	}

	for i := 0; i < nbMerkle; i++ {
		res.WithStrictHashLengths(64) // 2 tree nodes
	}

	// aggregation PI opening
	res.WithFlexibleHashLengths(32 * c.L2MsgMaxNbMerkle)
	res.WithStrictHashLengths(384)

	return &res
}

type builder struct {
	*config.PublicInput
}

func NewBuilder(c config.PublicInput) circuits.Builder {
	return builder{&c}
}

func (b builder) Compile() (constraint.ConstraintSystem, error) {
	c, err := Compile(*b.PublicInput, WizardCompilationParameters()...)
	if err != nil {
		return nil, err
	}
	const estimatedNbConstraints = 1 << 27
	cs, err := frontend.Compile(ecc.BLS12_377.ScalarField(), scs.NewBuilder, c.Circuit, frontend.WithCapacity(estimatedNbConstraints))
	if err != nil {
		return nil, err
	}

	return cs, nil
}

func WizardCompilationParameters() []func(iop *wizard.CompiledIOP) {
	var (
		sisInstance = ringsis.Params{LogTwoBound: 16, LogTwoDegree: 6}

		fullCompilationSuite = compilationSuite{

			compiler.Arcane(1<<10, 1<<18, false),
			vortex.Compile(
				2,
				vortex.ForceNumOpenedColumns(256),
				vortex.WithSISParams(&sisInstance),
			),

			selfrecursion.SelfRecurse,
			cleanup.CleanUp,
			mimcComp.CompileMiMC,
			compiler.Arcane(1<<10, 1<<16, false),
			vortex.Compile(
				8,
				vortex.ForceNumOpenedColumns(64),
				vortex.WithSISParams(&sisInstance),
			),

			selfrecursion.SelfRecurse,
			cleanup.CleanUp,
			mimcComp.CompileMiMC,
			compiler.Arcane(1<<10, 1<<13, false),
			vortex.Compile(
				8,
				vortex.ForceNumOpenedColumns(64),
				vortex.ReplaceSisByMimc(),
			),
		}
	)

	return fullCompilationSuite

}

// GetMaxNbCircuitsSum computes MaxNbDecompression + MaxNbExecution from the compiled constraint system
// TODO replace with something cleaner, using the config
func GetMaxNbCircuitsSum(cs constraint.ConstraintSystem) int {
	return cs.GetNbPublicVariables() - 2
}

type InnerCircuitType uint8

const (
	Execution     InnerCircuitType = 0
	Decompression InnerCircuitType = 1
)

func InnerCircuitTypesToIndexes(cfg *config.PublicInput, types []InnerCircuitType) []int {
	indexes := utils.RightPad(utils.Partition(utils.RangeSlice[int](len(types)), types), 2)
	return utils.RightPad(
		append(utils.RightPad(indexes[Execution], cfg.MaxNbExecution), indexes[Decompression]...), cfg.MaxNbExecution+cfg.MaxNbDecompression)

}<|MERGE_RESOLUTION|>--- conflicted
+++ resolved
@@ -2,12 +2,6 @@
 
 import (
 	"errors"
-<<<<<<< HEAD
-	"fmt"
-	"math"
-=======
-	"github.com/sirupsen/logrus"
->>>>>>> fedf7d95
 	"math/big"
 	"slices"
 
@@ -19,7 +13,6 @@
 	"github.com/consensys/linea-monorepo/prover/circuits"
 	"github.com/consensys/linea-monorepo/prover/config"
 	public_input "github.com/consensys/linea-monorepo/prover/public-input"
-	"github.com/consensys/linea-monorepo/prover/utils/test_utils"
 	"github.com/consensys/linea-monorepo/prover/utils/types"
 
 	"github.com/consensys/gnark/frontend"
@@ -158,26 +151,11 @@
 		}
 	}
 
-<<<<<<< HEAD
-	hshExec := test_utils.NewReaderHashSnarkFromFile(api, hshM, ".tmp/exec-pi")
-	comparator := cmp.NewBoundedComparator(api, new(big.Int).Lsh(big.NewInt(1), 64), false) // TODO does the "false" mean that the deltas are range checked?
-	// TODO try using lookups or crumb decomposition to make comparisons more efficient
-	for i, piq := range c.ExecutionFPIQ {
-		if i == 79 {
-			fmt.Println(i, "here")
-		}
-		if i > 70 {
-			fmt.Println("exec", i)
-		}
-
-		piq.RangeCheck(api)
-=======
 	// we can "allow non-deterministic behavior" because all compared values have been range-checked
 	comparator := cmp.NewBoundedComparator(api, new(big.Int).Lsh(big.NewInt(1), 65), true)
 	// TODO try using lookups or crumb decomposition to make comparisons more efficient
 	for i, piq := range c.ExecutionFPIQ {
 		piq.RangeCheck(api) // CHECK_MSG_LIMIT
->>>>>>> fedf7d95
 
 		inRange := rExecution.InRange[i]
 
@@ -207,7 +185,7 @@
 		finalBlockNum = pi.FinalBlockNumber
 		finalState = pi.FinalStateRootHash
 
-		api.AssertIsEqual(c.ExecutionPublicInput[i], api.Mul(rExecution.InRange[i], pi.Sum(api, hshExec))) // "open" execution circuit public input
+		api.AssertIsEqual(c.ExecutionPublicInput[i], api.Mul(rExecution.InRange[i], pi.Sum(api, hshM))) // "open" execution circuit public input
 
 		if len(pi.L2MessageHashes.Values) != execMaxNbL2Msg {
 			return errors.New("number of L2 messages must be the same for all executions")
