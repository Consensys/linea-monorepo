package pi_interconnection

import (
	"errors"
	"math/big"
	"slices"

	"github.com/sirupsen/logrus"

	"github.com/consensys/gnark-crypto/ecc"
	"github.com/consensys/gnark/constraint"
	"github.com/consensys/gnark/frontend/cs/scs"
	"github.com/consensys/linea-monorepo/prover/circuits"
	"github.com/consensys/linea-monorepo/prover/config"
	public_input "github.com/consensys/linea-monorepo/prover/public-input"
	"github.com/consensys/linea-monorepo/prover/utils/types"

	"github.com/consensys/gnark/frontend"
	"github.com/consensys/gnark/std/compress"
	"github.com/consensys/gnark/std/hash"
	"github.com/consensys/gnark/std/hash/mimc"
	"github.com/consensys/gnark/std/lookup/logderivlookup"
	"github.com/consensys/gnark/std/math/cmp"
	decompression "github.com/consensys/linea-monorepo/prover/circuits/blobdecompression/v1"
	"github.com/consensys/linea-monorepo/prover/circuits/execution"
	"github.com/consensys/linea-monorepo/prover/circuits/internal"
	"github.com/consensys/linea-monorepo/prover/circuits/pi-interconnection/keccak"
	"github.com/consensys/linea-monorepo/prover/crypto/fiatshamir"
	"github.com/consensys/linea-monorepo/prover/crypto/mimc/gkrmimc"
	"github.com/consensys/linea-monorepo/prover/crypto/ringsis"
	"github.com/consensys/linea-monorepo/prover/protocol/compiler"
	"github.com/consensys/linea-monorepo/prover/protocol/compiler/cleanup"
	"github.com/consensys/linea-monorepo/prover/protocol/compiler/logdata"
	mimcComp "github.com/consensys/linea-monorepo/prover/protocol/compiler/mimc"
	"github.com/consensys/linea-monorepo/prover/protocol/compiler/selfrecursion"
	"github.com/consensys/linea-monorepo/prover/protocol/compiler/vortex"
	"github.com/consensys/linea-monorepo/prover/protocol/wizard"
	"github.com/consensys/linea-monorepo/prover/utils"
)

type Circuit struct {
	AggregationPublicInput   [2]frontend.Variable `gnark:",public"` // the public input of the aggregation circuit; divided big-endian into two 16-byte chunks
	ExecutionPublicInput     []frontend.Variable  `gnark:",public"`
	DecompressionPublicInput []frontend.Variable  `gnark:",public"`

	DecompressionFPIQ []decompression.FunctionalPublicInputQSnark
	ExecutionFPIQ     []execution.FunctionalPublicInputQSnark

	public_input.AggregationFPIQSnark

	Keccak keccak.StrictHasherCircuit

	// config
	L2MessageMerkleDepth int
	L2MessageMaxNbMerkle int

	// TODO @Tabaie @alexandre.belling remove hard coded values once these are included in aggregation PI sum
	L2MessageServiceAddr types.EthAddress
	ChainID              uint64

	MaxNbCircuits int // possibly useless TODO consider removing
	UseGkrMimc    bool
}

// type alias to denote a wizard-compilation suite. This is used when calling
// compile and provides internal parameters for the wizard package.
type compilationSuite = []func(*wizard.CompiledIOP)

func (c *Circuit) Define(api frontend.API) error {
	// TODO @Tabaie @alexandre.belling remove hard coded values once these are included in aggregation PI sum
	api.AssertIsEqual(c.ChainID, c.AggregationFPIQSnark.ChainID)
	api.AssertIsEqual(c.L2MessageServiceAddr[:], c.AggregationFPIQSnark.L2MessageServiceAddr)

	maxNbDecompression, maxNbExecution := len(c.DecompressionPublicInput), len(c.ExecutionPublicInput)
	if len(c.DecompressionFPIQ) != maxNbDecompression || len(c.ExecutionFPIQ) != maxNbExecution {
		return errors.New("public / functional public input length mismatch")
	}

	c.AggregationFPIQSnark.RangeCheck(api)

	// implicit: CHECK_DECOMP_LIMIT
	rDecompression := internal.NewRange(api, c.NbDecompression, len(c.DecompressionPublicInput))
	hshK := c.Keccak.NewHasher(api)

	// equivalently, nbBatchesSums[i] is the index of the first execution circuit associated with the i+1-st decompression circuit
	nbBatchesSums := rDecompression.PartialSumsF(func(i int) frontend.Variable { return c.DecompressionFPIQ[i].NbBatches })
	nbExecution := nbBatchesSums[len(nbBatchesSums)-1] // implicit: CHECK_NB_EXEC

	// These two checks prevents constructing a proof where no execution or no
	// compression proofs are provided. This is to prevent corner cases from
	// arising.
	api.AssertIsDifferent(c.NbDecompression, 0)
	api.AssertIsDifferent(nbExecution, 0)

	if c.MaxNbCircuits > 0 { // CHECK_CIRCUIT_LIMIT
		api.AssertIsLessOrEqual(api.Add(nbExecution, c.NbDecompression), c.MaxNbCircuits)
	}

	var (
		hshM hash.FieldHasher
	)
	if c.UseGkrMimc {
		hFac := gkrmimc.NewHasherFactory(api)
		hshM = hFac.NewHasher()
		if c.Keccak.Wc != nil {
			c.Keccak.Wc.HasherFactory = hFac
			c.Keccak.Wc.FS = fiatshamir.NewGnarkFiatShamir(api, hFac)
		}
	} else {
		if hsh, err := mimc.NewMiMC(api); err != nil {
			return err
		} else {
			hshM = &hsh
		}
	}

	batchHashes := make([]frontend.Variable, len(c.ExecutionPublicInput))
	for i, pi := range c.ExecutionFPIQ {
		batchHashes[i] = pi.DataChecksum
	}

	finalStateRootHashes := logderivlookup.New(api)
	finalStateRootHashes.Insert(c.InitialStateRootHash)
	for _, pi := range c.ExecutionFPIQ {
		finalStateRootHashes.Insert(pi.FinalStateRootHash)
	}

	blobBatchHashes := internal.ChecksumSubSlices(api, hshM, batchHashes, internal.VarSlice{Values: nbBatchesSums, Length: c.NbDecompression})

	shnarfParams := make([]ShnarfIteration, len(c.DecompressionPublicInput))
	for i, piq := range c.DecompressionFPIQ {
		piq.RangeCheck(api)

		shnarfParams[i] = ShnarfIteration{ // prepare shnarf verification data
			BlobDataSnarkHash:    utils.ToBytes(api, piq.SnarkHash),
			NewStateRootHash:     utils.ToBytes(api, finalStateRootHashes.Lookup(nbBatchesSums[i])[0]),
			EvaluationPointBytes: piq.X,
			EvaluationClaimBytes: fr377EncodedFr381ToBytes(api, piq.Y),
		}

		// "open" decompression circuit public input
		api.AssertIsEqual(c.DecompressionPublicInput[i], api.Mul(rDecompression.InRange[i], piq.Sum(api, hshM, blobBatchHashes[i])))
	}

	shnarfs := ComputeShnarfs(&hshK, c.ParentShnarf, shnarfParams)
	// The circuit only has the last shnarf as input, therefore we do not perform
	// CHECK_SHNARF. However, since they are chained, the passing of CHECK_FINAL_SHNARF
	// implies that all shnarfs are correct.

	// implicit: CHECK_EXEC_LIMIT
	rExecution := internal.NewRange(api, nbExecution, maxNbExecution)

	finalBlockNum, finalRollingHashMsgNum, finalRollingHash := c.LastFinalizedBlockNumber, c.LastFinalizedRollingHashNumber, c.LastFinalizedRollingHash
	finalBlockTime, finalState := c.LastFinalizedBlockTimestamp, c.InitialStateRootHash
	var l2MessagesByByte [32][]internal.VarSlice

	execMaxNbL2Msg := len(c.ExecutionFPIQ[0].L2MessageHashes.Values)
	merkleNbLeaves := 1 << c.L2MessageMerkleDepth
	for j := range l2MessagesByByte {
		l2MessagesByByte[j] = make([]internal.VarSlice, maxNbExecution)
		for k := range l2MessagesByByte[j] {
			l2MessagesByByte[j][k] = internal.VarSlice{Values: make([]frontend.Variable, execMaxNbL2Msg)}
		}
	}

	// we can "allow non-deterministic behavior" because all compared values have been range-checked
	comparator := cmp.NewBoundedComparator(api, new(big.Int).Lsh(big.NewInt(1), 65), true)
	// TODO try using lookups or crumb decomposition to make comparisons more efficient
	for i, piq := range c.ExecutionFPIQ {
		piq.RangeCheck(api) // CHECK_MSG_LIMIT

		// inRange is a binary value indicating that the current execution
		// being looked at in the current iteration is an actual execution and
		// not some padding.
		inRange := rExecution.InRange[i]

		pi := execution.FunctionalPublicInputSnark{
			FunctionalPublicInputQSnark: piq,
			InitialStateRootHash:        finalState,                // implicit CHECK_STATE_CONSEC
			InitialBlockNumber:          api.Add(finalBlockNum, 1), // implicit CHECK_NUM_CONSEC
			ChainID:                     c.ChainID,                 // implicit CHECK_CHAIN_ID
			L2MessageServiceAddr:        c.L2MessageServiceAddr[:], // implicit CHECK_SVC_ADDR
		}

		comparator.AssertIsLessEq(pi.InitialBlockTimestamp, pi.FinalBlockTimestamp)                // CHECK_TIME_NODECREASE
		comparator.AssertIsLessEq(pi.InitialBlockNumber, pi.FinalBlockNumber)                      // CHECK_NUM_NODECREASE
		comparator.AssertIsLess(finalBlockTime, pi.InitialBlockTimestamp)                          // CHECK_TIME_INCREASE
		comparator.AssertIsLessEq(pi.FirstRollingHashUpdateNumber, pi.LastRollingHashUpdateNumber) // CHECK_RHASH_NODECREASE

		finalRhMsgNumZero := api.IsZero(piq.LastRollingHashUpdateNumber)
		api.AssertIsEqual(finalRhMsgNumZero, api.IsZero(piq.FirstRollingHashUpdateNumber)) // CHECK_RHASH_FIRSTLAST
		rollingHashUpdated := api.Mul(inRange, api.Sub(1, finalRhMsgNumZero))

		// CHECK_RHASH_CONSEC
		internal.AssertIsLessIf(api, rollingHashUpdated, finalRollingHashMsgNum, pi.FirstRollingHashUpdateNumber)
		finalRollingHashMsgNum = api.Select(rollingHashUpdated, pi.LastRollingHashUpdateNumber, finalRollingHashMsgNum)
		copy(finalRollingHash[:], internal.SelectMany(api, rollingHashUpdated, pi.FinalRollingHashUpdate[:], finalRollingHash[:]))

		finalBlockTime = pi.FinalBlockTimestamp
		finalBlockNum = pi.FinalBlockNumber
		finalState = pi.FinalStateRootHash

		api.AssertIsEqual(c.ExecutionPublicInput[i], api.Mul(rExecution.InRange[i], pi.Sum(api, hshM))) // "open" execution circuit public input

		if len(pi.L2MessageHashes.Values) != execMaxNbL2Msg {
			return errors.New("number of L2 messages must be the same for all executions")
		}

		// "transpose" the L2 messages by byte for Concat -> Merkle
		for j := range l2MessagesByByte { // perf-TODO probably better to change all 32bytes into four uint64s instead.
			for k := range pi.L2MessageHashes.Values {
				l2MessagesByByte[j][i].Values[k] = pi.L2MessageHashes.Values[k][j]
			}
			l2MessagesByByte[j][i].Length = pi.L2MessageHashes.Length
		}
	}

	merkleLeavesConcat := internal.Var32Slice{Values: make([][32]frontend.Variable, c.L2MessageMaxNbMerkle*merkleNbLeaves)}
	for i := 0; i < 32; i++ {
		ithBytes := internal.Concat(api, len(merkleLeavesConcat.Values), l2MessagesByByte[i]...)
		for j := range merkleLeavesConcat.Values {
			merkleLeavesConcat.Values[j][i] = ithBytes.Values[j]
		}
		merkleLeavesConcat.Length = ithBytes.Length // same value regardless of i
	}

	pi := public_input.AggregationFPISnark{
		AggregationFPIQSnark: c.AggregationFPIQSnark,
		NbL2Messages:         merkleLeavesConcat.Length,
		L2MsgMerkleTreeRoots: make([][32]frontend.Variable, c.L2MessageMaxNbMerkle), // implicit CHECK_MERKLE_CAP1
		// implicit CHECK_FINAL_NUM
		FinalBlockNumber: rExecution.LastF(func(i int) frontend.Variable { return c.ExecutionFPIQ[i].FinalBlockNumber }),
		// implicit CHECK_FINAL_TIME
		FinalBlockTimestamp:    rExecution.LastF(func(i int) frontend.Variable { return c.ExecutionFPIQ[i].FinalBlockTimestamp }),
		FinalShnarf:            rDecompression.LastArray32(shnarfs), // implicit CHECK_FINAL_SHNARF
		FinalRollingHash:       finalRollingHash,                    // implicit CHECK_FINAL_RHASH
		FinalRollingHashNumber: finalRollingHashMsgNum,              // implicit CHECK_FINAL_RHASH_NUM
		L2MsgMerkleTreeDepth:   c.L2MessageMerkleDepth,
	}

	quotient, remainder := internal.DivEuclidean(api, merkleLeavesConcat.Length, merkleNbLeaves)
	pi.NbL2MsgMerkleTreeRoots = api.Add(quotient, api.Sub(1, api.IsZero(remainder)))
	comparator.AssertIsLessEq(pi.NbL2MsgMerkleTreeRoots, c.L2MessageMaxNbMerkle) // CHECK_MERKLE_CAP0
	// implicit CHECK_MERKLE
	for i := range pi.L2MsgMerkleTreeRoots {
		pi.L2MsgMerkleTreeRoots[i] = MerkleRootSnark(&hshK, merkleLeavesConcat.Values[i*merkleNbLeaves:(i+1)*merkleNbLeaves])
	}

	twoPow8 := big.NewInt(256)
	// "open" aggregation public input
	aggregationPIBytes := pi.Sum(api, &hshK)
	api.AssertIsEqual(c.AggregationPublicInput[0], compress.ReadNum(api, aggregationPIBytes[:16], twoPow8))
	api.AssertIsEqual(c.AggregationPublicInput[1], compress.ReadNum(api, aggregationPIBytes[16:], twoPow8))

	return hshK.Finalize()
}

func MerkleRootSnark(hshK keccak.BlockHasher, leaves [][32]frontend.Variable) [32]frontend.Variable {

	values := slices.Clone(leaves)
	if !utils.IsPowerOfTwo(len(values)) {
		panic("number of leaves must be a perfect power of two")
	}
	for len(values) > 1 {
		for i := 0; i < len(values)/2; i++ {
			values[i] = hshK.Sum(nil, values[i*2], values[i*2+1])
		}
		values = values[:len(values)/2]
	}

	return values[0]
}

type Compiled struct {
	Circuit *Circuit
	Keccak  keccak.CompiledStrictHasher
}

func Compile(c config.PublicInput, wizardCompilationOpts ...func(iop *wizard.CompiledIOP)) (*Compiled, error) {

	if c.L2MsgMaxNbMerkle <= 0 {
		merkleNbLeaves := 1 << c.L2MsgMerkleDepth
		c.L2MsgMaxNbMerkle = (c.MaxNbExecution*c.ExecutionMaxNbMsg + merkleNbLeaves - 1) / merkleNbLeaves
	}

	if c.MockKeccakWizard {
		wizardCompilationOpts = nil
		logrus.Warn("KECCAK HASH RESULTS WILL NOT BE CHECKED. THIS SHOULD ONLY OCCUR IN A UNIT TEST.")
	}
	sh := newKeccakCompiler(c).Compile(wizardCompilationOpts...)
	shc, err := sh.GetCircuit()
	if err != nil {
		return nil, err
	}

	circuit := allocateCircuit(c)
	circuit.Keccak = shc

	return &Compiled{
		Circuit: &circuit,
		Keccak:  sh,
	}, nil
}

func (c *Compiled) getConfig() (config.PublicInput, error) {
	executionNbMsg := 0
	execs := c.Circuit.ExecutionFPIQ
	if len(c.Circuit.ExecutionFPIQ) != 0 {
		executionNbMsg = len(execs[0].L2MessageHashes.Values)
		for i := range execs {
			if len(execs[i].L2MessageHashes.Values) != executionNbMsg {
				return config.PublicInput{}, errors.New("inconsistent max number of L2 message hashes")
			}
		}
	}
	return config.PublicInput{
		MaxNbDecompression: len(c.Circuit.DecompressionFPIQ),
		MaxNbExecution:     len(c.Circuit.ExecutionFPIQ),
		ExecutionMaxNbMsg:  executionNbMsg,
		L2MsgMerkleDepth:   c.Circuit.L2MessageMerkleDepth,
		L2MsgMaxNbMerkle:   c.Circuit.L2MessageMaxNbMerkle,
		MaxNbCircuits:      c.Circuit.MaxNbCircuits,
	}, nil
}

func allocateCircuit(cfg config.PublicInput) Circuit {
	res := Circuit{
		DecompressionPublicInput: make([]frontend.Variable, cfg.MaxNbDecompression),
		ExecutionPublicInput:     make([]frontend.Variable, cfg.MaxNbExecution),
		DecompressionFPIQ:        make([]decompression.FunctionalPublicInputQSnark, cfg.MaxNbDecompression),
		ExecutionFPIQ:            make([]execution.FunctionalPublicInputQSnark, cfg.MaxNbExecution),
		L2MessageMerkleDepth:     cfg.L2MsgMerkleDepth,
		L2MessageMaxNbMerkle:     cfg.L2MsgMaxNbMerkle,
		MaxNbCircuits:            cfg.MaxNbCircuits,
		L2MessageServiceAddr:     types.EthAddress(cfg.L2MsgServiceAddr),
		ChainID:                  cfg.ChainID,
		UseGkrMimc:               true,
	}

	for i := range res.ExecutionFPIQ {
		res.ExecutionFPIQ[i].L2MessageHashes.Values = make([][32]frontend.Variable, cfg.ExecutionMaxNbMsg)
	}

	return res
}

func newKeccakCompiler(c config.PublicInput) *keccak.StrictHasherCompiler {
	nbShnarf := c.MaxNbDecompression
	nbMerkle := c.L2MsgMaxNbMerkle * ((1 << c.L2MsgMerkleDepth) - 1)
	res := keccak.NewStrictHasherCompiler(nbShnarf, nbMerkle, 2)
	for i := 0; i < nbShnarf; i++ {
		res.WithStrictHashLengths(160) // 5 components in every shnarf
	}

	for i := 0; i < nbMerkle; i++ {
		res.WithStrictHashLengths(64) // 2 tree nodes
	}

	// aggregation PI opening
	res.WithFlexibleHashLengths(32 * c.L2MsgMaxNbMerkle)
	res.WithStrictHashLengths(384)

	return &res
}

type builder struct {
	*config.PublicInput
}

func NewBuilder(c config.PublicInput) circuits.Builder {
	return builder{&c}
}

func (b builder) Compile() (constraint.ConstraintSystem, error) {
	c, err := Compile(*b.PublicInput, WizardCompilationParameters()...)
	if err != nil {
		return nil, err
	}
	const estimatedNbConstraints = 1 << 27
	cs, err := frontend.Compile(ecc.BLS12_377.ScalarField(), scs.NewBuilder, c.Circuit, frontend.WithCapacity(estimatedNbConstraints))
	if err != nil {
		return nil, err
	}

	return cs, nil
}

func WizardCompilationParameters() []func(iop *wizard.CompiledIOP) {
	var (
		sisInstance = ringsis.Params{LogTwoBound: 16, LogTwoDegree: 6}

		fullCompilationSuite = compilationSuite{

<<<<<<< HEAD
			compiler.Arcane(compiler.WithTargetColSize(1 << 18)),
=======
			compiler.Arcane(
				compiler.WithTargetColSize(1<<18),
				compiler.WithStitcherMinSize(1<<8),
			),
			logdata.Log("after vortex"),
>>>>>>> 50b50639
			vortex.Compile(
				2,
				vortex.ForceNumOpenedColumns(256),
				vortex.WithSISParams(&sisInstance),
			),

			selfrecursion.SelfRecurse,
			cleanup.CleanUp,
			mimcComp.CompileMiMC,
<<<<<<< HEAD
			compiler.Arcane(compiler.WithTargetColSize(1 << 16)),
=======
			compiler.Arcane(
				compiler.WithTargetColSize(1<<16),
				compiler.WithStitcherMinSize(1<<8),
			),
>>>>>>> 50b50639
			vortex.Compile(
				8,
				vortex.ForceNumOpenedColumns(64),
				vortex.WithSISParams(&sisInstance),
			),

			selfrecursion.SelfRecurse,
			cleanup.CleanUp,
			mimcComp.CompileMiMC,
<<<<<<< HEAD
			compiler.Arcane(compiler.WithTargetColSize(1 << 13)),
			vortex.Compile(
				8,
				vortex.ForceNumOpenedColumns(64),
=======
			compiler.Arcane(
				compiler.WithTargetColSize(1<<13),
				compiler.WithStitcherMinSize(1<<8),
			),
			vortex.Compile(
				8,
				vortex.ForceNumOpenedColumns(64),
				vortex.WithOptionalSISHashingThreshold(1<<20),
>>>>>>> 50b50639
			),
		}
	)

	return fullCompilationSuite

}

// GetMaxNbCircuitsSum computes MaxNbDecompression + MaxNbExecution from the compiled constraint system
// TODO replace with something cleaner, using the config
func GetMaxNbCircuitsSum(cs constraint.ConstraintSystem) int {
	return cs.GetNbPublicVariables() - 2
}

type InnerCircuitType uint8

const (
	Execution     InnerCircuitType = 0
	Decompression InnerCircuitType = 1
)

func InnerCircuitTypesToIndexes(cfg *config.PublicInput, types []InnerCircuitType) []int {
	indexes := utils.RightPad(utils.Partition(utils.RangeSlice[int](len(types)), types), 2)
	return utils.RightPad(
		append(utils.RightPad(indexes[Execution], cfg.MaxNbExecution), indexes[Decompression]...), cfg.MaxNbExecution+cfg.MaxNbDecompression)

}<|MERGE_RESOLUTION|>--- conflicted
+++ resolved
@@ -391,15 +391,11 @@
 
 		fullCompilationSuite = compilationSuite{
 
-<<<<<<< HEAD
-			compiler.Arcane(compiler.WithTargetColSize(1 << 18)),
-=======
 			compiler.Arcane(
 				compiler.WithTargetColSize(1<<18),
 				compiler.WithStitcherMinSize(1<<8),
 			),
 			logdata.Log("after vortex"),
->>>>>>> 50b50639
 			vortex.Compile(
 				2,
 				vortex.ForceNumOpenedColumns(256),
@@ -409,14 +405,10 @@
 			selfrecursion.SelfRecurse,
 			cleanup.CleanUp,
 			mimcComp.CompileMiMC,
-<<<<<<< HEAD
-			compiler.Arcane(compiler.WithTargetColSize(1 << 16)),
-=======
 			compiler.Arcane(
 				compiler.WithTargetColSize(1<<16),
 				compiler.WithStitcherMinSize(1<<8),
 			),
->>>>>>> 50b50639
 			vortex.Compile(
 				8,
 				vortex.ForceNumOpenedColumns(64),
@@ -426,12 +418,6 @@
 			selfrecursion.SelfRecurse,
 			cleanup.CleanUp,
 			mimcComp.CompileMiMC,
-<<<<<<< HEAD
-			compiler.Arcane(compiler.WithTargetColSize(1 << 13)),
-			vortex.Compile(
-				8,
-				vortex.ForceNumOpenedColumns(64),
-=======
 			compiler.Arcane(
 				compiler.WithTargetColSize(1<<13),
 				compiler.WithStitcherMinSize(1<<8),
@@ -440,7 +426,6 @@
 				8,
 				vortex.ForceNumOpenedColumns(64),
 				vortex.WithOptionalSISHashingThreshold(1<<20),
->>>>>>> 50b50639
 			),
 		}
 	)
