package pi_interconnection

import (
	"errors"
	"math/big"
	"slices"

	gkrposeidon2compressor "github.com/consensys/gnark/std/permutation/poseidon2/gkr-poseidon2"
	"github.com/sirupsen/logrus"

	"github.com/consensys/gnark-crypto/ecc"
	"github.com/consensys/gnark/constraint"
	"github.com/consensys/gnark/frontend/cs/scs"
	"github.com/consensys/linea-monorepo/prover/circuits"
	"github.com/consensys/linea-monorepo/prover/config"
	"github.com/consensys/linea-monorepo/prover/maths/zk"
	public_input "github.com/consensys/linea-monorepo/prover/public-input"
	"github.com/consensys/linea-monorepo/prover/utils/types"

	"github.com/consensys/gnark/frontend"
	"github.com/consensys/gnark/std/compress"
	"github.com/consensys/gnark/std/lookup/logderivlookup"
	"github.com/consensys/gnark/std/math/cmp"
	dataavailability "github.com/consensys/linea-monorepo/prover/circuits/dataavailability/v2"
	"github.com/consensys/linea-monorepo/prover/circuits/execution"
	"github.com/consensys/linea-monorepo/prover/circuits/internal"
	"github.com/consensys/linea-monorepo/prover/circuits/pi-interconnection/keccak"
<<<<<<< HEAD
=======
	"github.com/consensys/linea-monorepo/prover/crypto/fiatshamir"
	"github.com/consensys/linea-monorepo/prover/crypto/hasher_factory/gkrmimc"
	"github.com/consensys/linea-monorepo/prover/crypto/ringsis"
	"github.com/consensys/linea-monorepo/prover/protocol/compiler"
	"github.com/consensys/linea-monorepo/prover/protocol/compiler/cleanup"
	"github.com/consensys/linea-monorepo/prover/protocol/compiler/logdata"
	mimcComp "github.com/consensys/linea-monorepo/prover/protocol/compiler/mimc"
	"github.com/consensys/linea-monorepo/prover/protocol/compiler/selfrecursion"
	"github.com/consensys/linea-monorepo/prover/protocol/compiler/vortex"
>>>>>>> b3b0ae2a
	"github.com/consensys/linea-monorepo/prover/protocol/wizard"
	"github.com/consensys/linea-monorepo/prover/utils"
)

type Circuit struct {
<<<<<<< HEAD
	AggregationPublicInput      [2]frontend.Variable `gnark:",public"` // the public input of the aggregation circuit; divided big-endian into two 16-byte chunks
	ExecutionPublicInput        []frontend.Variable  `gnark:",public"`
	DataAvailabilityPublicInput []frontend.Variable  `gnark:",public"`
=======
	AggregationPublicInput   [2]zk.WrappedVariable `gnark:",public"` // the public input of the aggregation circuit; divided big-endian into two 16-byte chunks
	ExecutionPublicInput     []zk.WrappedVariable  `gnark:",public"`
	DecompressionPublicInput []zk.WrappedVariable  `gnark:",public"`
>>>>>>> b3b0ae2a

	DataAvailabilityFPIQ []dataavailability.FunctionalPublicInputQSnark
	ExecutionFPIQ        []execution.FunctionalPublicInputQSnark

	public_input.AggregationFPIQSnark

	Keccak keccak.StrictHasherCircuit

	// config
	L2MessageMerkleDepth int
	L2MessageMaxNbMerkle int

	// TODO @Tabaie @alexandre.belling remove hard coded values once these are included in aggregation PI sum
	L2MessageServiceAddr types.EthAddress
	ChainID              uint64

	MaxNbCircuits int // possibly useless TODO consider removing
}

func (c *Circuit) Define(api frontend.API) error {
	// TODO @Tabaie @alexandre.belling remove hard coded values once these are included in aggregation PI sum
	api.AssertIsEqual(c.ChainID, c.AggregationFPIQSnark.ChainID)
	api.AssertIsEqual(c.L2MessageServiceAddr[:], c.AggregationFPIQSnark.L2MessageServiceAddr)

	maxNbDA, maxNbExecution := len(c.DataAvailabilityPublicInput), len(c.ExecutionPublicInput)
	if len(c.DataAvailabilityFPIQ) != maxNbDA || len(c.ExecutionFPIQ) != maxNbExecution {
		return errors.New("public / functional public input length mismatch")
	}

	c.AggregationFPIQSnark.RangeCheck(api)

	// implicit: CHECK_DECOMP_LIMIT
	rDA := internal.NewRange(api, c.NbDataAvailability, len(c.DataAvailabilityPublicInput))
	hshK := c.Keccak.NewHasher(api)

<<<<<<< HEAD
	// nbBatchesSums[i] is the index of the first execution circuit associated with the i+1-st data availability circuit.
	// Past the last DA circuit, this value remains constant.
	nbBatchesSums := rDA.PartialSumsF(func(i int) frontend.Variable { return api.Mul(rDA.InRange[i], c.DataAvailabilityFPIQ[i].NbBatches) })
=======
	// equivalently, nbBatchesSums[i] is the index of the first execution circuit associated with the i+1-st decompression circuit
	nbBatchesSums := rDecompression.PartialSumsF(func(i int) zk.WrappedVariable { return c.DecompressionFPIQ[i].NbBatches })
>>>>>>> b3b0ae2a
	nbExecution := nbBatchesSums[len(nbBatchesSums)-1] // implicit: CHECK_NB_EXEC

	// These two checks prevents constructing a proof where no execution or no
	// compression proofs are provided. This is to prevent corner cases from
	// arising.
	api.AssertIsDifferent(c.NbDataAvailability, 0)
	api.AssertIsDifferent(nbExecution, 0)

	if c.MaxNbCircuits > 0 { // CHECK_CIRCUIT_LIMIT
<<<<<<< HEAD
		api.AssertIsLessOrEqual(api.Add(nbExecution, c.NbDataAvailability), c.MaxNbCircuits)
=======
		api.AssertIsLessOrEqual(api.Add(nbExecution, c.NbDecompression), c.MaxNbCircuits)
	}

	var (
		hshM hash.FieldHasher
	)
	if c.UseGkrMimc {
		hFac := gkrmimc.NewHasherFactory(api)
		hshM = hFac.NewHasher()
		if c.Keccak.Wc != nil {
			c.Keccak.Wc.HasherFactory = hFac
			c.Keccak.Wc.BLSFS = fiatshamir.NewGnarkFiatShamir(api, hFac)
		}
	} else {
		if hsh, err := mimc.NewMiMC(api); err != nil {
			return err
		} else {
			hshM = &hsh
		}
>>>>>>> b3b0ae2a
	}

	batchHashes := make([]zk.WrappedVariable, len(c.ExecutionPublicInput))
	for i, pi := range c.ExecutionFPIQ {
		batchHashes[i] = pi.DataChecksum.Hash
	}

	finalStateRootHashes := logderivlookup.New(api)
	finalStateRootHashes.Insert(c.InitialStateRootHash)
	for _, pi := range c.ExecutionFPIQ {
		finalStateRootHashes.Insert(pi.FinalStateRootHash)
	}

	compressor, err := gkrposeidon2compressor.NewCompressor(api)
	if err != nil {
		return err
	}

	blobBatchHashes := make([]frontend.Variable, maxNbDA)
	for i := range blobBatchHashes {
		blobBatchHashes[i] = c.DataAvailabilityFPIQ[i].AllBatchesSum
	}
	if err = internal.MerkleDamgardChecksumSubSlices(api, compressor, 0, batchHashes, internal.VarSlice{Values: nbBatchesSums, Length: c.NbDataAvailability}, blobBatchHashes); err != nil {
		return err
	}

	shnarfParams := make([]ShnarfIteration, len(c.DataAvailabilityPublicInput))
	for i, piq := range c.DataAvailabilityFPIQ {
		piq.RangeCheck(api)

		shnarfParams[i] = ShnarfIteration{ // prepare shnarf verification data
			BlobDataSnarkHash:    utils.ToBytes32(api, piq.SnarkHash),
			NewStateRootHash:     utils.ToBytes32(api, finalStateRootHashes.Lookup(nbBatchesSums[i])[0]),
			EvaluationPointBytes: piq.X,
			EvaluationClaimBytes: fr377EncodedFr381ToBytes(api, piq.Y),
		}

		// "open" decompression circuit public input
		api.AssertIsEqual(c.DataAvailabilityPublicInput[i], api.Mul(rDA.InRange[i], piq.Sum(api)))
	}

	shnarfs := ComputeShnarfs(&hshK, c.ParentShnarf, shnarfParams)
	// The circuit only has the last shnarf as input, therefore we do not perform
	// CHECK_SHNARF. However, since they are chained, the passing of CHECK_FINAL_SHNARF
	// implies that all shnarfs are correct.

	// implicit: CHECK_EXEC_LIMIT
	rExecution := internal.NewRange(api, nbExecution, maxNbExecution)

	finalBlockNum, finalRollingHashMsgNum, finalRollingHash := c.LastFinalizedBlockNumber, c.LastFinalizedRollingHashNumber, c.LastFinalizedRollingHash
	finalBlockTime, finalState := c.LastFinalizedBlockTimestamp, c.InitialStateRootHash
	var l2MessagesByByte [32][]internal.VarSlice

	execMaxNbL2Msg := len(c.ExecutionFPIQ[0].L2MessageHashes.Values)
	merkleNbLeaves := 1 << c.L2MessageMerkleDepth
	for j := range l2MessagesByByte {
		l2MessagesByByte[j] = make([]internal.VarSlice, maxNbExecution)
		for k := range l2MessagesByByte[j] {
			l2MessagesByByte[j][k] = internal.VarSlice{Values: make([]zk.WrappedVariable, execMaxNbL2Msg)}
		}
	}

	// we can "allow non-deterministic behavior" because all compared values have been range-checked
	comparator := cmp.NewBoundedComparator(api, new(big.Int).Lsh(big.NewInt(1), 65), true)
	// TODO try using lookups or crumb decomposition to make comparisons more efficient
	for i, piq := range c.ExecutionFPIQ {
		piq.RangeCheck(api) // CHECK_MSG_LIMIT

		// inRange is a binary value indicating that the current execution
		// being looked at in the current iteration is an actual execution and
		// not some padding.
		inRange := rExecution.InRange[i]

		pi := execution.FunctionalPublicInputSnark{
			FunctionalPublicInputQSnark: piq,
			InitialStateRootHash:        finalState,                // implicit CHECK_STATE_CONSEC
			InitialBlockNumber:          api.Add(finalBlockNum, 1), // implicit CHECK_NUM_CONSEC
			ChainID:                     c.ChainID,                 // implicit CHECK_CHAIN_ID
			L2MessageServiceAddr:        c.L2MessageServiceAddr[:], // implicit CHECK_SVC_ADDR
		}

		comparator.AssertIsLessEq(pi.InitialBlockTimestamp, pi.FinalBlockTimestamp)                // CHECK_TIME_NODECREASE
		comparator.AssertIsLessEq(pi.InitialBlockNumber, pi.FinalBlockNumber)                      // CHECK_NUM_NODECREASE
		comparator.AssertIsLess(finalBlockTime, pi.InitialBlockTimestamp)                          // CHECK_TIME_INCREASE
		comparator.AssertIsLessEq(pi.FirstRollingHashUpdateNumber, pi.LastRollingHashUpdateNumber) // CHECK_RHASH_NODECREASE

		finalRhMsgNumZero := api.IsZero(piq.LastRollingHashUpdateNumber)
		api.AssertIsEqual(finalRhMsgNumZero, api.IsZero(piq.FirstRollingHashUpdateNumber)) // CHECK_RHASH_FIRSTLAST
		rollingHashUpdated := api.Mul(inRange, api.Sub(1, finalRhMsgNumZero))

		// CHECK_RHASH_CONSEC
		internal.AssertIsLessIf(api, rollingHashUpdated, finalRollingHashMsgNum, pi.FirstRollingHashUpdateNumber)
		finalRollingHashMsgNum = api.Select(rollingHashUpdated, pi.LastRollingHashUpdateNumber, finalRollingHashMsgNum)
		copy(finalRollingHash[:], internal.SelectMany(api, rollingHashUpdated, pi.FinalRollingHashUpdate[:], finalRollingHash[:]))

		finalBlockTime = pi.FinalBlockTimestamp
		finalBlockNum = pi.FinalBlockNumber
		finalState = pi.FinalStateRootHash

		api.AssertIsEqual(c.ExecutionPublicInput[i], api.Mul(rExecution.InRange[i], pi.Sum(api))) // "open" execution circuit public input

		if len(pi.L2MessageHashes.Values) != execMaxNbL2Msg {
			return errors.New("number of L2 messages must be the same for all executions")
		}

		// "transpose" the L2 messages by byte for Concat -> Merkle
		for j := range l2MessagesByByte { // perf-TODO probably better to change all 32bytes into four uint64s instead.
			for k := range pi.L2MessageHashes.Values {
				l2MessagesByByte[j][i].Values[k] = pi.L2MessageHashes.Values[k][j]
			}
			l2MessagesByByte[j][i].Length = pi.L2MessageHashes.Length
		}
	}

	merkleLeavesConcat := internal.Var32Slice{Values: make([][32]zk.WrappedVariable, c.L2MessageMaxNbMerkle*merkleNbLeaves)}
	for i := 0; i < 32; i++ {
		ithBytes := internal.Concat(api, len(merkleLeavesConcat.Values), l2MessagesByByte[i]...)
		for j := range merkleLeavesConcat.Values {
			merkleLeavesConcat.Values[j][i] = ithBytes.Values[j]
		}
		merkleLeavesConcat.Length = ithBytes.Length // same value regardless of i
	}

	pi := public_input.AggregationFPISnark{
		AggregationFPIQSnark: c.AggregationFPIQSnark,
		NbL2Messages:         merkleLeavesConcat.Length,
		L2MsgMerkleTreeRoots: make([][32]zk.WrappedVariable, c.L2MessageMaxNbMerkle), // implicit CHECK_MERKLE_CAP1
		// implicit CHECK_FINAL_NUM
		FinalBlockNumber: rExecution.LastF(func(i int) zk.WrappedVariable { return c.ExecutionFPIQ[i].FinalBlockNumber }),
		// implicit CHECK_FINAL_TIME
<<<<<<< HEAD
		FinalBlockTimestamp:    rExecution.LastF(func(i int) frontend.Variable { return c.ExecutionFPIQ[i].FinalBlockTimestamp }),
		FinalShnarf:            rDA.LastArray32(shnarfs), // implicit CHECK_FINAL_SHNARF
		FinalRollingHash:       finalRollingHash,         // implicit CHECK_FINAL_RHASH
		FinalRollingHashNumber: finalRollingHashMsgNum,   // implicit CHECK_FINAL_RHASH_NUM
=======
		FinalBlockTimestamp:    rExecution.LastF(func(i int) zk.WrappedVariable { return c.ExecutionFPIQ[i].FinalBlockTimestamp }),
		FinalShnarf:            rDecompression.LastArray32(shnarfs), // implicit CHECK_FINAL_SHNARF
		FinalRollingHash:       finalRollingHash,                    // implicit CHECK_FINAL_RHASH
		FinalRollingHashNumber: finalRollingHashMsgNum,              // implicit CHECK_FINAL_RHASH_NUM
>>>>>>> b3b0ae2a
		L2MsgMerkleTreeDepth:   c.L2MessageMerkleDepth,
	}

	quotient, remainder := internal.DivEuclidean(api, merkleLeavesConcat.Length, merkleNbLeaves)
	pi.NbL2MsgMerkleTreeRoots = api.Add(quotient, api.Sub(1, api.IsZero(remainder)))
	comparator.AssertIsLessEq(pi.NbL2MsgMerkleTreeRoots, c.L2MessageMaxNbMerkle) // CHECK_MERKLE_CAP0
	// implicit CHECK_MERKLE
	for i := range pi.L2MsgMerkleTreeRoots {
		pi.L2MsgMerkleTreeRoots[i] = MerkleRootSnark(&hshK, merkleLeavesConcat.Values[i*merkleNbLeaves:(i+1)*merkleNbLeaves])
	}

	twoPow8 := big.NewInt(256)
	// "open" aggregation public input
	aggregationPIBytes := pi.Sum(api, &hshK)
	api.AssertIsEqual(c.AggregationPublicInput[0], compress.ReadNum(api, aggregationPIBytes[:16], twoPow8))
	api.AssertIsEqual(c.AggregationPublicInput[1], compress.ReadNum(api, aggregationPIBytes[16:], twoPow8))

	return hshK.Finalize()
}

func MerkleRootSnark(hshK keccak.BlockHasher, leaves [][32]zk.WrappedVariable) [32]zk.WrappedVariable {

	values := slices.Clone(leaves)
	if !utils.IsPowerOfTwo(len(values)) {
		panic("number of leaves must be a perfect power of two")
	}
	for len(values) > 1 {
		for i := 0; i < len(values)/2; i++ {
			values[i] = hshK.Sum(nil, values[i*2], values[i*2+1])
		}
		values = values[:len(values)/2]
	}

	return values[0]
}

type Compiled struct {
	Circuit *Circuit
	Keccak  keccak.CompiledStrictHasher
}

func Compile(c config.PublicInput, wizardCompilationOpts ...func(iop *wizard.CompiledIOP)) (*Compiled, error) {

	if c.L2MsgMaxNbMerkle <= 0 {
		merkleNbLeaves := 1 << c.L2MsgMerkleDepth
		c.L2MsgMaxNbMerkle = (c.MaxNbExecution*c.ExecutionMaxNbMsg + merkleNbLeaves - 1) / merkleNbLeaves
	}

	if c.MockKeccakWizard {
		wizardCompilationOpts = nil
		logrus.Warn("KECCAK HASH RESULTS WILL NOT BE CHECKED. THIS SHOULD ONLY OCCUR IN A UNIT TEST.")
	}
	sh := newKeccakCompiler(c).Compile(wizardCompilationOpts...)
	shc, err := sh.GetCircuit()
	if err != nil {
		return nil, err
	}

	circuit := allocateCircuit(c)
	circuit.Keccak = shc

	return &Compiled{
		Circuit: &circuit,
		Keccak:  sh,
	}, nil
}

func (c *Compiled) getConfig() (config.PublicInput, error) {
	executionNbMsg := 0
	execs := c.Circuit.ExecutionFPIQ
	if len(c.Circuit.ExecutionFPIQ) != 0 {
		executionNbMsg = len(execs[0].L2MessageHashes.Values)
		for i := range execs {
			if len(execs[i].L2MessageHashes.Values) != executionNbMsg {
				return config.PublicInput{}, errors.New("inconsistent max number of L2 message hashes")
			}
		}
	}
	return config.PublicInput{
		MaxNbDataAvailability: len(c.Circuit.DataAvailabilityFPIQ),
		MaxNbExecution:        len(c.Circuit.ExecutionFPIQ),
		ExecutionMaxNbMsg:     executionNbMsg,
		L2MsgMerkleDepth:      c.Circuit.L2MessageMerkleDepth,
		L2MsgMaxNbMerkle:      c.Circuit.L2MessageMaxNbMerkle,
		MaxNbCircuits:         c.Circuit.MaxNbCircuits,
	}, nil
}

func allocateCircuit(cfg config.PublicInput) Circuit {
	res := Circuit{
<<<<<<< HEAD
		DataAvailabilityPublicInput: make([]frontend.Variable, cfg.MaxNbDataAvailability),
		ExecutionPublicInput:        make([]frontend.Variable, cfg.MaxNbExecution),
		DataAvailabilityFPIQ:        make([]dataavailability.FunctionalPublicInputQSnark, cfg.MaxNbDataAvailability),
		ExecutionFPIQ:               make([]execution.FunctionalPublicInputQSnark, cfg.MaxNbExecution),
		L2MessageMerkleDepth:        cfg.L2MsgMerkleDepth,
		L2MessageMaxNbMerkle:        cfg.L2MsgMaxNbMerkle,
		MaxNbCircuits:               cfg.MaxNbCircuits,
		L2MessageServiceAddr:        types.EthAddress(cfg.L2MsgServiceAddr),
		ChainID:                     cfg.ChainID,
=======
		DecompressionPublicInput: make([]zk.WrappedVariable, cfg.MaxNbDecompression),
		ExecutionPublicInput:     make([]zk.WrappedVariable, cfg.MaxNbExecution),
		DecompressionFPIQ:        make([]decompression.FunctionalPublicInputQSnark, cfg.MaxNbDecompression),
		ExecutionFPIQ:            make([]execution.FunctionalPublicInputQSnark, cfg.MaxNbExecution),
		L2MessageMerkleDepth:     cfg.L2MsgMerkleDepth,
		L2MessageMaxNbMerkle:     cfg.L2MsgMaxNbMerkle,
		MaxNbCircuits:            cfg.MaxNbCircuits,
		L2MessageServiceAddr:     types.EthAddress(cfg.L2MsgServiceAddr),
		ChainID:                  cfg.ChainID,
		UseGkrMimc:               true,
>>>>>>> b3b0ae2a
	}

	for i := range res.ExecutionFPIQ {
		res.ExecutionFPIQ[i].L2MessageHashes.Values = make([][32]zk.WrappedVariable, cfg.ExecutionMaxNbMsg)
	}

	return res
}

func newKeccakCompiler(c config.PublicInput) *keccak.StrictHasherCompiler {
	nbShnarf := c.MaxNbDataAvailability
	nbMerkle := c.L2MsgMaxNbMerkle * ((1 << c.L2MsgMerkleDepth) - 1)
	res := keccak.NewStrictHasherCompiler(nbShnarf, nbMerkle, 2)
	for i := 0; i < nbShnarf; i++ {
		res.WithStrictHashLengths(160) // 5 components in every shnarf
	}

	for i := 0; i < nbMerkle; i++ {
		res.WithStrictHashLengths(64) // 2 tree nodes
	}

	// aggregation PI opening
	res.WithFlexibleHashLengths(32 * c.L2MsgMaxNbMerkle)
	res.WithStrictHashLengths(384)

	return &res
}

type builder struct {
	*config.PublicInput
}

func NewBuilder(c config.PublicInput) circuits.Builder {
	return builder{&c}
}

func (b builder) Compile() (constraint.ConstraintSystem, error) {
	c, err := Compile(*b.PublicInput, keccak.WizardCompilationParameters()...)
	if err != nil {
		return nil, err
	}
	const estimatedNbConstraints = 1 << 27
	cs, err := frontend.Compile(ecc.BLS12_377.ScalarField(), scs.NewBuilder, c.Circuit, frontend.WithCapacity(estimatedNbConstraints))
	if err != nil {
		return nil, err
	}

	return cs, nil
}

// GetMaxNbCircuitsSum computes MaxNbDA + MaxNbExecution from the compiled constraint system
// TODO replace with something cleaner, using the config
func GetMaxNbCircuitsSum(cs constraint.ConstraintSystem) int {
	return cs.GetNbPublicVariables() - 2
}

type InnerCircuitType uint8

const (
	Execution     InnerCircuitType = 0
	Decompression InnerCircuitType = 1
)

func InnerCircuitTypesToIndexes(cfg *config.PublicInput, types []InnerCircuitType) []int {
	indexes := utils.RightPad(utils.Partition(utils.RangeSlice[int](len(types)), types), 2)
	return utils.RightPad(
		append(utils.RightPad(indexes[Execution], cfg.MaxNbExecution), indexes[Decompression]...), cfg.MaxNbExecution+cfg.MaxNbDataAvailability)

}<|MERGE_RESOLUTION|>--- conflicted
+++ resolved
@@ -25,32 +25,14 @@
 	"github.com/consensys/linea-monorepo/prover/circuits/execution"
 	"github.com/consensys/linea-monorepo/prover/circuits/internal"
 	"github.com/consensys/linea-monorepo/prover/circuits/pi-interconnection/keccak"
-<<<<<<< HEAD
-=======
-	"github.com/consensys/linea-monorepo/prover/crypto/fiatshamir"
-	"github.com/consensys/linea-monorepo/prover/crypto/hasher_factory/gkrmimc"
-	"github.com/consensys/linea-monorepo/prover/crypto/ringsis"
-	"github.com/consensys/linea-monorepo/prover/protocol/compiler"
-	"github.com/consensys/linea-monorepo/prover/protocol/compiler/cleanup"
-	"github.com/consensys/linea-monorepo/prover/protocol/compiler/logdata"
-	mimcComp "github.com/consensys/linea-monorepo/prover/protocol/compiler/mimc"
-	"github.com/consensys/linea-monorepo/prover/protocol/compiler/selfrecursion"
-	"github.com/consensys/linea-monorepo/prover/protocol/compiler/vortex"
->>>>>>> b3b0ae2a
 	"github.com/consensys/linea-monorepo/prover/protocol/wizard"
 	"github.com/consensys/linea-monorepo/prover/utils"
 )
 
 type Circuit struct {
-<<<<<<< HEAD
-	AggregationPublicInput      [2]frontend.Variable `gnark:",public"` // the public input of the aggregation circuit; divided big-endian into two 16-byte chunks
-	ExecutionPublicInput        []frontend.Variable  `gnark:",public"`
-	DataAvailabilityPublicInput []frontend.Variable  `gnark:",public"`
-=======
-	AggregationPublicInput   [2]zk.WrappedVariable `gnark:",public"` // the public input of the aggregation circuit; divided big-endian into two 16-byte chunks
-	ExecutionPublicInput     []zk.WrappedVariable  `gnark:",public"`
-	DecompressionPublicInput []zk.WrappedVariable  `gnark:",public"`
->>>>>>> b3b0ae2a
+	AggregationPublicInput      [2]zk.WrappedVariable `gnark:",public"` // the public input of the aggregation circuit; divided big-endian into two 16-byte chunks
+	ExecutionPublicInput        []zk.WrappedVariable  `gnark:",public"`
+	DataAvailabilityPublicInput []zk.WrappedVariable  `gnark:",public"`
 
 	DataAvailabilityFPIQ []dataavailability.FunctionalPublicInputQSnark
 	ExecutionFPIQ        []execution.FunctionalPublicInputQSnark
@@ -86,14 +68,9 @@
 	rDA := internal.NewRange(api, c.NbDataAvailability, len(c.DataAvailabilityPublicInput))
 	hshK := c.Keccak.NewHasher(api)
 
-<<<<<<< HEAD
 	// nbBatchesSums[i] is the index of the first execution circuit associated with the i+1-st data availability circuit.
 	// Past the last DA circuit, this value remains constant.
-	nbBatchesSums := rDA.PartialSumsF(func(i int) frontend.Variable { return api.Mul(rDA.InRange[i], c.DataAvailabilityFPIQ[i].NbBatches) })
-=======
-	// equivalently, nbBatchesSums[i] is the index of the first execution circuit associated with the i+1-st decompression circuit
-	nbBatchesSums := rDecompression.PartialSumsF(func(i int) zk.WrappedVariable { return c.DecompressionFPIQ[i].NbBatches })
->>>>>>> b3b0ae2a
+	nbBatchesSums := rDA.PartialSumsF(func(i int) zk.WrappedVariable { return api.Mul(rDA.InRange[i], c.DataAvailabilityFPIQ[i].NbBatches) })
 	nbExecution := nbBatchesSums[len(nbBatchesSums)-1] // implicit: CHECK_NB_EXEC
 
 	// These two checks prevents constructing a proof where no execution or no
@@ -103,29 +80,7 @@
 	api.AssertIsDifferent(nbExecution, 0)
 
 	if c.MaxNbCircuits > 0 { // CHECK_CIRCUIT_LIMIT
-<<<<<<< HEAD
 		api.AssertIsLessOrEqual(api.Add(nbExecution, c.NbDataAvailability), c.MaxNbCircuits)
-=======
-		api.AssertIsLessOrEqual(api.Add(nbExecution, c.NbDecompression), c.MaxNbCircuits)
-	}
-
-	var (
-		hshM hash.FieldHasher
-	)
-	if c.UseGkrMimc {
-		hFac := gkrmimc.NewHasherFactory(api)
-		hshM = hFac.NewHasher()
-		if c.Keccak.Wc != nil {
-			c.Keccak.Wc.HasherFactory = hFac
-			c.Keccak.Wc.BLSFS = fiatshamir.NewGnarkFiatShamir(api, hFac)
-		}
-	} else {
-		if hsh, err := mimc.NewMiMC(api); err != nil {
-			return err
-		} else {
-			hshM = &hsh
-		}
->>>>>>> b3b0ae2a
 	}
 
 	batchHashes := make([]zk.WrappedVariable, len(c.ExecutionPublicInput))
@@ -144,7 +99,7 @@
 		return err
 	}
 
-	blobBatchHashes := make([]frontend.Variable, maxNbDA)
+	blobBatchHashes := make([]zk.WrappedVariable, maxNbDA)
 	for i := range blobBatchHashes {
 		blobBatchHashes[i] = c.DataAvailabilityFPIQ[i].AllBatchesSum
 	}
@@ -256,17 +211,10 @@
 		// implicit CHECK_FINAL_NUM
 		FinalBlockNumber: rExecution.LastF(func(i int) zk.WrappedVariable { return c.ExecutionFPIQ[i].FinalBlockNumber }),
 		// implicit CHECK_FINAL_TIME
-<<<<<<< HEAD
-		FinalBlockTimestamp:    rExecution.LastF(func(i int) frontend.Variable { return c.ExecutionFPIQ[i].FinalBlockTimestamp }),
+		FinalBlockTimestamp:    rExecution.LastF(func(i int) zk.WrappedVariable { return c.ExecutionFPIQ[i].FinalBlockTimestamp }),
 		FinalShnarf:            rDA.LastArray32(shnarfs), // implicit CHECK_FINAL_SHNARF
 		FinalRollingHash:       finalRollingHash,         // implicit CHECK_FINAL_RHASH
 		FinalRollingHashNumber: finalRollingHashMsgNum,   // implicit CHECK_FINAL_RHASH_NUM
-=======
-		FinalBlockTimestamp:    rExecution.LastF(func(i int) zk.WrappedVariable { return c.ExecutionFPIQ[i].FinalBlockTimestamp }),
-		FinalShnarf:            rDecompression.LastArray32(shnarfs), // implicit CHECK_FINAL_SHNARF
-		FinalRollingHash:       finalRollingHash,                    // implicit CHECK_FINAL_RHASH
-		FinalRollingHashNumber: finalRollingHashMsgNum,              // implicit CHECK_FINAL_RHASH_NUM
->>>>>>> b3b0ae2a
 		L2MsgMerkleTreeDepth:   c.L2MessageMerkleDepth,
 	}
 
@@ -357,9 +305,8 @@
 
 func allocateCircuit(cfg config.PublicInput) Circuit {
 	res := Circuit{
-<<<<<<< HEAD
-		DataAvailabilityPublicInput: make([]frontend.Variable, cfg.MaxNbDataAvailability),
-		ExecutionPublicInput:        make([]frontend.Variable, cfg.MaxNbExecution),
+		DataAvailabilityPublicInput: make([]zk.WrappedVariable, cfg.MaxNbDataAvailability),
+		ExecutionPublicInput:        make([]zk.WrappedVariable, cfg.MaxNbExecution),
 		DataAvailabilityFPIQ:        make([]dataavailability.FunctionalPublicInputQSnark, cfg.MaxNbDataAvailability),
 		ExecutionFPIQ:               make([]execution.FunctionalPublicInputQSnark, cfg.MaxNbExecution),
 		L2MessageMerkleDepth:        cfg.L2MsgMerkleDepth,
@@ -367,18 +314,6 @@
 		MaxNbCircuits:               cfg.MaxNbCircuits,
 		L2MessageServiceAddr:        types.EthAddress(cfg.L2MsgServiceAddr),
 		ChainID:                     cfg.ChainID,
-=======
-		DecompressionPublicInput: make([]zk.WrappedVariable, cfg.MaxNbDecompression),
-		ExecutionPublicInput:     make([]zk.WrappedVariable, cfg.MaxNbExecution),
-		DecompressionFPIQ:        make([]decompression.FunctionalPublicInputQSnark, cfg.MaxNbDecompression),
-		ExecutionFPIQ:            make([]execution.FunctionalPublicInputQSnark, cfg.MaxNbExecution),
-		L2MessageMerkleDepth:     cfg.L2MsgMerkleDepth,
-		L2MessageMaxNbMerkle:     cfg.L2MsgMaxNbMerkle,
-		MaxNbCircuits:            cfg.MaxNbCircuits,
-		L2MessageServiceAddr:     types.EthAddress(cfg.L2MsgServiceAddr),
-		ChainID:                  cfg.ChainID,
-		UseGkrMimc:               true,
->>>>>>> b3b0ae2a
 	}
 
 	for i := range res.ExecutionFPIQ {
