import MessageTransmitterV2 from "@/abis/MessageTransmitterV2.json";
import { CctpAttestationMessage, Chain, TransactionStatus, CctpAttestationMessageStatus } from "@/types";
import { GetPublicClientReturnType } from "@wagmi/core";
import { fetchCctpAttestationByTxHash, reattestCctpV2PreFinalityMessage } from "@/services/cctp";
import { getPublicClient } from "@wagmi/core";
import { config as wagmiConfig } from "@/lib/wagmi";

<<<<<<< HEAD
=======
// Current fast transfer route fee for mainnet
export const CCTP_TRANSFER_MAX_FEE_FALLBACK = 100n;
// 1000 Fast transfer, 2000 Standard transfer
export const CCTP_MIN_FINALITY_THRESHOLD = 1000;
// https://developers.circle.com/stablecoins/message-format, add 2 for '0x' prefix
const CCTP_V2_MESSAGE_HEADER_LENGTH = 298;
const CCTP_V2_EXPIRATION_BLOCK_OFFSET = 2 + 344 * 2;
const CCTP_V2_EXPIRATION_BLOCK_LENGTH = 64;

>>>>>>> 03dc277d
const isCctpNonceUsed = async (
  client: GetPublicClientReturnType,
  nonce: string,
  cctpMessageTransmitterV2Address: `0x${string}`,
): Promise<boolean> => {
  const resp = await client?.readContract({
    address: cctpMessageTransmitterV2Address,
    abi: MessageTransmitterV2.abi,
    functionName: "usedNonces",
    args: [nonce],
  });

  return resp === 1n;
};

const getCctpMessageExpiryBlock = (message: string): bigint | undefined => {
  // See CCTPV2 message format at https://developers.circle.com/stablecoins/message-format
  const expiryInHex = message.substring(
    CCTP_V2_EXPIRATION_BLOCK_OFFSET,
    CCTP_V2_EXPIRATION_BLOCK_OFFSET + CCTP_V2_EXPIRATION_BLOCK_LENGTH,
  );
  const expiryInInt = parseInt(expiryInHex, 16);
  if (Number.isNaN(expiryInInt)) return undefined;
  // Return bigint because this is also returned by Viem client.getBlockNumber()
  return BigInt(expiryInInt);
};

export const getCctpTransactionStatus = async (
  toChain: Chain,
  cctpAttestationMessage: CctpAttestationMessage,
  nonce: string,
): Promise<TransactionStatus> => {
  const toChainClient = getPublicClient(wagmiConfig, {
    chainId: toChain.id,
  });
  if (!toChainClient) return TransactionStatus.PENDING;
  // Attestation/message not yet available
  if (cctpAttestationMessage.message.length < CCTP_V2_MESSAGE_HEADER_LENGTH) return TransactionStatus.PENDING;
  const isNonceUsed = await isCctpNonceUsed(toChainClient, nonce, toChain.cctpMessageTransmitterV2Address);
  if (isNonceUsed) return TransactionStatus.COMPLETED;
  const messageExpiryBlock = getCctpMessageExpiryBlock(cctpAttestationMessage.message);
  if (messageExpiryBlock === undefined) return TransactionStatus.PENDING;
  // Message has no expiry
  if (messageExpiryBlock === 0n)
    return cctpAttestationMessage.status === CctpAttestationMessageStatus.PENDING_CONFIRMATIONS
      ? TransactionStatus.PENDING
      : TransactionStatus.READY_TO_CLAIM;

  // Message not expired
  const currentToBlock = await toChainClient.getBlockNumber();
  if (currentToBlock < messageExpiryBlock)
    return cctpAttestationMessage.status === CctpAttestationMessageStatus.PENDING_CONFIRMATIONS
      ? TransactionStatus.PENDING
      : TransactionStatus.READY_TO_CLAIM;

  // Message has expired, must reattest
  await reattestCctpV2PreFinalityMessage(nonce, toChain.testnet);

  /**
   * We will not re-query to get a new message/attestation set here:
   *
   * 1.) There is a concrete possibility that the new message status will be 'pending_confirmations', which will be a regression from the old message status of 'completed'
   * - To avoid this edge case, we will simply deem the transaction status as 'TransactionStatus.PENDING'
   * - TransactionStatus.PENDING means the user will not be able to claim, hence they have no need for a valid message/attestation set for this Transaction
   *
   * 2.) We avoid a CCTP API call that has a concrete possibility of returning a result consistent with TransactionStatus.PENDING anyway
   * - Even in the case that the new message status is 'complete', the only cost to the user is a page refresh
   */
  return TransactionStatus.PENDING;
};

export const getCctpMessageByTxHash = async (
  transactionHash: string,
  fromChainCctpDomain: number,
  isTestnet: boolean,
): Promise<CctpAttestationMessage | undefined> => {
  const attestationApiResp = await fetchCctpAttestationByTxHash(fromChainCctpDomain, transactionHash, isTestnet);
  if (!attestationApiResp) return;
  const message = attestationApiResp.messages[0];
  if (!message) return;
  return message;
};<|MERGE_RESOLUTION|>--- conflicted
+++ resolved
@@ -4,19 +4,12 @@
 import { fetchCctpAttestationByTxHash, reattestCctpV2PreFinalityMessage } from "@/services/cctp";
 import { getPublicClient } from "@wagmi/core";
 import { config as wagmiConfig } from "@/lib/wagmi";
+import {
+  CCTP_V2_EXPIRATION_BLOCK_LENGTH,
+  CCTP_V2_EXPIRATION_BLOCK_OFFSET,
+  CCTP_V2_MESSAGE_HEADER_LENGTH,
+} from "@/constants";
 
-<<<<<<< HEAD
-=======
-// Current fast transfer route fee for mainnet
-export const CCTP_TRANSFER_MAX_FEE_FALLBACK = 100n;
-// 1000 Fast transfer, 2000 Standard transfer
-export const CCTP_MIN_FINALITY_THRESHOLD = 1000;
-// https://developers.circle.com/stablecoins/message-format, add 2 for '0x' prefix
-const CCTP_V2_MESSAGE_HEADER_LENGTH = 298;
-const CCTP_V2_EXPIRATION_BLOCK_OFFSET = 2 + 344 * 2;
-const CCTP_V2_EXPIRATION_BLOCK_LENGTH = 64;
-
->>>>>>> 03dc277d
 const isCctpNonceUsed = async (
   client: GetPublicClientReturnType,
   nonce: string,
