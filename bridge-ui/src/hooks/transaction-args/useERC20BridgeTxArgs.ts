import { useMemo } from "react";
import { encodeFunctionData } from "viem";
import { useFormStore, useChainStore } from "@/stores";
import TokenBridge from "@/abis/TokenBridge.json";
<<<<<<< HEAD
import { isEth, isNull, isUndefined, isUndefinedOrNull, isZero } from "@/utils";
import { BridgeProvider, ChainLayer, ClaimType } from "@/types";
=======
import { isEth, isNull, isUndefined, isUndefinedOrNull, isZero, isUndefinedOrEmptyString } from "@/utils";
import { BridgeProvider, ChainLayer } from "@/types";
>>>>>>> 2ea3ceaf
import { DEFAULT_ADDRESS_FOR_NON_CONNECTED_USER } from "@/constants";

type UseERC20BridgeTxArgsProps = {
  isConnected: boolean;
  allowance?: bigint;
};

const useERC20BridgeTxArgs = ({ isConnected, allowance }: UseERC20BridgeTxArgsProps) => {
  const fromChain = useChainStore.useFromChain();
  const token = useFormStore((state) => state.token);
  const amount = useFormStore((state) => state.amount);
  const recipient = useFormStore((state) => state.recipient);
  const minimumFees = useFormStore((state) => state.minimumFees);
  const bridgingFees = useFormStore((state) => state.bridgingFees);
  const claim = useFormStore((state) => state.claim);

  const toAddress = isConnected ? recipient : DEFAULT_ADDRESS_FOR_NON_CONNECTED_USER;

  return useMemo(() => {
    if (
      isEth(token) ||
      isNull(amount) ||
      (isConnected && (isUndefined(allowance) || allowance < amount)) ||
      isUndefinedOrEmptyString(toAddress) ||
      (isZero(minimumFees) && fromChain.layer === ChainLayer.L2) ||
      (isUndefinedOrNull(bridgingFees) && fromChain.layer === ChainLayer.L1) ||
      (isZero(bridgingFees) && claim === ClaimType.AUTO_PAID) ||
      token.bridgeProvider !== BridgeProvider.NATIVE
    ) {
      return;
    }

    return {
      type: "bridge",
      args: {
        to: fromChain.tokenBridgeAddress,
        data: encodeFunctionData({
          abi: TokenBridge.abi,
          functionName: "bridgeToken",
          args: [token[fromChain.layer], amount, toAddress],
        }),
        value: minimumFees + bridgingFees,
        chainId: fromChain.id,
      },
    };
  }, [allowance, amount, bridgingFees, claim, fromChain, minimumFees, toAddress, token, isConnected]);
};

export default useERC20BridgeTxArgs;<|MERGE_RESOLUTION|>--- conflicted
+++ resolved
@@ -2,13 +2,8 @@
 import { encodeFunctionData } from "viem";
 import { useFormStore, useChainStore } from "@/stores";
 import TokenBridge from "@/abis/TokenBridge.json";
-<<<<<<< HEAD
-import { isEth, isNull, isUndefined, isUndefinedOrNull, isZero } from "@/utils";
+import { isEth, isNull, isUndefined, isUndefinedOrNull, isZero, isUndefinedOrEmptyString } from "@/utils";
 import { BridgeProvider, ChainLayer, ClaimType } from "@/types";
-=======
-import { isEth, isNull, isUndefined, isUndefinedOrNull, isZero, isUndefinedOrEmptyString } from "@/utils";
-import { BridgeProvider, ChainLayer } from "@/types";
->>>>>>> 2ea3ceaf
 import { DEFAULT_ADDRESS_FOR_NON_CONNECTED_USER } from "@/constants";
 
 type UseERC20BridgeTxArgsProps = {
