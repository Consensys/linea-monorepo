--- conflicted
+++ resolved
@@ -6,11 +6,8 @@
 import useBridgingFee from "./useBridgingFee";
 import useTokenPrices from "../useTokenPrices";
 import { useFormStore, useChainStore } from "@/stores";
-<<<<<<< HEAD
 import { ClaimType } from "@/types";
-=======
 import { isZero, isUndefined } from "@/utils";
->>>>>>> 2ea3ceaf
 
 const useFees = () => {
   const { address, isConnected } = useAccount();
