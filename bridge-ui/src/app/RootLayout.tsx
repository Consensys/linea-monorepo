import { Metadata } from "next";
import Script from "next/script";
import clsx from "clsx";
import { gtmScript, gtmNoScript } from "@/scripts/gtm";
import { Providers } from "@/components/layouts/Providers";
import { Layout } from "@/components/layouts/Layout";
import atypFont from "@/assets/fonts/atyp";
import atypTextFont from "@/assets/fonts/atypText";
import FirstVisitModal from "@/components/modal/first-time-visit";
<<<<<<< HEAD
import { headers } from "next/headers";
import { getNavData } from "@/services";
import "../scss/app.scss";
=======
>>>>>>> 37881409

const metadata: Metadata = {
  title: "Linea Bridge",
  description: `Linea Bridge is a bridge solution, providing secure and efficient cross-chain transactions between Layer 1 and Linea networks.
  Discover the future of blockchain interaction with Linea Bridge.`,
};

export default async function RootLayout({ children }: { children: React.ReactNode }) {
<<<<<<< HEAD
  const headersList = await headers();
  const navData = await getNavData();
  const nonce = headersList.get("x-nonce") || "";

=======
>>>>>>> 37881409
  return (
    <html lang="en" className={clsx(atypFont.variable, atypTextFont.variable)}>
      <meta name="theme-color" content="#ffffff" />
      <title>{metadata.title?.toString()}</title>
      <meta name="description" content={metadata.description?.toString()} key="desc" />

      <body>
        <noscript dangerouslySetInnerHTML={{ __html: gtmNoScript }} />

        <Providers>
          <Layout navData={navData}>{children}</Layout>
        </Providers>
        <FirstVisitModal />
      </body>

      <Script id="gtm" dangerouslySetInnerHTML={{ __html: gtmScript }} strategy="lazyOnload" />
    </html>
  );
}<|MERGE_RESOLUTION|>--- conflicted
+++ resolved
@@ -7,12 +7,8 @@
 import atypFont from "@/assets/fonts/atyp";
 import atypTextFont from "@/assets/fonts/atypText";
 import FirstVisitModal from "@/components/modal/first-time-visit";
-<<<<<<< HEAD
-import { headers } from "next/headers";
 import { getNavData } from "@/services";
 import "../scss/app.scss";
-=======
->>>>>>> 37881409
 
 const metadata: Metadata = {
   title: "Linea Bridge",
@@ -21,13 +17,8 @@
 };
 
 export default async function RootLayout({ children }: { children: React.ReactNode }) {
-<<<<<<< HEAD
-  const headersList = await headers();
   const navData = await getNavData();
-  const nonce = headersList.get("x-nonce") || "";
 
-=======
->>>>>>> 37881409
   return (
     <html lang="en" className={clsx(atypFont.variable, atypTextFont.variable)}>
       <meta name="theme-color" content="#ffffff" />
