--- conflicted
+++ resolved
@@ -7,12 +7,9 @@
 import atypFont from "@/assets/fonts/atyp";
 import atypTextFont from "@/assets/fonts/atypText";
 import FirstVisitModal from "@/components/modal/first-time-visit";
-<<<<<<< HEAD
 import { getNavData } from "@/services";
+import { headers } from "next/headers";
 import "../scss/app.scss";
-=======
-import { headers } from "next/headers";
->>>>>>> a12d8a33
 
 const metadata: Metadata = {
   title: "Linea Bridge",
@@ -21,12 +18,9 @@
 };
 
 export default async function RootLayout({ children }: { children: React.ReactNode }) {
-<<<<<<< HEAD
-  const navData = await getNavData();
-=======
   const headersList = await headers();
   const nonce = headersList.get("x-nonce") || "";
->>>>>>> a12d8a33
+  const navData = await getNavData();
 
   return (
     <html lang="en" className={clsx(atypFont.variable, atypTextFont.variable)}>
