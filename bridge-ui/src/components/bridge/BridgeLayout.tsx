--- conflicted
+++ resolved
@@ -1,11 +1,9 @@
 "use client";
 
-<<<<<<< HEAD
-=======
 import { useAccount } from "wagmi";
 import { MdWarning } from "react-icons/md";
->>>>>>> eb0088a8
 import Bridge from "../bridge/Bridge";
+import { BridgeExternal } from "./BridgeExternal";
 import { useTokenStore } from "@/stores/tokenStoreProvider";
 import { FormProvider, useForm } from "react-hook-form";
 import { BridgeForm } from "@/models";
@@ -13,6 +11,8 @@
 import { TokenType } from "@/config";
 
 export default function BridgeLayout() {
+  const { isConnected } = useAccount();
+  
   const configContextValue = useTokenStore((state) => state.tokensList);
   const token = useChainStore((state) => state.token);
 
@@ -29,11 +29,6 @@
   });
 
   return (
-<<<<<<< HEAD
-    <FormProvider {...methods}>
-      <Bridge />
-    </FormProvider>
-=======
     <>
       {!isConnected && (
         <div className="mb-4 min-w-min max-w-lg rounded-lg bg-cardBg p-2 shadow-lg">
@@ -56,6 +51,5 @@
         <Bridge />
       </FormProvider>
     </>
->>>>>>> eb0088a8
   );
 }