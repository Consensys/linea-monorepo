--- conflicted
+++ resolved
@@ -2,11 +2,7 @@
 import { motion, AnimatePresence } from "motion/react";
 import CloseIcon from "@/assets/icons/close.svg";
 import styles from "./modal.module.scss";
-<<<<<<< HEAD
-import { useEffect, useState, type JSX } from "react";
-=======
 import { JSX, useEffect, useState } from "react";
->>>>>>> 64ca051e
 import clsx from "clsx";
 
 type Props = {
