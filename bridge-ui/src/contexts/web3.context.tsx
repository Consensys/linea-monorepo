--- conflicted
+++ resolved
@@ -64,11 +64,7 @@
       settings={{
         environmentId: process.env.NEXT_PUBLIC_DYNAMIC_ENVIRONMENT_ID!,
         walletConnectors: [EthereumWalletConnectors],
-<<<<<<< HEAD
-        deepLinkPreference: "universal",
-=======
         mobileExperience: "redirect",
->>>>>>> 77239f43
         appName: "Linea Bridge",
         cssOverrides,
       }}
