name: Bridge UI Build and Publish

on:
  pull_request:
    branches:
      - main
    paths:
      - 'bridge-ui/**'
      - '!bridge-ui/**/*.md'
  push:
    branches:
      - main
    paths:
      - 'bridge-ui/**'
      - '!bridge-ui/**/*.md'

jobs:
  publish:
<<<<<<< HEAD
    runs-on: gha-runner-scale-set-ubuntu-22.04-amd64-small
=======
    runs-on: [self-hosted, ubuntu-20.04, X64, small]
    env:
      DOCKERHUB_USERNAME: ${{ secrets.DOCKERHUB_USERNAME }}
      DOCKERHUB_TOKEN: ${{ secrets.DOCKERHUB_TOKEN }}
>>>>>>> 6c8a2827
    steps:
      - name: Checkout
        uses: actions/checkout@v4

      - name: Get version from package.json
        id: package-version
        uses: martinbeentjes/npm-get-version-action@master
        with:
          path: ./bridge-ui

      - name: Set Docker Tag
        id: docker-tag
        run: echo "DOCKER_TAG=${GITHUB_SHA:0:7}-$(date +%s)-bridge-ui-${{ steps.package-version.outputs.current-version }}" | tee $GITHUB_ENV

      - name: Login to Docker Repository
        if: ${{ env.DOCKERHUB_USERNAME != '' && env.DOCKERHUB_TOKEN != '' }}
        uses: docker/login-action@v3
        with:
          username: ${{ secrets.DOCKERHUB_USERNAME }}
          password: ${{ secrets.DOCKERHUB_TOKEN }}

      - name: Set up Docker Buildx
        uses: docker/setup-buildx-action@v3

      - name: Docker Image Build and Publish
        id: docker-build-publish
        uses: docker/build-push-action@v6
        with:
          context: .
          file: ./bridge-ui/Dockerfile
          push: ${{ env.DOCKERHUB_USERNAME != '' && env.DOCKERHUB_TOKEN != '' }}
          tags: consensys/linea-bridge-ui:${{ env.DOCKER_TAG }}
          # Env file dedicated for dev
          build-args: |
            ENV_FILE=./bridge-ui/.env.production
            NEXT_PUBLIC_WALLET_CONNECT_ID=${{ secrets.PUBLIC_WALLET_CONNECT_ID }}
            NEXT_PUBLIC_INFURA_ID=${{ secrets.PUBLIC_BRIDGE_UI_INFURA_ID }}
          cache-from: type=registry,ref=consensys/linea-bridge-ui:buildcache
          cache-to: type=registry,ref=consensys/linea-bridge-ui:buildcache,mode=max
        env:
          NEXT_PUBLIC_WALLET_CONNECT_ID: ${{ secrets.PUBLIC_WALLET_CONNECT_ID }}
          NEXT_PUBLIC_INFURA_ID: ${{ secrets.PUBLIC_BRIDGE_UI_INFURA_ID }}<|MERGE_RESOLUTION|>--- conflicted
+++ resolved
@@ -16,14 +16,10 @@
 
 jobs:
   publish:
-<<<<<<< HEAD
     runs-on: gha-runner-scale-set-ubuntu-22.04-amd64-small
-=======
-    runs-on: [self-hosted, ubuntu-20.04, X64, small]
     env:
       DOCKERHUB_USERNAME: ${{ secrets.DOCKERHUB_USERNAME }}
       DOCKERHUB_TOKEN: ${{ secrets.DOCKERHUB_TOKEN }}
->>>>>>> 6c8a2827
     steps:
       - name: Checkout
         uses: actions/checkout@v4
