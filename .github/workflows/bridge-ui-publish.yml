--- conflicted
+++ resolved
@@ -101,10 +101,6 @@
       - name: Setup nodejs environment
         uses: ./.github/actions/setup-nodejs
         with:
-<<<<<<< HEAD
-          node-version: 20.17.0
-=======
->>>>>>> 9af33823
           pnpm-install-options: '--frozen-lockfile --prefer-offline'
 
       - name: Test Build Bridge UI
