name: Prover testing CI

on:
  workflow_call:
    secrets:
      SLACK_WEBHOOK_CI_PROVER_FAIL:
        required: true
      SLACK_WEBHOOK_CI_PROVER_SUCCESS:
        required: true

env:
  GOPROXY: "https://proxy.golang.org"

concurrency:
  group: prover-testing-${{ github.workflow }}-${{ github.ref }}
  cancel-in-progress: ${{ github.ref != 'refs/heads/main' }}

jobs:
  staticcheck:
    runs-on: [self-hosted, ubuntu-22.04, X64, small]
    name: Prover static check
    steps:
    - name: install Go
      uses: actions/setup-go@v4
      with:
        go-version: 1.23.x
    - name: checkout code
      uses: actions/checkout@v3
      with:
        fetch-depth: 0
    - uses: actions/cache@v3
      with:
        path: |
          ~/go/pkg/mod
          ~/.cache/go-build
          ~/Library/Caches/go-build
          %LocalAppData%\go-build
        key: ${{ runner.os }}-go-${{ hashFiles('**/go.sum') }}
        restore-keys: |
          ${{ runner.os }}-go-
    - name: gofmt
      working-directory: prover
      run: if [[ -n $(gofmt -l .) ]]; then echo "please run gofmt"; exit 1; fi
    - name: golangci-lint
      uses: golangci/golangci-lint-action@v3
      with:
          working-directory: prover
          args: --timeout=5m
    - name: generated files should not be modified
      working-directory: prover
      run: |
        go generate ./...
        git update-index --assume-unchanged go.mod
        git update-index --assume-unchanged go.sum
        if [[ -n $(git status --porcelain) ]]; then echo "git repo is dirty after running go generate -- please don't modify generated files"; echo $(git diff);echo $(git status --porcelain); exit 1; fi

  test:
    strategy:
      matrix:
        go-version: [1.23.x]
<<<<<<< HEAD
    runs-on: [self-hosted, ubuntu-22.04, X64, large]
=======
    runs-on: [self-hosted, Linux, X64, large]
>>>>>>> 8df8593a
    name: Prover testing
    needs:
      - staticcheck
    steps:
    - name: install Go
      uses: actions/setup-go@v4
      with:
        go-version: ${{ matrix.go-version }}
    - name: checkout code
      uses: actions/checkout@v4
    - uses: actions/cache@v3
      with:
        path: |
          ~/go/pkg/mod
          ~/.cache/go-build
          ~/Library/Caches/go-build
          %LocalAppData%\go-build
        key: ${{ runner.os }}-go-${{ hashFiles('**/go.sum') }}
        restore-keys: |
          ${{ runner.os }}-go-
    - name: Test compressor
      working-directory: prover/lib/compressor/blob
      run: |
        go test -tags=nocorset ./...
    - name: Test
      working-directory: prover
      run: |
        go test -p=1 -tags=nocorset,fuzzlight -timeout=30m ./...
    - name: Test (32 bits & race)
      working-directory: prover
      if: matrix.go-version == '1.20.x'
      run: |
          go test -p=1 -tags=nocorset,fuzzlight -timeout=30m -short -race  ./...

  slack-workflow-status-failed:
    if: failure()
    name: Prover notify slack
    needs:
      - staticcheck
      - test
    runs-on: [self-hosted, ubuntu-22.04, X64, small]
    steps:
      - name: Notify slack -- workflow failed
        id: slack
        uses: slackapi/slack-github-action@v1.23.0
        with:
          payload: |
            {
              "actor": "${{ github.actor }}",
              "repo": "${{ github.repository }}",
              "status": "FAIL",
              "title": "${{ github.event.pull_request.title }}",
              "pr": "${{ github.event.pull_request.head.ref }}"
            }
        env:
          SLACK_WEBHOOK_URL: ${{ secrets.SLACK_WEBHOOK_CI_PROVER_FAIL }}

  slack-workflow-status-success:
    if: success()
    name: Prover notify slack
    needs:
      - staticcheck
      - test
    runs-on: [self-hosted, ubuntu-22.04, X64, small]
    steps:
      - name: Notify slack -- workflow succeeded
        id: slack
        uses: slackapi/slack-github-action@v1.23.0
        with:
          payload: |
            {
              "actor": "${{ github.actor }}",
              "repo": "${{ github.repository }}",
              "status": "SUCCESS",
              "title": "${{ github.event.pull_request.title }}",
              "pr": "${{ github.event.pull_request.head.ref }}"
            }
        env:
          SLACK_WEBHOOK_URL: ${{ secrets.SLACK_WEBHOOK_CI_PROVER_SUCCESS }}
<|MERGE_RESOLUTION|>--- conflicted
+++ resolved
@@ -58,11 +58,7 @@
     strategy:
       matrix:
         go-version: [1.23.x]
-<<<<<<< HEAD
     runs-on: [self-hosted, ubuntu-22.04, X64, large]
-=======
-    runs-on: [self-hosted, Linux, X64, large]
->>>>>>> 8df8593a
     name: Prover testing
     needs:
       - staticcheck
