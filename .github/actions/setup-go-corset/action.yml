name: 'Setup go corset'
description: 'Install go and go corset'

runs:
  using: 'composite'
  steps:
    - name: Install Go
      uses: actions/setup-go@d35c59abb061a4a6fb18e82ac0862c26744d6ab5 # v5.5.0
      with:
        go-version: '1.24.6'
        cache: false  # Disable built-in caching

    - name: Install Go Corset
      shell: bash
<<<<<<< HEAD
      run: go install github.com/consensys/go-corset/cmd/go-corset@v1.2.0-rc3 #v1.2.0-rc3
=======
      run: go install github.com/consensys/go-corset/cmd/go-corset@1aee6f95c28b1ca2f66f6d8347a0d247d8be38a4 # v1.2.0-rc3
>>>>>>> 249942e4
<|MERGE_RESOLUTION|>--- conflicted
+++ resolved
@@ -12,8 +12,4 @@
 
     - name: Install Go Corset
       shell: bash
-<<<<<<< HEAD
-      run: go install github.com/consensys/go-corset/cmd/go-corset@v1.2.0-rc3 #v1.2.0-rc3
-=======
-      run: go install github.com/consensys/go-corset/cmd/go-corset@1aee6f95c28b1ca2f66f6d8347a0d247d8be38a4 # v1.2.0-rc3
->>>>>>> 249942e4
+      run: go install github.com/consensys/go-corset/cmd/go-corset@1aee6f95c28b1ca2f66f6d8347a0d247d8be38a4 # v1.2.0-rc3