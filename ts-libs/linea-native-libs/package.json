{
  "name": "@consensys/linea-native-libs",
  "version": "1.2.0",
  "description": "Linea native libs",
  "main": "./dist/index.js",
  "module": "./dist/index.mjs",
  "types": "./dist/index.d.ts",
  "exports": {
    ".": {
      "import": "./dist/index.mjs",
      "require": "./dist/index.js"
    }
  },
  "files": [
    "dist"
  ],
  "scripts": {
    "postbuild": "bash ./src/scripts/build.sh",
    "build": "tsup --tsconfig tsconfig.build.json",
    "clean": "rimraf dist build coverage node_modules",
    "test": "jest --bail --detectOpenHandles --forceExit && jest-it-up",
    "lint:ts": "npx eslint '**/*.ts'",
    "lint:ts:fix": "npx eslint --fix '**/*.ts'",
    "prettier": "prettier -c '**/*.ts'",
    "prettier:fix": "prettier -w '**/*.ts'",
    "lint:fix": "pnpm run lint:ts:fix && pnpm run prettier:fix"
  },
  "author": "",
  "license": "MIT",
  "devDependencies": {
<<<<<<< HEAD
    "@jest/globals": "catalog:",
    "@ts-bridge/cli": "^0.1.4",
    "@ts-bridge/shims": "^0.1.1",
    "@types/ffi-napi": "^4.0.10",
    "@types/jest": "catalog:",
    "@types/ref-napi": "^3.0.12",
    "@types/unzipper": "^0.10.9",
    "dotenv": "catalog:",
    "ethers": "catalog:",
    "jest": "catalog:",
    "jest-it-up": "^3.1.0",
    "ts-jest": "catalog:",
    "unzipper": "^0.12.1"
=======
    "@jest/globals": "29.7.0",
    "@types/jest": "29.5.14",
    "@types/unzipper": "0.10.11",
    "dotenv": "16.5.0",
    "jest": "29.7.0",
    "jest-it-up": "4.0.1",
    "ts-jest": "29.3.2",
    "tsup": "8.4.0",
    "unzipper": "0.12.3",
    "viem": "2.29.1"
>>>>>>> cce0126d
  },
  "dependencies": {
    "koffi": "2.11.0"
  }
}<|MERGE_RESOLUTION|>--- conflicted
+++ resolved
@@ -28,32 +28,16 @@
   "author": "",
   "license": "MIT",
   "devDependencies": {
-<<<<<<< HEAD
     "@jest/globals": "catalog:",
-    "@ts-bridge/cli": "^0.1.4",
-    "@ts-bridge/shims": "^0.1.1",
-    "@types/ffi-napi": "^4.0.10",
     "@types/jest": "catalog:",
-    "@types/ref-napi": "^3.0.12",
-    "@types/unzipper": "^0.10.9",
+    "@types/unzipper": "0.10.11",
     "dotenv": "catalog:",
-    "ethers": "catalog:",
     "jest": "catalog:",
-    "jest-it-up": "^3.1.0",
+    "jest-it-up": "4.0.1",
     "ts-jest": "catalog:",
-    "unzipper": "^0.12.1"
-=======
-    "@jest/globals": "29.7.0",
-    "@types/jest": "29.5.14",
-    "@types/unzipper": "0.10.11",
-    "dotenv": "16.5.0",
-    "jest": "29.7.0",
-    "jest-it-up": "4.0.1",
-    "ts-jest": "29.3.2",
     "tsup": "8.4.0",
     "unzipper": "0.12.3",
     "viem": "2.29.1"
->>>>>>> cce0126d
   },
   "dependencies": {
     "koffi": "2.11.0"
