--- conflicted
+++ resolved
@@ -62,13 +62,8 @@
 fun loadBlobsAndAggregationsSortedAndGrouped(
   blobsResponsesDir: String,
   aggregationsResponsesDir: String,
-<<<<<<< HEAD
-  ignoreBlobsWithoutAggregation: Boolean = false,
-  numberOfAggregations: Int? = null
-=======
   numberOfAggregations: Int? = null,
   extraBlobsWithoutAggregation: Int = 0
->>>>>>> efe3b24c
 ): List<AggregationAndBlobs> {
   var (blobs, aggregations) = loadBlobsAndAggregations(blobsResponsesDir, aggregationsResponsesDir)
 
@@ -76,14 +71,7 @@
     aggregations = aggregations.take(numberOfAggregations)
   }
 
-<<<<<<< HEAD
-  return groupBlobsToAggregations(aggregations, blobs)
-    .let {
-      if (ignoreBlobsWithoutAggregation) it.filter { it.aggregation != null } else it
-    }
-=======
   return groupBlobsToAggregations(aggregations, blobs, extraBlobsWithoutAggregation)
->>>>>>> efe3b24c
 }
 
 data class AggregationAndBlobs(
