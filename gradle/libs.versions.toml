[plugins]
docker = { id = "com.avast.gradle.docker-compose", version = "0.17.7" }
web3j = { id = "org.web3j", version.ref = "web3j" }
web3jSolidity = { id = "org.web3j.solidity", version = "0.5.0" }
spotless = { id = "com.diffplug.spotless", version = "6.25.0" }
jreleaser = {id = "org.jreleaser", version = "1.15.0"}
dependencyLicenseReport = { id = "com.github.jk1.dependency-license-report", version = "2.9" }
lombok = { id = "io.freefair.lombok", version = "8.6" }
gradleVersions = { id = "com.github.ben-manes.versions", version = "0.51.0" }
dependencyManagement = { id = "io.spring.dependency-management", version = "1.1.5" }
download = { id = "de.undercouch.download", version = "5.6.0" }

[libraries]
jreleaser = { group = "org.jreleaser", name = "jreleaser-gradle-plugin", version = "1.15.0" }

[versions]
# Testing
assertj = "3.27.3"
awaitility = "4.3.0"
jsonUnit = "3.4.1"
junit = "5.10.1"
mockito = "5.7.0"
mockitoKotlin = "5.4.0"
restassured = "5.3.0"
wiremock = "3.13.0"
logcaptor = "2.11.0"

# Runtime
arithmetization="beta-v3.1-rc2"
besu = "25.5.0-linea3"
blobCompressor = "1.2.2"
blobShnarfCalculator = "1.2.0"
bouncycastle = "1.79"
caffeine = "3.1.6"
gson = "2.11.0"
hoplite = "2.9.0"
jackson = "2.19.0"
jna = "5.14.0"
kotlinResult = "1.1.16"
kotlinxDatetime = "0.6.2"
ktlint = "0.50.0"
lineaKotlin = "0.1.0"
log4j = "2.24.1"
micrometer = "1.12.13"
netty = "4.1.92.Final"
picoli = "4.7.6"
slf4j="1.7.36"
teku = "23.1.1"
tuweni = "2.4.2"
vertx = "4.5.14"
web3j = "4.12.2"
<<<<<<< HEAD
kotlin = "2.1.21"
=======

# Other
googleJavaFormat = "1.27.0"
dependencyLicenseReport = "2.9"
>>>>>>> fed397fe
<|MERGE_RESOLUTION|>--- conflicted
+++ resolved
@@ -49,11 +49,8 @@
 tuweni = "2.4.2"
 vertx = "4.5.14"
 web3j = "4.12.2"
-<<<<<<< HEAD
 kotlin = "2.1.21"
-=======
 
 # Other
 googleJavaFormat = "1.27.0"
-dependencyLicenseReport = "2.9"
->>>>>>> fed397fe
+dependencyLicenseReport = "2.9"