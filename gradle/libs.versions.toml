--- conflicted
+++ resolved
@@ -28,11 +28,7 @@
 
 # Runtime
 arithmetization="beta-v4.0-rc19"
-<<<<<<< HEAD
-besu = "25.10.0-linea3"
-=======
 besu = "25.11.0-RC1-linea2"
->>>>>>> fdfa9308
 blobCompressor = "2.1.0-rc1"
 blobShnarfCalculator = "1.2.0"
 bouncycastle = "1.79"
