--- conflicted
+++ resolved
@@ -27,13 +27,8 @@
 logcaptor = "2.11.0"
 
 # Runtime
-<<<<<<< HEAD
 arithmetization="beta-v4.4-rc1"
-besu = "25.11.0-RC1-linea2"
-=======
-arithmetization="beta-v4.0-rc23"
 besu = "25.11.0-linea1"
->>>>>>> 72ee65e4
 blobCompressor = "2.1.0-rc1"
 blobShnarfCalculator = "1.2.0"
 bouncycastle = "1.79"
