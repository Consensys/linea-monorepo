package net.consensys.zkevm.ethereum.coordination.conflation

import com.github.michaelbull.result.Ok
import io.vertx.core.Vertx
import io.vertx.junit5.VertxExtension
import net.consensys.linea.BlockNumberAndHash
import net.consensys.linea.traces.TracesCountersV1
import net.consensys.zkevm.coordinator.clients.GetTracesCountersResponse
import net.consensys.zkevm.coordinator.clients.TracesCountersClientV1
import net.consensys.zkevm.ethereum.coordination.blockcreation.BlockCreated
import net.consensys.zkevm.toULong
import org.apache.logging.log4j.LogManager
import org.apache.logging.log4j.Logger
import org.assertj.core.api.Assertions
import org.awaitility.Awaitility
import org.junit.jupiter.api.Test
import org.junit.jupiter.api.extension.ExtendWith
import org.mockito.Mockito.mock
import org.mockito.kotlin.any
import org.mockito.kotlin.argumentCaptor
import org.mockito.kotlin.eq
import org.mockito.kotlin.times
import org.mockito.kotlin.verify
import org.mockito.kotlin.whenever
import tech.pegasys.teku.ethereum.executionclient.schema.randomExecutionPayload
import tech.pegasys.teku.infrastructure.async.SafeFuture
<<<<<<< HEAD
=======
import kotlin.time.Duration.Companion.seconds
import kotlin.time.toJavaDuration
>>>>>>> a7be944b

@ExtendWith(VertxExtension::class)
class BlockToBatchSubmissionCoordinatorTest {
  companion object {
    private val defaultConflationService = ConflationServiceImpl(mock(), mock())
    private const val ARBITRARY_BLOCK_NUMBER = 100L
    private val randomExecutionPayload = randomExecutionPayload(blockNumber = ARBITRARY_BLOCK_NUMBER)
    private val baseBlock = BlockCreated(randomExecutionPayload)
    private val blockRlpEncoded = ByteArray(0)
    private val tracesCounters = TracesCountersV1.EMPTY_TRACES_COUNT
  }

  private fun createBlockToBatchSubmissionCoordinator(
    vertx: Vertx,
    conflationService: ConflationService = defaultConflationService,
    log: Logger = LogManager.getLogger(this::class.java)
  ): BlockToBatchSubmissionCoordinator {
    val tracesCountersClient =
      mock<TracesCountersClientV1>().also {
        whenever(
          it.rollupGetTracesCounters(
            BlockNumberAndHash(
              randomExecutionPayload.blockNumber.toULong(),
              randomExecutionPayload.blockHash.toArray()
            )
          )
        ).thenReturn(
          SafeFuture.completedFuture(Ok(GetTracesCountersResponse(tracesCounters, "")))
        )
      }
    return BlockToBatchSubmissionCoordinator(
      conflationService = conflationService,
      tracesCountersClient = tracesCountersClient,
      vertx = vertx,
      payloadEncoder = { blockRlpEncoded },
      log = log
    )
  }

  @Test
  fun `if conflation service fails, error is logged`(vertx: Vertx) {
    val failingConflationService: ConflationService = mock()
    val expectedException = RuntimeException("Conflation service failed!")
    whenever(failingConflationService.newBlock(any(), any())).thenThrow(expectedException)
    val testLogger: Logger = mock()
    val blockToBatchSubmissionCoordinator = createBlockToBatchSubmissionCoordinator(
      vertx = vertx,
      conflationService = failingConflationService,
      log = testLogger
    )

    val captor = argumentCaptor<Throwable>()
    Assertions.assertThat(blockToBatchSubmissionCoordinator.acceptBlock(baseBlock)).isCompleted
<<<<<<< HEAD
    Awaitility.await()
=======
    Awaitility.await().atMost(1.seconds.toJavaDuration())
>>>>>>> a7be944b
      .untilAsserted {
        verify(testLogger, times(1)).error(
          eq("Failed to conflate block={} errorMessage={}"),
          any(),
          any(),
          captor.capture()
        )
      }

    Assertions.assertThat(captor.allValues).hasSize(1)
    Assertions.assertThat(captor.allValues.first().cause).isEqualTo(expectedException)
  }
}<|MERGE_RESOLUTION|>--- conflicted
+++ resolved
@@ -24,11 +24,8 @@
 import org.mockito.kotlin.whenever
 import tech.pegasys.teku.ethereum.executionclient.schema.randomExecutionPayload
 import tech.pegasys.teku.infrastructure.async.SafeFuture
-<<<<<<< HEAD
-=======
 import kotlin.time.Duration.Companion.seconds
 import kotlin.time.toJavaDuration
->>>>>>> a7be944b
 
 @ExtendWith(VertxExtension::class)
 class BlockToBatchSubmissionCoordinatorTest {
@@ -82,11 +79,7 @@
 
     val captor = argumentCaptor<Throwable>()
     Assertions.assertThat(blockToBatchSubmissionCoordinator.acceptBlock(baseBlock)).isCompleted
-<<<<<<< HEAD
-    Awaitility.await()
-=======
     Awaitility.await().atMost(1.seconds.toJavaDuration())
->>>>>>> a7be944b
       .untilAsserted {
         verify(testLogger, times(1)).error(
           eq("Failed to conflate block={} errorMessage={}"),
