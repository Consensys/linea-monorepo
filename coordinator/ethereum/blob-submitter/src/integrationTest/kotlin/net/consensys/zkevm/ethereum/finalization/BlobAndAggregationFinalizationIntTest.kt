package net.consensys.zkevm.ethereum.finalization

import build.linea.contract.l1.LineaContractVersion
import io.vertx.core.Vertx
import io.vertx.junit5.Timeout
import io.vertx.junit5.VertxExtension
import io.vertx.junit5.VertxTestContext
import net.consensys.FakeFixedClock
import net.consensys.linea.ethereum.gaspricing.FakeGasPriceCapProvider
import net.consensys.linea.testing.submission.loadBlobsAndAggregations
import net.consensys.zkevm.coordinator.clients.smartcontract.LineaRollupSmartContractClient
import net.consensys.zkevm.domain.Aggregation
import net.consensys.zkevm.domain.BlobRecord
import net.consensys.zkevm.domain.BlobSubmittedEvent
import net.consensys.zkevm.domain.FinalizationSubmittedEvent
import net.consensys.zkevm.ethereum.Account
import net.consensys.zkevm.ethereum.ContractsManager
import net.consensys.zkevm.ethereum.MakeFileDelegatedContractsManager
import net.consensys.zkevm.ethereum.coordination.EventDispatcher
import net.consensys.zkevm.ethereum.submission.BlobSubmissionCoordinator
import net.consensys.zkevm.ethereum.submission.L1ShnarfBasedAlreadySubmittedBlobsFilter
import net.consensys.zkevm.persistence.AggregationsRepository
import net.consensys.zkevm.persistence.BlobsRepository
import net.consensys.zkevm.persistence.dao.aggregation.AggregationsRepositoryImpl
import net.consensys.zkevm.persistence.dao.aggregation.PostgresAggregationsDao
import net.consensys.zkevm.persistence.dao.blob.BlobsPostgresDao
import net.consensys.zkevm.persistence.dao.blob.BlobsRepositoryImpl
import net.consensys.zkevm.persistence.db.DbHelper
import net.consensys.zkevm.persistence.db.test.CleanDbTestSuiteParallel
import org.assertj.core.api.Assertions.assertThat
import org.awaitility.Awaitility.waitAtMost
import org.junit.jupiter.api.Test
import org.junit.jupiter.api.extension.ExtendWith
import tech.pegasys.teku.infrastructure.async.SafeFuture
import java.util.concurrent.TimeUnit
import java.util.function.Consumer
import kotlin.time.Duration.Companion.minutes
import kotlin.time.Duration.Companion.seconds
import kotlin.time.toJavaDuration

@ExtendWith(VertxExtension::class)
class BlobAndAggregationFinalizationIntTest : CleanDbTestSuiteParallel() {
  init {
    target = "4"
  }

  override val databaseName = DbHelper.generateUniqueDbName("coordinator-tests-submission-int-test")
  private val fakeClock = FakeFixedClock()
  private lateinit var lineaRollupContractForAggregationSubmission: LineaRollupSmartContractClient
  private lateinit var contractDeploymentAccount: Account
  private lateinit var aggregationsRepository: AggregationsRepository
  private lateinit var blobsRepository: BlobsRepository
  private lateinit var blobSubmissionCoordinator: BlobSubmissionCoordinator
  private lateinit var aggregationFinalizationCoordinator: AggregationFinalizationCoordinator
  private val testDataDir = "testdata/coordinator/prover/v2/"
  private lateinit var blobSubmittedEvent: BlobSubmittedEvent
  private var blobSubmissionDelay = 0L
  private lateinit var finalizationSubmittedEvent: FinalizationSubmittedEvent
  private var finalizationSubmissionDelay = 0L
  private var acceptedBlob = 0UL

  // 1-block-per-blob test data has 3 aggregations: 1..7, 8..14, 15..21.
  // We will upgrade the contract in the middle of 2nd aggregation: 12
  // shall submit blob 12, stop submission, upgrade the contract and resume with blob 13
  // val lastSubmittedBlobs = blobs.filter { it.startBlockNumber == 7UL }
  private lateinit var aggregations: List<Aggregation>
  private lateinit var blobs: List<BlobRecord>

  private fun setupTest(
    vertx: Vertx,
    smartContractVersion: LineaContractVersion
  ) {
<<<<<<< HEAD
    if (listOf(LineaContractVersion.V5, LineaContractVersion.V6).contains(smartContractVersion).not()) {
      // V6 with prover V3 is soon coming, so we will need to update/extend this test setup
=======
    if (listOf(LineaContractVersion.V6).contains(smartContractVersion).not()) {
      // V6 with prover V3 is soon comming, so we will need to update/extend this test setup
>>>>>>> b1c8ec57
      throw IllegalArgumentException("unsupported contract version=$smartContractVersion!")
    }
    val rollupDeploymentFuture = ContractsManager.get()
      .deployLineaRollup(numberOfOperators = 2, contractVersion = smartContractVersion)
    // load files from FS while smc deploy
    loadBlobsAndAggregations(
      blobsResponsesDir = "$testDataDir/compression/responses",
      aggregationsResponsesDir = "$testDataDir/aggregation/responses"
    )
      .let { (blobs, aggregations) ->
        this.blobs = blobs
        this.aggregations = aggregations
      }
    // wait smc deployment finishes
    val rollupDeploymentResult = rollupDeploymentFuture.get()

    contractDeploymentAccount = rollupDeploymentResult.contractDeploymentAccount

    blobsRepository = BlobsRepositoryImpl(
      BlobsPostgresDao(
        config = BlobsPostgresDao.Config(maxBlobsToReturn = 100U),
        connection = sqlClient,
        clock = fakeClock
      )
    )
    aggregationsRepository = AggregationsRepositoryImpl(PostgresAggregationsDao(sqlClient, fakeClock))

    val lineaRollupContractForDataSubmissionV6 = rollupDeploymentResult.rollupOperatorClient

    val acceptedBlobEndBlockNumberConsumer = Consumer<ULong> { acceptedBlob = it }

    @Suppress("DEPRECATION")
    val alreadySubmittedBlobFilter = L1ShnarfBasedAlreadySubmittedBlobsFilter(
      lineaRollup = lineaRollupContractForDataSubmissionV6,
      acceptedBlobEndBlockNumberConsumer = acceptedBlobEndBlockNumberConsumer
    )
    val blobSubmittedEventConsumers = mapOf(
      Consumer<BlobSubmittedEvent> { blobSubmittedEvent = it } to "Blob Submitted Consumer 1",
      Consumer<BlobSubmittedEvent> { blobSubmissionDelay = it.getSubmissionDelay() } to "Blob Submitted Consumer 2"
    )

    blobSubmissionCoordinator = run {
      BlobSubmissionCoordinator.create(
        config = BlobSubmissionCoordinator.Config(
          pollingInterval = 6.seconds,
          proofSubmissionDelay = 0.seconds,
          maxBlobsToSubmitPerTick = 100u,
          targetBlobsToSubmitPerTx = 6u
        ),
        blobsRepository = blobsRepository,
        aggregationsRepository = aggregationsRepository,
        lineaSmartContractClient = lineaRollupContractForDataSubmissionV6,
        alreadySubmittedBlobsFilter = alreadySubmittedBlobFilter,
        gasPriceCapProvider = FakeGasPriceCapProvider(),
        blobSubmittedEventDispatcher = EventDispatcher(blobSubmittedEventConsumers),
        vertx = vertx,
        clock = fakeClock
      )
    }

    aggregationFinalizationCoordinator = run {
      lineaRollupContractForAggregationSubmission = MakeFileDelegatedContractsManager
        .connectToLineaRollupContract(
          rollupDeploymentResult.contractAddress,
          rollupDeploymentResult.rollupOperators[1].txManager

        )

      val submittedFinalizationConsumers = mapOf(
        Consumer<FinalizationSubmittedEvent> { finalizationSubmittedEvent = it } to "Finalization Submitted Consumer 1",
        Consumer<FinalizationSubmittedEvent> { finalizationSubmissionDelay = it.getSubmissionDelay() }
          to "Finalization Submitted Consumer 2"
      )

      val aggregationSubmitter = AggregationSubmitterImpl(
        lineaRollup = lineaRollupContractForAggregationSubmission,
        gasPriceCapProvider = FakeGasPriceCapProvider(),
        aggregationSubmittedEventConsumer = EventDispatcher(submittedFinalizationConsumers),
        clock = fakeClock
      )

      AggregationFinalizationCoordinator(
        config = AggregationFinalizationCoordinator.Config(
          pollingInterval = 6.seconds,
          proofSubmissionDelay = 0.seconds
        ),
        aggregationSubmitter = aggregationSubmitter,
        aggregationsRepository = aggregationsRepository,
        blobsRepository = blobsRepository,
        lineaRollup = lineaRollupContractForAggregationSubmission,
        alreadySubmittedBlobsFilter = alreadySubmittedBlobFilter,
        vertx = vertx,
        clock = fakeClock
      )
    }
  }

  private fun testSubmission(
    vertx: Vertx,
    testContext: VertxTestContext,
    smartContractVersion: LineaContractVersion
  ) {
    setupTest(vertx, smartContractVersion)

    SafeFuture.allOf(
      SafeFuture.collectAll(blobs.map { blobsRepository.saveNewBlob(it) }.stream()),
      SafeFuture.collectAll(aggregations.map { aggregationsRepository.saveNewAggregation(it) }.stream())
    ).get()

    val aggEndTime = aggregations.last().aggregationProof!!.finalTimestamp
    val blobsEndTime = blobs.last().endBlockTime
    val endTime = if (aggEndTime > blobsEndTime) aggEndTime else blobsEndTime

    // submission do the cutoff by minutes, so we need to add 1 minute to the end time
    fakeClock.setTimeTo(endTime.plus(1.minutes))

    blobSubmissionCoordinator.start()
    aggregationFinalizationCoordinator.start()
      .thenApply {
        waitAtMost(2.minutes.toJavaDuration())
          .pollInterval(1.seconds.toJavaDuration())
          .untilAsserted {
            val finalizedBlockNumber = lineaRollupContractForAggregationSubmission.finalizedL2BlockNumber().get()
            assertThat(finalizedBlockNumber).isEqualTo(aggregations.last().endBlockNumber)
            assertThat(blobSubmittedEvent.blobs.last().endBlockNumber).isEqualTo(blobs[20].endBlockNumber)
            assertThat(acceptedBlob).isEqualTo(blobs[20].endBlockNumber)
            assertThat(finalizationSubmittedEvent.endBlockNumber).isEqualTo(
              aggregations.last().endBlockNumber
            )
            assertThat(blobSubmissionDelay).isGreaterThan(0L)
            assertThat(finalizationSubmissionDelay).isGreaterThan(0L)
          }
        testContext.completeNow()
      }.whenException(testContext::failNow)
  }

  @Test
  @Timeout(3, timeUnit = TimeUnit.MINUTES)
  fun `submission works with contract V6`(
    vertx: Vertx,
    testContext: VertxTestContext
  ) {
    testSubmission(vertx, testContext, LineaContractVersion.V6)
  }
}<|MERGE_RESOLUTION|>--- conflicted
+++ resolved
@@ -70,13 +70,8 @@
     vertx: Vertx,
     smartContractVersion: LineaContractVersion
   ) {
-<<<<<<< HEAD
     if (listOf(LineaContractVersion.V5, LineaContractVersion.V6).contains(smartContractVersion).not()) {
       // V6 with prover V3 is soon coming, so we will need to update/extend this test setup
-=======
-    if (listOf(LineaContractVersion.V6).contains(smartContractVersion).not()) {
-      // V6 with prover V3 is soon comming, so we will need to update/extend this test setup
->>>>>>> b1c8ec57
       throw IllegalArgumentException("unsupported contract version=$smartContractVersion!")
     }
     val rollupDeploymentFuture = ContractsManager.get()
