plugins {
  id 'net.consensys.zkevm.kotlin-application-conventions'
}

repositories {
  maven {
    url "https://artifacts.consensys.net/public/linea-besu/maven/"
    content {
      includeGroupByRegex('io\\.consensys\\..*')
    }
  }
}

dependencies {
  implementation project(':transaction-exclusion-api:core')
  implementation project(':transaction-exclusion-api:persistence:rejectedtransaction')
  implementation project(':jvm-libs:generic:extensions:futures')
  implementation project(':jvm-libs:generic:extensions:kotlin')
  implementation project(':jvm-libs:generic:json-rpc')
  implementation project(':jvm-libs:generic:persistence:db')
  implementation project(':jvm-libs:generic:vertx-helper')
  implementation project(':jvm-libs:linea:core:long-running-service')
  implementation project(':jvm-libs:linea:core:metrics')
  implementation project(':jvm-libs:linea:metrics:micrometer')

  implementation "com.github.ben-manes.caffeine:caffeine:${libs.versions.caffeine.get()}"
  implementation "io.vertx:vertx-core"
  implementation "io.vertx:vertx-web"
  implementation "io.vertx:vertx-health-check"
  implementation "io.vertx:vertx-lang-kotlin"
  implementation "io.vertx:vertx-config"
  implementation "io.vertx:vertx-micrometer-metrics"
  implementation "info.picocli:picocli:${libs.versions.picoli.get()}"
  implementation "com.sksamuel.hoplite:hoplite-core:${libs.versions.hoplite.get()}"
  implementation "com.sksamuel.hoplite:hoplite-toml:${libs.versions.hoplite.get()}"
  implementation "io.micrometer:micrometer-registry-prometheus:${libs.versions.micrometer.get()}"
  implementation "com.fasterxml.jackson.core:jackson-annotations:${libs.versions.jackson.get()}"
  implementation "com.fasterxml.jackson.core:jackson-databind:${libs.versions.jackson.get()}"
  implementation "com.fasterxml.jackson.module:jackson-module-kotlin:${libs.versions.jackson.get()}"

  implementation "org.hyperledger.besu.internal:core:${libs.versions.besu.get()}"
<<<<<<< HEAD
  implementation "org.hyperledger.besu.internal:algorithms:${libs.versions.besu.get()}"

  compileOnly 'io.consensys.linea-besu:plugin-api:24.7-develop-c0029e6'
=======
  implementation "org.hyperledger.besu:plugin-api:${libs.versions.besu.get()}"
>>>>>>> cd589161

  api("io.netty:netty-transport-native-epoll:${libs.versions.netty.get()}:linux-x86_64") {
    because "It enables native transport for Linux."
    // Note that its version should match netty version used in Vertx
  }
  api("io.netty:netty-transport-native-kqueue:${libs.versions.netty.get()}:osx-x86_64") {
    because "It enables native transport for Mac OSX."
    // Note that its version should match netty version used in Vertx
  }

  testImplementation "io.vertx:vertx-junit5"
  testImplementation "io.rest-assured:rest-assured:${libs.versions.restassured.get()}"
  testImplementation "io.rest-assured:json-schema-validator:${libs.versions.restassured.get()}"
  testImplementation "net.javacrumbs.json-unit:json-unit-assertj:${libs.versions.jsonUnit.get()}"
  testImplementation testFixtures(project(":jvm-libs:generic:extensions:kotlin"))
  testImplementation testFixtures(project(":jvm-libs:generic:persistence:db"))
  testImplementation testFixtures(project(":transaction-exclusion-api:core"))
}

application {
    mainClass = 'net.consensys.linea.transactionexclusion.app.TransactionExclusionAppMain'
}

jar {
  archiveBaseName = 'transaction-exclusion-api'
  manifest {
    attributes(
      'Class-Path': configurations.runtimeClasspath.collect { it.getName() }.findAll {it.endsWith('jar') }.join(' '),
      'Main-Class': 'net.consensys.linea.transactionexclusion.app.TransactionExclusionAppMain',
      'Multi-Release': 'true'
    )
  }
}

distributions {
  main {
    distributionBaseName = 'transaction-exclusion-api'
  }
}

run {
  workingDir = rootProject.projectDir
  jvmArgs = [
    "-Dvertx.configurationFile=config/transaction-exclusion-api/vertx.json",
    "-Dlog4j2.configurationFile=config/transaction-exclusion-api/log4j2-dev.xml"
  ] + System.properties.entrySet()
    .findAll { it.key.startsWith("config") }
    .collect { "-D${it.key}=${it.value}" }
  args = ["config/transaction-exclusion-api/transaction-exclusion-app-docker.config.toml",
          "config/transaction-exclusion-api/transaction-exclusion-app-local-dev.config.overrides.toml"]
}

sourceSets {
  integrationTest {
    kotlin {
      compileClasspath += main.output
      runtimeClasspath += main.output
    }
    compileClasspath += sourceSets.main.output + sourceSets.main.compileClasspath + sourceSets.test.compileClasspath
    runtimeClasspath += sourceSets.main.output + sourceSets.main.runtimeClasspath + sourceSets.test.runtimeClasspath
  }
}

task integrationTest(type: Test) {
  test ->
    systemProperty "vertx.configurationFile", "vertx-options.json"

    description = "Runs integration tests."
    group = "verification"
    useJUnitPlatform()

    classpath = sourceSets.integrationTest.runtimeClasspath
    testClassesDirs = sourceSets.integrationTest.output.classesDirs

    dependsOn(":localStackComposeUp")
}<|MERGE_RESOLUTION|>--- conflicted
+++ resolved
@@ -1,14 +1,5 @@
 plugins {
   id 'net.consensys.zkevm.kotlin-application-conventions'
-}
-
-repositories {
-  maven {
-    url "https://artifacts.consensys.net/public/linea-besu/maven/"
-    content {
-      includeGroupByRegex('io\\.consensys\\..*')
-    }
-  }
 }
 
 dependencies {
@@ -39,13 +30,7 @@
   implementation "com.fasterxml.jackson.module:jackson-module-kotlin:${libs.versions.jackson.get()}"
 
   implementation "org.hyperledger.besu.internal:core:${libs.versions.besu.get()}"
-<<<<<<< HEAD
-  implementation "org.hyperledger.besu.internal:algorithms:${libs.versions.besu.get()}"
-
-  compileOnly 'io.consensys.linea-besu:plugin-api:24.7-develop-c0029e6'
-=======
   implementation "org.hyperledger.besu:plugin-api:${libs.versions.besu.get()}"
->>>>>>> cd589161
 
   api("io.netty:netty-transport-native-epoll:${libs.versions.netty.get()}:linux-x86_64") {
     because "It enables native transport for Linux."
