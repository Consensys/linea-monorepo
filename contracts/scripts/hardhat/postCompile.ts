import "colors";
import fs from "fs";
import path from "path";
import { artifacts } from "hardhat";
import Diff from "diff";

const UNCHANGED_COLOR = "grey";
const MAX_UNCHANGED_PART_LEN = 100;

const EXPOSED_CONTRACTS = ["L2MessageService", "LineaRollup", "TimeLock"];
const CONTRACT_OUPUT_ABIS: { [contractName: string]: string } = {
  L2MessageService: "L2MessageService.abi",
<<<<<<< HEAD
  LineaRollup: "LineaRollupV6.0.abi",
=======
  LineaRollup: "LineaRollupV6.0.abi", // next version
>>>>>>> f1744c2f
  TimeLock: "TimeLock.abi",
};

async function main() {
  const checkOnly = process.env.CHECK_ONLY === "1";

  for (const contract of EXPOSED_CONTRACTS) {
    const abiPath = path.resolve("abi", CONTRACT_OUPUT_ABIS[contract]);

    if (checkOnly) {
      const currentAbi = JSON.parse(fs.readFileSync(abiPath, "utf8"));
      const stringifiedCurrentAbi = JSON.stringify(currentAbi, null, 2);

      const { stringifiedAbi, abi } = await readAbi(contract);

      if (stringifiedAbi !== stringifiedCurrentAbi) {
        showDiff(abi, currentAbi);

        throw new Error(`${contract} ABI has changed, please update it and commit the changes to the repository`);
      }
    } else {
      const { stringifiedAbi } = await readAbi(contract);

      fs.writeFileSync(abiPath, stringifiedAbi);
    }
  }
}

// eslint-disable-next-line @typescript-eslint/no-explicit-any
function showDiff(abi: any[], currentAbi: any[]) {
  const diff = Diff.diffJson(abi, currentAbi);

  diff.forEach((part) => {
    // eslint-disable-next-line @typescript-eslint/no-explicit-any
    let color: any;

    if (part.added) {
      color = "green";
    } else if (part.removed) {
      color = "red";
    } else {
      color = UNCHANGED_COLOR;
    }

    let text = part.value;
    if (color === UNCHANGED_COLOR) {
      text = hideDiffChange(text);
    }

    console.error(text[color]);
  });
}

async function readAbi(contract: string) {
  const artifact = await artifacts.readArtifact(contract);
  const abi = artifact.abi;

  const stringifiedAbi = JSON.stringify(abi, null, 2);

  return { stringifiedAbi, abi };
}

function hideDiffChange(diffPart: string) {
  if (diffPart.length <= MAX_UNCHANGED_PART_LEN) {
    return diffPart;
  }

  const firstPart = diffPart.slice(0, MAX_UNCHANGED_PART_LEN / 2);
  const endPart = diffPart.slice(diffPart.length - MAX_UNCHANGED_PART_LEN / 2);

  return `${firstPart}...${endPart}`;
}

main()
  .then(() => process.exit(0))
  .catch((error) => {
    console.error(error);
    process.exit(1);
  });<|MERGE_RESOLUTION|>--- conflicted
+++ resolved
@@ -10,11 +10,7 @@
 const EXPOSED_CONTRACTS = ["L2MessageService", "LineaRollup", "TimeLock"];
 const CONTRACT_OUPUT_ABIS: { [contractName: string]: string } = {
   L2MessageService: "L2MessageService.abi",
-<<<<<<< HEAD
-  LineaRollup: "LineaRollupV6.0.abi",
-=======
   LineaRollup: "LineaRollupV6.0.abi", // next version
->>>>>>> f1744c2f
   TimeLock: "TimeLock.abi",
 };
 
