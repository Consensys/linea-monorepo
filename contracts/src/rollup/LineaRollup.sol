--- conflicted
+++ resolved
@@ -22,26 +22,5 @@
    */
   function initialize(InitializationData calldata _initializationData) external initializer {
     __LineaRollup_init(_initializationData);
-<<<<<<< HEAD
-  }
-
-  /**
-   * @notice Sets forced transaction gateway and reinitializes the last finalized state including forced tx data.
-   * @dev This function is a reinitializer and can only be called once per version. Should be called using an upgradeAndCall transaction to the ProxyAdmin.
-   * @param _forcedTransactionGateway The address of the forced transaction gateway.
-   */
-  function reinitializeLineaRollupV7(address _forcedTransactionGateway) external reinitializer(7) {
-    if (_forcedTransactionGateway == address(0)) {
-      revert ZeroAddressNotAllowed();
-    }
-
-    nextForcedTransactionNumber = 1;
-
-    grantRole(FORCED_TRANSACTION_SENDER_ROLE, _forcedTransactionGateway);
-
-    /// @dev using the constants requires string memory and more complex code.
-    emit LineaRollupVersionChanged(bytes8("6.0"), bytes8("7.0"));
-=======
->>>>>>> 80285197
   }
 }