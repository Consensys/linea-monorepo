--- conflicted
+++ resolved
@@ -14,356 +14,7 @@
    * @param livenessRecoveryOperator The account to be given OPERATOR_ROLE on when the time since last finalization lapses.
    */
   struct InitializationData {
-<<<<<<< HEAD
-    bytes32 initialStateRootHash;
-    uint256 initialL2BlockNumber;
-    uint256 genesisTimestamp;
-    address defaultVerifier;
-    uint256 rateLimitPeriodInSeconds;
-    uint256 rateLimitAmountInWei;
-    IPermissionsManager.RoleAddress[] roleAddresses;
-    IPauseManager.PauseTypeRole[] pauseTypeRoles;
-    IPauseManager.PauseTypeRole[] unpauseTypeRoles;
-    address fallbackOperator;
-    address defaultAdmin;
-  }
-
-  /**
-   * @notice Supporting data for compressed calldata submission including compressed data.
-   * @dev finalStateRootHash is used to set state root at the end of the data.
-   * @dev snarkHash is the computed hash for compressed data (using a SNARK-friendly hash function) that aggregates per data submission to be used in public input.
-   * @dev compressedData is the compressed transaction data. It contains ordered data for each L2 block - l2Timestamps, the encoded transaction data.
-   */
-  struct CompressedCalldataSubmission {
-    bytes32 finalStateRootHash;
-    bytes32 snarkHash;
-    bytes compressedData;
-  }
-
-  /**
-   * @notice Shnarf data for validating a shnarf.
-   * @dev parentShnarf is the parent computed shnarf.
-   * @dev snarkHash is the computed hash for compressed data (using a SNARK-friendly hash function) that aggregates per data submission to be used in public input.
-   * @dev finalStateRootHash is the final state root hash.
-   * @dev dataEvaluationPoint is the data evaluation point.
-   * @dev dataEvaluationClaim is the data evaluation claim.
-   */
-  struct ShnarfData {
-    bytes32 parentShnarf;
-    bytes32 snarkHash;
-    bytes32 finalStateRootHash;
-    bytes32 dataEvaluationPoint;
-    bytes32 dataEvaluationClaim;
-  }
-
-  /**
-   * @notice Data structure for compressed blob data submission.
-   * @dev submissionData The supporting data for blob data submission excluding the compressed data.
-   * @dev dataEvaluationClaim The data evaluation claim.
-   * @dev kzgCommitment The blob KZG commitment.
-   * @dev kzgProof The blob KZG point proof.
-   */
-  struct BlobSubmission {
-    uint256 dataEvaluationClaim;
-    bytes kzgCommitment;
-    bytes kzgProof;
-    bytes32 finalStateRootHash;
-    bytes32 snarkHash;
-  }
-
-  /**
-   * @notice Supporting data for finalization with proof.
-   * @dev NB: the dynamic sized fields are placed last on purpose for efficient keccaking on public input.
-   * @dev parentStateRootHash is the expected last state root hash finalized.
-   * @dev endBlockNumber is the end block finalizing until.
-   * @dev shnarfData contains data about the last data submission's shnarf used in finalization.
-   * @dev lastFinalizedTimestamp is the expected last finalized block's timestamp.
-   * @dev finalTimestamp is the timestamp of the last block being finalized.
-   * @dev lastFinalizedL1RollingHash is the last stored L2 computed rolling hash used in finalization.
-   * @dev l1RollingHash is the calculated rolling hash on L2 that is expected to match L1 at l1RollingHashMessageNumber.
-   * This value will be used along with the stored last finalized L2 calculated rolling hash in the public input.
-   * @dev lastFinalizedL1RollingHashMessageNumber is the last stored L2 computed message number used in finalization.
-   * @dev l1RollingHashMessageNumber is the calculated message number on L2 that is expected to match the existing L1 rolling hash.
-   * This value will be used along with the stored last finalized L2 calculated message number in the public input.
-   * @dev l2MerkleTreesDepth is the depth of all l2MerkleRoots.
-   * @dev lastFinalizedForcedTransactionNumber
-   * @dev finalForcedTransactionNumber
-   * @dev lastFinalizedForcedTransactionRollingHash
-   * @dev l2MerkleRoots is an array of L2 message Merkle roots of depth l2MerkleTreesDepth between last finalized block and finalSubmissionData.finalBlockNumber.
-   * @dev l2MessagingBlocksOffsets indicates by offset from currentL2BlockNumber which L2 blocks contain MessageSent events.
-   */
-  struct FinalizationDataV4 {
-    bytes32 parentStateRootHash;
-    uint256 endBlockNumber;
-    ShnarfData shnarfData;
-    uint256 lastFinalizedTimestamp;
-    uint256 finalTimestamp;
-    bytes32 lastFinalizedL1RollingHash;
-    bytes32 l1RollingHash;
-    uint256 lastFinalizedL1RollingHashMessageNumber;
-    uint256 l1RollingHashMessageNumber;
-    uint256 l2MerkleTreesDepth;
-    uint256 lastFinalizedForcedTransactionNumber;
-    uint256 finalForcedTransactionNumber;
-    bytes32 lastFinalizedForcedTransactionRollingHash;
-    bytes32[] l2MerkleRoots;
-    bytes l2MessagingBlocksOffsets;
-  }
-
-  /**
-   * @notice Emitted when the LineaRollup contract version has changed.
-   * @dev All bytes8 values are string based SemVer in the format M.m - e.g. "6.0".
-   * @param previousVersion The previous version.
-   * @param newVersion The new version.
-   */
-  event LineaRollupVersionChanged(bytes8 indexed previousVersion, bytes8 indexed newVersion);
-
-  /**
-   * @notice Emitted when the fallback operator role is granted.
-   * @param caller The address that called the function granting the role.
-   * @param fallbackOperator The fallback operator address that received the operator role.
-   */
-  event FallbackOperatorRoleGranted(address indexed caller, address indexed fallbackOperator);
-
-  /**
-   * @notice Emitted when the fallback operator role is set on the contract.
-   * @param caller The address that set the fallback operator address.
-   * @param fallbackOperator The fallback operator address.
-   */
-  event FallbackOperatorAddressSet(address indexed caller, address indexed fallbackOperator);
-
-  /**
-   * @notice Emitted when a verifier is set for a particular proof type.
-   * @param verifierAddress The indexed new verifier address being set.
-   * @param proofType The indexed proof type/index that the verifier is mapped to.
-   * @param verifierSetBy The index address who set the verifier at the mapping.
-   * @param oldVerifierAddress Indicates the previous address mapped to the proof type.
-   * @dev The verifier will be set by an account with the VERIFIER_SETTER_ROLE. Typically the Safe.
-   * @dev The oldVerifierAddress can be the zero address.
-   */
-  event VerifierAddressChanged(
-    address indexed verifierAddress,
-    uint256 indexed proofType,
-    address indexed verifierSetBy,
-    address oldVerifierAddress
-  );
-
-  /**
-   * @notice Emitted when compressed data is being submitted and verified succesfully on L1.
-   * @dev The block range is indexed and parent shnarf included for state reconstruction simplicity.
-   * @param parentShnarf The parent shnarf for the data being submitted.
-   * @param shnarf The indexed shnarf for the data being submitted.
-   * @param finalStateRootHash The L2 state root hash that the current blob submission ends on. NB: The last blob in the collection.
-   */
-  event DataSubmittedV3(bytes32 parentShnarf, bytes32 indexed shnarf, bytes32 finalStateRootHash);
-
-  /**
-   * @notice Emitted when L2 blocks have been finalized on L1.
-   * @param startBlockNumber The indexed L2 block number indicating which block the finalization the data starts from.
-   * @param endBlockNumber The indexed L2 block number indicating which block the finalization the data ends on.
-   * @param shnarf The indexed shnarf being set as currentFinalizedShnarf in the current finalization.
-   * @param parentStateRootHash The parent L2 state root hash that the current finalization starts from.
-   * @param finalStateRootHash The L2 state root hash that the current finalization ends on.
-   */
-  event DataFinalizedV3(
-    uint256 indexed startBlockNumber,
-    uint256 indexed endBlockNumber,
-    bytes32 indexed shnarf,
-    bytes32 parentStateRootHash,
-    bytes32 finalStateRootHash
-  );
-
-  /**
-   * @dev Thrown when the last finalization time has not lapsed when trying to grant the OPERATOR_ROLE to the fallback operator address.
-   */
-  error LastFinalizationTimeNotLapsed();
-
-  /**
-   * @dev Thrown when the point evaluation precompile's call return data field(s) are wrong.
-   */
-  error PointEvaluationResponseInvalid(uint256 fieldElements, uint256 blsCurveModulus);
-
-  /**
-   * @dev Thrown when the point evaluation precompile's call return data length is wrong.
-   */
-  error PrecompileReturnDataLengthWrong(uint256 expected, uint256 actual);
-
-  /**
-   * @dev Thrown when the point evaluation precompile call returns false.
-   */
-  error PointEvaluationFailed();
-
-  /**
-   * @dev Thrown when the blobhash at an index equals to the zero hash.
-   */
-  error EmptyBlobDataAtIndex(uint256 index);
-
-  /**
-   * @dev Thrown when the data for multiple blobs submission has length zero.
-   */
-  error BlobSubmissionDataIsMissing();
-
-  /**
-   * @dev Thrown when a blob has been submitted but there is no data for it.
-   */
-  error BlobSubmissionDataEmpty(uint256 emptyBlobIndex);
-
-  /**
-   * @dev Thrown when the current data was already submitted.
-   */
-  error DataAlreadySubmitted(bytes32 currentDataHash);
-
-  /**
-   * @dev Thrown when submissionData is empty.
-   */
-  error EmptySubmissionData();
-
-  /**
-   * @dev Thrown when finalizationData.l1RollingHash does not exist on L1 (Feedback loop).
-   */
-  error L1RollingHashDoesNotExistOnL1(uint256 messageNumber, bytes32 rollingHash);
-
-  /**
-   * @dev Thrown when finalization state does not match.
-   */
-  error FinalizationStateIncorrect(bytes32 expected, bytes32 value);
-
-  /**
-   * @dev Thrown when the final block state equals the zero hash during finalization.
-   */
-  error FinalBlockStateEqualsZeroHash();
-
-  /**
-   * @dev Thrown when final l2 block timestamp higher than current block.timestamp during finalization.
-   */
-  error FinalizationInTheFuture(uint256 l2BlockTimestamp, uint256 currentBlockTimestamp);
-
-  /**
-   * @dev Thrown when a rolling hash is provided without a corresponding message number.
-   */
-  error MissingMessageNumberForRollingHash(bytes32 rollingHash);
-
-  /**
-   * @dev Thrown when a message number is provided without a corresponding rolling hash.
-   */
-  error MissingRollingHashForMessageNumber(uint256 messageNumber);
-
-  /**
-   * @dev Thrown when the first byte is not zero.
-   * @dev This is used explicitly with the four bytes in assembly 0x729eebce.
-   */
-  error FirstByteIsNotZero();
-
-  /**
-   * @dev Thrown when bytes length is not a multiple of 32.
-   */
-  error BytesLengthNotMultipleOf32();
-
-  /**
-   * @dev Thrown when the computed shnarf does not match what is expected.
-   */
-  error FinalShnarfWrong(bytes32 expected, bytes32 value);
-
-  /**
-   * @dev Thrown when a shnarf does not exist for a parent blob.
-   */
-  error ParentBlobNotSubmitted(bytes32 shnarf);
-
-  /**
-   * @dev Thrown when a shnarf does not exist for the final blob being finalized.
-   */
-  error FinalBlobNotSubmitted(bytes32 shnarf);
-
-  /**
-   * @dev Thrown when the fallback operator tries to renounce their operator role.
-   */
-  error OnlyNonFallbackOperator();
-
-  /**
-   * @dev Thrown when the rollup is missing a forced transaction in the finalization block range.
-   */
-  error FinalizationDataMissingForcedTransaction(uint256 nextForcedTransactionNumber);
-
-  /**
-   * @notice Returns the ABI version and not the reinitialize version.
-   * @return contractVersion The contract ABI version.
-   */
-  function CONTRACT_VERSION() external view returns (string memory contractVersion);
-
-  /**
-   * @notice Adds or updates the verifier contract address for a proof type.
-   * @dev VERIFIER_SETTER_ROLE is required to execute.
-   * @param _newVerifierAddress The address for the verifier contract.
-   * @param _proofType The proof type being set/updated.
-   */
-  function setVerifierAddress(address _newVerifierAddress, uint256 _proofType) external;
-
-  /**
-   * @notice Sets the fallback operator role to the specified address if six months have passed since the last finalization.
-   * @dev Reverts if six months have not passed since the last finalization.
-   * @param _messageNumber Last finalized L1 message number as part of the feedback loop.
-   * @param _rollingHash Last finalized L1 rolling hash as part of the feedback loop.
-   * @param _lastFinalizedForcedTransactionNumber Last finalized forced transaction number.
-   * @param _lastFinalizedForcedTransactionRollingHash Last finalized forced transaction rolling hash.
-   * @param _lastFinalizedTimestamp Last finalized L2 block timestamp.
-   */
-  function setFallbackOperator(
-    uint256 _messageNumber,
-    bytes32 _rollingHash,
-    uint256 _lastFinalizedForcedTransactionNumber,
-    bytes32 _lastFinalizedForcedTransactionRollingHash,
-    uint256 _lastFinalizedTimestamp
-  ) external;
-
-  /**
-   * @notice Unsets the verifier contract address for a proof type.
-   * @dev VERIFIER_UNSETTER_ROLE is required to execute.
-   * @param _proofType The proof type being set/updated.
-   */
-  function unsetVerifierAddress(uint256 _proofType) external;
-
-  /**
-   * @notice Submit one or more EIP-4844 blobs.
-   * @dev OPERATOR_ROLE is required to execute.
-   * @dev This should be a blob carrying transaction.
-   * @param _blobSubmissions The data for blob submission including proofs and required polynomials.
-   * @param _parentShnarf The parent shnarf used in continuity checks as it includes the parentStateRootHash in its computation.
-   * @param _finalBlobShnarf The expected final shnarf post computation of all the blob shnarfs.
-   */
-  function submitBlobs(
-    BlobSubmission[] calldata _blobSubmissions,
-    bytes32 _parentShnarf,
-    bytes32 _finalBlobShnarf
-  ) external;
-
-  /**
-   * @notice Submit blobs using compressed data via calldata.
-   * @dev OPERATOR_ROLE is required to execute.
-   * @param _submission The supporting data for compressed data submission including compressed data.
-   * @param _parentShnarf The parent shnarf used in continuity checks as it includes the parentStateRootHash in its computation.
-   * @param _expectedShnarf The expected shnarf post computation of all the submission.
-   */
-  function submitDataAsCalldata(
-    CompressedCalldataSubmission calldata _submission,
-    bytes32 _parentShnarf,
-    bytes32 _expectedShnarf
-  ) external;
-
-  /**
-   * @notice Finalize compressed blocks with proof.
-   * @dev OPERATOR_ROLE is required to execute.
-   * @param _aggregatedProof The aggregated proof.
-   * @param _proofType The proof type.
-   * @param _finalizationData The full finalization data.
-   */
-  function finalizeBlocks(
-    bytes calldata _aggregatedProof,
-    uint256 _proofType,
-    FinalizationDataV4 calldata _finalizationData
-  ) external;
-=======
     BaseInitializationData baseInitializationData;
     address livenessRecoveryOperator;
   }
->>>>>>> a89790d5
 }