--- conflicted
+++ resolved
@@ -43,49 +43,6 @@
   }
 
   /**
-<<<<<<< HEAD
-   * @notice Initializes the contract state.
-   * @param _lastInvoiceDate Timestamp of the last invoice.
-   * @param _defaultAdmin Address to be granted the default admin role.
-   * @param _invoiceSubmitter Address to be granted the invoice submitter role.
-   * @param _burner Address to be granted the burner role.
-   * @param _invoicePaymentReceiver Address to receive invoice payments.
-   * @param _tokenBridge Address of the token bridge contract.
-   * @param _messageService Address of the L2 message service contract.
-   * @param _l1LineaTokenBurner Address of the L1 LINEA token burner contract.
-   * @param _lineaToken Address of the LINEA token contract.
-   * @param _dexAdapter Address of the DEX adapter contract.
-   */
-  function initialize(
-    uint256 _lastInvoiceDate,
-    address _defaultAdmin,
-    address _invoiceSubmitter,
-    address _burner,
-    address _invoicePaymentReceiver,
-    address _tokenBridge,
-    address _messageService,
-    address _l1LineaTokenBurner,
-    address _lineaToken,
-    address _dexAdapter
-  ) external initializer {
-    __AccessControl_init();
-    __RollupRevenueVault_init(
-      _lastInvoiceDate,
-      _defaultAdmin,
-      _invoiceSubmitter,
-      _burner,
-      _invoicePaymentReceiver,
-      _tokenBridge,
-      _messageService,
-      _l1LineaTokenBurner,
-      _lineaToken,
-      _dexAdapter
-    );
-  }
-
-  /**
-=======
->>>>>>> 94500b98
    * @notice Reinitializes the contract state for upgrade.
    * @param _lastInvoiceDate Timestamp of the last invoice.
    * @param _defaultAdmin Address to be granted the default admin role.
