--- conflicted
+++ resolved
@@ -181,29 +181,17 @@
     (bool success, ) = address(0).call{ value: ethToBurn }("");
     require(success, EthBurnFailed());
 
-<<<<<<< HEAD
-    (bool swapSuccess,) = dex.call{ value: balanceAvailable - ethToBurn }(_swapData);
+    (bool swapSuccess,) = dexAdapter.call{ value: balanceAvailable - ethToBurn }(_swapData);
     require(swapSuccess, DexSwapFailed());
-
-    address lineaTokenAddress = lineaToken;
-    uint256 lineaTokenBalanceAfter = IERC20(lineaTokenAddress).balanceOf(address(this));
-
-    IERC20(lineaTokenAddress).approve(address(tokenBridge), lineaTokenBalanceAfter);
-    tokenBridge.bridgeToken{ value: minimumFee }(lineaTokenAddress, lineaTokenBalanceAfter, l1LineaTokenBurner);
-=======
-    (bool swapSuccess, bytes memory returnData) = dexAdapter.call{ value: balanceAvailable - ethToBurn }(_swapData);
-    require(swapSuccess, DexSwapFailed());
-
-    uint256 numLineaTokens = abi.decode(returnData, (uint256));
-    require(numLineaTokens > 0, ZeroLineaTokensReceived());
 
     address lineaTokenAddress = lineaToken;
     TokenBridge tokenBridgeContract = tokenBridge;
-
-    IERC20(lineaTokenAddress).approve(address(tokenBridgeContract), numLineaTokens);
-
-    tokenBridgeContract.bridgeToken{ value: minimumFee }(lineaTokenAddress, numLineaTokens, l1LineaTokenBurner);
->>>>>>> bac6b4a1
+    
+    uint256 lineaTokenBalanceAfter = IERC20(lineaTokenAddress).balanceOf(address(this));
+
+    IERC20(lineaTokenAddress).approve(address(tokenBridgeContract), lineaTokenBalanceAfter);
+
+    tokenBridgeContract.bridgeToken{ value: minimumFee }(lineaTokenAddress, lineaTokenBalanceAfter, l1LineaTokenBurner);
 
     emit EthBurntSwappedAndBridged(ethToBurn, lineaTokenBalanceAfter);
   }
