// SPDX-License-Identifier: Apache-2.0 OR MIT
pragma solidity 0.8.30;

import { AccessControlUpgradeable } from "@openzeppelin/contracts-upgradeable/access/AccessControlUpgradeable.sol";
import { IERC20 } from "@openzeppelin/contracts/token/ERC20/IERC20.sol";
import { L2MessageService } from "../messaging/l2/L2MessageService.sol";
import { TokenBridge } from "../bridging/token/TokenBridge.sol";
import { IRollupRevenueVault } from "./interfaces/IRollupRevenueVault.sol";

/**
 * @title Upgradeable Rollup Revenue Vault Contract.
 * @notice Accepts rollup revenue, and performs burning operations.
 * @author Consensys Software Inc.
 * @custom:security-contact security-report@linea.build
 */
contract RollupRevenueVault is AccessControlUpgradeable, IRollupRevenueVault {
  bytes32 public constant INVOICE_SUBMITTER_ROLE = keccak256("INVOICE_SUBMITTER_ROLE");
  bytes32 public constant BURNER_ROLE = keccak256("BURNER_ROLE");

  /// @notice Percentage of ETH to be burnt when performing the burn and bridge operation.
  uint256 public constant ETH_BURNT_PERCENTAGE = 20;

  /// @notice Decentralized exchange adapter contract for swapping ETH to LINEA tokens.
  address public dexAdapter;
  /// @notice Address to receive invoice payments.
  address public invoicePaymentReceiver;
  /// @notice Amount of invoice arrears.
  uint256 public invoiceArrears;
  /// @notice Timestamp of the last invoice.
  uint256 public lastInvoiceDate;
  /// @notice Address of the token bridge contract.
  TokenBridge public tokenBridge;
  /// @notice Address of the L2 message service contract.
  L2MessageService public messageService;
  /// @notice Address of the L1 LINEA token burner contract to which LINEA tokens are bridged for burning.
  address public l1LineaTokenBurner;
  /// @notice Address of the LINEA token contract.
  address public lineaToken;

  /// @custom:oz-upgrades-unsafe-allow constructor
  constructor() {
    _disableInitializers();
  }

  /**
<<<<<<< HEAD
   * @notice Initializes the contract state.
   * @param _lastInvoiceDate The default or starting timestamp for invoices less 1 second.
   * @param _defaultAdmin Address to be granted the default admin role.
   * @param _invoiceSubmitter Address to be granted the invoice submitter role.
   * @param _burner Address to be granted the burner role.
   * @param _invoicePaymentReceiver Address to receive invoice payments.
   * @param _tokenBridge Address of the token bridge contract.
   * @param _messageService Address of the L2 message service contract.
   * @param _l1LineaTokenBurner Address of the L1 LINEA token burner contract.
   * @param _lineaToken Address of the LINEA token contract.
   * @param _dex Address of the DEX contract.
   */
  function initialize(
    uint256 _lastInvoiceDate,
    address _defaultAdmin,
    address _invoiceSubmitter,
    address _burner,
    address _invoicePaymentReceiver,
    address _tokenBridge,
    address _messageService,
    address _l1LineaTokenBurner,
    address _lineaToken,
    address _dex
  ) external initializer {
    __AccessControl_init();
    __RollupRevenueVault_init(
      _lastInvoiceDate,
      _defaultAdmin,
      _invoiceSubmitter,
      _burner,
      _invoicePaymentReceiver,
      _tokenBridge,
      _messageService,
      _l1LineaTokenBurner,
      _lineaToken,
      _dex
    );
  }

  /**
=======
>>>>>>> 8039c37a
   * @notice Reinitializes the contract state for upgrade.
   * @param _lastInvoiceDate The default or starting timestamp for invoices less 1 second.
   * @param _defaultAdmin Address to be granted the default admin role.
   * @param _invoiceSubmitter Address to be granted the invoice submitter role.
   * @param _burner Address to be granted the burner role.
   * @param _invoicePaymentReceiver Address to receive invoice payments.
   * @param _tokenBridge Address of the token bridge contract.
   * @param _messageService Address of the L2 message service contract.
   * @param _l1LineaTokenBurner Address of the L1 LINEA token burner contract.
   * @param _lineaToken Address of the LINEA token contract.
   * @param _dexAdapter Address of the DEX adapter contract.
   */
  function initializeRolesAndStorageVariables(
    uint256 _lastInvoiceDate,
    address _defaultAdmin,
    address _invoiceSubmitter,
    address _burner,
    address _invoicePaymentReceiver,
    address _tokenBridge,
    address _messageService,
    address _l1LineaTokenBurner,
    address _lineaToken,
    address _dexAdapter
  ) external reinitializer(2) {
    __AccessControl_init();
    __RollupRevenueVault_init(
      _lastInvoiceDate,
      _defaultAdmin,
      _invoiceSubmitter,
      _burner,
      _invoicePaymentReceiver,
      _tokenBridge,
      _messageService,
      _l1LineaTokenBurner,
      _lineaToken,
      _dexAdapter
    );
  }

  function __RollupRevenueVault_init(
    uint256 _lastInvoiceDate,
    address _defaultAdmin,
    address _invoiceSubmitter,
    address _burner,
    address _invoicePaymentReceiver,
    address _tokenBridge,
    address _messageService,
    address _l1LineaTokenBurner,
    address _lineaToken,
    address _dexAdapter
  ) internal onlyInitializing {
    require(_lastInvoiceDate != 0, ZeroTimestampNotAllowed());
    require(_defaultAdmin != address(0), ZeroAddressNotAllowed());
    require(_invoiceSubmitter != address(0), ZeroAddressNotAllowed());
    require(_burner != address(0), ZeroAddressNotAllowed());
    require(_invoicePaymentReceiver != address(0), ZeroAddressNotAllowed());
    require(_tokenBridge != address(0), ZeroAddressNotAllowed());
    require(_messageService != address(0), ZeroAddressNotAllowed());
    require(_l1LineaTokenBurner != address(0), ZeroAddressNotAllowed());
    require(_lineaToken != address(0), ZeroAddressNotAllowed());
    require(_dexAdapter != address(0), ZeroAddressNotAllowed());

    _grantRole(DEFAULT_ADMIN_ROLE, _defaultAdmin);
    _grantRole(INVOICE_SUBMITTER_ROLE, _invoiceSubmitter);
    _grantRole(BURNER_ROLE, _burner);

    lastInvoiceDate = _lastInvoiceDate;

    invoicePaymentReceiver = _invoicePaymentReceiver;
    tokenBridge = TokenBridge(_tokenBridge);
    messageService = L2MessageService(_messageService);
    l1LineaTokenBurner = _l1LineaTokenBurner;
    lineaToken = _lineaToken;
<<<<<<< HEAD
    dex = _dex;

    emit RollupRevenueVaultInitialized(
      _lastInvoiceDate,
      _invoicePaymentReceiver,
      _tokenBridge,
      _messageService,
      _l1LineaTokenBurner,
      _lineaToken,
      _dex
    );
=======
    dexAdapter = _dexAdapter;
>>>>>>> 8039c37a
  }

  /**
   * @notice Submit invoice to pay to the designated receiver.
   * @param _startTimestamp Start of the period the invoice is covering.
   * @param _endTimestamp End of the period the invoice is covering.
   * @param _invoiceAmount New invoice amount.
   */
  function submitInvoice(
    uint256 _startTimestamp,
    uint256 _endTimestamp,
    uint256 _invoiceAmount
  ) external payable onlyRole(INVOICE_SUBMITTER_ROLE) {
    require(_startTimestamp == lastInvoiceDate + 1, TimestampsNotInSequence());
    require(_endTimestamp > _startTimestamp, EndTimestampMustBeGreaterThanStartTimestamp());
    require(_invoiceAmount != 0, ZeroInvoiceAmount());

    address payable receiver = payable(invoicePaymentReceiver);
    uint256 balanceAvailable = address(this).balance;

    uint256 totalAmountOwing = invoiceArrears + _invoiceAmount;
    uint256 amountToPay = (balanceAvailable < totalAmountOwing) ? balanceAvailable : totalAmountOwing;

    invoiceArrears = totalAmountOwing - amountToPay;
    lastInvoiceDate = _endTimestamp;

    if (amountToPay > 0) {
      (bool success, ) = receiver.call{ value: amountToPay }("");
      require(success, InvoiceTransferFailed());
    }

    emit InvoiceProcessed(receiver, _startTimestamp, _endTimestamp, amountToPay, _invoiceAmount);
  }

  /**
   * @notice Burns 20% of the ETH balance and uses the rest to buy LINEA tokens which are then bridged to L1 to be burned.
   * @param _swapData Encoded calldata for the DEX swap function.
   */
  function burnAndBridge(bytes calldata _swapData) external onlyRole(BURNER_ROLE) {
    require(invoiceArrears == 0, InvoiceInArrears());

    uint256 minimumFee = messageService.minimumFeeInWei();

    require(address(this).balance > minimumFee, InsufficientBalance());

    uint256 balanceAvailable = address(this).balance - minimumFee;

    uint256 ethToBurn = (balanceAvailable * ETH_BURNT_PERCENTAGE) / 100;
    (bool success, ) = address(0).call{ value: ethToBurn }("");
    require(success, EthBurnFailed());

    (bool swapSuccess, bytes memory returnData) = dexAdapter.call{ value: balanceAvailable - ethToBurn }(_swapData);
    require(swapSuccess, DexSwapFailed());

    uint256 numLineaTokens = abi.decode(returnData, (uint256));
    require(numLineaTokens > 0, ZeroLineaTokensReceived());

    address lineaTokenAddress = lineaToken;
    TokenBridge tokenBridgeContract = tokenBridge;

    IERC20(lineaTokenAddress).approve(address(tokenBridgeContract), numLineaTokens);

    tokenBridgeContract.bridgeToken{ value: minimumFee }(lineaTokenAddress, numLineaTokens, l1LineaTokenBurner);

    emit EthBurntSwappedAndBridged(ethToBurn, numLineaTokens);
  }

  /**
   * @notice Update the invoice payment receiver.
   * @param _newInvoicePaymentReceiver New invoice payment receiver address.
   */
  function updateInvoicePaymentReceiver(address _newInvoicePaymentReceiver) external onlyRole(DEFAULT_ADMIN_ROLE) {
    require(_newInvoicePaymentReceiver != address(0), ZeroAddressNotAllowed());

    address currentInvoicePaymentReceiver = invoicePaymentReceiver;
    require(_newInvoicePaymentReceiver != currentInvoicePaymentReceiver, ExistingAddressTheSame());

    invoicePaymentReceiver = _newInvoicePaymentReceiver;
    emit InvoicePaymentReceiverUpdated(currentInvoicePaymentReceiver, _newInvoicePaymentReceiver);
  }

  /**
   * @notice Update the invoice arrears.
   * @param _newInvoiceArrears New invoice arrears value.
   * @param _lastInvoiceDate Timestamp of the last invoice.
   */
  function updateInvoiceArrears(
    uint256 _newInvoiceArrears,
    uint256 _lastInvoiceDate
  ) external onlyRole(DEFAULT_ADMIN_ROLE) {
    require(_lastInvoiceDate >= lastInvoiceDate, InvoiceDateTooOld());

    invoiceArrears = _newInvoiceArrears;
    lastInvoiceDate = _lastInvoiceDate;
    emit InvoiceArrearsUpdated(_newInvoiceArrears, _lastInvoiceDate);
  }

  /**
   * @notice Updates the address of the L1 LINEA token burner contract.
   * @param _newL1LineaTokenBurner Address of the new L1 LINEA token burner contract.
   */
  function updateL1LineaTokenBurner(address _newL1LineaTokenBurner) external onlyRole(DEFAULT_ADMIN_ROLE) {
    require(_newL1LineaTokenBurner != address(0), ZeroAddressNotAllowed());

    address currentL1LineaTokenBurner = l1LineaTokenBurner;
    require(_newL1LineaTokenBurner != currentL1LineaTokenBurner, ExistingAddressTheSame());

    l1LineaTokenBurner = _newL1LineaTokenBurner;
    emit L1LineaTokenBurnerUpdated(currentL1LineaTokenBurner, _newL1LineaTokenBurner);
  }

  /**
   * @notice Updates the address of the DEX adapter contract.
   * @param _newDexAdapter Address of the new DEX adapter contract.
   */
  function updateDexAdapter(address _newDexAdapter) external onlyRole(DEFAULT_ADMIN_ROLE) {
    require(_newDexAdapter != address(0), ZeroAddressNotAllowed());

    address currentDexAdapter = dexAdapter;
    require(_newDexAdapter != currentDexAdapter, ExistingAddressTheSame());

    dexAdapter = _newDexAdapter;
    emit DexAdapterUpdated(currentDexAdapter, _newDexAdapter);
  }

  /**
   * @notice Fallback function - Receives Funds.
   */
  fallback() external payable {
    emit EthReceived(msg.value);
  }

  /**
   * @notice Receive function - Receives Funds.
   */
  receive() external payable {
    emit EthReceived(msg.value);
  }
}<|MERGE_RESOLUTION|>--- conflicted
+++ resolved
@@ -43,49 +43,6 @@
   }
 
   /**
-<<<<<<< HEAD
-   * @notice Initializes the contract state.
-   * @param _lastInvoiceDate The default or starting timestamp for invoices less 1 second.
-   * @param _defaultAdmin Address to be granted the default admin role.
-   * @param _invoiceSubmitter Address to be granted the invoice submitter role.
-   * @param _burner Address to be granted the burner role.
-   * @param _invoicePaymentReceiver Address to receive invoice payments.
-   * @param _tokenBridge Address of the token bridge contract.
-   * @param _messageService Address of the L2 message service contract.
-   * @param _l1LineaTokenBurner Address of the L1 LINEA token burner contract.
-   * @param _lineaToken Address of the LINEA token contract.
-   * @param _dex Address of the DEX contract.
-   */
-  function initialize(
-    uint256 _lastInvoiceDate,
-    address _defaultAdmin,
-    address _invoiceSubmitter,
-    address _burner,
-    address _invoicePaymentReceiver,
-    address _tokenBridge,
-    address _messageService,
-    address _l1LineaTokenBurner,
-    address _lineaToken,
-    address _dex
-  ) external initializer {
-    __AccessControl_init();
-    __RollupRevenueVault_init(
-      _lastInvoiceDate,
-      _defaultAdmin,
-      _invoiceSubmitter,
-      _burner,
-      _invoicePaymentReceiver,
-      _tokenBridge,
-      _messageService,
-      _l1LineaTokenBurner,
-      _lineaToken,
-      _dex
-    );
-  }
-
-  /**
-=======
->>>>>>> 8039c37a
    * @notice Reinitializes the contract state for upgrade.
    * @param _lastInvoiceDate The default or starting timestamp for invoices less 1 second.
    * @param _defaultAdmin Address to be granted the default admin role.
@@ -159,8 +116,7 @@
     messageService = L2MessageService(_messageService);
     l1LineaTokenBurner = _l1LineaTokenBurner;
     lineaToken = _lineaToken;
-<<<<<<< HEAD
-    dex = _dex;
+    dexAdapter = _dexAdapter;
 
     emit RollupRevenueVaultInitialized(
       _lastInvoiceDate,
@@ -169,11 +125,8 @@
       _messageService,
       _l1LineaTokenBurner,
       _lineaToken,
-      _dex
+      _dexAdapter
     );
-=======
-    dexAdapter = _dexAdapter;
->>>>>>> 8039c37a
   }
 
   /**
