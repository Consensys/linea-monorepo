--- conflicted
+++ resolved
@@ -74,15 +74,14 @@
   error ZeroLineaTokensReceived();
 
   /**
-<<<<<<< HEAD
    * @dev Thrown when the invoice is in the future.
    */
   error FutureInvoicesNotAllowed();
-=======
+  
+  /**
    * @dev Thrown when no ETH is sent when the fallback function is reached.
    */
   error NoEthSent();
->>>>>>> 079af2af
 
   /**
    * @dev Emitted when an invoice is processed.
