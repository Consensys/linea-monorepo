// SPDX-License-Identifier: Apache-2.0
pragma solidity ^0.8.30;

/**
 * @title Interface declaring generic errors.
 * @author ConsenSys Software Inc.
 * @custom:security-contact security-report@linea.build
 */
interface IGenericErrors {
  /**
   * @dev Thrown when a parameter is the zero address.
   */
  error ZeroAddressNotAllowed();

  /**
   * @dev Thrown when a parameter is the zero hash.
   */
  error ZeroHashNotAllowed();

  /**
<<<<<<< HEAD
   * @dev Thrown when a parameter is zero.
   */
  error ZeroValueNotAllowed();
=======
   * @dev Thrown when the caller is not the ProxyAdmin.
   */
  error CallerNotProxyAdmin();
>>>>>>> a89790d5
}<|MERGE_RESOLUTION|>--- conflicted
+++ resolved
@@ -18,13 +18,12 @@
   error ZeroHashNotAllowed();
 
   /**
-<<<<<<< HEAD
    * @dev Thrown when a parameter is zero.
    */
   error ZeroValueNotAllowed();
-=======
+
+  /**
    * @dev Thrown when the caller is not the ProxyAdmin.
    */
   error CallerNotProxyAdmin();
->>>>>>> a89790d5
 }