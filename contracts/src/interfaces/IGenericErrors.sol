// SPDX-License-Identifier: Apache-2.0
pragma solidity 0.8.30;

/**
 * @title Interface declaring generic errors.
 * @author ConsenSys Software Inc.
 * @custom:security-contact security-report@linea.build
 */
interface IGenericErrors {
  /**
   * @dev Thrown when a parameter is the zero address.
   */
  error ZeroAddressNotAllowed();

  /**
   * @dev Thrown when a parameter is the zero hash.
   */
  error ZeroHashNotAllowed();
<<<<<<< HEAD

  /**
   * @dev Thrown when a parameter is zero.
   */
  error ZeroValueNotAllowed();
=======
>>>>>>> 76462593
}<|MERGE_RESOLUTION|>--- conflicted
+++ resolved
@@ -16,12 +16,4 @@
    * @dev Thrown when a parameter is the zero hash.
    */
   error ZeroHashNotAllowed();
-<<<<<<< HEAD
-
-  /**
-   * @dev Thrown when a parameter is zero.
-   */
-  error ZeroValueNotAllowed();
-=======
->>>>>>> 76462593
 }