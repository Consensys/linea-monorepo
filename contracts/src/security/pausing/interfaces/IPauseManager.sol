--- conflicted
+++ resolved
@@ -36,11 +36,7 @@
     FINALIZATION,
     INITIATE_TOKEN_BRIDGING,
     COMPLETE_TOKEN_BRIDGING,
-<<<<<<< HEAD
-    SHNARF_SUBMISSION
-=======
     STATE_DATA_SUBMISSION
->>>>>>> c49aa2c9
   }
 
   /**
