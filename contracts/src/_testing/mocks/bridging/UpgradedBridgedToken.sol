// SPDX-License-Identifier: AGPL-3.0
<<<<<<< HEAD
pragma solidity 0.8.28;
=======
pragma solidity ^0.8.30;
>>>>>>> 79dbaa9d

import { BridgedToken } from "../../../bridging/token/BridgedToken.sol";

contract UpgradedBridgedToken is BridgedToken {
  function isUpgraded() external pure returns (bool) {
    return true;
  }
}<|MERGE_RESOLUTION|>--- conflicted
+++ resolved
@@ -1,9 +1,5 @@
 // SPDX-License-Identifier: AGPL-3.0
-<<<<<<< HEAD
-pragma solidity 0.8.28;
-=======
 pragma solidity ^0.8.30;
->>>>>>> 79dbaa9d
 
 import { BridgedToken } from "../../../bridging/token/BridgedToken.sol";
 
