// SPDX-License-Identifier: AGPL-3.0
<<<<<<< HEAD
pragma solidity 0.8.28;
=======
pragma solidity ^0.8.30;
>>>>>>> 79dbaa9d

/// @dev Not intended for mainnet or testnet deployment, only for local testing
contract OpcodeTestContract {
  /// @dev erc7201:opcodeTestContract.main
  struct MainStorage {
    uint256 gasLimit;
  }

  // keccak256(abi.encode(uint256(keccak256("opcodeTestContract.main")) - 1)) & ~bytes32(uint256(0xff))
  bytes32 private constant MAIN_STORAGE_SLOT = 0xb69ece048aea1886497badfc9449787df15ad9606ca8687d17308088ee555100;

  function _getMainStorage() private pure returns (MainStorage storage $) {
    assembly {
      $.slot := MAIN_STORAGE_SLOT
    }
  }

  function getGasLimit() external view returns (uint256) {
    MainStorage storage $ = _getMainStorage();
    return $.gasLimit;
  }

  function setGasLimit() external {
    uint256 gasLimit;
    assembly {
      gasLimit := gaslimit()
    }
    MainStorage storage $ = _getMainStorage();
    $.gasLimit = gasLimit;
  }
}<|MERGE_RESOLUTION|>--- conflicted
+++ resolved
@@ -1,9 +1,5 @@
 // SPDX-License-Identifier: AGPL-3.0
-<<<<<<< HEAD
-pragma solidity 0.8.28;
-=======
 pragma solidity ^0.8.30;
->>>>>>> 79dbaa9d
 
 /// @dev Not intended for mainnet or testnet deployment, only for local testing
 contract OpcodeTestContract {
