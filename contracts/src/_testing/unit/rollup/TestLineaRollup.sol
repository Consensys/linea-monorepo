--- conflicted
+++ resolved
@@ -3,22 +3,13 @@
 
 import { LineaRollup } from "../../../rollup/LineaRollup.sol";
 import { LineaRollupBase } from "../../../rollup/LineaRollupBase.sol";
-<<<<<<< HEAD
-import { CalldataBlobAcceptor } from "../../../rollup/CalldataBlobAcceptor.sol";
-=======
 import { CalldataBlobAcceptor } from "../../../rollup/dataAvailability/CalldataBlobAcceptor.sol";
->>>>>>> c49aa2c9
 import { AccessControlUpgradeable } from "@openzeppelin/contracts-upgradeable/access/AccessControlUpgradeable.sol";
 
 /// @custom:oz-upgrades-unsafe-allow missing-initializer
 contract TestLineaRollup is LineaRollup, CalldataBlobAcceptor {
-<<<<<<< HEAD
-  function setFallbackOperatorAddress(address _fallbackOperator) external {
-    fallbackOperator = _fallbackOperator;
-=======
   function setLivenessRecoveryOperatorAddress(address _livenessRecoveryOperator) external {
     livenessRecoveryOperator = _livenessRecoveryOperator;
->>>>>>> c49aa2c9
   }
 
   function addRollingHash(uint256 _messageNumber, bytes32 _messageHash) external {
@@ -59,11 +50,7 @@
 
   /**
    * @notice Revokes `role` from the calling account.
-<<<<<<< HEAD
-   * @dev Fallback operator cannot renounce role. Reverts with OnlyNonFallbackOperator.
-=======
    * @dev Liveness recovery operator cannot renounce role. Reverts with OnlyNonLivenessRecoveryOperator.
->>>>>>> c49aa2c9
    * @param _role The role to renounce.
    * @param _account The account to renounce - can only be the _msgSender().
    */
