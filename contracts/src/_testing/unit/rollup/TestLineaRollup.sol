--- conflicted
+++ resolved
@@ -6,11 +6,7 @@
 
 /// @custom:oz-upgrades-unsafe-allow missing-initializer
 contract TestLineaRollup is LineaRollup {
-<<<<<<< HEAD
-  function setFallbackOperatorManually(address _fallbackOperator) external {
-=======
   function setFallbackOperatorAddress(address _fallbackOperator) external {
->>>>>>> 80285197
     fallbackOperator = _fallbackOperator;
   }
 
