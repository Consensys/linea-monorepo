// SPDX-License-Identifier: Apache-2.0
pragma solidity ^0.8.19;

import { IPauseManager } from "../../../security/pausing/interfaces/IPauseManager.sol";
import { IPermissionsManager } from "../../../security/access/interfaces/IPermissionsManager.sol";

/**
 * @title Interface declaring Canonical Token Bridge struct, functions, events and errors.
 * @author ConsenSys Software Inc.
 * @custom:security-contact security-report@linea.build
 */
interface ITokenBridge {
  /**
   * @dev Contract will be used as proxy implementation.
   * @param defaultAdmin The account to be given DEFAULT_ADMIN_ROLE on initialization.
   * @param messageService The address of the MessageService contract.
   * @param tokenBeacon The address of the tokenBeacon.
   * @param sourceChainId The source chain id of the current layer.
   * @param targetChainId The target chaind id of the targeted layer.
   * @param remoteSender Address of the remote token bridge.
   * @param reservedTokens The list of reserved tokens to be set.
   * @param roleAddresses The list of addresses and roles to assign permissions to.
   * @param pauseTypeRoles The list of pause types to associate with roles.
   * @param unpauseTypeRoles The list of unpause types to associate with roles.
   */
  struct InitializationData {
    address defaultAdmin;
    address messageService;
    address tokenBeacon;
    uint256 sourceChainId;
    uint256 targetChainId;
    address remoteSender;
    address[] reservedTokens;
    IPermissionsManager.RoleAddress[] roleAddresses;
    IPauseManager.PauseTypeRole[] pauseTypeRoles;
    IPauseManager.PauseTypeRole[] unpauseTypeRoles;
  }

  /**
   * @notice Emitted when the token address is reserved.
   * @param token The indexed token address.
   */
  event TokenReserved(address indexed token);

  /**
   * @notice Emitted when the token address reservation is removed.
   * @param token The indexed token address.
   */
  event ReservationRemoved(address indexed token);

  /**
   * @notice Emitted when the custom token address is set.
   * @param nativeToken The indexed nativeToken token address.
   * @param customContract The indexed custom contract address.
   * @param setBy The indexed address of who set the custom contract.
   */
  event CustomContractSet(address indexed nativeToken, address indexed customContract, address indexed setBy);

  /**
   * @notice Emitted when token bridging is initiated.
   * @dev DEPRECATED in favor of BridgingInitiatedV2.
   * @param sender The indexed sender address.
   * @param recipient The recipient address.
   * @param token The indexed token address.
   * @param amount The indexed token amount.
   */
  event BridgingInitiated(address indexed sender, address recipient, address indexed token, uint256 indexed amount);

  /**
   * @notice Emitted when token bridging is initiated.
   * @param sender The indexed sender address.
   * @param recipient The indexed recipient address.
   * @param token The indexed token address.
   * @param amount The token amount.
   */
  event BridgingInitiatedV2(address indexed sender, address indexed recipient, address indexed token, uint256 amount);

  /**
   * @notice Emitted when token bridging is finalized.
   * @dev DEPRECATED in favor of BridgingFinalizedV2.
   * @param nativeToken The indexed native token address.
   * @param bridgedToken The indexed bridged token address.
   * @param amount The indexed token amount.
   * @param recipient The recipient address.
   */
  event BridgingFinalized(
    address indexed nativeToken,
    address indexed bridgedToken,
    uint256 indexed amount,
    address recipient
  );

  /**
   * @notice Emitted when token bridging is finalized.
   * @param nativeToken The indexed native token address.
   * @param bridgedToken The indexed bridged token address.
   * @param amount The token amount.
   * @param recipient The indexed recipient address.
   */
  event BridgingFinalizedV2(
    address indexed nativeToken,
    address indexed bridgedToken,
    uint256 amount,
    address indexed recipient
  );

  /**
   * @notice Emitted when a new token is seen being bridged on the origin chain for the first time.
   * @param token The indexed token address.
   */
  event NewToken(address indexed token);

  /**
   * @notice Emitted when a new token is deployed.
   * @param bridgedToken The indexed bridged token address.
   * @param nativeToken The indexed native token address.
   */
  event NewTokenDeployed(address indexed bridgedToken, address indexed nativeToken);

  /**
   * @notice Emitted when the remote token bridge is set.
   * @param remoteTokenBridge The indexed remote token bridge address.
   * @param setBy The indexed address that set the remote token bridge.
   */
  event RemoteTokenBridgeSet(address indexed remoteTokenBridge, address indexed setBy);

  /**
   * @notice Emitted when the token is set as deployed.
   * @dev This can be triggered by anyone calling confirmDeployment on the alternate chain.
   * @param token The indexed token address.
   */
  event TokenDeployed(address indexed token);

  /**
   * @notice Emitted when the token deployment is confirmed.
   * @dev This can be triggered by anyone provided there is correctly mapped token data.
   * @param tokens The token address list.
   * @param confirmedBy The indexed address confirming deployment.
   */
  event DeploymentConfirmed(address[] tokens, address indexed confirmedBy);

  /**
   * @notice Emitted when the message service address is set.
   * @param newMessageService The indexed new message service address.
   * @param oldMessageService The indexed old message service address.
   * @param setBy The indexed address setting the new message service address.
   */
  event MessageServiceUpdated(
    address indexed newMessageService,
    address indexed oldMessageService,
    address indexed setBy
  );

  /**
   * @dev Thrown when attempting to bridge a reserved token.
   */
  error ReservedToken(address token);

  /**
   * @dev Thrown when the remote token bridge is already set.
   */
  error RemoteTokenBridgeAlreadySet(address remoteTokenBridge);

  /**
   * @dev Thrown when attempting to reserve an already bridged token.
   */
  error AlreadyBridgedToken(address token);

  /**
   * @dev Thrown when the permit data is invalid.
   */
  error InvalidPermitData(bytes4 permitData, bytes4 permitSelector);

  /**
   * @dev Thrown when the permit is not from the sender.
   */
  error PermitNotFromSender(address owner);

  /**
   * @dev Thrown when the permit does not grant spending to the bridge.
   */
  error PermitNotAllowingBridge(address spender);

  /**
   * @dev Thrown when the amount being bridged is zero.
   */
  error ZeroAmountNotAllowed(uint256 amount);

  /**
   * @dev Thrown when trying to unreserve a non-reserved token.
   */
  error NotReserved(address token);

  /**
   * @dev Thrown when trying to confirm deployment of a non-deployed token.
   */
  error TokenNotDeployed(address token);

  /**
   * @dev Thrown when trying to set a custom contract on a bridged token.
   */
  error AlreadyBrigedToNativeTokenSet(address token);

  /**
   * @dev Thrown when trying to set a custom contract on an already set token.
   */
  error NativeToBridgedTokenAlreadySet(address token);

  /**
   * @dev Thrown when trying to set a token that is already either native, deployed or reserved.
   */
  error StatusAddressNotAllowed(address token);

  /**
   * @dev Thrown when the decimals for a token cannot be determined.
   */
  error DecimalsAreUnknown(address token);

  /**
   * @dev Thrown when the token list is empty.
   */
  error TokenListEmpty();

  /**
   * @dev Thrown when a chainId provided during initialization is zero.
   */
  error ZeroChainIdNotAllowed();

  /**
   * @dev Thrown when sourceChainId is the same as targetChainId during initialization.
   */
  error SourceChainSameAsTargetChain();

  /**
   * @notice Similar to `bridgeToken` function but allows to pass additional
   *   permit data to do the ERC-20 approval in a single transaction.
   * @param _token The address of the token to be bridged.
   * @param _amount The amount of the token to be bridged.
   * @param _recipient The address that will receive the tokens on the other chain.
   * @param _permitData The permit data for the token, if applicable.
   */
  function bridgeTokenWithPermit(
    address _token,
    uint256 _amount,
    address _recipient,
    bytes calldata _permitData
  ) external payable;

  /**
   * @dev It can only be called from the Message Service. To finalize the bridging
   *   process, a user or postman needs to use the `claimMessage` function of the
   *   Message Service to trigger the transaction.
   * @param _nativeToken The address of the token on its native chain.
   * @param _amount The amount of the token to be received.
   * @param _recipient The address that will receive the tokens.
   * @param _chainId The source chainId or target chainId for this token
   * @param _tokenMetadata Additional data used to deploy the bridged token if it
   *   doesn't exist already.
   */
  function completeBridging(
    address _nativeToken,
    uint256 _amount,
    address _recipient,
    uint256 _chainId,
    bytes calldata _tokenMetadata
  ) external;

  /**
   * @dev Change the status to DEPLOYED to the tokens passed in parameter
   *    Will call the method setDeployed on the other chain using the message Service
   * @param _tokens Array of bridged tokens that have been deployed.
   */
  function confirmDeployment(address[] memory _tokens) external payable;

  /**
   * @dev Change the address of the Message Service.
   * @param _messageService The address of the new Message Service.
   */
  function setMessageService(address _messageService) external;

  /**
   * @dev It can only be called from the Message Service. To change the status of
   *   the native tokens to DEPLOYED meaning they have been deployed on the other chain
   *   a user or postman needs to use the `claimMessage` function of the
   *   Message Service to trigger the transaction.
   * @param _nativeTokens The addresses of the native tokens.
   */
  function setDeployed(address[] memory _nativeTokens) external;

  /**
   * @dev Linea can reserve tokens. In this case, the token cannot be bridged.
   *   Linea can only reserve tokens that have not been bridged before.
   * @notice Make sure that _token is native to the current chain
   *   where you are calling this function from
   * @param _token The address of the token to be set as reserved.
   */
  function setReserved(address _token) external;

  /**
   * @dev Removes a token from the reserved list.
   * @param _token The address of the token to be removed from the reserved list.
   */
  function removeReserved(address _token) external;

  /**
   * @dev Linea can set a custom ERC-20 contract for specific ERC-20.
<<<<<<< HEAD
   *   For security purpose, Linea can only call this function if the token has
=======
   *   For security purposes, Linea can only call this function if the token has
>>>>>>> 73346939
   *   not been bridged yet.
   * @param _nativeToken address of the token on the source chain.
   * @param _targetContract address of the custom contract.
   */
  function setCustomContract(address _nativeToken, address _targetContract) external;
}<|MERGE_RESOLUTION|>--- conflicted
+++ resolved
@@ -304,11 +304,7 @@
 
   /**
    * @dev Linea can set a custom ERC-20 contract for specific ERC-20.
-<<<<<<< HEAD
-   *   For security purpose, Linea can only call this function if the token has
-=======
    *   For security purposes, Linea can only call this function if the token has
->>>>>>> 73346939
    *   not been bridged yet.
    * @param _nativeToken address of the token on the source chain.
    * @param _targetContract address of the custom contract.
