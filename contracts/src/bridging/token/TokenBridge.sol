--- conflicted
+++ resolved
@@ -1,143 +1,15 @@
 // SPDX-License-Identifier: AGPL-3.0
-<<<<<<< HEAD
-pragma solidity 0.8.28;
-=======
 pragma solidity 0.8.30;
->>>>>>> 79dbaa9d
 
 import { TokenBridgeBase } from "./TokenBridgeBase.sol";
 
-<<<<<<< HEAD
-import { IERC20PermitUpgradeable } from "@openzeppelin/contracts-upgradeable/token/ERC20/extensions/IERC20PermitUpgradeable.sol";
-import { IERC20MetadataUpgradeable } from "@openzeppelin/contracts-upgradeable/token/ERC20/extensions/IERC20MetadataUpgradeable.sol";
-import { IERC20Upgradeable } from "@openzeppelin/contracts-upgradeable/token/ERC20/IERC20Upgradeable.sol";
-import { SafeERC20Upgradeable } from "@openzeppelin/contracts-upgradeable/token/ERC20/utils/SafeERC20Upgradeable.sol";
-import { BeaconProxy } from "@openzeppelin/contracts/proxy/beacon/BeaconProxy.sol";
-import { TransientStorageReentrancyGuardUpgradeable } from "../../security/reentrancy/TransientStorageReentrancyGuardUpgradeable.sol";
-import { BridgedToken } from "./BridgedToken.sol";
-import { MessageServiceBase } from "../../messaging/MessageServiceBase.sol";
-
-import { TokenBridgePauseManager } from "../../security/pausing/TokenBridgePauseManager.sol";
-import { AccessControlUpgradeable } from "@openzeppelin/contracts-upgradeable/access/AccessControlUpgradeable.sol";
-import { StorageFiller39 } from "./utils/StorageFiller39.sol";
-import { PermissionsManager } from "../../security/access/PermissionsManager.sol";
-
-import { EfficientLeftRightKeccak } from "../../libraries/EfficientLeftRightKeccak.sol";
-=======
->>>>>>> 79dbaa9d
 /**
  * @title Linea Canonical Token Bridge
  * @notice Contract to manage cross-chain ERC-20 bridging.
  * @author ConsenSys Software Inc.
  * @custom:security-contact security-report@linea.build
  */
-<<<<<<< HEAD
-contract TokenBridge is
-  ITokenBridge,
-  TransientStorageReentrancyGuardUpgradeable,
-  AccessControlUpgradeable,
-  MessageServiceBase,
-  TokenBridgePauseManager,
-  PermissionsManager,
-  StorageFiller39
-{
-  using EfficientLeftRightKeccak for *;
-  using SafeERC20Upgradeable for IERC20Upgradeable;
-
-  /// @dev This is the ABI version and not the reinitialize version.
-  string public constant CONTRACT_VERSION = "1.1";
-
-  /// @notice Role used for setting the message service address.
-  bytes32 public constant SET_MESSAGE_SERVICE_ROLE = keccak256("SET_MESSAGE_SERVICE_ROLE");
-
-  /// @notice Role used for setting a reserved token address.
-  bytes32 public constant SET_RESERVED_TOKEN_ROLE = keccak256("SET_RESERVED_TOKEN_ROLE");
-
-  /// @notice Role used for removing a reserved token address.
-  bytes32 public constant REMOVE_RESERVED_TOKEN_ROLE = keccak256("REMOVE_RESERVED_TOKEN_ROLE");
-
-  /// @notice Role used for setting a custom token contract address.
-  bytes32 public constant SET_CUSTOM_CONTRACT_ROLE = keccak256("SET_CUSTOM_CONTRACT_ROLE");
-
-  // Special addresses used in the mappings to mark specific states for tokens.
-  /// @notice EMPTY means a token is not present in the mapping.
-  address internal constant EMPTY = address(0x0);
-  /// @notice RESERVED means a token is reserved and cannot be bridged.
-  address internal constant RESERVED_STATUS = address(0x111);
-  /// @notice NATIVE means a token is native to the current local chain.
-  address internal constant NATIVE_STATUS = address(0x222);
-  /// @notice DEPLOYED means the bridged token contract has been deployed on the remote chain.
-  address internal constant DEPLOYED_STATUS = address(0x333);
-
-  // solhint-disable-next-line var-name-mixedcase
-  /// @dev The permit selector to be used when decoding the permit.
-  bytes4 internal constant _PERMIT_SELECTOR = IERC20PermitUpgradeable.permit.selector;
-
-  /// @notice These 3 variables are used for the token metadata.
-  bytes private constant METADATA_NAME = abi.encodeCall(IERC20MetadataUpgradeable.name, ());
-  bytes private constant METADATA_SYMBOL = abi.encodeCall(IERC20MetadataUpgradeable.symbol, ());
-  bytes private constant METADATA_DECIMALS = abi.encodeCall(IERC20MetadataUpgradeable.decimals, ());
-
-  /// @dev These 3 values are used when checking for token decimals and string values.
-  uint256 private constant VALID_DECIMALS_ENCODING_LENGTH = 32;
-  uint256 private constant SHORT_STRING_ENCODING_LENGTH = 32;
-  uint256 private constant MINIMUM_STRING_ABI_DECODE_LENGTH = 64;
-
-  /// @notice The token beacon for deployed tokens.
-  address public tokenBeacon;
-
-  /// @notice The chainId mapped to a native token address which is then mapped to the bridged token address.
-  mapping(uint256 chainId => mapping(address native => address bridged)) public nativeToBridgedToken;
-
-  /// @notice The bridged token address mapped to the native token address.
-  mapping(address bridged => address native) public bridgedToNativeToken;
-
-  /// @notice The current layer's chainId from where the bridging is triggered.
-  uint256 public sourceChainId;
-
-  /// @notice The targeted layer's chainId where the bridging is received.
-  uint256 public targetChainId;
-
-  /// @dev Keep free storage slots for future implementation updates to avoid storage collision.
-  uint256[50] private __gap;
-
-  /// @dev Ensures the token has not been bridged before.
-  modifier isNewToken(address _token) {
-    if (bridgedToNativeToken[_token] != EMPTY || nativeToBridgedToken[sourceChainId][_token] != EMPTY)
-      revert AlreadyBridgedToken(_token);
-    _;
-  }
-
-  /**
-   * @dev Ensures the address is not address(0).
-   * @param _addr Address to check.
-   */
-  modifier nonZeroAddress(address _addr) {
-    if (_addr == EMPTY) revert ZeroAddressNotAllowed();
-    _;
-  }
-
-  /**
-   * @dev Ensures the amount is not 0.
-   * @param _amount amount to check.
-   */
-  modifier nonZeroAmount(uint256 _amount) {
-    if (_amount == 0) revert ZeroAmountNotAllowed(_amount);
-    _;
-  }
-
-  /**
-   * @dev Ensures the chainId is not 0.
-   * @param _chainId chainId to check.
-   */
-  modifier nonZeroChainId(uint256 _chainId) {
-    if (_chainId == 0) revert ZeroChainIdNotAllowed();
-    _;
-  }
-
-=======
 contract TokenBridge is TokenBridgeBase {
->>>>>>> 79dbaa9d
   /// @dev Disable constructor for safety
   /// @custom:oz-upgrades-unsafe-allow constructor
   constructor() {
@@ -159,432 +31,6 @@
     nonZeroChainId(_initializationData.targetChainId)
     initializer
   {
-<<<<<<< HEAD
-    __PauseManager_init(_initializationData.pauseTypeRoles, _initializationData.unpauseTypeRoles);
-    __MessageServiceBase_init(_initializationData.messageService);
-
-    if (_initializationData.defaultAdmin == address(0)) {
-      revert ZeroAddressNotAllowed();
-    }
-
-    /**
-     * @dev DEFAULT_ADMIN_ROLE is set for the security council explicitly,
-     * as the permissions init purposefully does not allow DEFAULT_ADMIN_ROLE to be set.
-     */
-    _grantRole(DEFAULT_ADMIN_ROLE, _initializationData.defaultAdmin);
-
-    __Permissions_init(_initializationData.roleAddresses);
-
-    tokenBeacon = _initializationData.tokenBeacon;
-    if (_initializationData.sourceChainId == _initializationData.targetChainId) revert SourceChainSameAsTargetChain();
-    _setRemoteSender(_initializationData.remoteSender);
-    sourceChainId = _initializationData.sourceChainId;
-    targetChainId = _initializationData.targetChainId;
-
-    unchecked {
-      for (uint256 i; i < _initializationData.reservedTokens.length; ) {
-        if (_initializationData.reservedTokens[i] == EMPTY) revert ZeroAddressNotAllowed();
-        nativeToBridgedToken[_initializationData.sourceChainId][
-          _initializationData.reservedTokens[i]
-        ] = RESERVED_STATUS;
-        emit TokenReserved(_initializationData.reservedTokens[i]);
-        ++i;
-      }
-    }
-  }
-
-  /**
-   * @notice This function is the single entry point to bridge tokens to the
-   *   other chain, both for native and already bridged tokens. You can use it
-   *   to bridge any ERC-20. If the token is bridged for the first time an ERC-20
-   *   (BridgedToken.sol) will be automatically deployed on the target chain.
-   * @dev User should first allow the bridge to transfer tokens on his behalf.
-   *   Alternatively, you can use BridgeTokenWithPermit to do so in a single
-   *   transaction. If you want the transfer to be automatically executed on the
-   *   destination chain. You should send enough ETH to pay the postman fees.
-   *   Note that Linea can reserve some tokens (which use a dedicated bridge).
-   *   In this case, the token cannot be bridged. Linea can only reserve tokens
-   *   that have not been bridged yet.
-   *   Linea can pause the bridge for security reason. In this case new bridge
-   *   transaction would revert.
-   * @dev Note: If, when bridging an unbridged token and decimals are unknown,
-   * the call will revert to prevent mismatched decimals. Only those ERC-20s,
-   * with a decimals function are supported.
-   * @param _token The address of the token to be bridged.
-   * @param _amount The amount of the token to be bridged.
-   * @param _recipient The address that will receive the tokens on the other chain.
-   */
-  function bridgeToken(
-    address _token,
-    uint256 _amount,
-    address _recipient
-  ) public payable nonZeroAddress(_token) nonZeroAddress(_recipient) nonZeroAmount(_amount) nonReentrant {
-    _requireTypeAndGeneralNotPaused(PauseType.INITIATE_TOKEN_BRIDGING);
-    uint256 sourceChainIdCache = sourceChainId;
-    address nativeMappingValue = nativeToBridgedToken[sourceChainIdCache][_token];
-    if (nativeMappingValue == RESERVED_STATUS) {
-      // Token is reserved
-      revert ReservedToken(_token);
-    }
-
-    address nativeToken = bridgedToNativeToken[_token];
-    uint256 chainId;
-    bytes memory tokenMetadata;
-
-    if (nativeToken != EMPTY) {
-      BridgedToken(_token).burn(msg.sender, _amount);
-      chainId = targetChainId;
-    } else {
-      // Token is native
-
-      // For tokens with special fee logic, ensure that only the amount received
-      // by the bridge will be minted on the target chain.
-      uint256 balanceBefore = IERC20Upgradeable(_token).balanceOf(address(this));
-      IERC20Upgradeable(_token).safeTransferFrom(msg.sender, address(this), _amount);
-      _amount = IERC20Upgradeable(_token).balanceOf(address(this)) - balanceBefore;
-      nativeToken = _token;
-
-      if (nativeMappingValue == EMPTY) {
-        // New token
-        nativeToBridgedToken[sourceChainIdCache][_token] = NATIVE_STATUS;
-        emit NewToken(_token);
-      }
-
-      // Send Metadata only when the token has not been deployed on the other chain yet
-      if (nativeMappingValue != DEPLOYED_STATUS) {
-        tokenMetadata = abi.encode(_safeName(_token), _safeSymbol(_token), _safeDecimals(_token));
-      }
-      chainId = sourceChainIdCache;
-    }
-    messageService.sendMessage{ value: msg.value }(
-      remoteSender,
-      msg.value, // fees
-      abi.encodeCall(ITokenBridge.completeBridging, (nativeToken, _amount, _recipient, chainId, tokenMetadata))
-    );
-    emit BridgingInitiatedV2(msg.sender, _recipient, _token, _amount);
-  }
-
-  /**
-   * @notice Similar to `bridgeToken` function but allows to pass additional
-   *   permit data to do the ERC-20 approval in a single transaction.
-   * @notice _permit can fail silently, don't rely on this function passing as a form
-   *   of authentication
-   * @dev There is no need for validation at this level as the validation on pausing,
-   * and empty values exists on the "bridgeToken" call.
-   * @param _token The address of the token to be bridged.
-   * @param _amount The amount of the token to be bridged.
-   * @param _recipient The address that will receive the tokens on the other chain.
-   * @param _permitData The permit data for the token, if applicable.
-   */
-  function bridgeTokenWithPermit(
-    address _token,
-    uint256 _amount,
-    address _recipient,
-    bytes calldata _permitData
-  ) external payable {
-    if (_permitData.length != 0) {
-      _permit(_token, _permitData);
-    }
-    bridgeToken(_token, _amount, _recipient);
-  }
-
-  /**
-   * @dev It can only be called from the Message Service. To finalize the bridging
-   *   process, a user or postman needs to use the `claimMessage` function of the
-   *   Message Service to trigger the transaction.
-   * @param _nativeToken The address of the token on its native chain.
-   * @param _amount The amount of the token to be received.
-   * @param _recipient The address that will receive the tokens.
-   * @param _chainId The token's origin layer chainId
-   * @param _tokenMetadata Additional data used to deploy the bridged token if it
-   *   doesn't exist already.
-   */
-  function completeBridging(
-    address _nativeToken,
-    uint256 _amount,
-    address _recipient,
-    uint256 _chainId,
-    bytes calldata _tokenMetadata
-  )
-    external
-    nonReentrant
-    onlyMessagingService
-    onlyAuthorizedRemoteSender
-    whenTypeAndGeneralNotPaused(PauseType.COMPLETE_TOKEN_BRIDGING)
-  {
-    address nativeMappingValue = nativeToBridgedToken[_chainId][_nativeToken];
-    address bridgedToken;
-
-    if (nativeMappingValue == NATIVE_STATUS || nativeMappingValue == DEPLOYED_STATUS) {
-      // Token is native on the local chain
-      IERC20Upgradeable(_nativeToken).safeTransfer(_recipient, _amount);
-    } else {
-      bridgedToken = nativeMappingValue;
-      if (nativeMappingValue == EMPTY) {
-        // New token
-        bridgedToken = deployBridgedToken(_nativeToken, _tokenMetadata, sourceChainId);
-        bridgedToNativeToken[bridgedToken] = _nativeToken;
-        nativeToBridgedToken[targetChainId][_nativeToken] = bridgedToken;
-      }
-      BridgedToken(bridgedToken).mint(_recipient, _amount);
-    }
-    emit BridgingFinalizedV2(_nativeToken, bridgedToken, _amount, _recipient);
-  }
-
-  /**
-   * @dev Change the address of the Message Service.
-   * @dev SET_MESSAGE_SERVICE_ROLE is required to execute.
-   * @param _messageService The address of the new Message Service.
-   */
-  function setMessageService(
-    address _messageService
-  ) external nonZeroAddress(_messageService) onlyRole(SET_MESSAGE_SERVICE_ROLE) {
-    address oldMessageService = address(messageService);
-    messageService = IMessageService(_messageService);
-    emit MessageServiceUpdated(_messageService, oldMessageService, msg.sender);
-  }
-
-  /**
-   * @dev Change the status to DEPLOYED to the tokens passed in parameter
-   *    Will call the method setDeployed on the other chain using the message Service
-   * @param _tokens Array of bridged tokens that have been deployed.
-   */
-  function confirmDeployment(address[] memory _tokens) external payable {
-    uint256 tokensLength = _tokens.length;
-    if (tokensLength == 0) {
-      revert TokenListEmpty();
-    }
-
-    // Check that the tokens have actually been deployed
-    for (uint256 i; i < tokensLength; i++) {
-      address nativeToken = bridgedToNativeToken[_tokens[i]];
-      if (nativeToken == EMPTY) {
-        revert TokenNotDeployed(_tokens[i]);
-      }
-      _tokens[i] = nativeToken;
-    }
-
-    messageService.sendMessage{ value: msg.value }(
-      remoteSender,
-      msg.value, // fees
-      abi.encodeCall(ITokenBridge.setDeployed, (_tokens))
-    );
-
-    emit DeploymentConfirmed(_tokens, msg.sender);
-  }
-
-  /**
-   * @dev Change the status of tokens to DEPLOYED. New bridge transaction will not
-   *   contain token metadata, which save gas.
-   *   Can only be called from the Message Service. A user or postman needs to use
-   *   the `claimMessage` function of the Message Service to trigger the transaction.
-   * @param _nativeTokens Array of native tokens for which the DEPLOYED status must be set.
-   */
-  function setDeployed(address[] calldata _nativeTokens) external onlyMessagingService onlyAuthorizedRemoteSender {
-    unchecked {
-      uint256 cachedSourceChainId = sourceChainId;
-      for (uint256 i; i < _nativeTokens.length; ) {
-        nativeToBridgedToken[cachedSourceChainId][_nativeTokens[i]] = DEPLOYED_STATUS;
-        emit TokenDeployed(_nativeTokens[i]);
-        ++i;
-      }
-    }
-  }
-
-  /**
-   * @dev Deploy a new EC20 contract for bridged token using a beacon proxy pattern.
-   *   To adapt to future requirements, Linea can update the implementation of
-   *   all (existing and future) contracts by updating the beacon. This update is
-   *   subject to a delay by a time lock.
-   *   Contracts are deployed using CREATE2 so deployment address is deterministic.
-   * @param _nativeToken The address of the native token on the source chain.
-   * @param _tokenMetadata The encoded metadata for the token.
-   * @param _chainId The chain id on which the token will be deployed, used to calculate the salt
-   * @return bridgedTokenAddress The address of the newly deployed BridgedToken contract.
-   */
-  function deployBridgedToken(
-    address _nativeToken,
-    bytes calldata _tokenMetadata,
-    uint256 _chainId
-  ) internal returns (address bridgedTokenAddress) {
-    bridgedTokenAddress = address(
-      new BeaconProxy{ salt: EfficientLeftRightKeccak._efficientKeccak(_chainId, _nativeToken) }(tokenBeacon, "")
-    );
-
-    (string memory name, string memory symbol, uint8 decimals) = abi.decode(_tokenMetadata, (string, string, uint8));
-    BridgedToken(bridgedTokenAddress).initialize(name, symbol, decimals);
-    emit NewTokenDeployed(bridgedTokenAddress, _nativeToken);
-  }
-
-  /**
-   * @dev Linea can reserve tokens. In this case, the token cannot be bridged.
-   *   Linea can only reserve tokens that have not been bridged before.
-   * @dev SET_RESERVED_TOKEN_ROLE is required to execute.
-   * @notice Make sure that _token is native to the current chain
-   *   where you are calling this function from
-   * @param _token The address of the token to be set as reserved.
-   */
-  function setReserved(
-    address _token
-  ) external nonZeroAddress(_token) isNewToken(_token) onlyRole(SET_RESERVED_TOKEN_ROLE) {
-    nativeToBridgedToken[sourceChainId][_token] = RESERVED_STATUS;
-    emit TokenReserved(_token);
-  }
-
-  /**
-   * @dev Removes a token from the reserved list.
-   * @dev REMOVE_RESERVED_TOKEN_ROLE is required to execute.
-   * @param _token The address of the token to be removed from the reserved list.
-   */
-  function removeReserved(address _token) external nonZeroAddress(_token) onlyRole(REMOVE_RESERVED_TOKEN_ROLE) {
-    uint256 cachedSourceChainId = sourceChainId;
-
-    if (nativeToBridgedToken[cachedSourceChainId][_token] != RESERVED_STATUS) revert NotReserved(_token);
-    nativeToBridgedToken[cachedSourceChainId][_token] = EMPTY;
-
-    emit ReservationRemoved(_token);
-  }
-
-  /**
-   * @dev Linea can set a custom ERC-20 contract for specific ERC-20.
-   *   For security purposes, Linea can only call this function if the token has
-   *   not been bridged yet.
-   * @dev SET_CUSTOM_CONTRACT_ROLE is required to execute.
-   * @param _nativeToken The address of the token on the source chain.
-   * @param _targetContract The address of the custom contract.
-   */
-  function setCustomContract(
-    address _nativeToken,
-    address _targetContract
-  )
-    external
-    nonZeroAddress(_nativeToken)
-    nonZeroAddress(_targetContract)
-    onlyRole(SET_CUSTOM_CONTRACT_ROLE)
-    isNewToken(_nativeToken)
-  {
-    if (bridgedToNativeToken[_targetContract] != EMPTY) {
-      revert AlreadyBrigedToNativeTokenSet(_targetContract);
-    }
-    if (_targetContract == NATIVE_STATUS || _targetContract == DEPLOYED_STATUS || _targetContract == RESERVED_STATUS) {
-      revert StatusAddressNotAllowed(_targetContract);
-    }
-
-    uint256 cachedTargetChainId = targetChainId;
-
-    if (nativeToBridgedToken[cachedTargetChainId][_nativeToken] != EMPTY) {
-      revert NativeToBridgedTokenAlreadySet(_nativeToken);
-    }
-
-    nativeToBridgedToken[cachedTargetChainId][_nativeToken] = _targetContract;
-    bridgedToNativeToken[_targetContract] = _nativeToken;
-    emit CustomContractSet(_nativeToken, _targetContract, msg.sender);
-  }
-
-  // Helpers to safely get the metadata from a token, inspired by
-  // https://github.com/traderjoe-xyz/joe-core/blob/main/contracts/MasterChefJoeV3.sol#L55-L95
-
-  /**
-   * @dev Provides a safe ERC-20.name version which returns 'NO_NAME' as fallback string.
-   * @param _token The address of the ERC-20 token contract
-   * @return tokenName Returns the string of the token name.
-   */
-  function _safeName(address _token) internal view returns (string memory tokenName) {
-    (bool success, bytes memory data) = _token.staticcall(METADATA_NAME);
-    tokenName = success ? _returnDataToString(data) : "NO_NAME";
-  }
-
-  /**
-   * @dev Provides a safe ERC-20.symbol version which returns 'NO_SYMBOL' as fallback string
-   * @param _token The address of the ERC-20 token contract
-   * @return symbol Returns the string of the symbol.
-   */
-  function _safeSymbol(address _token) internal view returns (string memory symbol) {
-    (bool success, bytes memory data) = _token.staticcall(METADATA_SYMBOL);
-    symbol = success ? _returnDataToString(data) : "NO_SYMBOL";
-  }
-
-  /**
-   * @notice Provides a safe ERC-20.decimals version which reverts when decimals are unknown
-   *   Note Tokens with (decimals > 255) are not supported
-   * @param _token The address of the ERC-20 token contract
-   * @return Returns the token's decimals value.
-   */
-  function _safeDecimals(address _token) internal view returns (uint8) {
-    (bool success, bytes memory data) = _token.staticcall(METADATA_DECIMALS);
-
-    if (success && data.length == VALID_DECIMALS_ENCODING_LENGTH) {
-      return abi.decode(data, (uint8));
-    }
-
-    revert DecimalsAreUnknown(_token);
-  }
-
-  /**
-   * @dev Converts returned data to string. Returns 'NOT_VALID_ENCODING' as fallback value.
-   * @param _data returned data.
-   * @return decodedString The decoded string data.
-   */
-  function _returnDataToString(bytes memory _data) internal pure returns (string memory decodedString) {
-    if (_data.length >= MINIMUM_STRING_ABI_DECODE_LENGTH) {
-      return abi.decode(_data, (string));
-    } else if (_data.length != SHORT_STRING_ENCODING_LENGTH) {
-      return "NOT_VALID_ENCODING";
-    }
-
-    // Since the strings on bytes32 are encoded left-right, check the first zero in the data
-    uint256 nonZeroBytes;
-    unchecked {
-      while (nonZeroBytes < SHORT_STRING_ENCODING_LENGTH && _data[nonZeroBytes] != 0) {
-        nonZeroBytes++;
-      }
-    }
-
-    // If the first one is 0, we do not handle the encoding
-    if (nonZeroBytes == 0) {
-      return "NOT_VALID_ENCODING";
-    }
-    // Create a byte array with nonZeroBytes length
-    bytes memory bytesArray = new bytes(nonZeroBytes);
-    unchecked {
-      for (uint256 i; i < nonZeroBytes; ) {
-        bytesArray[i] = _data[i];
-        ++i;
-      }
-    }
-    decodedString = string(bytesArray);
-  }
-
-  /**
-   * @notice Call the token permit method of extended ERC-20
-   * @notice Only support tokens implementing ERC-2612
-   * @param _token ERC-20 token address
-   * @param _permitData Raw data of the call `permit` of the token
-   */
-  function _permit(address _token, bytes calldata _permitData) internal {
-    if (bytes4(_permitData[:4]) != _PERMIT_SELECTOR)
-      revert InvalidPermitData(bytes4(_permitData[:4]), _PERMIT_SELECTOR);
-    // Decode the permit data
-    // The parameters are:
-    // 1. owner: The address of the wallet holding the tokens
-    // 2. spender: The address of the entity permitted to spend the tokens
-    // 3. value: The maximum amount of tokens the spender is allowed to spend
-    // 4. deadline: The time until which the permit is valid
-    // 5. v: Part of the signature (along with r and s), these three values form the signature of the permit
-    // 6. r: Part of the signature
-    // 7. s: Part of the signature
-    (address owner, address spender, uint256 amount, uint256 deadline, uint8 v, bytes32 r, bytes32 s) = abi.decode(
-      _permitData[4:],
-      (address, address, uint256, uint256, uint8, bytes32, bytes32)
-    );
-    if (owner != msg.sender) revert PermitNotFromSender(owner);
-    if (spender != address(this)) revert PermitNotAllowingBridge(spender);
-
-    if (IERC20Upgradeable(_token).allowance(owner, spender) < amount) {
-      IERC20PermitUpgradeable(_token).permit(msg.sender, address(this), amount, deadline, v, r, s);
-    }
-=======
     __TokenBridge_init(_initializationData);
->>>>>>> 79dbaa9d
   }
 }