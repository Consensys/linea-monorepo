// SPDX-License-Identifier: AGPL-3.0
pragma solidity 0.8.19;

import { ITokenBridge } from "./interfaces/ITokenBridge.sol";
import { IMessageService } from "../../messaging/interfaces/IMessageService.sol";

import { IERC20PermitUpgradeable } from "@openzeppelin/contracts-upgradeable/token/ERC20/extensions/IERC20PermitUpgradeable.sol";
import { IERC20MetadataUpgradeable } from "@openzeppelin/contracts-upgradeable/token/ERC20/extensions/IERC20MetadataUpgradeable.sol";
import { IERC20Upgradeable } from "@openzeppelin/contracts-upgradeable/token/ERC20/IERC20Upgradeable.sol";
import { SafeERC20Upgradeable } from "@openzeppelin/contracts-upgradeable/token/ERC20/utils/SafeERC20Upgradeable.sol";
import { BeaconProxy } from "@openzeppelin/contracts/proxy/beacon/BeaconProxy.sol";
import { ReentrancyGuardUpgradeable } from "@openzeppelin/contracts-upgradeable/security/ReentrancyGuardUpgradeable.sol";

import { BridgedToken } from "./BridgedToken.sol";
import { MessageServiceBase } from "../../messaging/MessageServiceBase.sol";

import { TokenBridgePauseManager } from "../../security/pausing/TokenBridgePauseManager.sol";
import { AccessControlUpgradeable } from "@openzeppelin/contracts-upgradeable/access/AccessControlUpgradeable.sol";
import { StorageFiller39 } from "./utils/StorageFiller39.sol";
import { PermissionsManager } from "../../security/access/PermissionsManager.sol";

import { EfficientLeftRightKeccak } from "../../libraries/EfficientLeftRightKeccak.sol";
/**
 * @title Linea Canonical Token Bridge
 * @notice Contract to manage cross-chain ERC-20 bridging.
 * @author ConsenSys Software Inc.
 * @custom:security-contact security-report@linea.build
 */
contract TokenBridge is
  ITokenBridge,
  ReentrancyGuardUpgradeable,
  AccessControlUpgradeable,
  MessageServiceBase,
  TokenBridgePauseManager,
  PermissionsManager,
  StorageFiller39
{
  using EfficientLeftRightKeccak for *;
  using SafeERC20Upgradeable for IERC20Upgradeable;

  /// @dev This is the ABI version and not the reinitialize version.
  string public constant CONTRACT_VERSION = "1.1";

  /// @notice Role used for setting the message service address.
  bytes32 public constant SET_MESSAGE_SERVICE_ROLE = keccak256("SET_MESSAGE_SERVICE_ROLE");

  /// @notice Role used for setting a reserved token address.
  bytes32 public constant SET_RESERVED_TOKEN_ROLE = keccak256("SET_RESERVED_TOKEN_ROLE");

  /// @notice Role used for removing a reserved token address.
  bytes32 public constant REMOVE_RESERVED_TOKEN_ROLE = keccak256("REMOVE_RESERVED_TOKEN_ROLE");

  /// @notice Role used for setting a custom token contract address.
  bytes32 public constant SET_CUSTOM_CONTRACT_ROLE = keccak256("SET_CUSTOM_CONTRACT_ROLE");

  // Special addresses used in the mappings to mark specific states for tokens.
  /// @notice EMPTY means a token is not present in the mapping.
  address internal constant EMPTY = address(0x0);
  /// @notice RESERVED means a token is reserved and cannot be bridged.
  address internal constant RESERVED_STATUS = address(0x111);
  /// @notice NATIVE means a token is native to the current local chain.
  address internal constant NATIVE_STATUS = address(0x222);
  /// @notice DEPLOYED means the bridged token contract has been deployed on the remote chain.
  address internal constant DEPLOYED_STATUS = address(0x333);

  // solhint-disable-next-line var-name-mixedcase
  /// @dev The permit selector to be used when decoding the permit.
  bytes4 internal constant _PERMIT_SELECTOR = IERC20PermitUpgradeable.permit.selector;

  /// @notice These 3 variables are used for the token metadata.
  bytes private constant METADATA_NAME = abi.encodeCall(IERC20MetadataUpgradeable.name, ());
  bytes private constant METADATA_SYMBOL = abi.encodeCall(IERC20MetadataUpgradeable.symbol, ());
  bytes private constant METADATA_DECIMALS = abi.encodeCall(IERC20MetadataUpgradeable.decimals, ());

  /// @dev These 3 values are used when checking for token decimals and string values.
  uint256 private constant VALID_DECIMALS_ENCODING_LENGTH = 32;
  uint256 private constant SHORT_STRING_ENCODING_LENGTH = 32;
  uint256 private constant MINIMUM_STRING_ABI_DECODE_LENGTH = 64;

  /// @notice The token beacon for deployed tokens.
  address public tokenBeacon;

  /// @notice The chainId mapped to a native token address which is then mapped to the bridged token address.
  mapping(uint256 chainId => mapping(address native => address bridged)) public nativeToBridgedToken;

  /// @notice The bridged token address mapped to the native token address.
  mapping(address bridged => address native) public bridgedToNativeToken;

  /// @notice The current layer's chainId from where the bridging is triggered.
  uint256 public sourceChainId;

  /// @notice The targeted layer's chainId where the bridging is received.
  uint256 public targetChainId;

  /// @dev Keep free storage slots for future implementation updates to avoid storage collision.
  uint256[50] private __gap;

  /// @dev Ensures the token has not been bridged before.
  modifier isNewToken(address _token) {
    if (bridgedToNativeToken[_token] != EMPTY || nativeToBridgedToken[sourceChainId][_token] != EMPTY)
      revert AlreadyBridgedToken(_token);
    _;
  }

  /**
   * @dev Ensures the address is not address(0).
   * @param _addr Address to check.
   */
  modifier nonZeroAddress(address _addr) {
    if (_addr == EMPTY) revert ZeroAddressNotAllowed();
    _;
  }

  /**
   * @dev Ensures the amount is not 0.
   * @param _amount amount to check.
   */
  modifier nonZeroAmount(uint256 _amount) {
    if (_amount == 0) revert ZeroAmountNotAllowed(_amount);
    _;
  }

  /**
   * @dev Ensures the chainId is not 0.
   * @param _chainId chainId to check.
   */
  modifier nonZeroChainId(uint256 _chainId) {
    if (_chainId == 0) revert ZeroChainIdNotAllowed();
    _;
  }

  /// @dev Disable constructor for safety
  /// @custom:oz-upgrades-unsafe-allow constructor
  constructor() {
    _disableInitializers();
  }

  /**
   * @notice Initializes TokenBridge and underlying service dependencies - used for new networks only.
   * @dev Contract will be used as proxy implementation.
   * @param _initializationData The initial data used for initializing the TokenBridge contract.
   */
  function initialize(
    InitializationData calldata _initializationData
  )
    external
    nonZeroAddress(_initializationData.messageService)
    nonZeroAddress(_initializationData.tokenBeacon)
    nonZeroChainId(_initializationData.sourceChainId)
    nonZeroChainId(_initializationData.targetChainId)
    initializer
  {
    __ReentrancyGuard_init();
    __MessageServiceBase_init(_initializationData.messageService);
    __PauseManager_init(_initializationData.pauseTypeRoles, _initializationData.unpauseTypeRoles);

    if (_initializationData.defaultAdmin == address(0)) {
      revert ZeroAddressNotAllowed();
    }

    /**
     * @dev DEFAULT_ADMIN_ROLE is set for the security council explicitly,
     * as the permissions init purposefully does not allow DEFAULT_ADMIN_ROLE to be set.
     */
    _grantRole(DEFAULT_ADMIN_ROLE, _initializationData.defaultAdmin);

    __Permissions_init(_initializationData.roleAddresses);

    tokenBeacon = _initializationData.tokenBeacon;
    if (_initializationData.sourceChainId == _initializationData.targetChainId) revert SourceChainSameAsTargetChain();
    _setRemoteSender(_initializationData.remoteSender);
    sourceChainId = _initializationData.sourceChainId;
    targetChainId = _initializationData.targetChainId;

    unchecked {
      for (uint256 i; i < _initializationData.reservedTokens.length; ) {
        if (_initializationData.reservedTokens[i] == EMPTY) revert ZeroAddressNotAllowed();
        nativeToBridgedToken[_initializationData.sourceChainId][
          _initializationData.reservedTokens[i]
        ] = RESERVED_STATUS;
        emit TokenReserved(_initializationData.reservedTokens[i]);
        ++i;
      }
    }
  }

  /**
   * @notice This function is the single entry point to bridge tokens to the
   *   other chain, both for native and already bridged tokens. You can use it
   *   to bridge any ERC-20. If the token is bridged for the first time an ERC-20
   *   (BridgedToken.sol) will be automatically deployed on the target chain.
   * @dev User should first allow the bridge to transfer tokens on his behalf.
   *   Alternatively, you can use BridgeTokenWithPermit to do so in a single
   *   transaction. If you want the transfer to be automatically executed on the
   *   destination chain. You should send enough ETH to pay the postman fees.
   *   Note that Linea can reserve some tokens (which use a dedicated bridge).
   *   In this case, the token cannot be bridged. Linea can only reserve tokens
   *   that have not been bridged yet.
   *   Linea can pause the bridge for security reason. In this case new bridge
   *   transaction would revert.
   * @dev Note: If, when bridging an unbridged token and decimals are unknown,
   * the call will revert to prevent mismatched decimals. Only those ERC-20s,
   * with a decimals function are supported.
   * @param _token The address of the token to be bridged.
   * @param _amount The amount of the token to be bridged.
   * @param _recipient The address that will receive the tokens on the other chain.
   */
  function bridgeToken(
    address _token,
    uint256 _amount,
    address _recipient
  ) public payable nonZeroAddress(_token) nonZeroAddress(_recipient) nonZeroAmount(_amount) nonReentrant {
    _requireTypeAndGeneralNotPaused(PauseType.INITIATE_TOKEN_BRIDGING);
    uint256 sourceChainIdCache = sourceChainId;
    address nativeMappingValue = nativeToBridgedToken[sourceChainIdCache][_token];
    if (nativeMappingValue == RESERVED_STATUS) {
      // Token is reserved
      revert ReservedToken(_token);
    }

    address nativeToken = bridgedToNativeToken[_token];
    uint256 chainId;
    bytes memory tokenMetadata;

    if (nativeToken != EMPTY) {
      BridgedToken(_token).burn(msg.sender, _amount);
      chainId = targetChainId;
    } else {
      // Token is native

      // For tokens with special fee logic, ensure that only the amount received
      // by the bridge will be minted on the target chain.
      uint256 balanceBefore = IERC20Upgradeable(_token).balanceOf(address(this));
      IERC20Upgradeable(_token).safeTransferFrom(msg.sender, address(this), _amount);
      _amount = IERC20Upgradeable(_token).balanceOf(address(this)) - balanceBefore;
      nativeToken = _token;

      if (nativeMappingValue == EMPTY) {
        // New token
        nativeToBridgedToken[sourceChainIdCache][_token] = NATIVE_STATUS;
        emit NewToken(_token);
      }

      // Send Metadata only when the token has not been deployed on the other chain yet
      if (nativeMappingValue != DEPLOYED_STATUS) {
        tokenMetadata = abi.encode(_safeName(_token), _safeSymbol(_token), _safeDecimals(_token));
      }
      chainId = sourceChainIdCache;
    }
    messageService.sendMessage{ value: msg.value }(
      remoteSender,
      msg.value, // fees
      abi.encodeCall(ITokenBridge.completeBridging, (nativeToken, _amount, _recipient, chainId, tokenMetadata))
    );
    emit BridgingInitiatedV2(msg.sender, _recipient, _token, _amount);
  }

  /**
   * @notice Similar to `bridgeToken` function but allows to pass additional
   *   permit data to do the ERC-20 approval in a single transaction.
   * @notice _permit can fail silently, don't rely on this function passing as a form
   *   of authentication
   * @dev There is no need for validation at this level as the validation on pausing,
   * and empty values exists on the "bridgeToken" call.
   * @param _token The address of the token to be bridged.
   * @param _amount The amount of the token to be bridged.
   * @param _recipient The address that will receive the tokens on the other chain.
   * @param _permitData The permit data for the token, if applicable.
   */
  function bridgeTokenWithPermit(
    address _token,
    uint256 _amount,
    address _recipient,
    bytes calldata _permitData
  ) external payable {
    if (_permitData.length != 0) {
      _permit(_token, _permitData);
    }
    bridgeToken(_token, _amount, _recipient);
  }

  /**
   * @dev It can only be called from the Message Service. To finalize the bridging
   *   process, a user or postman needs to use the `claimMessage` function of the
   *   Message Service to trigger the transaction.
   * @param _nativeToken The address of the token on its native chain.
   * @param _amount The amount of the token to be received.
   * @param _recipient The address that will receive the tokens.
   * @param _chainId The token's origin layer chainId
   * @param _tokenMetadata Additional data used to deploy the bridged token if it
   *   doesn't exist already.
   */
  function completeBridging(
    address _nativeToken,
    uint256 _amount,
    address _recipient,
    uint256 _chainId,
    bytes calldata _tokenMetadata
  )
    external
    nonReentrant
    onlyMessagingService
    onlyAuthorizedRemoteSender
    whenTypeAndGeneralNotPaused(PauseType.COMPLETE_TOKEN_BRIDGING)
  {
    address nativeMappingValue = nativeToBridgedToken[_chainId][_nativeToken];
    address bridgedToken;

    if (nativeMappingValue == NATIVE_STATUS || nativeMappingValue == DEPLOYED_STATUS) {
      // Token is native on the local chain
      IERC20Upgradeable(_nativeToken).safeTransfer(_recipient, _amount);
    } else {
      bridgedToken = nativeMappingValue;
      if (nativeMappingValue == EMPTY) {
        // New token
        bridgedToken = deployBridgedToken(_nativeToken, _tokenMetadata, sourceChainId);
        bridgedToNativeToken[bridgedToken] = _nativeToken;
        nativeToBridgedToken[targetChainId][_nativeToken] = bridgedToken;
      }
      BridgedToken(bridgedToken).mint(_recipient, _amount);
    }
    emit BridgingFinalizedV2(_nativeToken, bridgedToken, _amount, _recipient);
  }

  /**
   * @dev Change the address of the Message Service.
   * @dev SET_MESSAGE_SERVICE_ROLE is required to execute.
   * @param _messageService The address of the new Message Service.
   */
  function setMessageService(
    address _messageService
  ) external nonZeroAddress(_messageService) onlyRole(SET_MESSAGE_SERVICE_ROLE) {
    address oldMessageService = address(messageService);
    messageService = IMessageService(_messageService);
    emit MessageServiceUpdated(_messageService, oldMessageService, msg.sender);
  }

  /**
   * @dev Change the status to DEPLOYED to the tokens passed in parameter
   *    Will call the method setDeployed on the other chain using the message Service
   * @param _tokens Array of bridged tokens that have been deployed.
   */
  function confirmDeployment(address[] memory _tokens) external payable {
    uint256 tokensLength = _tokens.length;
    if (tokensLength == 0) {
      revert TokenListEmpty();
    }

    // Check that the tokens have actually been deployed
    for (uint256 i; i < tokensLength; i++) {
      address nativeToken = bridgedToNativeToken[_tokens[i]];
      if (nativeToken == EMPTY) {
        revert TokenNotDeployed(_tokens[i]);
      }
      _tokens[i] = nativeToken;
    }

    messageService.sendMessage{ value: msg.value }(
      remoteSender,
      msg.value, // fees
      abi.encodeCall(ITokenBridge.setDeployed, (_tokens))
    );

    emit DeploymentConfirmed(_tokens, msg.sender);
  }

  /**
   * @dev Change the status of tokens to DEPLOYED. New bridge transaction will not
   *   contain token metadata, which save gas.
   *   Can only be called from the Message Service. A user or postman needs to use
   *   the `claimMessage` function of the Message Service to trigger the transaction.
   * @param _nativeTokens Array of native tokens for which the DEPLOYED status must be set.
   */
  function setDeployed(address[] calldata _nativeTokens) external onlyMessagingService onlyAuthorizedRemoteSender {
    unchecked {
      uint256 cachedSourceChainId = sourceChainId;
      for (uint256 i; i < _nativeTokens.length; ) {
        nativeToBridgedToken[cachedSourceChainId][_nativeTokens[i]] = DEPLOYED_STATUS;
        emit TokenDeployed(_nativeTokens[i]);
        ++i;
      }
    }
  }

  /**
   * @dev Deploy a new EC20 contract for bridged token using a beacon proxy pattern.
   *   To adapt to future requirements, Linea can update the implementation of
   *   all (existing and future) contracts by updating the beacon. This update is
   *   subject to a delay by a time lock.
   *   Contracts are deployed using CREATE2 so deployment address is deterministic.
   * @param _nativeToken The address of the native token on the source chain.
   * @param _tokenMetadata The encoded metadata for the token.
   * @param _chainId The chain id on which the token will be deployed, used to calculate the salt
   * @return bridgedTokenAddress The address of the newly deployed BridgedToken contract.
   */
  function deployBridgedToken(
    address _nativeToken,
    bytes calldata _tokenMetadata,
    uint256 _chainId
  ) internal returns (address bridgedTokenAddress) {
    bridgedTokenAddress = address(
      new BeaconProxy{ salt: EfficientLeftRightKeccak._efficientKeccak(_chainId, _nativeToken) }(tokenBeacon, "")
    );

    (string memory name, string memory symbol, uint8 decimals) = abi.decode(_tokenMetadata, (string, string, uint8));
    BridgedToken(bridgedTokenAddress).initialize(name, symbol, decimals);
    emit NewTokenDeployed(bridgedTokenAddress, _nativeToken);
  }

  /**
   * @dev Linea can reserve tokens. In this case, the token cannot be bridged.
   *   Linea can only reserve tokens that have not been bridged before.
   * @dev SET_RESERVED_TOKEN_ROLE is required to execute.
   * @notice Make sure that _token is native to the current chain
   *   where you are calling this function from
   * @param _token The address of the token to be set as reserved.
   */
  function setReserved(
    address _token
  ) external nonZeroAddress(_token) isNewToken(_token) onlyRole(SET_RESERVED_TOKEN_ROLE) {
    nativeToBridgedToken[sourceChainId][_token] = RESERVED_STATUS;
    emit TokenReserved(_token);
  }

  /**
   * @dev Removes a token from the reserved list.
   * @dev REMOVE_RESERVED_TOKEN_ROLE is required to execute.
   * @param _token The address of the token to be removed from the reserved list.
   */
  function removeReserved(address _token) external nonZeroAddress(_token) onlyRole(REMOVE_RESERVED_TOKEN_ROLE) {
    uint256 cachedSourceChainId = sourceChainId;

    if (nativeToBridgedToken[cachedSourceChainId][_token] != RESERVED_STATUS) revert NotReserved(_token);
    nativeToBridgedToken[cachedSourceChainId][_token] = EMPTY;

    emit ReservationRemoved(_token);
  }

  /**
   * @dev Linea can set a custom ERC-20 contract for specific ERC-20.
<<<<<<< HEAD
   *   For security purpose, Linea can only call this function if the token has
=======
   *   For security purposes, Linea can only call this function if the token has
>>>>>>> 73346939
   *   not been bridged yet.
   * @dev SET_CUSTOM_CONTRACT_ROLE is required to execute.
   * @param _nativeToken The address of the token on the source chain.
   * @param _targetContract The address of the custom contract.
   */
  function setCustomContract(
    address _nativeToken,
    address _targetContract
  )
    external
    nonZeroAddress(_nativeToken)
    nonZeroAddress(_targetContract)
    onlyRole(SET_CUSTOM_CONTRACT_ROLE)
    isNewToken(_nativeToken)
  {
    if (bridgedToNativeToken[_targetContract] != EMPTY) {
      revert AlreadyBrigedToNativeTokenSet(_targetContract);
    }
    if (_targetContract == NATIVE_STATUS || _targetContract == DEPLOYED_STATUS || _targetContract == RESERVED_STATUS) {
      revert StatusAddressNotAllowed(_targetContract);
    }

    uint256 cachedTargetChainId = targetChainId;

    if (nativeToBridgedToken[cachedTargetChainId][_nativeToken] != EMPTY) {
      revert NativeToBridgedTokenAlreadySet(_nativeToken);
    }

    nativeToBridgedToken[cachedTargetChainId][_nativeToken] = _targetContract;
    bridgedToNativeToken[_targetContract] = _nativeToken;
    emit CustomContractSet(_nativeToken, _targetContract, msg.sender);
  }

  // Helpers to safely get the metadata from a token, inspired by
  // https://github.com/traderjoe-xyz/joe-core/blob/main/contracts/MasterChefJoeV3.sol#L55-L95

  /**
   * @dev Provides a safe ERC-20.name version which returns 'NO_NAME' as fallback string.
   * @param _token The address of the ERC-20 token contract
   * @return tokenName Returns the string of the token name.
   */
  function _safeName(address _token) internal view returns (string memory tokenName) {
    (bool success, bytes memory data) = _token.staticcall(METADATA_NAME);
    tokenName = success ? _returnDataToString(data) : "NO_NAME";
  }

  /**
   * @dev Provides a safe ERC-20.symbol version which returns 'NO_SYMBOL' as fallback string
   * @param _token The address of the ERC-20 token contract
   * @return symbol Returns the string of the symbol.
   */
  function _safeSymbol(address _token) internal view returns (string memory symbol) {
    (bool success, bytes memory data) = _token.staticcall(METADATA_SYMBOL);
    symbol = success ? _returnDataToString(data) : "NO_SYMBOL";
  }

  /**
   * @notice Provides a safe ERC-20.decimals version which reverts when decimals are unknown
   *   Note Tokens with (decimals > 255) are not supported
   * @param _token The address of the ERC-20 token contract
   * @return Returns the token's decimals value.
   */
  function _safeDecimals(address _token) internal view returns (uint8) {
    (bool success, bytes memory data) = _token.staticcall(METADATA_DECIMALS);

    if (success && data.length == VALID_DECIMALS_ENCODING_LENGTH) {
      return abi.decode(data, (uint8));
    }

    revert DecimalsAreUnknown(_token);
  }

  /**
   * @dev Converts returned data to string. Returns 'NOT_VALID_ENCODING' as fallback value.
   * @param _data returned data.
   * @return decodedString The decoded string data.
   */
  function _returnDataToString(bytes memory _data) internal pure returns (string memory decodedString) {
    if (_data.length >= MINIMUM_STRING_ABI_DECODE_LENGTH) {
      return abi.decode(_data, (string));
    } else if (_data.length != SHORT_STRING_ENCODING_LENGTH) {
      return "NOT_VALID_ENCODING";
    }

    // Since the strings on bytes32 are encoded left-right, check the first zero in the data
    uint256 nonZeroBytes;
    unchecked {
      while (nonZeroBytes < SHORT_STRING_ENCODING_LENGTH && _data[nonZeroBytes] != 0) {
        nonZeroBytes++;
      }
    }

    // If the first one is 0, we do not handle the encoding
    if (nonZeroBytes == 0) {
      return "NOT_VALID_ENCODING";
    }
    // Create a byte array with nonZeroBytes length
    bytes memory bytesArray = new bytes(nonZeroBytes);
    unchecked {
      for (uint256 i; i < nonZeroBytes; ) {
        bytesArray[i] = _data[i];
        ++i;
      }
    }
    decodedString = string(bytesArray);
  }

  /**
   * @notice Call the token permit method of extended ERC-20
   * @notice Only support tokens implementing ERC-2612
   * @param _token ERC-20 token address
   * @param _permitData Raw data of the call `permit` of the token
   */
  function _permit(address _token, bytes calldata _permitData) internal {
    if (bytes4(_permitData[:4]) != _PERMIT_SELECTOR)
      revert InvalidPermitData(bytes4(_permitData[:4]), _PERMIT_SELECTOR);
    // Decode the permit data
    // The parameters are:
    // 1. owner: The address of the wallet holding the tokens
    // 2. spender: The address of the entity permitted to spend the tokens
    // 3. value: The maximum amount of tokens the spender is allowed to spend
    // 4. deadline: The time until which the permit is valid
    // 5. v: Part of the signature (along with r and s), these three values form the signature of the permit
    // 6. r: Part of the signature
    // 7. s: Part of the signature
    (address owner, address spender, uint256 amount, uint256 deadline, uint8 v, bytes32 r, bytes32 s) = abi.decode(
      _permitData[4:],
      (address, address, uint256, uint256, uint8, bytes32, bytes32)
    );
    if (owner != msg.sender) revert PermitNotFromSender(owner);
    if (spender != address(this)) revert PermitNotAllowingBridge(spender);

    if (IERC20Upgradeable(_token).allowance(owner, spender) < amount) {
      IERC20PermitUpgradeable(_token).permit(msg.sender, address(this), amount, deadline, v, r, s);
    }
  }
}<|MERGE_RESOLUTION|>--- conflicted
+++ resolved
@@ -438,11 +438,7 @@
 
   /**
    * @dev Linea can set a custom ERC-20 contract for specific ERC-20.
-<<<<<<< HEAD
-   *   For security purpose, Linea can only call this function if the token has
-=======
    *   For security purposes, Linea can only call this function if the token has
->>>>>>> 73346939
    *   not been bridged yet.
    * @dev SET_CUSTOM_CONTRACT_ROLE is required to execute.
    * @param _nativeToken The address of the token on the source chain.
