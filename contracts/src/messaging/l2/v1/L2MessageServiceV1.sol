--- conflicted
+++ resolved
@@ -145,11 +145,6 @@
     _claimMessage(_from, _to, _fee, _value, _calldata, _nonce);
   }
 
-<<<<<<< HEAD
-    /// @dev This is placed earlier to fix the stack issue by using these two earlier on.
-    TRANSIENT_MESSAGE_SENDER = _from;
-
-=======
   /**
    * @notice Claims and delivers a cross-chain message.
    * @param _from The address of the original sender.
@@ -167,11 +162,14 @@
     bytes calldata _calldata,
     uint256 _nonce
   ) internal virtual {
->>>>>>> 79dbaa9d
     bytes32 messageHash = MessageHashing._hashMessage(_from, _to, _fee, _value, _nonce, _calldata);
 
     /// @dev Status check and revert is in the message manager.
     _updateL1L2MessageStatusToClaimed(messageHash);
+
+    /// @dev This is placed earlier to fix the stack issue by using these two earlier on.
+    TRANSIENT_MESSAGE_SENDER = _from;
+
     (bool callSuccess, bytes memory returnData) = _to.call{ value: _value }(_calldata);
     if (!callSuccess) {
       if (returnData.length > 0) {
@@ -205,13 +203,8 @@
    * @dev The message sender address is set temporarily in the transient storage when claiming.
    * @return originalSender The message sender address that is stored temporarily in the transient storage when claiming.
    */
-<<<<<<< HEAD
   function sender() external view returns (address originalSender) {
     originalSender = TRANSIENT_MESSAGE_SENDER;
-=======
-  function sender() external view virtual returns (address originalSender) {
-    originalSender = _messageSender;
->>>>>>> 79dbaa9d
   }
 
   /**
