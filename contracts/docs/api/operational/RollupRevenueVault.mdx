# `RollupRevenueVault`

Accepts rollup revenue, and performs burning operations.

### INVOICE_SUBMITTER_ROLE

```solidity
bytes32 INVOICE_SUBMITTER_ROLE
```

### BURNER_ROLE

```solidity
bytes32 BURNER_ROLE
```

### ETH_BURNT_PERCENTAGE

```solidity
uint256 ETH_BURNT_PERCENTAGE
```

Percentage of ETH to be burnt when performing the burn and bridge operation.

### dexAdapter

```solidity
address dexAdapter
```

Decentralized exchange adapter contract for swapping ETH to LINEA tokens.

### invoicePaymentReceiver

```solidity
address invoicePaymentReceiver
```

Address to receive invoice payments.

### invoiceArrears

```solidity
uint256 invoiceArrears
```

Amount of invoice arrears.

### lastInvoiceDate

```solidity
uint256 lastInvoiceDate
```

Timestamp of the last invoice.

### tokenBridge

```solidity
contract TokenBridge tokenBridge
```

Address of the token bridge contract.

### messageService

```solidity
contract L2MessageService messageService
```

Address of the L2 message service contract.

### l1LineaTokenBurner

```solidity
address l1LineaTokenBurner
```

Address of the L1 LINEA token burner contract to which LINEA tokens are bridged for burning.

### lineaToken

```solidity
address lineaToken
```

Address of the LINEA token contract.

### constructor

```solidity
constructor() public
```

<<<<<<< HEAD
### initialize

```solidity
function initialize(uint256 _lastInvoiceDate, address _defaultAdmin, address _invoiceSubmitter, address _burner, address _invoicePaymentReceiver, address _tokenBridge, address _messageService, address _l1LineaTokenBurner, address _lineaToken, address _dexAdapter) external
```

Initializes the contract state.

#### Parameters

| Name | Type | Description |
| ---- | ---- | ----------- |
| _lastInvoiceDate | uint256 | Timestamp of the last invoice. |
| _defaultAdmin | address | Address to be granted the default admin role. |
| _invoiceSubmitter | address | Address to be granted the invoice submitter role. |
| _burner | address | Address to be granted the burner role. |
| _invoicePaymentReceiver | address | Address to receive invoice payments. |
| _tokenBridge | address | Address of the token bridge contract. |
| _messageService | address | Address of the L2 message service contract. |
| _l1LineaTokenBurner | address | Address of the L1 LINEA token burner contract. |
| _lineaToken | address | Address of the LINEA token contract. |
| _dexAdapter | address | Address of the DEX adapter contract. |

=======
>>>>>>> 94500b98
### initializeRolesAndStorageVariables

```solidity
function initializeRolesAndStorageVariables(uint256 _lastInvoiceDate, address _defaultAdmin, address _invoiceSubmitter, address _burner, address _invoicePaymentReceiver, address _tokenBridge, address _messageService, address _l1LineaTokenBurner, address _lineaToken, address _dexAdapter) external
```

Reinitializes the contract state for upgrade.

#### Parameters

| Name | Type | Description |
| ---- | ---- | ----------- |
| _lastInvoiceDate | uint256 | Timestamp of the last invoice. |
| _defaultAdmin | address | Address to be granted the default admin role. |
| _invoiceSubmitter | address | Address to be granted the invoice submitter role. |
| _burner | address | Address to be granted the burner role. |
| _invoicePaymentReceiver | address | Address to receive invoice payments. |
| _tokenBridge | address | Address of the token bridge contract. |
| _messageService | address | Address of the L2 message service contract. |
| _l1LineaTokenBurner | address | Address of the L1 LINEA token burner contract. |
| _lineaToken | address | Address of the LINEA token contract. |
| _dexAdapter | address | Address of the DEX adapter contract. |

### __RollupRevenueVault_init

```solidity
function __RollupRevenueVault_init(uint256 _lastInvoiceDate, address _defaultAdmin, address _invoiceSubmitter, address _burner, address _invoicePaymentReceiver, address _tokenBridge, address _messageService, address _l1LineaTokenBurner, address _lineaToken, address _dexAdapter) internal
```

### submitInvoice

```solidity
function submitInvoice(uint256 _startTimestamp, uint256 _endTimestamp, uint256 _invoiceAmount) external payable
```

Submit invoice to pay to the designated receiver.

#### Parameters

| Name | Type | Description |
| ---- | ---- | ----------- |
| _startTimestamp | uint256 | Start of the period the invoice is covering. |
| _endTimestamp | uint256 | End of the period the invoice is covering. |
| _invoiceAmount | uint256 | New invoice amount. |

### burnAndBridge

```solidity
function burnAndBridge(bytes _swapData) external
```

Burns 20% of the ETH balance and uses the rest to buy LINEA tokens which are then bridged to L1 to be burned.

#### Parameters

| Name | Type | Description |
| ---- | ---- | ----------- |
| _swapData | bytes | Encoded calldata for the DEX swap function. |

### updateInvoicePaymentReceiver

```solidity
function updateInvoicePaymentReceiver(address _newInvoicePaymentReceiver) external
```

Update the invoice payment receiver.

#### Parameters

| Name | Type | Description |
| ---- | ---- | ----------- |
| _newInvoicePaymentReceiver | address | New invoice payment receiver address. |

### updateInvoiceArrears

```solidity
function updateInvoiceArrears(uint256 _newInvoiceArrears, uint256 _lastInvoiceDate) external
```

Update the invoice arrears.

#### Parameters

| Name | Type | Description |
| ---- | ---- | ----------- |
| _newInvoiceArrears | uint256 | New invoice arrears value. |
| _lastInvoiceDate | uint256 | Timestamp of the last invoice. |

### updateL1LineaTokenBurner

```solidity
function updateL1LineaTokenBurner(address _newL1LineaTokenBurner) external
```

Updates the address of the L1 LINEA token burner contract.

#### Parameters

| Name | Type | Description |
| ---- | ---- | ----------- |
| _newL1LineaTokenBurner | address | Address of the new L1 LINEA token burner contract. |

### updateDexAdapter

```solidity
function updateDexAdapter(address _newDexAdapter) external
```

Updates the address of the DEX adapter contract.

#### Parameters

| Name | Type | Description |
| ---- | ---- | ----------- |
| _newDexAdapter | address | Address of the new DEX adapter contract. |

### fallback

```solidity
fallback() external payable
```

Fallback function - Receives Funds.

### receive

```solidity
receive() external payable
```

Receive function - Receives Funds.
<|MERGE_RESOLUTION|>--- conflicted
+++ resolved
@@ -92,14 +92,13 @@
 constructor() public
 ```
 
-<<<<<<< HEAD
-### initialize
-
-```solidity
-function initialize(uint256 _lastInvoiceDate, address _defaultAdmin, address _invoiceSubmitter, address _burner, address _invoicePaymentReceiver, address _tokenBridge, address _messageService, address _l1LineaTokenBurner, address _lineaToken, address _dexAdapter) external
-```
-
-Initializes the contract state.
+### initializeRolesAndStorageVariables
+
+```solidity
+function initializeRolesAndStorageVariables(uint256 _lastInvoiceDate, address _defaultAdmin, address _invoiceSubmitter, address _burner, address _invoicePaymentReceiver, address _tokenBridge, address _messageService, address _l1LineaTokenBurner, address _lineaToken, address _dexAdapter) external
+```
+
+Reinitializes the contract state for upgrade.
 
 #### Parameters
 
@@ -116,31 +115,6 @@
 | _lineaToken | address | Address of the LINEA token contract. |
 | _dexAdapter | address | Address of the DEX adapter contract. |
 
-=======
->>>>>>> 94500b98
-### initializeRolesAndStorageVariables
-
-```solidity
-function initializeRolesAndStorageVariables(uint256 _lastInvoiceDate, address _defaultAdmin, address _invoiceSubmitter, address _burner, address _invoicePaymentReceiver, address _tokenBridge, address _messageService, address _l1LineaTokenBurner, address _lineaToken, address _dexAdapter) external
-```
-
-Reinitializes the contract state for upgrade.
-
-#### Parameters
-
-| Name | Type | Description |
-| ---- | ---- | ----------- |
-| _lastInvoiceDate | uint256 | Timestamp of the last invoice. |
-| _defaultAdmin | address | Address to be granted the default admin role. |
-| _invoiceSubmitter | address | Address to be granted the invoice submitter role. |
-| _burner | address | Address to be granted the burner role. |
-| _invoicePaymentReceiver | address | Address to receive invoice payments. |
-| _tokenBridge | address | Address of the token bridge contract. |
-| _messageService | address | Address of the L2 message service contract. |
-| _l1LineaTokenBurner | address | Address of the L1 LINEA token burner contract. |
-| _lineaToken | address | Address of the LINEA token contract. |
-| _dexAdapter | address | Address of the DEX adapter contract. |
-
 ### __RollupRevenueVault_init
 
 ```solidity
