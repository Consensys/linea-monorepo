# Linea Deployment Scripts
<br />

This document aims to explain how to get started with deploying the Linea deployment scripts. There are several ways the scripts can be executed dependent on: 
- If you're storing deployment variables in an environment file (.env)
- If you plan to deploy an individual script which will deploy a single contract.
- If you plan to deploy a chained deployment script that will include multiple contracts.

<br />
Running the script with an .env file set, you will need to make sure that the correct variables are set in the .env file, considering the network that you're deploying on. In this way when the script is being run, it will take the variables it needs to execute the script from that .env file. <br />
<br />

Running the script without an .env file will require you to place the variables as command-line arguments.
The command-line arguments will create or replace existing .env (only in memory) environment variables. If the variables are provided in the terminal as command-line arguments, they will have priority over the same variables if they are defined in the .env file. These need not exist in the .env file.

Furthermore, you can also specify a general set of variables in the .env file (SAVE_ADDRESS, VERIFY_CONTRACT, SEPOLIA_PRIVATE_KEY, LINEA_SEPOLIA_PRIVATE_KEY, MAINNET_PRIVATE_KEY, LINEA_MAINNET_PRIVATE_KEY, ETHERSCAN_API_KEY, LINEASCAN_API_KEY, INFURA_API_KEY) and provide only the script-specific variables as command-line arguments, when you run each script.

Setting `SAVE_ADDRESS=true` will make the script write a file in the deployments/<network_name>/ folder which stores the contract address, ABI and transaction hash.
<br />
Setting `VERIFY_CONTRACT=true` will start the verifying stage after the contract is deployed, provided that there is a `ETHERSCAN_API_KEY` or `LINEASCAN_API_KEY` available in the .env or provided as CLI argument.

<br />

## Network Specific Variables

<<<<<<< HEAD
Dependent on which network you are using, a specific network private key needs to be used, as well as the corresponding API Key or RPC URL.  Also, dependent on which network you choose, the block explorer used could be different, so the block explorer parameter name might need to be adjusted.  The following table highlights which private key variable will be used per network. Please use the variable that pertains to the network. e.g. for `linea_goerli` use `LINEA_GOERLI_PRIVATE_KEY` (`LINEA_GOERLI_PRIVATE_KEY=<key> INFURA_API_KEY=<key>`)  
=======
Dependant on which network you are using, a specific network private key needs to be used, as well as the corresponding API Key or RPC URL.  Also, dependant on which network you choose, the block explorer used could be different, so the block explorer parameter name might need to be adjusted.  The following table highlights which private key variable will be used per network. Please use the variable that pertains to the network. e.g. for `linea_sepolia` use `LINEA_SEPOLIA_PRIVATE_KEY` (`LINEA_SEPOLIA_PRIVATE_KEY=<key> INFURA_API_KEY=<key>`)  
>>>>>>> da5b7df8

| Network       | Private key parameter name   | API Key / RPC URL | Block explorer parameter name |
| ------------- | ----------------- | ---- | ----------------- | 
| sepolia    | SEPOLIA_PRIVATE_KEY    | INFURA_API_KEY  | ETHERSCAN_API_KEY |
| linea_sepolia | LINEA_SEPOLIA_PRIVATE_KEY   | INFURA_API_KEY  | LINEASCAN_API_KEY |
| mainnet   | MAINNET_PRIVATE_KEY | INFURA_API_KEY | ETHERSCAN_API_KEY |
| linea_mainnet | LINEA_MAINNET_PRIVATE_KEY |  INFURA_API_KEY  | LINEASCAN_API_KEY |
| custom    | CUSTOM_PRIVATE_KEY | CUSTOM_BLOCKCHAIN_URL | ETHERSCAN_API_KEY |
| zkevm_dev | PRIVATE_KEY | BLOCKCHAIN_NODE or L2_BLOCKCHAIN_NODE | n/a |

<br />

## Generalized Command Format

```shell
<<<<<<< HEAD
<possible CLI environment arguments> npx hardhat deploy --network goerli --tags <contract tags, comma delimited list>
=======
<possible CLI environment arguments> npx hardhat deploy --network sepolia --tags <contract tags, comma delimitted list>
>>>>>>> da5b7df8
```

<br />
<br />

## Order of Precedence

 When deploying, if required variables such as deployed contract addresses are not defined in the .env or provided as CLI arguments, the script will look and check if it can use the addresses stored in the deployments/<network_name>/ folder. 
 <br />
 The order of priority (unless specified otherwise) will be:
 - CLI arguments, 
 - .env variables ,
 - deployments/<network_name>/

## Deployments and their parameters
### Verifier
<br />

Parameters that should be filled either in .env or passed as CLI arguments:

| Parameter name             | Required | Input Value | Description |
| -------------------------- | -------- | ---------- | ----------- |
| SAVE_ADDRESS       | false    |true\|false| Saves file with deployment details [address, ABI, transaction hash] |
| VERIFY_CONTRACT    | false    |true\|false| Verifies the deployed contract |
| \**PRIVATE_KEY* | true     | key | Network-specific private key used when deploying the contract |
| \**BLOCK_EXPLORER_API_KEY*  | false     | key | Network-specific Block Explorer API Key used for verifying deployed contracts. |
| INFURA_API_KEY     | true     | key | Infura API Key. This is required only when deploying contracts to a live network, not required when deploying on a local dev network. |
| PLONKVERIFIER_NAME | true  | string | The name of the PlonkVerifier contract that should be deployed |

<br />

Base command:
```shell
npx hardhat deploy --network sepolia --tags PlonkVerifier
```

Base command with cli arguments:

```shell
SAVE_ADDRESS=true VERIFY_CONTRACT=true SEPOLIA_PRIVATE_KEY=<key> ETHERSCAN_API_KEY=<key> INFURA_API_KEY=<key> PLONKVERIFIER_NAME=PlonkVerifierForMultiTypeDataAggregation npx hardhat deploy --network sepolia --tags PlonkVerifier
```

(make sure to replace `<key>` with actual values)
<br />
<br />

### LineaRollup
<br />

Parameters that should be filled either in .env or passed as CLI arguments:

| Parameter name        | Required | Input value | Description |
| --------------------- | -------- | -------------- | ----------- |
| SAVE_ADDRESS       | false    | true\|false | Saves file with deployment details [address, ABI, transaction hash] |
| VERIFY_CONTRACT    | false    | true\|false | Verifies the deployed contract |
| \**PRIVATE_KEY* | true     | key | Network-specific private key used when deploying the contract |
| \**BLOCK_EXPLORER_API_KEY*  | false     | key | Network-specific Block Explorer API Key used for verifying deployed contracts. |
| INFURA_API_KEY     | true     | key | Infura API Key. This is required only when deploying contracts to a live network, not required when deploying on a local dev network.|
| LINEA_ROLLUP_INITIAL_STATE_ROOT_HASH   | true      | bytes | Initial State Root Hash |
| LINEA_ROLLUP_INITIAL_L2_BLOCK_NUMBER   | true      | uint256 | Initial L2 Block Number |
| LINEA_ROLLUP_SECURITY_COUNCIL  | true      | address | L1 Security Council Address |
| LINEA_ROLLUP_OPERATORS     | true      | address | L1 Operators Addresses (comma-delimited if multiple) |
| LINEA_ROLLUP_RATE_LIMIT_PERIOD     | true  | uint256   | L1 Rate Limit Period |
| LINEA_ROLLUP_RATE_LIMIT_AMOUNT     | true  | uint256   | L1 Rate Limit Amount |

<br />

Base command:
```shell
npx hardhat deploy --network sepolia --tags LineaRollup
```

Base command with cli arguments:
```shell
SAVE_ADDRESS=true VERIFY_CONTRACT=true SEPOLIA_PRIVATE_KEY=<key> ETHERSCAN_API_KEY=<key> INFURA_API_KEY=<key> LINEA_ROLLUP_INITIAL_STATE_ROOT_HASH=<bytes> LINEA_ROLLUP_INITIAL_L2_BLOCK_NUMBER=<value> LINEA_ROLLUP_SECURITY_COUNCIL=<address> LINEA_ROLLUP_OPERATORS=<address> LINEA_ROLLUP_RATE_LIMIT_PERIOD=<value> LINEA_ROLLUP_RATE_LIMIT_AMOUNT=<value> npx hardhat deploy --network sepolia --tags LineaRollup
```

(make sure to replace `<value>` `<key>` `<bytes>` `<address>` with actual values).

<br />
<br />

### Linea Voyage XP Token
<br />


Parameters that should be filled either in .env or passed as CLI arguments:

| Parameter name        | Required | Input Value | Description |
| ------------------ | -------- | ---------- | ----------- |
| SAVE_ADDRESS       | false    |true\|false| Saves file with deployment details [address, ABI, transaction hash] |
| VERIFY_CONTRACT    | false    |true\|false| Verifies the deployed contract |
| \**PRIVATE_KEY* | true     | key | Network-specific private key used when deploying the contract |
| \**BLOCK_EXPLORER_API_KEY*  | false     | key | Network-specific Block Explorer API Key used for verifying deployed contracts. |
| INFURA_API_KEY     | true     | key | Infura API Key. This is required only when deploying contracts to a live network, not required when deploying on a local dev network. |
| LINEA_VOYAGE_XP_ADMIN_ADDRESS | true     | address | Admin and minter address  |

<br />

Base command:
```shell
npx hardhat deploy --network linea_sepolia --tags LineaVoyageXPToken
```

### Timelock
<br />


Parameters that should be filled either in .env or passed as CLI arguments:

| Parameter name        | Required | Input Value | Description |
| ------------------ | -------- | ---------- | ----------- |
| SAVE_ADDRESS       | false    |true\|false| Saves file with deployment details [address, ABI, transaction hash] |
| VERIFY_CONTRACT    | false    |true\|false| Verifies the deployed contract |
| \**PRIVATE_KEY* | true     | key | Network-specific private key used when deploying the contract |
| \**BLOCK_EXPLORER_API_KEY*  | false     | key | Network-specific Block Explorer API Key used for verifying deployed contracts. |
| INFURA_API_KEY     | true     | key | Infura API Key. This is required only when deploying contracts to a live network, not required when deploying on a local dev network. |
| TIMELOCK_PROPOSERS | true     | address | Timelock Proposers address |
| TIMELOCK_EXECUTORS | true     | address | Timelock Executors address |
| TIMELOCK_ADMIN_ADDRESS | true     | address | Timelock Admin address |
| MIN_DELAY | true      | uint256 | Timelock Minimum Delay |

<br />

Base command:
```shell
npx hardhat deploy --network sepolia --tags Timelock
```

Base command with cli arguments:
```shell
SAVE_ADDRESS=true VERIFY_CONTRACT=true SEPOLIA_PRIVATE_KEY=<key> ETHERSCAN_API_KEY=<key> INFURA_API_KEY=<key> TIMELOCK_PROPOSERS=<address> TIMELOCK_EXECUTORS=<address> TIMELOCK_ADMIN_ADDRESS=<address> MIN_DELAY=<value> npx hardhat deploy --network sepolia --tags Timelock
```

(make sure to replace `<value>` `<key>` `<address>` with actual values)

<br />
<br />

### L2MessageService
<br />

Parameters that should be filled either in .env or passed as CLI arguments:

| Parameter name        | Required | Input Value | Description |
| ------------------ | -------- | ---------- | ----------- |
| SAVE_ADDRESS       | false    |true\|false| Saves file with deployment details [address, ABI, transaction hash] |
| VERIFY_CONTRACT    | false    |true\|false| Verifies the deployed contract |
| \**PRIVATE_KEY* | true     | key | Network-specific private key used when deploying the contract |
| \**BLOCK_EXPLORER_API_KEY*  | false     | key | Network-specific Block Explorer API Key used for verifying deployed contracts. |
| INFURA_API_KEY     | true     | key | Infura API Key. This is required only when deploying contracts to a live network, not required when deploying on a local dev network. |
| L2MSGSERVICE_SECURITY_COUNCIL | true   | address | L2 Security council address |
| L2MSGSERVICE_L1L2_MESSAGE_SETTER  | true  |  address | L1L2 Message Setter address on L2 |
| L2MSGSERVICE_RATE_LIMIT_PERIOD    | true  |  uint256 | L2 Rate Limit Period |
| L2MSGSERVICE_RATE_LIMIT_AMOUNT    | true  |  uint256 | L2 Rate Limit Amount |

<br />

Base command:
```shell
npx hardhat deploy --network linea_sepolia --tags L2MessageService
```

Base command with cli arguments:
```shell
<<<<<<< HEAD
SAVE_ADDRESS=true VERIFY_CONTRACT=true LINEA_GOERLI_PRIVATE_KEY=<key> LINEASCAN_API_KEY=<key> INFURA_API_KEY=<key> L2MSGSERVICE_SECURITY_COUNCIL=<address> L2MSGSERVICE_L1L2_MESSAGE_SETTER=<address>  L2MSGSERVICE_RATE_LIMIT_PERIOD=<value> L2MSGSERVICE_RATE_LIMIT_AMOUNT=<value> npx hardhat deploy --network linea_goerli --tags L2MessageService
=======
SAVE_ADDRESS=true VERIFY_CONTRACT=true SEPOLIA_PRIVATE_KEY=<key> LINEASCAN_API_KEY=<key> INFURA_API_KEY=<key> L2MSGSERVICE_SECURITY_COUNCIL=<address> L2MSGSERVICE_L1L2_MESSAGE_SETTER=<address>  L2MSGSERVICE_RATE_LIMIT_PERIOD=<value> L2MSGSERVICE_RATE_LIMIT_AMOUNT=<value> npx hardhat deploy --network linea_sepolia --tags L2MessageService
>>>>>>> da5b7df8
```

(make sure to replace `<value>` `<key>` `<address>` with actual values)

<br />
<br />

### BridgedToken
<br />

Parameters that should be filled either in .env or passed as CLI arguments:

| Parameter name        | Required | Input Value | Description |
| --------------------- | -------- | ---------- | ----------- |
| SAVE_ADDRESS          | false    |true\|false| Saves file with deployment details [address, ABI, transaction hash]. |
| VERIFY_CONTRACT       | false    |true\|false| Verifies the deployed contract. |
| \**PRIVATE_KEY*       | true     | key | Network-specific private key used when deploying the contract. |
| \**BLOCK_EXPLORER_API_KEY*  | false     | key | Network-specific Block Explorer API Key used for verifying deployed contracts. |
| INFURA_API_KEY         | true     | key | Infura API Key. This is required only when deploying contracts to a live network, not required when deploying on a local dev network. |

<br />

Base command:
```shell
npx hardhat deploy --network linea_sepolia --tags BridgedToken
```

Base command with cli arguments:
```shell
SAVE_ADDRESS=true VERIFY_CONTRACT=true LINEASCAN_API_KEY=<key> LINEA_SEPOLIA_PRIVATE_KEY=<key> INFURA_API_KEY=<key> npx hardhat deploy --network linea_sepolia --tags BridgedToken
```

(make sure to replace `<value>` `<key>` `<address>` with actual values)

<br />
<br />

### CustomBridgedToken
<br />

Parameters that should be filled either in .env or passed as CLI arguments:

| Parameter name        | Required | Input Value | Description |
| --------------------- | -------- | ---------- | ----------- |
| CUSTOMTOKENBRIDGE_NAME | true    |string| Token's name |
| CUSTOMTOKENBRIDGE_SYMBOL | true    |string| Token's symbol |
| CUSTOMTOKENBRIDGE_DECIMALS | true    |uint256| Token's decimals |
| CUSTOMTOKENBRIDGE_BRIDGE_ADDRESS | true    |address| Token bridge's address|
| SAVE_ADDRESS          | false    |true\|false| Saves file with deployment details [address, ABI, transaction hash]. |
| VERIFY_CONTRACT       | false    |true\|false| Verifies the deployed contract. |
| \**PRIVATE_KEY*       | true     | key | Network-specific private key used when deploying the contract. |
| \**BLOCK_EXPLORER_API_KEY*  | false     | key | Network-specific Block Explorer API Key used for verifying deployed contracts. |
| INFURA_API_KEY         | true     | key | Infura API Key. This is required only when deploying contracts to a live network, not required when deploying on a local dev network. |

<br />

Base command:
```shell
npx hardhat deploy --network linea_sepolia --tags CustomBridgedToken
```

Base command with cli arguments:
```shell
SAVE_ADDRESS=true VERIFY_CONTRACT=true LINEASCAN_API_KEY=<key> LINEA_SEPOLIA_PRIVATE_KEY=<key> INFURA_API_KEY=<key> CUSTOMTOKENBRIDGE_NAME=<name> CUSTOMTOKENBRIDGE_SYMBOL=<symbol> CUSTOMTOKENBRIDGE_DECIMALS=<decimals> CUSTOMTOKENBRIDGE_BRIDGE_ADDRESS=<address> npx hardhat deploy --network linea_sepolia --tags CustomBridgedToken
```

(make sure to replace `<key>` `<address>` `<name>` `<symbol>` `<decimals>` with actual values)

<br />
<br />

### TokenBridge
<br />

Parameters that should be filled either in .env or passed as CLI arguments:

| Parameter name        | Required | Input Value | Description |
| --------------------- | -------- | ---------- | ----------- |
| SAVE_ADDRESS          | false    |true\|false| Saves file with deployment details [address, ABI, transaction hash]. |
| VERIFY_CONTRACT       | false    |true\|false| Verifies the deployed contract. |
| \**PRIVATE_KEY*       | true     | key | Network-specific private key used when deploying the contract. |
| \**BLOCK_EXPLORER_API_KEY*  | false     | key | Network-specific Block Explorer API Key used for verifying deployed contracts. |
| INFURA_API_KEY         | true     | key | Infura API Key. This is required only when deploying contracts to a live network, not required when deploying on a local dev network. |
| L2_MESSAGE_SERVICE_ADDRESS    | true  | address   | L2 Message Service address used when deploying TokenBridge.    |
| LINEA_ROLLUP_ADDRESS         | true    | address       | L1 Rollup address used when deploying Token Bridge.   |
| REMOTE_CHAIN_ID       | true      |   uint256     | ChainID of the remote (target) network |
| TOKEN_BRIDGE_L1       | false     |true\|false| If Token Bridge is deployed on L1, TOKEN_BRIDGE_L1 should be set to `true`. Otherwise it should be `false`|
| L1_RESERVED_TOKEN_ADDRESSES | false   | address   | If TOKEN_BRIDGE_L1=true, then L1_RESERVED_TOKEN_ADDRESSES should be defined. If multiple addresses, provide them in a comma-delimited array.|
| L2_RESERVED_TOKEN_ADDRESSES | false   | address   | If TOKEN_BRIDGE_L1=false, then L2_RESERVED_TOKEN_ADDRESSES should be defined. If multiple addresses, provide them in a comma-delimited array.|

<br />

Base command:
```shell
npx hardhat deploy --network linea_sepolia --tags TokenBridge
```

Base command with cli arguments:
```shell
SAVE_ADDRESS=true VERIFY_CONTRACT=true LINEASCAN_API_KEY=<key> LINEA_SEPOLIA_PRIVATE_KEY=<key> INFURA_API_KEY=<key> REMOTE_CHAIN_ID=<uint256> TOKEN_BRIDGE_L1=true L1_RESERVED_TOKEN_ADDRESSES=<address> L2_MESSAGE_SERVICE_ADDRESS=<address> LINEA_ROLLUP_ADDRESS=<address> npx hardhat deploy --network linea_sepolia --tags TokenBridge
```

(make sure to replace `<value>` `<key>` `<address>` with actual values)

<br />
<br />

## Chained Deployments
<br />

This section describes the scripts that can be run to deploy multiple contracts in a sequence.

<br />


### L1MessageService Chained Deployments
<br />

This will run the script that deploys PlonkVerifier, LineaRollup , Timelock contracts.

Parameters that should be filled either in .env or passed as CLI arguments:

| Parameter name        | Required | Input Value | Description |
| ------------------ | -------- | ---------- | ----------- |
| SAVE_ADDRESS       | false    |true\|false| Saves file with deployment details [address, ABI, transaction hash] |
| VERIFY_CONTRACT    | false    |true\|false| Verifies the deployed contract |
| \**PRIVATE_KEY* | true     | key | Network-specific private key used when deploying the contract |
| \**BLOCK_EXPLORER_API_KEY*  | false     | key | Network-specific Block Explorer API Key used for verifying deployed contracts. |
| INFURA_API_KEY     | true     | key | Infura API Key. This is required only when deploying contracts to a live network, not required when deploying on a local dev network. |
| LINEA_ROLLUP_INITIAL_STATE_ROOT_HASH   | true      | bytes | Initial State Root Hash |
| LINEA_ROLLUP_INITIAL_L2_BLOCK_NUMBER   | true      | uint256 | Initial L2 Block Number |
| LINEA_ROLLUP_SECURITY_COUNCIL  | true      | address | Security Council Address |
| LINEA_ROLLUP_OPERATORS     | true      | address | Operators Addresses (comma-delimited if multiple) |
| LINEA_ROLLUP_RATE_LIMIT_PERIOD     | true  | uint256   | L1 Rate Limit Period |
| LINEA_ROLLUP_RATE_LIMIT_AMOUNT     | true  | uint256   | L1 Rate Limit Amount |
| TIMELOCK_PROPOSERS | true     | address | Timelock Proposers address |
| TIMELOCK_EXECUTORS | true     | address | Timelock Executors address |
| TIMELOCK_ADMIN_ADDRESS | true     | address | Timelock Admin address |
| MIN_DELAY | true      | uint256 | Timelock Minimum Delay |
| PLONKVERIFIER_NAME | true | string | PlonkVerifier contract name that should be deployed |

<br />

Base command:
```shell
npx hardhat deploy --network sepolia --tags PlonkVerifier,LineaRollup,Timelock
```

Base command with cli arguments:
```shell
SAVE_ADDRESS=true VERIFY_CONTRACT=true SEPOLIA_PRIVATE_KEY=<key> ETHERSCAN_API_KEY=<key> INFURA_API_KEY=<key> LINEA_ROLLUP_INITIAL_STATE_ROOT_HASH=<bytes> LINEA_ROLLUP_INITIAL_L2_BLOCK_NUMBER=<value> LINEA_ROLLUP_SECURITY_COUNCIL=<address> LINEA_ROLLUP_OPERATORS=<address> LINEA_ROLLUP_RATE_LIMIT_PERIOD=<value> LINEA_ROLLUP_RATE_LIMIT_AMOUNT=<value> TIMELOCK_PROPOSERS=<address> TIMELOCK_EXECUTORS=<address> TIMELOCK_ADMIN_ADDRESS=<address> MIN_DELAY=<value> PLONKVERIFIER_NAME=PlonkVerifierForMultiTypeDataAggregation npx hardhat deploy --network sepolia --tags PlonkVerifier,LineaRollup,Timelock
```

(make sure to replace `<value>` `<bytes>` `<key>` `<address>` with actual values)

<br />
<br />

### L2MessageService Chained Deployments
<br />

This will run the script that deploys Timelock, L2MessageService contracts.

| Parameter name        | Required | Input Value | Description |
| ------------------ | -------- | ---------- | ----------- |
| SAVE_ADDRESS       | false    |true\|false| Saves file with deployment details [address, ABI, transaction hash] |
| VERIFY_CONTRACT    | false    |true\|false| Verifies the deployed contract |
| \**PRIVATE_KEY* | true     | key | Network-specific private key used when deploying the contract |
| \**BLOCK_EXPLORER_API_KEY*  | false     | key | Network-specific Block Explorer API Key used for verifying deployed contracts. |
| INFURA_API_KEY     | true     | key | Infura API Key. This is required only when deploying contracts to a live network, not required when deploying on a local dev network. |
| L2MSGSERVICE_SECURITY_COUNCIL | true   | address | L2 Security council address |
| L2MSGSERVICE_L1L2_MESSAGE_SETTER  | true  |  address | L1L2 Message Setter address on L2 |
| L2MSGSERVICE_RATE_LIMIT_PERIOD    | true  |  uint256 | L2 Rate Limit Period |
| L2MSGSERVICE_RATE_LIMIT_AMOUNT    | true  |  uint256 | L2 Rate Limit Amount |
| TIMELOCK_PROPOSERS | true     | address | Timelock Proposers address |
| TIMELOCK_EXECUTORS | true     | address | Timelock Executors address |
| TIMELOCK_ADMIN_ADDRESS | true     | address | Timelock Admin address |
| MIN_DELAY | true      | uint256 | Timelock Minimum Delay |

<br />

Base command:
```shell
npx hardhat deploy --network linea_sepolia --tags L2MessageService,Timelock
```

Base command with cli arguments:
```shell
SAVE_ADDRESS=true VERIFY_CONTRACT=true LINEA_SEPOLIA_PRIVATE_KEY=<key> LINEASCAN_API_KEY=<key> INFURA_API_KEY=<key> L2MSGSERVICE_SECURITY_COUNCIL=<address> L2MSGSERVICE_L1L2_MESSAGE_SETTER=<address>  L2MSGSERVICE_RATE_LIMIT_PERIOD=<value> L2MSGSERVICE_RATE_LIMIT_AMOUNT=<value> TIMELOCK_PROPOSERS=<address> TIMELOCK_EXECUTORS=<address> TIMELOCK_ADMIN_ADDRESS=<address> MIN_DELAY=<value> npx hardhat deploy --network linea_sepolia --tags L2MessageService_Timelock
```

(make sure to replace `<value>` `<key>` `<address>` with actual values)

<br />
<br />

### TokenBridge & BridgedToken Chained Deployments

This will run the script that deploys the TokenBridge and BridgedToken contracts.

| Parameter name        | Required | Input Value | Description |
| --------------------- | -------- | ---------- | ----------- |
| SAVE_ADDRESS          | false    |true\|false| Saves file with deployment details [address, ABI, transaction hash]. |
| VERIFY_CONTRACT       | false    |true\|false| Verifies the deployed contract. |
| \**PRIVATE_KEY*       | true     | key | Network-specific private key used when deploying the contract. |
| \**BLOCK_EXPLORER_API_KEY*  | false     | key | Network-specific Block Explorer API Key used for verifying deployed contracts. |
| INFURA_API_KEY         | true     | key | Infura API Key. This is required only when deploying contracts to a live network, not required when deploying on a local dev network. |
| L2_MESSAGE_SERVICE_ADDRESS    | true  | address   | L2 Message Service address used when deploying TokenBridge.    |
| LINEA_ROLLUP_ADDRESS         | true    | address       | L1 Rollup address used when deploying Token Bridge.   |
| REMOTE_CHAIN_ID       | true      |   uint256     | ChainID of the remote (target) network |
| TOKEN_BRIDGE_L1       | false     |true\|false| If Token Bridge is deployed on L1, TOKEN_BRIDGE_L1 should be set to `true`. Otherwise it should be `false`|
| L1_RESERVED_TOKEN_ADDRESSES | false   | address   | If TOKEN_BRIDGE_L1=true, then L1_RESERVED_TOKEN_ADDRESSES should be defined. If multiple addresses, provide them in a comma-delimited array.|
| L2_RESERVED_TOKEN_ADDRESSES | false   | address   | If TOKEN_BRIDGE_L1=false, then L2_RESERVED_TOKEN_ADDRESSES should be defined. If multiple addresses, provide them in a comma-delimited array.|


Base command:
```shell
npx hardhat deploy --network linea_sepolia --tags BridgedToken,TokenBridge
```

Base command with cli arguments:
```shell
SAVE_ADDRESS=true VERIFY_CONTRACT=true LINEASCAN_API_KEY=<key> LINEA_SEPOLIA_PRIVATE_KEY=<key> INFURA_API_KEY=<key> REMOTE_CHAIN_ID=<uint256> TOKEN_BRIDGE_L1=true L1_RESERVED_TOKEN_ADDRESSES=<address>  L2_MESSAGE_SERVICE_ADDRESS=<address> LINEA_ROLLUP_ADDRESS=<address>  npx hardhat deploy --network linea_sepolia --tags BridgedToken,TokenBridge
```
(make sure to replace `<value>` `<key>` `<address>` with actual values)

<br />
<br /><|MERGE_RESOLUTION|>--- conflicted
+++ resolved
@@ -23,11 +23,7 @@
 
 ## Network Specific Variables
 
-<<<<<<< HEAD
 Dependent on which network you are using, a specific network private key needs to be used, as well as the corresponding API Key or RPC URL.  Also, dependent on which network you choose, the block explorer used could be different, so the block explorer parameter name might need to be adjusted.  The following table highlights which private key variable will be used per network. Please use the variable that pertains to the network. e.g. for `linea_goerli` use `LINEA_GOERLI_PRIVATE_KEY` (`LINEA_GOERLI_PRIVATE_KEY=<key> INFURA_API_KEY=<key>`)  
-=======
-Dependant on which network you are using, a specific network private key needs to be used, as well as the corresponding API Key or RPC URL.  Also, dependant on which network you choose, the block explorer used could be different, so the block explorer parameter name might need to be adjusted.  The following table highlights which private key variable will be used per network. Please use the variable that pertains to the network. e.g. for `linea_sepolia` use `LINEA_SEPOLIA_PRIVATE_KEY` (`LINEA_SEPOLIA_PRIVATE_KEY=<key> INFURA_API_KEY=<key>`)  
->>>>>>> da5b7df8
 
 | Network       | Private key parameter name   | API Key / RPC URL | Block explorer parameter name |
 | ------------- | ----------------- | ---- | ----------------- | 
@@ -43,11 +39,7 @@
 ## Generalized Command Format
 
 ```shell
-<<<<<<< HEAD
-<possible CLI environment arguments> npx hardhat deploy --network goerli --tags <contract tags, comma delimited list>
-=======
 <possible CLI environment arguments> npx hardhat deploy --network sepolia --tags <contract tags, comma delimitted list>
->>>>>>> da5b7df8
 ```
 
 <br />
@@ -213,11 +205,7 @@
 
 Base command with cli arguments:
 ```shell
-<<<<<<< HEAD
 SAVE_ADDRESS=true VERIFY_CONTRACT=true LINEA_GOERLI_PRIVATE_KEY=<key> LINEASCAN_API_KEY=<key> INFURA_API_KEY=<key> L2MSGSERVICE_SECURITY_COUNCIL=<address> L2MSGSERVICE_L1L2_MESSAGE_SETTER=<address>  L2MSGSERVICE_RATE_LIMIT_PERIOD=<value> L2MSGSERVICE_RATE_LIMIT_AMOUNT=<value> npx hardhat deploy --network linea_goerli --tags L2MessageService
-=======
-SAVE_ADDRESS=true VERIFY_CONTRACT=true SEPOLIA_PRIVATE_KEY=<key> LINEASCAN_API_KEY=<key> INFURA_API_KEY=<key> L2MSGSERVICE_SECURITY_COUNCIL=<address> L2MSGSERVICE_L1L2_MESSAGE_SETTER=<address>  L2MSGSERVICE_RATE_LIMIT_PERIOD=<value> L2MSGSERVICE_RATE_LIMIT_AMOUNT=<value> npx hardhat deploy --network linea_sepolia --tags L2MessageService
->>>>>>> da5b7df8
 ```
 
 (make sure to replace `<value>` `<key>` `<address>` with actual values)
