--- conflicted
+++ resolved
@@ -44,11 +44,7 @@
     "dotenv": "16.4.5",
     "edit-json-file": "1.8.0",
     "ethers": "6.12.0",
-<<<<<<< HEAD
-    "hardhat": "2.22.19",
-=======
     "hardhat": "2.23.0",
->>>>>>> 439cc108
     "hardhat-deploy": "0.12.4",
     "hardhat-storage-layout": "0.1.7",
     "hardhat-tracer": "2.8.2",
