--- conflicted
+++ resolved
@@ -24,11 +24,7 @@
   "devDependencies": {
     "@ethereumjs/util": "9.0.3",
     "@nomicfoundation/hardhat-ethers": "3.0.5",
-<<<<<<< HEAD
-    "@nomicfoundation/hardhat-foundry": "^1.1.2",
-=======
     "@nomicfoundation/hardhat-foundry": "1.1.3",
->>>>>>> f58c12a4
     "@nomicfoundation/hardhat-network-helpers": "1.0.10",
     "@nomicfoundation/hardhat-toolbox": "4.0.0",
     "@nomicfoundation/hardhat-verify": "1.1.1",
