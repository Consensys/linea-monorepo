--- conflicted
+++ resolved
@@ -45,27 +45,7 @@
             enabled: true,
             runs: 10_000,
           },
-<<<<<<< HEAD
-          evmVersion: "cancun",
-        },
-      },
-      /**
-       * Maintain for Mimc contract
-       * src/libraries/Mimc.sol (0.8.25)
-       * src/libraries/SparseMerkleProof.sol (0.8.25)
-       */
-      {
-        version: "0.8.25",
-        settings: {
-          viaIR: useViaIR,
-          optimizer: {
-            enabled: true,
-            runs: 10_000,
-          },
-          evmVersion: "cancun",
-=======
           evmVersion: "prague",
->>>>>>> 79dbaa9d
         },
       },
     ],
