--- conflicted
+++ resolved
@@ -29,8 +29,6 @@
   function safeSub(uint256 a, uint256 b) internal pure returns (uint256) {
     return a > b ? a - b : 0;
   }
-<<<<<<< HEAD
-=======
 
   /// @dev Returns the number of bits required to represent the value.
   /// @param x The input value.
@@ -51,5 +49,4 @@
       // r is now index of highest set bit (0-based), so add 1 for bit length
       return r + 1;
   }
->>>>>>> 9e171e9f
 }