// SPDX-License-Identifier: Apache-2.0
pragma solidity 0.8.19;

/**
 * @title Interface declaring cross-chain messaging on L2 functions, events and errors.
 * @author ConsenSys Software Inc.
 * @custom:security-contact security-report@linea.build
 */
interface IL2MessageManager {
  /**
   * @notice Emitted after all messages are anchored on L2 and the latest message index rolling hash stored.
   * @param messageNumber The unique L1 computed indexed message number for the message.
   * @param rollingHash The indexed L1 rolling hash computed for the current message number.
   * @dev NB: This event is used to provide data to the rollup. The last messageNumber and rollingHash,
   * emitted in a rollup will be used in the public input for validating the L1->L2 messaging state transition.
   */
  event RollingHashUpdated(uint256 indexed messageNumber, bytes32 indexed rollingHash);

  /**
<<<<<<< HEAD
   * @dev Emitted when the service switches over to a new version.
   * @dev This is currently not in use, but left for future migrations and for existing consumers.
   */
  event ServiceVersionMigrated(uint256 indexed version);
=======
   * @dev Reverts when the message hashes array length is zero.
   */
  error MessageHashesListLengthIsZero();
>>>>>>> 7005fcd9

  /**
   * @dev Reverts when message number synchronization is mismatched.
   */
  error L1MessageNumberSynchronizationWrong(uint256 expected, uint256 found);

  /**
   * @dev Reverts when rolling hash synchronization is mismatched.
   */
  error L1RollingHashSynchronizationWrong(bytes32 expected, bytes32 found);

  /**
   * @dev Reverts when final rolling hash is zero hash.
   */
  error FinalRollingHashIsZero();

  /**
   * @notice Anchor L1-> L2 message hashes with expected message number and rolling hash.
   * @dev Reverts if computed rolling hash and ending message number don't match.
   * @param _messageHashes New message hashes to anchor on L2.
   * @param _startingMessageNumber The expected L1 message number to start when anchoring.
   * @param _finalMessageNumber The expected L1 message number to end on when anchoring.
   * @param _finalRollingHash The expected L1 rolling hash to end on when anchoring.
   */
  function anchorL1L2MessageHashes(
    bytes32[] calldata _messageHashes,
    uint256 _startingMessageNumber,
    uint256 _finalMessageNumber,
    bytes32 _finalRollingHash
  ) external;
}<|MERGE_RESOLUTION|>--- conflicted
+++ resolved
@@ -17,16 +17,15 @@
   event RollingHashUpdated(uint256 indexed messageNumber, bytes32 indexed rollingHash);
 
   /**
-<<<<<<< HEAD
    * @dev Emitted when the service switches over to a new version.
    * @dev This is currently not in use, but left for future migrations and for existing consumers.
    */
   event ServiceVersionMigrated(uint256 indexed version);
-=======
+
+  /**
    * @dev Reverts when the message hashes array length is zero.
    */
   error MessageHashesListLengthIsZero();
->>>>>>> 7005fcd9
 
   /**
    * @dev Reverts when message number synchronization is mismatched.
