// SPDX-License-Identifier: Apache-2.0
pragma solidity 0.8.26;

import { IPauseManager } from "../../interfaces/IPauseManager.sol";
import { IPermissionsManager } from "../../interfaces/IPermissionsManager.sol";

/**
 * @title LineaRollup interface for current functions, structs, events and errors.
 * @author ConsenSys Software Inc.
 * @custom:security-contact security-report@linea.build
 */
interface ILineaRollup {
  /**
   * @notice Initialization data structure for the LineaRollup contract.
   * @param initialStateRootHash The initial state root hash at migration used for proof verification.
   * @param initialL2BlockNumber The initial block number at migration.
   * @param genesisTimestamp The L2 genesis timestamp for first finalization.
   * @param defaultVerifier The default verifier for rollup proofs.
   * @param rateLimitPeriodInSeconds The period in which withdrawal amounts and fees will be accumulated.
   * @param rateLimitAmountInWei The limit allowed for withdrawing in the rate limit period.
   * @param roleAddresses The list of role address and roles to assign permissions to.
   * @param pauseTypeRoles The list of pause types to associate with roles.
   * @param unpauseTypeRoles The list of unpause types to associate with roles.
   * @param fallbackOperator The account to be given OPERATOR_ROLE on when the time since last finalization lapses.
   * @param defaultAdmin The account to be given DEFAULT_ADMIN_ROLE on initialization.
   */
  struct InitializationData {
    bytes32 initialStateRootHash;
    uint256 initialL2BlockNumber;
    uint256 genesisTimestamp;
    address defaultVerifier;
    uint256 rateLimitPeriodInSeconds;
    uint256 rateLimitAmountInWei;
    IPermissionsManager.RoleAddress[] roleAddresses;
    IPauseManager.PauseTypeRole[] pauseTypeRoles;
    IPauseManager.PauseTypeRole[] unpauseTypeRoles;
    address fallbackOperator;
    address defaultAdmin;
  }

  /**
   * @notice Supporting data for compressed calldata submission including compressed data.
   * @dev finalStateRootHash is used to set state root at the end of the data.
   * @dev firstBlockInData is the first block that is included in the data submitted.
   * @dev finalBlockInData is the last block that is included in the data submitted.
   * @dev snarkHash is the computed hash for compressed data (using a SNARK-friendly hash function) that aggregates per data submission to be used in public input.
   * @dev compressedData is the compressed transaction data. It contains ordered data for each L2 block - l2Timestamps, the encoded txData.
   */
  struct SubmissionDataV2 {
    bytes32 finalStateRootHash;
    uint256 firstBlockInData;
    uint256 finalBlockInData;
    bytes32 snarkHash;
    bytes compressedData;
  }

  /**
   * @notice Supporting data for compressed blob data submission.
   * @dev finalStateRootHash is used to set state root at the end of the data.
   * @dev firstBlockInData is the first block that is included in the data submitted.
   * @dev finalBlockInData is the last block that is included in the data submitted.
   * @dev snarkHash is the computed hash for compressed data (using a SNARK-friendly hash function) that aggregates per data submission to be used in public input.
   */
  struct SupportingSubmissionDataV2 {
    bytes32 finalStateRootHash;
    uint256 firstBlockInData;
    uint256 finalBlockInData;
    bytes32 snarkHash;
  }

  /**
   * @notice Shnarf data for validating a shnarf.
   * @dev parentShnarf is the parent computed shnarf.
   * @dev snarkHash is the computed hash for compressed data (using a SNARK-friendly hash function) that aggregates per data submission to be used in public input.
   * @dev finalStateRootHash is the final state root hash.
   * @dev dataEvaluationPoint is the data evaluation point.
   * @dev dataEvaluationClaim is the data evaluation claim.
   */
  struct ShnarfData {
    bytes32 parentShnarf;
    bytes32 snarkHash;
    bytes32 finalStateRootHash;
    bytes32 dataEvaluationPoint;
    bytes32 dataEvaluationClaim;
  }

  /**
   * @notice Data stucture for compressed blob data submission.
   * @dev submissionData The supporting data for blob data submission excluding the compressed data.
   * @dev dataEvaluationClaim The data evaluation claim.
   * @dev kzgCommitment The blob KZG commitment.
   * @dev kzgProof The blob KZG point proof.
   */
  struct BlobSubmissionData {
    SupportingSubmissionDataV2 submissionData;
    uint256 dataEvaluationClaim;
    bytes kzgCommitment;
    bytes kzgProof;
  }

  /**
   * @notice Supporting data for finalization with proof.
   * @dev NB: the dynamic sized fields are placed last on purpose for efficient keccaking on public input.
   * @dev parentStateRootHash is the expected last state root hash finalized.
   * @dev finalBlockInData is the final block finalizing until.
   * @dev shnarfData contains data about the last data submission's shnarf used in finalization.
   * @dev lastFinalizedTimestamp is the expected last finalized block's timestamp.
   * @dev finalTimestamp is the timestamp of the last block being finalized.
   * @dev lastFinalizedL1RollingHash is the last stored L2 computed rolling hash used in finalization.
   * @dev l1RollingHash is the calculated rolling hash on L2 that is expected to match L1 at l1RollingHashMessageNumber.
   * This value will be used along with the stored last finalized L2 calculated rolling hash in the public input.
   * @dev lastFinalizedL1RollingHashMessageNumber is the last stored L2 computed message number used in finalization.
   * @dev l1RollingHashMessageNumber is the calculated message number on L2 that is expected to match the existing L1 rolling hash.
   * This value will be used along with the stored last finalized L2 calculated message number in the public input.
   * @dev l2MerkleTreesDepth is the depth of all l2MerkleRoots.
   * @dev l2MerkleRoots is an array of L2 message Merkle roots of depth l2MerkleTreesDepth between last finalized block and finalSubmissionData.finalBlockInData.
   * @dev l2MessagingBlocksOffsets indicates by offset from currentL2BlockNumber which L2 blocks contain MessageSent events.
   */
  struct FinalizationDataV3 {
    bytes32 parentStateRootHash;
    uint256 finalBlockInData;
    ShnarfData shnarfData;
    uint256 lastFinalizedTimestamp;
    uint256 finalTimestamp;
    bytes32 lastFinalizedL1RollingHash;
    bytes32 l1RollingHash;
    uint256 lastFinalizedL1RollingHashMessageNumber;
    uint256 l1RollingHashMessageNumber;
    uint256 l2MerkleTreesDepth;
    bytes32[] l2MerkleRoots;
    bytes l2MessagingBlocksOffsets;
  }

  /**
   * @notice Emitted when the LineaRollup contract version has changed.
   * @dev All bytes8 values are string based SemVer in the format M.m - e.g. "6.0".
   * @param previousVersion The previous version.
   * @param newVersion The new version.
   */
  event LineaRollupVersionChanged(bytes8 indexed previousVersion, bytes8 indexed newVersion);

  /**
   * @notice Emitted when the fallback operator role is granted.
   * @param caller The address that called the function granting the role.
   * @param fallbackOperator The fallback operator address that received the operator role.
   */
  event FallbackOperatorRoleGranted(address indexed caller, address indexed fallbackOperator);

  /**
   * @notice Emitted when the fallback operator role is set on the contract.
   * @param caller The address that set the fallback operator address.
   * @param fallbackOperator The fallback operator address.
   */
  event FallbackOperatorAddressSet(address indexed caller, address indexed fallbackOperator);

  /**
   * @notice Emitted when a verifier is set for a particular proof type.
   * @param verifierAddress The indexed new verifier address being set.
   * @param proofType The indexed proof type/index that the verifier is mapped to.
   * @param verifierSetBy The index address who set the verifier at the mapping.
   * @param oldVerifierAddress Indicates the previous address mapped to the proof type.
   * @dev The verifier will be set by an account with the VERIFIER_SETTER_ROLE. Typically the Safe.
   * @dev The oldVerifierAddress can be the zero address.
   */
  event VerifierAddressChanged(
    address indexed verifierAddress,
    uint256 indexed proofType,
    address indexed verifierSetBy,
    address oldVerifierAddress
  );

  /**
   * @notice Emitted when compressed data is being submitted and verified succesfully on L1.
   * @dev The block range is indexed and parent shnarf included for state reconstruction simplicity.
   * @param startBlock The indexed L2 block number indicating which block the data starts from.
   * @param endBlock The indexed L2 block number indicating which block the data ends on.
   * @param parentShnarf The parent shnarf for the data being submitted.
   * @param shnarf The indexed shnarf for the data being submitted.
   * @param finalStateRootHash The L2 state root hash that the current blob submission ends on. NB: The last blob in the collection.
   */
  event DataSubmittedV3(
    uint256 indexed startBlock,
    uint256 indexed endBlock,
    bytes32 parentShnarf,
    bytes32 indexed shnarf,
    bytes32 finalStateRootHash
  );

  /**
   * @notice Emitted when L2 blocks have been finalized on L1.
   * @param startBlockNumber The indexed L2 block number indicating which block the finalization the data starts from.
   * @param endBlockNumber The indexed L2 block number indicating which block the finalization the data ends on.
   * @param shnarf The shnarf being set as currentFinalizedShnarf in the current finalization.
   * @param parentStateRootHash The indexed parent L2 state root hash that the current finalization starts from.
   * @param finalStateRootHash The indexed L2 state root hash that the current finalization ends on.
   */
  event DataFinalizedV3(
    uint256 indexed startBlockNumber,
    uint256 indexed endBlockNumber,
    bytes32 indexed shnarf,
    bytes32 parentStateRootHash,
    bytes32 finalStateRootHash
  );

  /**
   * @dev Thrown when the last finalization time has not lapsed when trying to grant the OPERATOR_ROLE to the fallback operator address.
   */
  error LastFinalizationTimeNotLapsed();

  /**
   * @dev Thrown when the point evaluation precompile's call return data field(s) are wrong.
   */
  error PointEvaluationResponseInvalid(uint256 fieldElements, uint256 blsCurveModulus);

  /**
   * @dev Thrown when the point evaluation precompile's call return data length is wrong.
   */
  error PrecompileReturnDataLengthWrong(uint256 expected, uint256 actual);

  /**
   * @dev Thrown when the point evaluation precompile call returns false.
   */
  error PointEvaluationFailed();

  /**
   * @dev Thrown when the blobhash equals the zero hash.
   */
  error EmptyBlobData();

  /**
   * @dev Thrown when the blobhash at an index equals to the zero hash.
   */
  error EmptyBlobDataAtIndex(uint256 index);

  /**
   * @dev Thrown when the data for multiple blobs submission has length zero.
   */
  error BlobSubmissionDataIsMissing();

  /**
   * @dev Thrown when a blob has been submitted but there is no data for it.
   */
  error BlobSubmissionDataEmpty(uint256 emptyBlobIndex);

  /**
   * @dev Thrown when the starting block in the data item is out of sequence with the last block number.
   */
  error DataStartingBlockDoesNotMatch(uint256 expected, uint256 actual);

  /**
   * @dev Thrown when the current data was already submitted.
   */
  error DataAlreadySubmitted(bytes32 currentDataHash);

  /**
   * @dev Thrown when the last finalized shnarf does not match the parent finalizing from.
   */
  error LastFinalizedShnarfWrong(bytes32 expected, bytes32 actual);

  /**
   * @dev Thrown when submissionData is empty.
   */
  error EmptySubmissionData();

  /**
   * @dev Thrown when finalizationData.l1RollingHash does not exist on L1 (Feedback loop).
   */
  error L1RollingHashDoesNotExistOnL1(uint256 messageNumber, bytes32 rollingHash);

  /**
   * @dev Thrown when finalization state does not match.
   */
  error FinalizationStateIncorrect(bytes32 expected, bytes32 value);

  /**
   * @dev Thrown when the first block is greater than final block in submission data.
   */
  error FirstBlockGreaterThanFinalBlock(uint256 firstBlockNumber, uint256 finalBlockNumber);

  /**
   * @dev Thrown when the first block in data is less than or equal to the last finalized block during data submission.
   */
  error FirstBlockLessThanOrEqualToLastFinalizedBlock(uint256 firstBlockNumber, uint256 lastFinalizedBlock);

  /**
   * @dev Thrown when the final block number in finalization data is less than or equal to the last finalized block during finalization.
   */
  error FinalBlockNumberLessThanOrEqualToLastFinalizedBlock(uint256 finalBlockNumber, uint256 lastFinalizedBlock);

  /**
   * @dev Thrown when the final block state equals the zero hash during finalization.
   */
  error FinalBlockStateEqualsZeroHash();

  /**
   * @dev Thrown when final l2 block timestamp higher than current block.timestamp during finalization.
   */
  error FinalizationInTheFuture(uint256 l2BlockTimestamp, uint256 currentBlockTimestamp);

  /**
   * @dev Thrown when a rolling hash is provided without a corresponding message number.
   */
  error MissingMessageNumberForRollingHash(bytes32 rollingHash);

  /**
   * @dev Thrown when a message number is provided without a corresponding rolling hash.
   */
  error MissingRollingHashForMessageNumber(uint256 messageNumber);

  /**
   * @dev Thrown when the first byte is not zero.
   * @dev This is used explicitly with the four bytes in assembly 0x729eebce.
   */
  error FirstByteIsNotZero();

  /**
   * @dev Thrown when bytes length is not a multiple of 32.
   */
  error BytesLengthNotMultipleOf32();

  /**
   * @dev Thrown when the snarkhash is the zero hash.
   */
  error SnarkHashIsZeroHash();

  /**
<<<<<<< HEAD
   * @dev Thrown when the lengths of the shnarfs array and final block numbers array don't match.
   */
  error ShnarfAndFinalBlockNumberLengthsMismatched(uint256 shnarfsLength, uint256 finalBlockNumbers);
=======
   * @dev Thrown when the block being finalized until does not match that of the shnarf data.
   */
  error FinalBlockDoesNotMatchShnarfFinalBlock(uint256 expected, uint256 actual);
>>>>>>> 8f67c1ee

  /**
   * @dev Thrown when the computed shnarf does not match what is expected.
   */
  error FinalShnarfWrong(bytes32 expected, bytes32 value);

  /**
   * @notice Adds or updates the verifier contract address for a proof type.
   * @dev VERIFIER_SETTER_ROLE is required to execute.
   * @param _newVerifierAddress The address for the verifier contract.
   * @param _proofType The proof type being set/updated.
   */
  function setVerifierAddress(address _newVerifierAddress, uint256 _proofType) external;

  /**
   * @notice Sets the fallback operator role to the specified address if six months have passed since the last finalization.
   * @dev Reverts if six months have not passed since the last finalization.
   * @param _messageNumber Last finalized L1 message number as part of the feedback loop.
   * @param _rollingHash Last finalized L1 rolling hash as part of the feedback loop.
   * @param _lastFinalizedTimestamp Last finalized L2 block timestamp.
   */
  function setFallbackOperator(uint256 _messageNumber, bytes32 _rollingHash, uint256 _lastFinalizedTimestamp) external;

  /**
   * @notice Unsets the verifier contract address for a proof type.
   * @dev VERIFIER_UNSETTER_ROLE is required to execute.
   * @param _proofType The proof type being set/updated.
   */
  function unsetVerifierAddress(uint256 _proofType) external;

  /**
   * @notice Submit one or more EIP-4844 blobs.
   * @dev OPERATOR_ROLE is required to execute.
   * @dev This should be a blob carrying transaction.
   * @param _blobSubmissionData The data for blob submission including proofs and required polynomials.
   * @param _parentShnarf The parent shnarf used in continuity checks as it includes the parentStateRootHash in its computation.
   * @param _finalBlobShnarf The expected final shnarf post computation of all the blob shnarfs.
   */
  function submitBlobs(
    BlobSubmissionData[] calldata _blobSubmissionData,
    bytes32 _parentShnarf,
    bytes32 _finalBlobShnarf
  ) external;

  /**
   * @notice Submit blobs using compressed data via calldata.
   * @dev OPERATOR_ROLE is required to execute.
   * @param _submissionData The supporting data for compressed data submission including compressed data.
   * @param _parentShnarf The parent shnarf used in continuity checks as it includes the parentStateRootHash in its computation.
   * @param _expectedShnarf The expected shnarf post computation of all the submission.
   */
  function submitDataAsCalldata(
    SubmissionDataV2 calldata _submissionData,
    bytes32 _parentShnarf,
    bytes32 _expectedShnarf
  ) external;

  /**
   * @notice Finalize compressed blocks with proof.
   * @dev OPERATOR_ROLE is required to execute.
   * @param _aggregatedProof The aggregated proof.
   * @param _proofType The proof type.
   * @param _finalizationData The full finalization data.
   */
  function finalizeBlocks(
    bytes calldata _aggregatedProof,
    uint256 _proofType,
    FinalizationDataV3 calldata _finalizationData
  ) external;
}<|MERGE_RESOLUTION|>--- conflicted
+++ resolved
@@ -324,17 +324,6 @@
   error SnarkHashIsZeroHash();
 
   /**
-<<<<<<< HEAD
-   * @dev Thrown when the lengths of the shnarfs array and final block numbers array don't match.
-   */
-  error ShnarfAndFinalBlockNumberLengthsMismatched(uint256 shnarfsLength, uint256 finalBlockNumbers);
-=======
-   * @dev Thrown when the block being finalized until does not match that of the shnarf data.
-   */
-  error FinalBlockDoesNotMatchShnarfFinalBlock(uint256 expected, uint256 actual);
->>>>>>> 8f67c1ee
-
-  /**
    * @dev Thrown when the computed shnarf does not match what is expected.
    */
   error FinalShnarfWrong(bytes32 expected, bytes32 value);
