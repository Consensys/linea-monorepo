--- conflicted
+++ resolved
@@ -186,15 +186,9 @@
   );
 
   /**
-<<<<<<< HEAD
-   * @notice Emitted Finalization occurs without proof.
-   */
-  event FinalizationOccuredWithoutProof();
-=======
    * @dev Thrown when the last finalization time has not lapsed when trying to grant the OPERATOR_ROLE to the gateway operator address.
    */
   error LastFinalizationTimeNotLapsed();
->>>>>>> d28e9bd2
 
   /**
    * @dev Thrown when the point evaluation precompile call return data field(s) are wrong.
