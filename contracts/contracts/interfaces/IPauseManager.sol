--- conflicted
+++ resolved
@@ -44,22 +44,14 @@
 
   /**
    * @notice Pauses functionality by specific type.
-<<<<<<< HEAD
-   * @dev Requires PAUSE_MANAGER_ROLE.
-=======
    * @dev Requires the role mapped in pauseTypeRoles for the pauseType.
->>>>>>> 65f7000f
    * @param _pauseType The pause type value.
    */
   function pauseByType(uint8 _pauseType) external;
 
   /**
    * @notice Unpauses functionality by specific type.
-<<<<<<< HEAD
-   * @dev Requires PAUSE_MANAGER_ROLE.
-=======
    * @dev Requires the role mapped in unPauseTypeRoles for the pauseType.
->>>>>>> 65f7000f
    * @param _pauseType The pause type value.
    */
   function unPauseByType(uint8 _pauseType) external;
