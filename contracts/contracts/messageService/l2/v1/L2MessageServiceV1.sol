--- conflicted
+++ resolved
@@ -54,48 +54,6 @@
   }
 
   /**
-<<<<<<< HEAD
-=======
-   * @notice Initialises underlying message service dependencies.
-   * @param _securityCouncil The address owning the security council role.
-   * @param _l1l2MessageSetter The address owning the add L1L2MessageHashes functionality.
-   * @param _rateLimitPeriod The period to rate limit against.
-   * @param _rateLimitAmount The limit allowed for withdrawing the period.
-   */
-  function initialize(
-    address _securityCouncil,
-    address _l1l2MessageSetter,
-    uint256 _rateLimitPeriod,
-    uint256 _rateLimitAmount
-  ) external initializer {
-    if (_securityCouncil == address(0)) {
-      revert ZeroAddressNotAllowed();
-    }
-
-    if (_l1l2MessageSetter == address(0)) {
-      revert ZeroAddressNotAllowed();
-    }
-
-    __ERC165_init();
-    __Context_init();
-    __AccessControl_init();
-    __RateLimiter_init(_rateLimitPeriod, _rateLimitAmount);
-    __L2MessageManager_init(_l1l2MessageSetter);
-    __ReentrancyGuard_init();
-
-    nextMessageNumber = 1;
-    minimumFeeInWei = 0.0001 ether;
-
-    _grantRole(DEFAULT_ADMIN_ROLE, _securityCouncil);
-    _grantRole(MINIMUM_FEE_SETTER_ROLE, _securityCouncil);
-    _grantRole(RATE_LIMIT_SETTER_ROLE, _securityCouncil);
-    _grantRole(PAUSE_MANAGER_ROLE, _securityCouncil);
-
-    _messageSender = DEFAULT_SENDER_ADDRESS;
-  }
-
-  /**
->>>>>>> b9110a1c
    * @notice Adds a message for sending cross-chain and emits a relevant event.
    * @dev The message number is preset and only incremented at the end if successful for the next caller.
    * @param _to The address the message is intended for.
