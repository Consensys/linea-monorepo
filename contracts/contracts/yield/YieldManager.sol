--- conflicted
+++ resolved
@@ -604,11 +604,8 @@
    */
   function unstakePermissionless(
     address _yieldProvider,
-<<<<<<< HEAD
-=======
     uint64 _validatorIndex,
     uint64 _slot,
->>>>>>> 9e171e9f
     bytes calldata _withdrawalParams,
     bytes calldata _withdrawalParamsProof
   )
@@ -616,38 +613,12 @@
     payable
     whenTypeAndGeneralNotPaused(PauseType.NATIVE_YIELD_PERMISSIONLESS_ACTIONS)
     onlyKnownYieldProvider(_yieldProvider)
-<<<<<<< HEAD
     onlyWhenWithdrawalReserveInDeficit(msg.value)
-    nonReentrant
-    returns (uint256 maxUnstakeAmount)
-  {
-    bytes memory data = _delegatecallYieldProvider(
-      _yieldProvider,
-      abi.encodeCall(IYieldProvider.unstakePermissionless, (_yieldProvider, _withdrawalParams, _withdrawalParamsProof))
-    );
-    maxUnstakeAmount = abi.decode(data, (uint256));
-    if (maxUnstakeAmount == 0) {
-      revert YieldProviderReturnedZeroUnstakeAmount();
-    }
-    // Validate maxUnstakeAmount
-    uint256 targetDeficit = _getTargetReserveDeficit(msg.value);
-    uint256 availableFundsToSettleTargetDeficit = address(this).balance +
-      withdrawableValue(_yieldProvider) +
-      _getYieldManagerStorage().pendingPermissionlessUnstake;
-    if (availableFundsToSettleTargetDeficit + maxUnstakeAmount > targetDeficit) {
-      revert PermissionlessUnstakeRequestPlusAvailableFundsExceedsTargetDeficit();
-=======
-    onlyWhenWithdrawalReserveInDeficit
   {
     YieldManagerStorage storage $ = _getYieldManagerStorage();
-    uint64 lastProvenSlot = $.lastProvenSlot[_validatorIndex];
-    if (_slot <= lastProvenSlot + SLOTS_PER_HISTORICAL_ROOT) {
-      revert SlotTooCloseToLastProvenSlot(_validatorIndex, lastProvenSlot, _slot);
-    }
-    // Place storage update before possible reentrancy in _delegatecallYieldProvider
-    $.lastProvenSlot[_validatorIndex] = _slot;
-
-    uint256 requiredUnstakeAmountWei = Math256.safeSub(getTargetReserveDeficit(), address(this).balance + withdrawableValue(_yieldProvider) + $.pendingPermissionlessUnstake);
+    _validateAndUpdateLastProvenSlot($, _validatorIndex, _slot);
+
+    uint256 requiredUnstakeAmountWei = Math256.safeSub(_getTargetReserveDeficit(msg.value), address(this).balance - msg.value + withdrawableValue(_yieldProvider) + $.pendingPermissionlessUnstake);
     if (requiredUnstakeAmountWei == 0) revert NoRequirementToUnstakePermissionless();
 
     uint256 unstakedAmountWei = abi.decode(_delegatecallYieldProvider(
@@ -657,11 +628,34 @@
     if (unstakedAmountWei == 0) revert YieldProviderReturnedZeroUnstakeAmount();
     if (unstakedAmountWei > requiredUnstakeAmountWei) {
       revert UnstakedAmountExceedsRequired(unstakedAmountWei, requiredUnstakeAmountWei);
->>>>>>> 9e171e9f
     }
 
     $.pendingPermissionlessUnstake += unstakedAmountWei;
     emit UnstakePermissionlessRequest(_yieldProvider, _validatorIndex, _slot, requiredUnstakeAmountWei, unstakedAmountWei, _withdrawalParams);
+  }
+
+  /**
+  * @notice Validates that a slot is sufficiently far from the last proven slot and updates the last proven slot.
+  * @dev Used to avoid replay attack and enforce minimum 8192 slot interval between proofs.
+  * @dev Perform storage update before potential reentrancy points to follow checks-effects-interactions pattern.
+  * @dev This function was extracted from unstakePermissionless to avoid stack-too-deep compilation errors.
+  * @param $ Storage pointer for YieldManager storage.
+  * @param _validatorIndex The index of the validator.
+  * @param _slot The slot to validate and set as the new last proven slot.
+  * @custom:reverts SlotTooCloseToLastProvenSlot If the provided slot is within SLOTS_PER_HISTORICAL_ROOT
+  *         of the last proven slot for this validator.
+  */
+  function _validateAndUpdateLastProvenSlot(
+    YieldManagerStorage storage $,
+    uint64 _validatorIndex,
+    uint64 _slot
+  ) internal {
+    uint64 lastProvenSlot = $.lastProvenSlot[_validatorIndex];
+    if (_slot <= lastProvenSlot + SLOTS_PER_HISTORICAL_ROOT) {
+      revert SlotTooCloseToLastProvenSlot(_validatorIndex, lastProvenSlot, _slot);
+    }
+    // Place storage update before possible reentrancy in _delegatecallYieldProvider
+    $.lastProvenSlot[_validatorIndex] = _slot;
   }
 
   /**
