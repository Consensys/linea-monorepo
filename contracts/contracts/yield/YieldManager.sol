--- conflicted
+++ resolved
@@ -621,13 +621,8 @@
     if (maxUnstakeAmount == 0) {
       revert YieldProviderReturnedZeroUnstakeAmount();
     }
-<<<<<<< HEAD
-    // Validiate maxUnstakeAmount
+    // Validate maxUnstakeAmount
     uint256 targetDeficit = _getTargetReserveDeficit(msg.value);
-=======
-    // Validate maxUnstakeAmount
-    uint256 targetDeficit = getTargetReserveDeficit();
->>>>>>> fac7d907
     uint256 availableFundsToSettleTargetDeficit = address(this).balance +
       withdrawableValue(_yieldProvider) +
       _getYieldManagerStorage().pendingPermissionlessUnstake;
