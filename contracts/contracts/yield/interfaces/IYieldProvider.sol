// SPDX-License-Identifier: Apache-2.0
pragma solidity ^0.8.30;

import { YieldProviderVendor, ProgressOssificationResult, YieldProviderRegistration } from "./YieldTypes.sol";

/**
 * @title Interface for a YieldProvider adaptor contract to handle vendor-specific interactions.
 * @author Consensys Software Inc.
 * @custom:security-contact security-report@linea.build
 */
interface IYieldProvider {
  /// @notice Enumerates operations that can be paused during ossification depending on the yield provider vendor.
  enum OperationType {
    FundYieldProvider,
    ReportYield
  }

  /**
   * @notice Emitted when LST Liability Principal is synchronized with an external data source.
   * @param yieldProviderVendor Specific type of YieldProvider adaptor.
   * @param yieldProviderIndex Index of the YieldProvider.
   * @param oldLSTLiabilityPrincipal Old value of lstLiabilityPrincipal.
   * @param newLSTLiabilityPrincipal New value of lstLiabilityPrincipal.
   */
  event LSTLiabilityPrincipalSynced(
    YieldProviderVendor indexed yieldProviderVendor, 
    uint96 indexed yieldProviderIndex, 
    uint256 oldLSTLiabilityPrincipal, 
    uint256 newLSTLiabilityPrincipal
  );
  /// @notice Thrown when an operation is blocked due to staking pause.
  /// @param operationType The operation that was attempted.
  error OperationNotSupportedDuringStakingPause(OperationType operationType);

  /// @notice Thrown when an operation is blocked because ossification is either pending or complete.
  /// @param operationType The operation that was attempted.
  error OperationNotSupportedDuringOssification(OperationType operationType);

  /// @notice Raised when the YieldManager attempts to add a yield provider with an unexpected vendor identifier.
  error UnknownYieldProviderVendor();

  /// @notice Raised when unpause staking is attempted when ossification is complete.
  error UnpauseStakingForbiddenWhenOssified();

  /// @notice Raised when LST minting is attempted while ossification is either pending or complete.
  error MintLSTDisabledDuringOssification();

  /// @notice Raised when a permissionless unstake request references more than one validator.
  error SingleValidatorOnlyForUnstakePermissionless();

  /// @notice Raised when a permissionless unstake request specifies a zero exit amount.
  error NoValidatorExitForUnstakePermissionless();

  /// @notice Raised when a function is called outside of a `delegatecall` from the YieldManager.
  error ContextIsNotYieldManager();

  /// @notice Raised no vendor exit data is provided.
  error NoVendorExitDataProvided();

  /**
   * @notice Returns the amount of ETH the provider can immediately remit back to the YieldManager.
   * @dev Called via `delegatecall` from the YieldManager.
   * @param _yieldProvider The yield provider address.
   * @return availableBalance The ETH amount that can be withdrawn.
   */
  function withdrawableValue(address _yieldProvider) external view returns (uint256 availableBalance);

  /**
   * @notice Forwards ETH from the YieldManager to the yield provider.
   * @param _yieldProvider The yield provider address.
   * @param _amount Amount of ETH supplied by the YieldManager.
   */
  function fundYieldProvider(address _yieldProvider, uint256 _amount) external;

  /**
   * @notice Computes and returns earned yield that can be distributed to L2 users.
   * @dev Implementations should apply provider-specific adjustments (obligations, fees, negative
   *      yield) and mutate only `lstLiabilityPrincipal` and `currentNegativeYield` in the
   *      YieldProvider state.
   * @param _yieldProvider The yield provider address.
   * @return newReportedYield New net yield (denominated in ETH) since the prior report.
   * @return outstandingNegativeYield Amount of outstanding negative yield.
   */
  function reportYield(
    address _yieldProvider
  ) external returns (uint256 newReportedYield, uint256 outstandingNegativeYield);

  /**
   * @notice Requests beacon chain withdrawal via EIP-7002 withdrawal contract.
   * @dev Parameters are ABI encoded by the YieldManager and understood by the yield provider.
   * @dev Dynamic withdrawal fee is sourced from `msg.value`
   * @param _yieldProvider The yield provider address.
   * @param _withdrawalParams Provider-specific payload describing the withdrawals to trigger.
   */
  function unstake(address _yieldProvider, bytes memory _withdrawalParams) external payable;

  /**
   * @notice Permissionlessly requests beacon chain withdrawal via EIP-7002 withdrawal contract when reserve is under minimum threshold.
   * @dev Implementations must verify the calldata proof (for example against EIP-4788 beacon roots)
   *      and enforce any provider-specific safety checks. The returned amount is used by the
   *      YieldManager to cap pending withdrawals tracked on L1.
   * @param _yieldProvider The yield provider address.
<<<<<<< HEAD
=======
   * @param _requiredUnstakeAmount Required unstake amount in wei.
   * @param _validatorIndex Validator index for validator to withdraw from.
   * @param _slot Slot of the beacon block for which the proof is generated.
>>>>>>> 9e171e9f
   * @param _withdrawalParams ABI encoded provider parameters.
   * @param _withdrawalParamsProof Proof data (typically a beacon chain Merkle proof).
   * @return unstakedAmountWei Maximum ETH amount expected to be withdrawn as a result of this request (in wei).
   */
  function unstakePermissionless(
    address _yieldProvider,
<<<<<<< HEAD
=======
    uint256 _requiredUnstakeAmount,
    uint64 _validatorIndex,
    uint64 _slot,
>>>>>>> 9e171e9f
    bytes calldata _withdrawalParams,
    bytes calldata _withdrawalParamsProof
  ) external payable returns (uint256 unstakedAmountWei);

  /**
   * @notice Hook called before withdrawing ETH from the YieldProvider.
   * @param _yieldProvider The yield provider address.
   * @param _isPermissionlessReserveDeficitWithdrawal Whether this is a permissionless reserve deficit withdrawal.
   */
  function beforeWithdrawFromYieldProvider(address _yieldProvider, bool _isPermissionlessReserveDeficitWithdrawal) external;

  /**
   * @notice Withdraws ETH from the provider back into the YieldManager.
   * @param _yieldProvider The yield provider address.
   * @param _amount Amount of ETH to withdraw to the YieldManager.
   */
  function withdrawFromYieldProvider(address _yieldProvider, uint256 _amount) external;

  /**
   * @notice Pauses new beacon chain deposits.
   * @param _yieldProvider The yield provider address.
   */
  function pauseStaking(address _yieldProvider) external;

  /**
   * @notice Resumes beacon chain deposits for the provider after a pause.
   * @param _yieldProvider The yield provider address.
   * @dev Whether to allow staking during ossification is a vendor-specific detail.
   */
  function unpauseStaking(address _yieldProvider) external;

  /**
   * @notice Synchronizes the cached LST liability principal with the latest vendor state.
   * @param _yieldProvider The yield provider address.
   */
  function syncLSTLiabilityPrincipal(address _yieldProvider) external;

  /**
   * @notice Withdraws liquid staking tokens (LST) to a recipient.
   * @dev Implementations must `lstLiabilityPrincipal` state for the yield provider.
   * @param _yieldProvider The yield provider address.
   * @param _amount Amount of LST (denominated in ETH) to withdraw.
   * @param _recipient Address receiving the LST.
   */
  function withdrawLST(address _yieldProvider, uint256 _amount, address _recipient) external;

  /**
   * @notice Begins the provider-specific ossification workflow.
   * @param _yieldProvider The yield provider address.
   */
  function initiateOssification(address _yieldProvider) external;

  /**
   * @notice Process a previously initiated ossification process.
   * @param _yieldProvider The yield provider address.
   * @return progressOssificationResult The operation result.
   */
  function progressPendingOssification(
    address _yieldProvider
  ) external returns (ProgressOssificationResult progressOssificationResult);

  /**
   * @notice Performs vendor-specific initialization logic.
   * @param _vendorInitializationData Vendor-specific initialization data.
   * @return registrationData Data required to register a new YieldProvider with the YieldManager.
   */
  function initializeVendorContracts(
    bytes memory _vendorInitializationData
  ) external returns (YieldProviderRegistration memory registrationData);

  /**
   * @notice Performs vendor-specific exit logic.
   * @param _yieldProvider The yield provider address.
   * @param _vendorExitData Vendor-specific exit data.
   */
  function exitVendorContracts(address _yieldProvider, bytes memory _vendorExitData) external;
}<|MERGE_RESOLUTION|>--- conflicted
+++ resolved
@@ -60,10 +60,11 @@
   /**
    * @notice Returns the amount of ETH the provider can immediately remit back to the YieldManager.
    * @dev Called via `delegatecall` from the YieldManager.
+   * @dev Made a payable function to be `delegatecall-able` from YieldManager.unstakePermissionless().
    * @param _yieldProvider The yield provider address.
    * @return availableBalance The ETH amount that can be withdrawn.
    */
-  function withdrawableValue(address _yieldProvider) external view returns (uint256 availableBalance);
+  function withdrawableValue(address _yieldProvider) external payable returns (uint256 availableBalance);
 
   /**
    * @notice Forwards ETH from the YieldManager to the yield provider.
@@ -100,24 +101,18 @@
    *      and enforce any provider-specific safety checks. The returned amount is used by the
    *      YieldManager to cap pending withdrawals tracked on L1.
    * @param _yieldProvider The yield provider address.
-<<<<<<< HEAD
-=======
    * @param _requiredUnstakeAmount Required unstake amount in wei.
    * @param _validatorIndex Validator index for validator to withdraw from.
    * @param _slot Slot of the beacon block for which the proof is generated.
->>>>>>> 9e171e9f
    * @param _withdrawalParams ABI encoded provider parameters.
    * @param _withdrawalParamsProof Proof data (typically a beacon chain Merkle proof).
    * @return unstakedAmountWei Maximum ETH amount expected to be withdrawn as a result of this request (in wei).
    */
   function unstakePermissionless(
     address _yieldProvider,
-<<<<<<< HEAD
-=======
     uint256 _requiredUnstakeAmount,
     uint64 _validatorIndex,
     uint64 _slot,
->>>>>>> 9e171e9f
     bytes calldata _withdrawalParams,
     bytes calldata _withdrawalParamsProof
   ) external payable returns (uint256 unstakedAmountWei);
