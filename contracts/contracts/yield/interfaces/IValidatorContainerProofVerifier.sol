--- conflicted
+++ resolved
@@ -1,5 +1,7 @@
 // SPDX-License-Identifier: Apache-2.0
 pragma solidity ^0.8.30;
+
+import { PendingPartialWithdrawal } from "../libs/vendor/lido/BeaconTypes.sol";
 
 /**
  * @title Interface for ValidatorContainerProofVerifier.
@@ -10,23 +12,37 @@
   /**
    * @notice Input for validator container proof verification
    * @custom:proof array of merkle proofs from Validator container root to Beacon block root
-   * @custom:validatorIndex of validator in CL state tree
    * @custom:effectiveBalance of validator in CL state tree
-   * @custom:childBlockTimestamp of EL block that has parent block beacon root in BEACON_ROOTS contract
-   * @custom:slot of the beacon block for which the proof is generated
-   * @custom:proposerIndex of the beacon block for which the proof is generated
    * @custom:activationEpoch of validator in CL state tree
    * @custom:activationEligibilityEpoch of validator in CL state tree
    */
   struct ValidatorContainerWitness {
     bytes32[] proof;
-    uint256 validatorIndex;
     uint64 effectiveBalance;
-    uint64 childBlockTimestamp;
-    uint64 slot;
-    uint64 proposerIndex;
     uint64 activationEpoch;
     uint64 activationEligibilityEpoch;
+  }
+
+  /**
+   * @notice Input for validator container proof verification
+   * @custom:proof array of merkle proofs from pending_partial_withdrawals root to Beacon block root
+   * @custom:pendingPartialWithdrawals Entire array of pending_partials_withdrawals
+   */
+  struct PendingPartialWithdrawalsWitness {
+    bytes32[] proof;
+    PendingPartialWithdrawal[] pendingPartialWithdrawals;
+  }
+
+  /**
+   * @notice Input for validator container proof verification
+   * @custom:childBlockTimestamp of EL block that has parent block beacon root in BEACON_ROOTS contract
+   * @custom:proposerIndex of the beacon block for which the proof is generated
+   */
+  struct BeaconProofWitness {
+    uint64 childBlockTimestamp;
+    uint64 proposerIndex;
+    ValidatorContainerWitness validatorContainerWitness;
+    PendingPartialWithdrawalsWitness pendingPartialWithdrawalsWitness;
   }
 
   /// @notice Thrown when the slot and proposer index branch does not align with the supplied Merkle proof.
@@ -39,18 +55,8 @@
   error ValidatorNotActiveForLongEnough();
 
   /**
-   * @notice validates proof of active validator container in CL against Beacon block root
+   * @notice validates proof of validator container in CL against Beacon block root
    * @param _witness object containing user input passed as calldata
-<<<<<<< HEAD
-   * @param _pubkey of validator to verify proof for.
-   * @param _withdrawalCredentials to verify proof with
-   * @dev reverts with `InvalidProof` when provided input cannot be proven to Beacon block root
-   */
-  function verifyActiveValidatorContainer(
-    ValidatorContainerWitness calldata _witness,
-    bytes memory _pubkey,
-    bytes32 _withdrawalCredentials
-=======
    * @param _pubkey The pubkey of validator to verify proof for.
    * @param _withdrawalCredentials The withdrawal credentials to verify proof with.
    * @param _validatorIndex Validator index for validator to withdraw from.
@@ -87,6 +93,5 @@
     uint64 _slot,
     uint64 _childBlockTimestamp,
     uint64 _proposerIndex
->>>>>>> 9e171e9f
   ) external view;
 }