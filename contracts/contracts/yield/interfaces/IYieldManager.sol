--- conflicted
+++ resolved
@@ -258,6 +258,13 @@
   error UnknownYieldProvider();
 
   /**
+   * @dev Thrown when querying the yield provider registry with an out-of-bounds index.
+   * @param index Supplied registry index.
+   * @param count Current number of registered yield providers.
+   */
+  error YieldProviderIndexOutOfBounds(uint256 index, uint256 count);
+
+  /**
    * @dev Thrown when an unknown L2YieldRecipient address is used.
    */
   error UnknownL2YieldRecipient();
@@ -278,8 +285,6 @@
   error WithdrawalReserveNotInDeficit();
 
   /**
-<<<<<<< HEAD
-=======
    * @dev Thrown when a slot is too close to the last proven slot for a validator.
    *      The slot must be more than SLOTS_PER_HISTORICAL_ROOT (8192) slots ahead of the last proven slot.
    * @param _validatorIndex The validator index.
@@ -294,7 +299,6 @@
   error NoRequirementToUnstakePermissionless();
 
   /**
->>>>>>> 9e171e9f
    * @dev Returned when YieldProvider returns that 0 amount was unstaked.
    */
   error YieldProviderReturnedZeroUnstakeAmount();
@@ -570,11 +574,8 @@
    */
   function unstakePermissionless(
     address _yieldProvider,
-<<<<<<< HEAD
-=======
     uint64 _validatorIndex,
     uint64 _slot,
->>>>>>> 9e171e9f
     bytes calldata _withdrawalParams,
     bytes calldata _withdrawalParamsProof
   ) external payable;
