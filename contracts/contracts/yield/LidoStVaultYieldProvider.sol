// SPDX-License-Identifier: Apache-2.0
pragma solidity ^0.8.30;

import { YieldProviderBase } from "./YieldProviderBase.sol";
import { IGenericErrors } from "../interfaces/IGenericErrors.sol";
import { ICommonVaultOperations } from "./interfaces/vendor/lido/ICommonVaultOperations.sol";
import { IDashboard } from "./interfaces/vendor/lido/IDashboard.sol";
import { IStETH } from "./interfaces/vendor/lido/IStETH.sol";
import { IVaultHub } from "./interfaces/vendor/lido/IVaultHub.sol";
import { IVaultFactory } from "./interfaces/vendor/lido/IVaultFactory.sol";
import { IStakingVault } from "./interfaces/vendor/lido/IStakingVault.sol";
import { Math256 } from "../lib/Math256.sol";
import { ErrorUtils } from "../lib/ErrorUtils.sol";
import { IPermissionsManager } from "../interfaces/IPermissionsManager.sol";
import { ProgressOssificationResult, YieldProviderRegistration, YieldProviderVendor } from "./interfaces/YieldTypes.sol";
import { IValidatorContainerProofVerifier } from "./interfaces/IValidatorContainerProofVerifier.sol";

/**
 * @title Contract to handle native yield operations with Lido Staking Vault.
 * @author Consensys Software Inc.
 * @custom:security-contact security-report@linea.build
 */
contract LidoStVaultYieldProvider is YieldProviderBase, IGenericErrors {
  /// @notice Byte-length of a validator BLS pubkey.
  uint256 private constant PUBLIC_KEY_LENGTH = 48;

  /// @notice Minimum effective balance (in gwei) for a validator with 0x02 withdrawal credentials.
  uint256 private constant MIN_0X02_VALIDATOR_ACTIVATION_BALANCE_GWEI = 32 gwei;

  /// @notice Address of the Lido VaultHub.
  IVaultHub public immutable VAULT_HUB;

  /// @notice Address of the Lido VaultFactory.
  IVaultFactory public immutable VAULT_FACTORY;

  /// @notice Address of the Lido stETH contract.
  IStETH public immutable STETH;

  /// @notice Linea ValidatorContainerProofVerifier contract.
  IValidatorContainerProofVerifier public immutable VALIDATOR_CONTAINER_PROOF_VERIFIER;

  /// @notice amount of ETH that is locked on the vault on connect and can be withdrawn on disconnect only
  uint256 public constant CONNECT_DEPOSIT = 1 ether;

  /**
   * @notice Emitted whenever LidoStVaultYieldProvider is deployed.
   * @param l1MessageService The Linea L1MessageService, also the withdrawal reserve holding contract.
   * @param yieldManager The Linea YieldManager.
   * @param vaultHub Lido VaultHub contract.
   * @param vaultFactory Lido VaultFactory contract.
   * @param steth Lido stETH contract.
   * @param validatorContainerProofVerifier Linea ValidatorContainerProofVerifier contract.
   */
  event LidoStVaultYieldProviderDeployed(
    address l1MessageService,
    address yieldManager,
    address vaultHub,
    address vaultFactory,
    address steth,
    address validatorContainerProofVerifier
  );

  /// @notice Emitted when a permissionless beacon chain withdrawal is requested.
  /// @param stakingVault The staking vault address.
  /// @param refundRecipient Address designated to receive surplus withdrawal-fee refunds.
  /// @param maxUnstakeAmount Maximum ETH expected to be withdrawn for the request.
  /// @param pubkeys Concatenated validator pubkeys.
  /// @param amounts Withdrawal request amount array (currently length 1).
  event LidoVaultUnstakePermissionlessRequest(
    address indexed stakingVault,
    address indexed refundRecipient,
    uint256 maxUnstakeAmount,
    bytes pubkeys,
    uint64[] amounts
  );

  /// @notice Used to set immutable variables, but not storage.
  /// @param _l1MessageService The Linea L1MessageService, also the withdrawal reserve holding contract.
  /// @param _yieldManager The Linea YieldManager.
  /// @param _vaultHub Lido VaultHub contract.
  /// @param _vaultFactory Lido VaultFactory contract.
  /// @param _steth Lido stETH contract.
  /// @param _validatorContainerProofVerifier Linea ValidatorContainerProofVerifier contract.
  constructor(
    address _l1MessageService,
    address _yieldManager,
    address _vaultHub,
    address _vaultFactory,
    address _steth,
    address _validatorContainerProofVerifier
  ) YieldProviderBase(_l1MessageService, _yieldManager) {
    ErrorUtils.revertIfZeroAddress(_l1MessageService);
    ErrorUtils.revertIfZeroAddress(_yieldManager);
    ErrorUtils.revertIfZeroAddress(_vaultHub);
    ErrorUtils.revertIfZeroAddress(_vaultFactory);
    ErrorUtils.revertIfZeroAddress(_steth);
    ErrorUtils.revertIfZeroAddress(_validatorContainerProofVerifier);
    VAULT_HUB = IVaultHub(_vaultHub);
    VAULT_FACTORY = IVaultFactory(_vaultFactory);
    STETH = IStETH(_steth);
    VALIDATOR_CONTAINER_PROOF_VERIFIER = IValidatorContainerProofVerifier(_validatorContainerProofVerifier);

    emit LidoStVaultYieldProviderDeployed(
      _l1MessageService,
      _yieldManager,
      _vaultHub,
      _vaultFactory,
      _steth,
      _validatorContainerProofVerifier
    );
  }

  /**
   * @notice Helper function to get the Lido contract to interact with.
   * @dev If the vault has been ossified, the underlying contract switches.
   * @param _yieldProvider The yield provider contract address.
   * @return entrypointContract The Lido contract to interact with.
   */
  function _getEntrypointContract(address _yieldProvider) internal view returns (address entrypointContract) {
    YieldProviderStorage storage $$ = _getYieldProviderStorage(_yieldProvider);
    entrypointContract = $$.isOssified ? $$.ossifiedEntrypoint : $$.primaryEntrypoint;
  }

  /**
   * @notice Helper function to get the associated Lido Dashboard contract.
   * @param $$ The yield provider storage pointer.
   * @return dashboard The Dashboard contract.
   */
  function _getDashboard(YieldProviderStorage storage $$) internal view returns (IDashboard dashboard) {
    dashboard = IDashboard($$.primaryEntrypoint);
  }

  /**
   * @notice Helper function to get the associated Lido StakingVault contract.
   * @param $$ The yield provider storage pointer.
   * @return vault The StakingVault contract.
   */
  function _getVault(YieldProviderStorage storage $$) internal view returns (IStakingVault vault) {
    vault = IStakingVault($$.ossifiedEntrypoint);
  }

  /**
   * @notice Returns the amount of ETH the provider can immediately remit back to the YieldManager.
   * @dev Called via `delegatecall` from the YieldManager.
   * @param _yieldProvider The yield provider address.
   * @return availableBalance The ETH amount that can be withdrawn.
   */
  function withdrawableValue(address _yieldProvider) external view onlyDelegateCall returns (uint256 availableBalance) {
    YieldProviderStorage storage $$ = _getYieldProviderStorage(_yieldProvider);
    availableBalance = $$.isOssified
      ? IStakingVault($$.ossifiedEntrypoint).availableBalance()
      : IDashboard($$.primaryEntrypoint).withdrawableValue();
  }

  /**
   * @notice Forwards ETH from the YieldManager to the yield provider.
   * @param _yieldProvider The yield provider address.
   * @param _amount Amount of ETH supplied by the YieldManager.
   */
  function fundYieldProvider(address _yieldProvider, uint256 _amount) external onlyDelegateCall {
    YieldProviderStorage storage $$ = _getYieldProviderStorage(_yieldProvider);
<<<<<<< HEAD
=======
    if ($$.isStakingPaused) revert OperationNotSupportedDuringStakingPause(OperationType.FundYieldProvider);
>>>>>>> e474ff98
    // Ossified -> Vault cannot generate yield -> Should fully withdraw
    if ($$.isOssificationInitiated || $$.isOssified)
      revert OperationNotSupportedDuringOssification(OperationType.FundYieldProvider);
    // If `fundYieldProvider` can only be used in non-ossified state, then it can only interact with Dashboard.
    _getDashboard($$).fund{ value: _amount }();
    _payMaximumPossibleLSTLiability($$);
  }

  /**
   * @notice Computes and returns earned yield that can be distributed to L2 users.
   * @dev Gross net yield is the difference between recorded user funds dedicated to the YieldProvider,
   *      and current total ETH value of the YieldProvider.
   * @dev Before reporting yield as available for distribution, will first settle the following from earned yield:
   *      - Incurred negative yield
   *      - LST liability
   *      - Obligations (i.e. Lido protocol fees)
   *      - Node operator fees
   * @param _yieldProvider The yield provider address.
   * @return newReportedYield New net yield (denominated in ETH) since the prior report.
   * @return outstandingNegativeYield Amount of outstanding negative yield.
   */
  function reportYield(
    address _yieldProvider
  ) external onlyDelegateCall returns (uint256 newReportedYield, uint256 outstandingNegativeYield) {
    YieldProviderStorage storage $$ = _getYieldProviderStorage(_yieldProvider);
    if ($$.isOssified) revert OperationNotSupportedDuringOssification(OperationType.ReportYield);
    IDashboard dashboard = _getDashboard($$);
    uint256 totalValue = dashboard.totalValue();
    (,uint256 lidoProtocolFees) = dashboard.obligations();
    // Obligations to L1MessageService users + LST liabilities + Lido protocol fees + Node operator fees
    uint256 systemObligations = $$.userFunds + STETH.getPooledEthBySharesRoundUp(dashboard.liabilityShares()) + lidoProtocolFees + dashboard.accruedFee();

    // Compute yield
    if (totalValue >= systemObligations) {
      newReportedYield = totalValue - systemObligations;
      outstandingNegativeYield = 0;
    } else {
      newReportedYield = 0;
      outstandingNegativeYield = systemObligations - totalValue;
    }

    // Attempt system obligation payment
    _payMaximumPossibleLSTLiability($$);
    try VAULT_HUB.settleLidoFees(address(_getVault($$))) {} catch {}
    try dashboard.disburseFee() {} catch {}
  }

  /**
   * @notice Helper function to pay the maximum possible outstanding LST liability.
   * @param $$ Storage pointer for the YieldProvider-scoped storage.
   * @dev Call _syncExternalLiabilitySettlement() after LST liability payment is done.
   * @return liabilityPaidETH Amount of ETH used to pay liabilities.
   */
  function _payMaximumPossibleLSTLiability(
    YieldProviderStorage storage $$
  ) internal returns (uint256 liabilityPaidETH) {
    if ($$.isOssified) return 0;
    IDashboard dashboard = IDashboard($$.primaryEntrypoint);
    address vault = $$.ossifiedEntrypoint;
    uint256 rebalanceShares = Math256.min(
      dashboard.liabilityShares(),
      STETH.getSharesByPooledEth(IStakingVault(vault).availableBalance())
    );
    if (rebalanceShares > 0) {
      // Cheaper lookup for before-after compare than availableBalance()
      uint256 vaultBalanceBeforeRebalance = vault.balance;
      dashboard.rebalanceVaultWithShares(rebalanceShares);
      // Apply consistent accounting treatment that LST interest paid first, then LST principal
      _syncExternalLiabilitySettlement($$, dashboard.liabilityShares(), $$.lstLiabilityPrincipal);
      liabilityPaidETH = vaultBalanceBeforeRebalance - vault.balance;
    }
  }

  /**
   * @notice Helper function to handle liability settlement executed by external actors (i.e. via permissionless VaultHub.settleLidoFees)
   * @dev Must be called before any function that LST liability by a specified amount. Otherwise we encounter the edge case
   *      that externally settled liabilities will block these operations and hence withdrawal functions that eagerly execute LST principal payment.
   * @dev Greedily assumes that externally settled liability was first allocated to lstLiabilityInterest, then the remainder to lstLiabilityPrincipal
   * @dev User funds removed from the Vault due to external actor settlement, are recognised as negative yield.
   *      See tech spec for more details.
   * @param $$ Storage pointer for the YieldProvider-scoped storage.
   * @param _liabilityShares Current outstanding liabilityShares.
   * @param _lstLiabilityPrincipalCached Recorded LST liability principal.
   * @return lstLiabilityPrincipalSynced New LST liability principal.
   */
  function _syncExternalLiabilitySettlement(
    YieldProviderStorage storage $$,
    uint256 _liabilityShares,
    uint256 _lstLiabilityPrincipalCached
  ) internal returns (uint256 lstLiabilityPrincipalSynced) {
    lstLiabilityPrincipalSynced = STETH.getPooledEthBySharesRoundUp(_liabilityShares);
    // If true, this means an external actor settled liabilities.
    if (lstLiabilityPrincipalSynced < _lstLiabilityPrincipalCached) {
      $$.lstLiabilityPrincipal = lstLiabilityPrincipalSynced;
      emit LSTLiabilityPrincipalSynced(YieldProviderVendor.LIDO_STVAULT, $$.yieldProviderIndex, _lstLiabilityPrincipalCached, lstLiabilityPrincipalSynced);
    } else {
      lstLiabilityPrincipalSynced = _lstLiabilityPrincipalCached;
    }
  }

  /**
   * @notice Requests beacon chain withdrawal via EIP-7002 withdrawal contract.
   * @dev Parameters are ABI encoded by the YieldManager and understood by the yield provider.
   * @dev Dynamic withdrawal fee is sourced from `msg.value`.
   * @param _yieldProvider The yield provider address.
   * @param _withdrawalParams Provider-specific payload describing the withdrawals to trigger.
   */
  function unstake(address _yieldProvider, bytes memory _withdrawalParams) external payable onlyDelegateCall {
    (bytes memory pubkeys, uint64[] memory amounts, address refundRecipient) = abi.decode(
      _withdrawalParams,
      (bytes, uint64[], address)
    );
    _unstake(_yieldProvider, pubkeys, amounts, refundRecipient);
    /// @dev Intentional choice to not emit event as downstream StakingVault will emit ValidatorWithdrawalsTriggered event.
  }

  /**
   * @notice Helper function to execute EIP-7002 withdrawal requests via Lido contracts.
   * @param _yieldProvider The yield provider address.
   * @param _pubkeys Concatenated validator public keys (48 bytes each).
   * @param _amounts Withdrawal amounts in gwei for each validator key and must match _pubkeys length.
   *         Set amount to 0 for a full validator exit.
   *         For partial withdrawals, amounts will be trimmed to keep MIN_ACTIVATION_BALANCE on the validator to avoid deactivation.
   * @param _refundRecipient Address to receive any fee refunds, if zero, refunds go to msg.sender.
   */
  function _unstake(
    address _yieldProvider,
    bytes memory _pubkeys,
    uint64[] memory _amounts,
    address _refundRecipient
  ) internal {
    /// @dev Lido StakingVault.sol will handle the param validation
    ICommonVaultOperations(_getEntrypointContract(_yieldProvider)).triggerValidatorWithdrawals{ value: msg.value }(
      _pubkeys,
      _amounts,
      _refundRecipient
    );
  }

  /**
   * @notice Permissionlessly requests beacon chain withdrawal via EIP-7002 withdrawal contract when reserve is under minimum threshold.
   * @dev Implementations must verify the calldata proof (for example against EIP-4788 beacon roots)
   *      and enforce any provider-specific safety checks. The returned amount is used by the
   *      YieldManager to cap pending withdrawals tracked on L1.
   * @param _yieldProvider The yield provider address.
   * @param _withdrawalParams ABI encoded provider parameters.
   * @param _withdrawalParamsProof Proof data (typically a beacon chain Merkle proof).
   * @return maxUnstakeAmount Maximum ETH amount expected to be withdrawn as a result of this request.
   */
  function unstakePermissionless(
    address _yieldProvider,
    bytes calldata _withdrawalParams,
    bytes calldata _withdrawalParamsProof
  ) external payable onlyDelegateCall returns (uint256 maxUnstakeAmount) {
    (bytes memory pubkeys, uint64[] memory amounts, address refundRecipient) = abi.decode(
      _withdrawalParams,
      (bytes, uint64[], address)
    );
    maxUnstakeAmount = _validateUnstakePermissionlessRequest(_yieldProvider, pubkeys, amounts, _withdrawalParamsProof);
    _unstake(_yieldProvider, pubkeys, amounts, refundRecipient);

    emit LidoVaultUnstakePermissionlessRequest(
      _getYieldProviderStorage(_yieldProvider).ossifiedEntrypoint,
      refundRecipient,
      maxUnstakeAmount,
      pubkeys,
      amounts
    );
  }

  /**
   * @notice Helper function to validate permissionless unstake requests.
   * @dev Validates that the request is for a partial withdrawal from a single validator.
   * @dev Checks guided by consensus specs https://github.com/ethereum/consensus-specs/blob/834e40604ae4411e565bd6540da50b008b2496dc/specs/electra/beacon-chain.md#new-process_withdrawal_request
   * @param _yieldProvider The yield provider address.
   * @param _pubkeys Concatenated validator public keys (48 bytes each).
   * @param _amounts Withdrawal amounts in gwei for each validator key and must match _pubkeys length.
   *         Set amount to 0 for a full validator exit.
   *         For partial withdrawals, amounts will be trimmed to keep MIN_ACTIVATION_BALANCE on the validator to avoid deactivation.
   * @param _withdrawalParamsProof Proof data containing a beacon chain Merkle proof against the EIP-4788 beacon chain root.
   * @return maxUnstakeAmount Maximum ETH amount expected to be withdrawn as a result of this request.
   */
  function _validateUnstakePermissionlessRequest(
    address _yieldProvider,
    bytes memory _pubkeys,
    uint64[] memory _amounts,
    bytes calldata _withdrawalParamsProof
  ) internal view returns (uint256 maxUnstakeAmount) {
    // Length validator
    if (_pubkeys.length != PUBLIC_KEY_LENGTH || _amounts.length != 1) {
      revert SingleValidatorOnlyForUnstakePermissionless();
    }

    uint256 amount = _amounts[0];
    if (amount == 0) {
      revert NoValidatorExitForUnstakePermissionless();
    }

    IValidatorContainerProofVerifier.ValidatorContainerWitness memory witness = abi.decode(
      _withdrawalParamsProof,
      (IValidatorContainerProofVerifier.ValidatorContainerWitness)
    );

    // 0x02 withdrawal credential scheme
    address vault = _getYieldProviderStorage(_yieldProvider).ossifiedEntrypoint;
    bytes32 withdrawalCredentials;
    assembly {
      withdrawalCredentials := or(shl(248, 0x2), vault)
    }

    VALIDATOR_CONTAINER_PROOF_VERIFIER.verifyActiveValidatorContainer(witness, _pubkeys, withdrawalCredentials);

    // https://github.com/ethereum/consensus-specs/blob/master/specs/electra/beacon-chain.md#modified-get_expected_withdrawals
    uint256 maxUnstakeAmountGwei = Math256.min(
      amount,
      Math256.safeSub(witness.effectiveBalance, MIN_0X02_VALIDATOR_ACTIVATION_BALANCE_GWEI)
    );
    // Convert from Beacon Chain units of 'gwei' to execution layer units of 'wei'
    maxUnstakeAmount = maxUnstakeAmountGwei * 1 gwei;
  }

  /**
   * @notice Withdraws ETH from the provider back into the YieldManager.
   * @param _yieldProvider The yield provider address.
   * @param _amount Amount of ETH to withdraw to the YieldManager.
   */
  function withdrawFromYieldProvider(address _yieldProvider, uint256 _amount) external onlyDelegateCall {
    YieldProviderStorage storage $$ = _getYieldProviderStorage(_yieldProvider);
    if (VAULT_HUB.isVaultConnected(address(_getVault($$)))) {
      // For a connected Lido StakingVault, LST liabilities are locked and unavailable for withdrawal, so this will not "steal" from withdrawals.
      // Because LST Liability is overcollateralized, repaying maximum LST liability first maximises the unlocked amount available for withdrawal.
      _payMaximumPossibleLSTLiability(($$));
    }
    ICommonVaultOperations(_getEntrypointContract(_yieldProvider)).withdraw(address(this), _amount);
  }

  /**
   * @notice Pauses new beacon chain deposits.
   * @param _yieldProvider The yield provider address.
   */
  function pauseStaking(address _yieldProvider) external onlyDelegateCall {
    ICommonVaultOperations(_getEntrypointContract(_yieldProvider)).pauseBeaconChainDeposits();
  }

  /**
   * @notice Resumes beacon chain deposits for the provider after a pause.
   * @param _yieldProvider The yield provider address.
   * @dev Whether to allow staking during ossification is a vendor-specific detail.
   */
  function unpauseStaking(address _yieldProvider) external onlyDelegateCall {
    if (_getYieldProviderStorage(_yieldProvider).isOssified) revert UnpauseStakingForbiddenWhenOssified();
    ICommonVaultOperations(_getEntrypointContract(_yieldProvider)).resumeBeaconChainDeposits();
  }

  /**
   * @notice Withdraws liquid staking tokens (LST) to a recipient.
   * @dev Implementations must `lstLiabilityPrincipal` state for the yield provider.
   * @dev Caller emits minting event.
   * @param _yieldProvider The yield provider address.
   * @param _amount Amount of LST (denominated in ETH) to withdraw.
   * @param _recipient Address receiving the LST.
   */
  function withdrawLST(address _yieldProvider, uint256 _amount, address _recipient) external onlyDelegateCall {
    YieldProviderStorage storage $$ = _getYieldProviderStorage(_yieldProvider);
    if ($$.isOssificationInitiated || $$.isOssified) {
      revert MintLSTDisabledDuringOssification();
    }
    IDashboard($$.primaryEntrypoint).mintStETH(_recipient, _amount);
  }

  /**
   * @notice Begins the provider-specific ossification workflow.
   * @param _yieldProvider The yield provider address.
   * @dev WARNING: This operation irreversibly pauses beacon chain deposits and LST withdrawals.
   */
  function initiateOssification(address _yieldProvider) external onlyDelegateCall {
    YieldProviderStorage storage $$ = _getYieldProviderStorage(_yieldProvider);
    _initiateOssification($$);
  }

  /**
   * @notice Internal helper function to initiate ossification.
   * @param $$ Storage pointer for the YieldProvider-scoped storage.
   */
  function _initiateOssification(YieldProviderStorage storage $$) internal {
    _payMaximumPossibleLSTLiability($$);
    // Attempt to disconnect the YieldProvider gracefully.
    // The try/catch block prevents reverts from external factors such as:
    //   i.) Missing or stale reports
    //   ii.) Outstanding liabilities
    //   iii.) Unsettled obligations
    // This function is intended to be executed by the Security Council and may take several days to prepare.
    // Regardless of the post-disconnect state, the automation service running `preparePendingOssification`
    // will progress the ossification process.
    try _getDashboard($$).voluntaryDisconnect() {} catch {}
  }

  /**
   * @notice Process a previously initiated ossification process.
   * @param _yieldProvider The yield provider address.
   * @return progressOssificationResult The operation result.
   */
  function progressPendingOssification(
    address _yieldProvider
  ) external onlyDelegateCall returns (ProgressOssificationResult progressOssificationResult) {
    YieldProviderStorage storage $$ = _getYieldProviderStorage(_yieldProvider);
    IStakingVault vault = _getVault($$);
    if (!VAULT_HUB.isVaultConnected(address(vault))) {
      // Disconnected, can complete ossification
      // Transfer StakingVault ownership to YieldManager
      IDashboard($$.primaryEntrypoint).abandonDashboard(address(this));
      vault.acceptOwnership();
      // Ossify
      vault.ossify();
      // Unstage all ETH
      vault.setDepositor(address(this));
      vault.unstage(vault.stagedBalance());
      progressOssificationResult = ProgressOssificationResult.COMPLETE;
    } else if (VAULT_HUB.isPendingDisconnect(address(vault))) {
      // No-op, needs accounting report to progress.
      progressOssificationResult = ProgressOssificationResult.NOOP;
    } else {
      // Previous disconnect attempt has aborted, must re-execute.
      _initiateOssification($$);
      progressOssificationResult = ProgressOssificationResult.REINITIATED;
    }
  }

  /**
   * @notice Performs vendor-specific initialization logic.
   * @param _vendorInitializationData Vendor-specific initialization data.
   * @return registrationData Data required to register a new YieldProvider with the YieldManager.
   */
  function initializeVendorContracts(
    bytes memory _vendorInitializationData
  ) external onlyDelegateCall returns (YieldProviderRegistration memory registrationData) {
    (
      address defaultAdmin,
      address nodeOperator,
      address nodeOperatorManager,
      uint256 nodeOperatorFeeBP,
      uint256 confirmExpiry,
      IPermissionsManager.RoleAddress[] memory roleAssignments
    ) = abi.decode(
        _vendorInitializationData,
        (address, address, address, uint256, uint256, IPermissionsManager.RoleAddress[])
      );

    (address vault, address dashboard) = VAULT_FACTORY.createVaultWithDashboard{ value: CONNECT_DEPOSIT }(
      defaultAdmin,
      nodeOperator,
      nodeOperatorManager,
      nodeOperatorFeeBP,
      confirmExpiry,
      roleAssignments
    );

    registrationData = YieldProviderRegistration({
      yieldProviderVendor: YieldProviderVendor.LIDO_STVAULT,
      primaryEntrypoint: dashboard,
      ossifiedEntrypoint: vault
    });
  }

  /**
   * @notice Performs vendor-specific exit logic.
   * @param _vendorExitData Vendor-specific exit data.
   */
  function exitVendorContracts(address _yieldProvider, bytes memory _vendorExitData) external onlyDelegateCall {
    if (_vendorExitData.length == 0) return;
    address newVaultOwner = abi.decode(_vendorExitData, (address));
    ErrorUtils.revertIfZeroAddress(newVaultOwner);
    YieldProviderStorage storage $$ = _getYieldProviderStorage(_yieldProvider);
    $$.isOssified
      ? _getVault($$).transferOwnership(newVaultOwner)
      : _getDashboard($$).transferVaultOwnership(newVaultOwner);
  }
}<|MERGE_RESOLUTION|>--- conflicted
+++ resolved
@@ -159,10 +159,7 @@
    */
   function fundYieldProvider(address _yieldProvider, uint256 _amount) external onlyDelegateCall {
     YieldProviderStorage storage $$ = _getYieldProviderStorage(_yieldProvider);
-<<<<<<< HEAD
-=======
     if ($$.isStakingPaused) revert OperationNotSupportedDuringStakingPause(OperationType.FundYieldProvider);
->>>>>>> e474ff98
     // Ossified -> Vault cannot generate yield -> Should fully withdraw
     if ($$.isOssificationInitiated || $$.isOssified)
       revert OperationNotSupportedDuringOssification(OperationType.FundYieldProvider);
