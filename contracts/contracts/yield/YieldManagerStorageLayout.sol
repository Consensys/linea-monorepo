--- conflicted
+++ resolved
@@ -30,10 +30,7 @@
    * @param yieldProviders Array of registered YieldProvider adaptor contracts.
    * @param isL2YieldRecipientKnown Mapping of added L2YieldRecipient addresses.
    * @param yieldProviderStorage YieldProvider-scoped storage scoped by the YieldProvider adaptor contract address.
-<<<<<<< HEAD
-=======
    * @param lastProvenSlot Beacon chain validator index -> last proven slot.
->>>>>>> 9e171e9f
    */
   struct YieldManagerStorage {
     uint16 minimumWithdrawalReservePercentageBps;
@@ -45,10 +42,7 @@
     address[] yieldProviders;
     mapping(address l2YieldRecipient => bool) isL2YieldRecipientKnown;
     mapping(address yieldProvider => YieldProviderStorage) yieldProviderStorage;
-<<<<<<< HEAD
-=======
     mapping(uint64 validatorIndex => uint64 lastProvenSlot) lastProvenSlot;
->>>>>>> 9e171e9f
   }
 
   /**
