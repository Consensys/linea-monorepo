// SPDX-License-Identifier: Apache-2.0
pragma solidity ^0.8.30;

import { YieldProviderVendor } from "./interfaces/YieldTypes.sol";

/**
 * @title Shared storage layout for the YieldManager and YieldProvider contracts.
 * @author Consensys Software Inc.
 * @dev Exposes the ERC-7201 storage schema consumed by `YieldManager` and the YieldProviders that it
        delegatecalls into.
 * @dev It is expected that the YieldManager performs the lion's share of state mutations, and YieldProviders
 *      step in only for a small subset of state which is intricately specific to a vendor.
 * @custom:security-contact security-report@linea.build
 */
abstract contract YieldManagerStorageLayout {
  /// @notice The Linea L1MessageService.
  address public immutable L1_MESSAGE_SERVICE;

  /**
   * @notice ERC-7201 namespaced storage layout for a YieldProvider adaptor contract
   * @custom:storage-location erc7201:linea.storage.YieldManager
   * @param minimumWithdrawalReservePercentageBps Minimum withdrawal reserve expressed as basis points of total user funds.
   * @param targetWithdrawalReservePercentageBps Target withdrawal reserve expressed as basis points of total user funds.
   * @param minimumWithdrawalReserveAmount Minimum withdrawal reserve expressed as an absolute number.
   * @param targetWithdrawalReserveAmount Target withdrawal reserve expressed as an absolute number.
   * @param userFundsInYieldProvidersTotal Funds owed to L1MessageService users which have been deposited across all YieldProviders.
   *                                        - Must increment and decrement 1:1 with YieldProviderStorage._userFunds.
   * @param pendingPermissionlessUnstake Pending ETH expected from permissionless beacon-chain withdrawal requests.
   *                                      - Greedily decremented on i.) Donations ii.) YieldProvider withdrawals.
   * @param yieldProviders Array of registered YieldProvider adaptor contracts.
   * @param isL2YieldRecipientKnown Mapping of added L2YieldRecipient addresses.
   * @param yieldProviderStorage YieldProvider-scoped storage scoped by the YieldProvider adaptor contract address.
   */
  struct YieldManagerStorage {
    uint16 minimumWithdrawalReservePercentageBps;
    uint16 targetWithdrawalReservePercentageBps;
    uint256 minimumWithdrawalReserveAmount;
    uint256 targetWithdrawalReserveAmount;
    uint256 userFundsInYieldProvidersTotal;
    uint256 pendingPermissionlessUnstake;
    address[] yieldProviders;
    mapping(address l2YieldRecipient => bool) isL2YieldRecipientKnown;
    mapping(address yieldProvider => YieldProviderStorage) yieldProviderStorage;
  }

  /**
   * @notice ERC-7201 namespaced storage layout for a YieldProvider adaptor contract
   * @param yieldProviderVendor Specific type of YieldProvider adaptor.
   * @param isStakingPaused True if beacon chain deposits are paused
   * @param isOssificationInitiated True if ossification has been initiated. Remains true when ossification has finalized.
   * @param isOssified True if ossification has been finalized.
   * @param primaryEntrypoint Contract used for operations when not-ossified.
   * @param ossifiedEntrypoint Contract used for operations once ossification is finalized.
   * @param yieldProviderIndex Index for the YieldProvider.
   * @param userFunds Funds owed to L1MessageService users which have been deposited in the YieldProvider.
   *                  - Must increment and decrement 1:1 with _userFundsInYieldProvidersTotal.
   * @param yieldReportedCumulative Cumulative positive yield (denominated in ETH) reported back to the YieldManager.
   *                                - Increases 1:1 with userFunds, as reported yield is distributed to users.
   * @param lstLiabilityPrincipal LST Liability Principal (denominated in ETH) as of the last yield report
<<<<<<< HEAD
=======
   *                              - YieldProvider contract will mutate this field
   * @param lastReportedNegativeYield Negative yield as of the last yield report.
>>>>>>> c57390f7
   */
  struct YieldProviderStorage {
    // Slot 0
    YieldProviderVendor yieldProviderVendor;
    bool isStakingPaused;
    bool isOssificationInitiated;
    bool isOssified;
    address primaryEntrypoint;
    // Slot 1
    address ossifiedEntrypoint;
    uint96 yieldProviderIndex;
    uint256 userFunds;
    uint256 yieldReportedCumulative;
    uint256 lstLiabilityPrincipal;
    uint256 lastReportedNegativeYield;
  }

  /// @dev keccak256(abi.encode(uint256(keccak256("linea.storage.YieldManagerStorage")) - 1)) & ~bytes32(uint256(0xff))
  bytes32 private constant YieldManagerStorageLocation =
    0xdc1272075efdca0b85fb2d76cbb5f26d954dc18e040d6d0b67071bd5cbd04300;

  /**
   * @notice Returns the ERC-7201 namespaced storage slot for the YieldManager global state.
   * @return $ Storage pointer granting read/write access to YieldManager global state.
   */
  function _getYieldManagerStorage() internal pure returns (YieldManagerStorage storage $) {
    assembly {
      $.slot := YieldManagerStorageLocation
    }
  }

  /**
   * @notice Returns the ERC-7201 namespaced storage slot for the YieldProvider-scoped state.
   * @param _yieldProvider YieldProvider adaptor address.
   * @return $$ Storage pointer granting read/write access to the YieldProvider-scoped state.
   */
  function _getYieldProviderStorage(address _yieldProvider) internal view returns (YieldProviderStorage storage $$) {
    $$ = _getYieldManagerStorage().yieldProviderStorage[_yieldProvider];
  }
}<|MERGE_RESOLUTION|>--- conflicted
+++ resolved
@@ -57,11 +57,7 @@
    * @param yieldReportedCumulative Cumulative positive yield (denominated in ETH) reported back to the YieldManager.
    *                                - Increases 1:1 with userFunds, as reported yield is distributed to users.
    * @param lstLiabilityPrincipal LST Liability Principal (denominated in ETH) as of the last yield report
-<<<<<<< HEAD
-=======
-   *                              - YieldProvider contract will mutate this field
    * @param lastReportedNegativeYield Negative yield as of the last yield report.
->>>>>>> c57390f7
    */
   struct YieldProviderStorage {
     // Slot 0
