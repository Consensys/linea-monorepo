// SPDX-FileCopyrightText: 2025 Lido <info@lido.fi>
// SPDX-License-Identifier: GPL-3.0

pragma solidity 0.8.30;
import { GIndex, pack, concat } from "./vendor/lido/GIndex.sol";
import { SSZ } from "./vendor/lido/SSZ.sol";
import { Validator } from "./vendor/lido/BeaconTypes.sol";
import { IValidatorContainerProofVerifier } from "../interfaces/IValidatorContainerProofVerifier.sol";
import { AccessControl } from "@openzeppelin/contracts/access/AccessControl.sol";
import { ErrorUtils } from "../../lib/ErrorUtils.sol";

/**
 * @title ValidatorContainerProofVerifier
 * @author Consensys Software Inc.
 * @custom:security-contact security-report@linea.build
 * @notice Verifies merkle proofs for Validator container against the EIP-4788 beacon root.
 *
 * Modified version of CLProofVerifier (original implementation by Lido) to verify the entire Validator Container in the CL.
 * It uses concatenated proofs against the beacon block root exposed in the EIP-4788 system contract.
 */
contract ValidatorContainerProofVerifier is AccessControl, IValidatorContainerProofVerifier {
  /**
   * @notice ValidatorContainerProofVerifier accepts concatenated Merkle proofs to verify existence of entire validator container on CL
   * Proof consists of:
   *  I:   Validator Container Root
   *  II:  Merkle proof of CL state - from Validator Container Root to State Root
   *  III: Merkle proof of Beacon block header - from State Root to Beacon block root
   *
   * In order to build proof you must collect all proofs from I, II, III and concatenate them into single array
   * We also concatenate GIndexes under the hood to properly traverse the superset tree up to the final root
   * Below is breakdown of each layer:
   */

  /*  Scheme of Validator Container Tree:

                            Validator Container Root                      **DEPTH = 0
                                        │
                        ┌───────────────┴───────────────┐
                        │                               │
                       node                            node               **DEPTH = 1
                        │                               │
                ┌───────┴───────┐               ┌───────┴───────┐
                │               │               │               │
               node            node            node            node       **DEPTH = 2
                │               │               │               │
          ┌─────┴─────┐   ┌─────┴─────┐   ┌─────┴─────┐   ┌─────┴─────┐
          │           │   │           │   │           │   │           │
       [pubkeyRoot]  [wc][EB]   [slashed][AEE]      [AE] [EE]       [WE]  **DEPTH = 3
       {................................................................}
                                        ↑
                                data to be proven
    */
  uint8 private constant VALIDATOR_CONTAINER_ROOT_DEPTH = 0;
  uint256 private constant VALIDATOR_CONTAINER_ROOT_POSITION = 0;

  /// @notice GIndex of parent node for (Pubkey,WC) in validator container
  GIndex public immutable GI_VALIDATOR_CONTAINER_ROOT =
    pack((1 << VALIDATOR_CONTAINER_ROOT_DEPTH) + VALIDATOR_CONTAINER_ROOT_POSITION, VALIDATOR_CONTAINER_ROOT_DEPTH);

  /**  GIndex of validator in state tree is calculated dynamically
     *   offsetting from GIndex of first validator by proving validator numerical index
     *
     *   Scheme of CL State Tree:
     *
                                CL State Tree                           **DEPTH = 0
                                        │
                        ┌───────────────┴───────────────┐
                        │                               │
             .......................................................
                │                               │
          ┌─────┴─────┐                   ┌─────┴─────┐
          │           │   ............... │           │
    [Validator 0]                        ....     [Validator to prove]  **DEPTH = N
            ↑                                               ↑
    GI_FIRST_VALIDATOR                   GI_FIRST_VALIDATOR + validator_index
    */

  /// @notice GIndex of first validator in CL state tree
  /// @dev This index is relative to a state like: `BeaconState.validators[0]`.
<<<<<<< HEAD
  GIndex public immutable GI_FIRST_VALIDATOR_PREV;
  /// @notice GIndex of first validator in CL state tree after PIVOT_SLOT
  GIndex public immutable GI_FIRST_VALIDATOR_CURR;
  /// @notice slot when GIndex change will occur due to the hardfork
  uint64 public immutable PIVOT_SLOT;
=======
  GIndex public GI_FIRST_VALIDATOR;
  /// @notice GIndex of pending partial withdrawals root in CL state tree
  GIndex public GI_PENDING_PARTIAL_WITHDRAWALS_ROOT;
>>>>>>> 9e171e9f

  /**
     *   GIndex of stateRoot in Beacon Block state is
     *   unlikely to change and same between mainnet/testnets
     *   Scheme of Beacon Block Tree:
     *
                                Beacon Block Root(from EIP-4788 Beacon Roots Contract)
                                        │
                        ┌───────────────┴──────────────────────────┐
                        │                                          │
                        node                                      proof[2]        **DEPTH = 1
                        │                                          │
                ┌───────┴───────┐                          ┌───────┴───────┐
                │               │                          │               │
  used to -> proof[1]          node                      node             node     **DEPTH = 2
  verify slot   │               │                          │               │
      ┌─────────┴─────┐   ┌─────┴───────────┐        ┌─────┴─────┐     ┌───┴──┐
      │               │   │                 │        │           │     │      │
    [slot]  [proposerInd] [parentRoot] [stateRoot]  [bodyRoot]  [0]   [0]    [0]   **DEPTH = 3
       ↑                   (proof[0])       ↑
    needed for GIndex                  what needs to be proven
     */
  uint8 private constant STATE_ROOT_DEPTH = 3;
  uint256 private constant STATE_ROOT_POSITION = 3;
  /// @notice GIndex of state root in Beacon block header
  GIndex public immutable GI_STATE_ROOT = pack((1 << STATE_ROOT_DEPTH) + STATE_ROOT_POSITION, STATE_ROOT_DEPTH);

  /// @notice location(from end) of parent node for (slot,proposerInd) in concatenated merkle proof
  uint256 private constant SLOT_PROPOSER_PARENT_PROOF_OFFSET = 2;

  /// @notice see `BEACON_ROOTS_ADDRESS` constant in the EIP-4788.
  address public constant BEACON_ROOTS = 0x000F3df6D732807Ef1319fB7B8bB8522d0Beac02;

  // Sentinel value that a validator has no current exit scheduled
  uint64 public constant FAR_FUTURE_EXIT_EPOCH = type(uint64).max;

  // Validator must be active for this many epochs before it is eligible for withdrawals
  uint256 private constant SHARD_COMMITTEE_PERIOD = 256;
  uint256 private constant SLOTS_PER_EPOCH = 32;

  /// @notice Emitted when GI_FIRST_VALIDATOR is updated
  /// @param oldValue The previous GIndex value
  /// @param newValue The new GIndex value
  event GIFirstValidatorUpdated(GIndex oldValue, GIndex newValue);

  /// @notice Emitted when GI_PENDING_PARTIAL_WITHDRAWALS_ROOT is updated
  /// @param oldValue The previous GIndex value
  /// @param newValue The new GIndex value
  event GIPendingPartialWithdrawalsRootUpdated(GIndex oldValue, GIndex newValue);

  /**
<<<<<<< HEAD
   * @param _gIFirstValidatorPrev packed(general index | depth in Merkle tree, see GIndex.sol) GIndex of first validator in CL state tree
   * @param _gIFirstValidatorCurr packed GIndex of first validator after fork changes tree structure
   * @param _pivotSlot slot of the fork that alters first validator GIndex
   * @dev if no fork changes are known,  _gIFirstValidatorPrev = _gIFirstValidatorCurr and _changeSlot = 0
   */
  constructor(GIndex _gIFirstValidatorPrev, GIndex _gIFirstValidatorCurr, uint64 _pivotSlot) {
    GI_FIRST_VALIDATOR_PREV = _gIFirstValidatorPrev;
    GI_FIRST_VALIDATOR_CURR = _gIFirstValidatorCurr;
    PIVOT_SLOT = _pivotSlot;
=======
   * @param _admin Address to be granted DEFAULT_ADMIN_ROLE
   * @param _gIFirstValidator packed(general index | depth in Merkle tree, see GIndex.sol) GIndex of first validator in CL state tree
   * @param _gIPendingPartialWithdrawalsRoot packed GIndex of pending partial withdrawals root in CL state tree
   */
  constructor(address _admin, GIndex _gIFirstValidator, GIndex _gIPendingPartialWithdrawalsRoot) {
    ErrorUtils.revertIfZeroAddress(_admin);
    ErrorUtils.revertIfZeroHash(GIndex.unwrap(_gIFirstValidator));
    ErrorUtils.revertIfZeroHash(GIndex.unwrap(_gIPendingPartialWithdrawalsRoot));
    _grantRole(DEFAULT_ADMIN_ROLE, _admin);
    GI_FIRST_VALIDATOR = _gIFirstValidator;
    GI_PENDING_PARTIAL_WITHDRAWALS_ROOT = _gIPendingPartialWithdrawalsRoot;
>>>>>>> 9e171e9f
  }

  /**
   * @notice validates proof of validator container in CL against Beacon block root
   * @param _witness object containing user input passed as calldata
<<<<<<< HEAD
   * @param _pubkey of validator to verify proof for.
   * @param _withdrawalCredentials to verify proof with
   * @dev reverts with `InvalidProof` when provided input cannot be proven to Beacon block root
=======
   * @param _pubkey The pubkey of validator to verify proof for.
   * @param _withdrawalCredentials The withdrawal credentials to verify proof with.
   * @param _validatorIndex Validator index for validator to withdraw from.
   * @param _slot Slot of the beacon block for which the proof is generated.
   * @param _childBlockTimestamp Timestamp of EL block that has parent block beacon root in BEACON_ROOTS contract.
   * @param _proposerIndex The proposer index of the beacon block for which the proof is generated.
   * @dev Reverts with `InvalidSlot` if slot/proposerIndex don't match the proof.
   * @dev Reverts with `ValidatorNotActiveForLongEnough` if validator hasn't been active for SHARD_COMMITTEE_PERIOD epochs.
   * @dev Reverts with `RootNotFound` if timestamp is not found in BEACON_ROOTS contract.
   * @dev Reverts with `InvalidProof`, `BranchHasExtraItem`, or `BranchHasMissingItem` if proof verification fails.
>>>>>>> 9e171e9f
   */
  function verifyActiveValidatorContainer(
    IValidatorContainerProofVerifier.ValidatorContainerWitness calldata _witness,
    bytes calldata _pubkey,
    bytes32 _withdrawalCredentials
  ) external view {
    // verifies user provided slot against user provided proof
    // proof verification is done in `SSZ.verifyProof` and is not affected by slot
    _verifySlot(_witness);
    _validateActivationEpoch(_witness);

    Validator memory validator = Validator({
      pubkey: _pubkey,
      withdrawalCredentials: _withdrawalCredentials,
      effectiveBalance: _witness.effectiveBalance,
      // No toleration for slashed validators
      slashed: false,
      activationEligibilityEpoch: _witness.activationEligibilityEpoch,
      activationEpoch: _witness.activationEpoch,
      // No toleration for validators pending exit
      exitEpoch: FAR_FUTURE_EXIT_EPOCH,
      // No toleration for validators pending full withdrawal
      withdrawableEpoch: FAR_FUTURE_EXIT_EPOCH
    });

    bytes32 validatorContainerRootLeaf = SSZ.hashTreeRoot(validator);

    // concatenated GIndex for
    // Validator Container Root -> Validator Index in state tree -> stateView Index in Beacon block Tree
    GIndex gIndex = concat(
      GI_STATE_ROOT,
<<<<<<< HEAD
      concat(_getValidatorGI(_witness.validatorIndex, _witness.slot), GI_VALIDATOR_CONTAINER_ROOT)
=======
      concat(_getValidatorGI(_validatorIndex), GI_VALIDATOR_CONTAINER_ROOT)
>>>>>>> 9e171e9f
    );

    SSZ.verifyProof({
      proof: _witness.proof,
      root: _getParentBlockRoot(_witness.childBlockTimestamp),
      leaf: validatorContainerRootLeaf,
      gI: gIndex
    });
  }

  /**
<<<<<<< HEAD
   * @notice returns parent CL block root for given child block timestamp
   * @param _witness object containing proof, slot and proposerIndex
   * @dev checks slot and proposerIndex against proof[:-2] which latter is verified against Beacon block root
   * This is a trivial case of multi Merkle proofs where a short proof branch proves slot
   */
  function _verifySlot(IValidatorContainerProofVerifier.ValidatorContainerWitness calldata _witness) internal view {
    bytes32 parentSlotProposer = BLS12_381.sha256Pair(
      SSZ.toLittleEndian(_witness.slot),
      SSZ.toLittleEndian(_witness.proposerIndex)
=======
   * @notice validates proof of pending partial withdrawals in CL against Beacon block root
   * @param _witness object containing user input passed as calldata
   * @param _slot Slot of the beacon block for which the proof is generated.
   * @param _childBlockTimestamp Timestamp of EL block that has parent block beacon root in BEACON_ROOTS contract.
   * @param _proposerIndex The proposer index of the beacon block for which the proof is generated.
   * @dev Reverts with `InvalidSlot` if slot/proposerIndex don't match the proof.
   * @dev Reverts with `RootNotFound` if timestamp is not found in BEACON_ROOTS contract.
   * @dev Reverts with `InvalidProof`, `BranchHasExtraItem`, or `BranchHasMissingItem` if proof verification fails.
   */
  function verifyPendingPartialWithdrawals(
    PendingPartialWithdrawalsWitness calldata _witness,
    uint64 _slot,
    uint64 _childBlockTimestamp,
    uint64 _proposerIndex
  ) external view {
    _verifySlot(_slot, _proposerIndex, _witness.proof);
    bytes32 pendingPartialWithdrawalsRoot = SSZ.hashTreeRoot(_witness.pendingPartialWithdrawals);
    GIndex gIndex = concat(
      GI_STATE_ROOT,
      GI_PENDING_PARTIAL_WITHDRAWALS_ROOT
    );

    SSZ.verifyProof({
      proof: _witness.proof,
      root: _getParentBlockRoot(_childBlockTimestamp),
      leaf: pendingPartialWithdrawalsRoot,
      gI: gIndex
    });
  }

  /**
   * @notice Verifies that the provided slot and proposerIndex match the Merkle proof
   * @param _slot slot of the beacon block for which the proof is generated
   * @param _proposerIndex proposer index of the beacon block for which the proof is generated
   * @param _proof array of merkle proofs from Validator container root to Beacon block root
   * @dev Checks that the hash of (slot, proposerIndex) matches the parent node at proof[proof.length - 2]
   * This verifies that the slot and proposerIndex are part of the beacon block header in the proof
   * @dev Reverts with `InvalidSlot` if the slot/proposerIndex don't match the proof
   */
  function _verifySlot(uint64 _slot, uint64 _proposerIndex, bytes32[] calldata _proof) internal view {
    bytes32 parentSlotProposer = SSZ.sha256Pair(
      SSZ.toLittleEndian(_slot),
      SSZ.toLittleEndian(_proposerIndex)
>>>>>>> 9e171e9f
    );
    if (_witness.proof[_witness.proof.length - SLOT_PROPOSER_PARENT_PROOF_OFFSET] != parentSlotProposer) {
      revert InvalidSlot();
    }
  }

  /**
   * @notice Ensures the tracked validator has satisfied the post-activation waiting period.
   * @param _witness Witness data containing the validator's activation epoch and the proven slot.
   * @dev Reverts with `ValidatorNotActiveForLongEnough` when the validator has not remained active
   *      for at least `SHARD_COMMITTEE_PERIOD` epochs since `activationEpoch`.
   */
  function _validateActivationEpoch(
    IValidatorContainerProofVerifier.ValidatorContainerWitness calldata _witness
  ) internal pure {
    uint256 epoch = _witness.slot / SLOTS_PER_EPOCH;
    if (epoch < _witness.activationEpoch + SHARD_COMMITTEE_PERIOD) {
      revert ValidatorNotActiveForLongEnough();
    }
  }

  /**
   * @notice calculates general validator index in CL state tree by provided offset
   * @param _offset from first validator (Validator Index)
   * @return gIndex of container in CL state tree
   */
  function _getValidatorGI(uint256 _offset) internal view returns (GIndex) {
    return GI_FIRST_VALIDATOR.shr(_offset);
  }

  /**
   * @notice returns parent CL block root for given child block timestamp
   * @param _childBlockTimestamp timestamp of child block
   * @return parent block root
   * @dev reverts with `RootNotFound` if timestamp is not found in Beacon Block roots
   */
  function _getParentBlockRoot(uint64 _childBlockTimestamp) internal view returns (bytes32) {
    (bool success, bytes memory data) = BEACON_ROOTS.staticcall(abi.encode(_childBlockTimestamp));

    if (!success || data.length == 0) {
      revert RootNotFound();
    }

    return abi.decode(data, (bytes32));
  }

  /**
   * @notice Sets the GIndex of first validator in CL state tree
   * @param _gIFirstValidator packed GIndex of first validator in CL state tree
   * @dev Only callable by accounts with DEFAULT_ADMIN_ROLE
   */
  function setGIFirstValidator(GIndex _gIFirstValidator) external onlyRole(DEFAULT_ADMIN_ROLE) {
    ErrorUtils.revertIfZeroHash(GIndex.unwrap(_gIFirstValidator));
    GIndex oldValue = GI_FIRST_VALIDATOR;
    GI_FIRST_VALIDATOR = _gIFirstValidator;
    emit GIFirstValidatorUpdated(oldValue, _gIFirstValidator);
  }

  /**
   * @notice Sets the GIndex of pending partial withdrawals root in CL state tree
   * @param _gIPendingPartialWithdrawalsRoot packed GIndex of pending partial withdrawals root in CL state tree
   * @dev Only callable by accounts with DEFAULT_ADMIN_ROLE
   */
  function setGIPendingPartialWithdrawalsRoot(GIndex _gIPendingPartialWithdrawalsRoot) external onlyRole(DEFAULT_ADMIN_ROLE) {
    ErrorUtils.revertIfZeroHash(GIndex.unwrap(_gIPendingPartialWithdrawalsRoot));
    GIndex oldValue = GI_PENDING_PARTIAL_WITHDRAWALS_ROOT;
    GI_PENDING_PARTIAL_WITHDRAWALS_ROOT = _gIPendingPartialWithdrawalsRoot;
    emit GIPendingPartialWithdrawalsRootUpdated(oldValue, _gIPendingPartialWithdrawalsRoot);
  }
}<|MERGE_RESOLUTION|>--- conflicted
+++ resolved
@@ -77,17 +77,9 @@
 
   /// @notice GIndex of first validator in CL state tree
   /// @dev This index is relative to a state like: `BeaconState.validators[0]`.
-<<<<<<< HEAD
-  GIndex public immutable GI_FIRST_VALIDATOR_PREV;
-  /// @notice GIndex of first validator in CL state tree after PIVOT_SLOT
-  GIndex public immutable GI_FIRST_VALIDATOR_CURR;
-  /// @notice slot when GIndex change will occur due to the hardfork
-  uint64 public immutable PIVOT_SLOT;
-=======
   GIndex public GI_FIRST_VALIDATOR;
   /// @notice GIndex of pending partial withdrawals root in CL state tree
   GIndex public GI_PENDING_PARTIAL_WITHDRAWALS_ROOT;
->>>>>>> 9e171e9f
 
   /**
      *   GIndex of stateRoot in Beacon Block state is
@@ -125,8 +117,8 @@
   uint64 public constant FAR_FUTURE_EXIT_EPOCH = type(uint64).max;
 
   // Validator must be active for this many epochs before it is eligible for withdrawals
-  uint256 private constant SHARD_COMMITTEE_PERIOD = 256;
-  uint256 private constant SLOTS_PER_EPOCH = 32;
+  uint64 private constant SHARD_COMMITTEE_PERIOD = 256;
+  uint64 private constant SLOTS_PER_EPOCH = 32;
 
   /// @notice Emitted when GI_FIRST_VALIDATOR is updated
   /// @param oldValue The previous GIndex value
@@ -139,17 +131,6 @@
   event GIPendingPartialWithdrawalsRootUpdated(GIndex oldValue, GIndex newValue);
 
   /**
-<<<<<<< HEAD
-   * @param _gIFirstValidatorPrev packed(general index | depth in Merkle tree, see GIndex.sol) GIndex of first validator in CL state tree
-   * @param _gIFirstValidatorCurr packed GIndex of first validator after fork changes tree structure
-   * @param _pivotSlot slot of the fork that alters first validator GIndex
-   * @dev if no fork changes are known,  _gIFirstValidatorPrev = _gIFirstValidatorCurr and _changeSlot = 0
-   */
-  constructor(GIndex _gIFirstValidatorPrev, GIndex _gIFirstValidatorCurr, uint64 _pivotSlot) {
-    GI_FIRST_VALIDATOR_PREV = _gIFirstValidatorPrev;
-    GI_FIRST_VALIDATOR_CURR = _gIFirstValidatorCurr;
-    PIVOT_SLOT = _pivotSlot;
-=======
    * @param _admin Address to be granted DEFAULT_ADMIN_ROLE
    * @param _gIFirstValidator packed(general index | depth in Merkle tree, see GIndex.sol) GIndex of first validator in CL state tree
    * @param _gIPendingPartialWithdrawalsRoot packed GIndex of pending partial withdrawals root in CL state tree
@@ -161,17 +142,11 @@
     _grantRole(DEFAULT_ADMIN_ROLE, _admin);
     GI_FIRST_VALIDATOR = _gIFirstValidator;
     GI_PENDING_PARTIAL_WITHDRAWALS_ROOT = _gIPendingPartialWithdrawalsRoot;
->>>>>>> 9e171e9f
   }
 
   /**
    * @notice validates proof of validator container in CL against Beacon block root
    * @param _witness object containing user input passed as calldata
-<<<<<<< HEAD
-   * @param _pubkey of validator to verify proof for.
-   * @param _withdrawalCredentials to verify proof with
-   * @dev reverts with `InvalidProof` when provided input cannot be proven to Beacon block root
-=======
    * @param _pubkey The pubkey of validator to verify proof for.
    * @param _withdrawalCredentials The withdrawal credentials to verify proof with.
    * @param _validatorIndex Validator index for validator to withdraw from.
@@ -182,17 +157,20 @@
    * @dev Reverts with `ValidatorNotActiveForLongEnough` if validator hasn't been active for SHARD_COMMITTEE_PERIOD epochs.
    * @dev Reverts with `RootNotFound` if timestamp is not found in BEACON_ROOTS contract.
    * @dev Reverts with `InvalidProof`, `BranchHasExtraItem`, or `BranchHasMissingItem` if proof verification fails.
->>>>>>> 9e171e9f
    */
   function verifyActiveValidatorContainer(
     IValidatorContainerProofVerifier.ValidatorContainerWitness calldata _witness,
     bytes calldata _pubkey,
-    bytes32 _withdrawalCredentials
+    bytes32 _withdrawalCredentials,
+    uint64 _validatorIndex,
+    uint64 _slot,
+    uint64 _childBlockTimestamp,
+    uint64 _proposerIndex
   ) external view {
     // verifies user provided slot against user provided proof
     // proof verification is done in `SSZ.verifyProof` and is not affected by slot
-    _verifySlot(_witness);
-    _validateActivationEpoch(_witness);
+    _verifySlot(_slot, _proposerIndex, _witness.proof);
+    _validateActivationEpoch(_slot, _witness.activationEpoch);
 
     Validator memory validator = Validator({
       pubkey: _pubkey,
@@ -214,33 +192,18 @@
     // Validator Container Root -> Validator Index in state tree -> stateView Index in Beacon block Tree
     GIndex gIndex = concat(
       GI_STATE_ROOT,
-<<<<<<< HEAD
-      concat(_getValidatorGI(_witness.validatorIndex, _witness.slot), GI_VALIDATOR_CONTAINER_ROOT)
-=======
       concat(_getValidatorGI(_validatorIndex), GI_VALIDATOR_CONTAINER_ROOT)
->>>>>>> 9e171e9f
     );
 
     SSZ.verifyProof({
       proof: _witness.proof,
-      root: _getParentBlockRoot(_witness.childBlockTimestamp),
+      root: _getParentBlockRoot(_childBlockTimestamp),
       leaf: validatorContainerRootLeaf,
       gI: gIndex
     });
   }
 
   /**
-<<<<<<< HEAD
-   * @notice returns parent CL block root for given child block timestamp
-   * @param _witness object containing proof, slot and proposerIndex
-   * @dev checks slot and proposerIndex against proof[:-2] which latter is verified against Beacon block root
-   * This is a trivial case of multi Merkle proofs where a short proof branch proves slot
-   */
-  function _verifySlot(IValidatorContainerProofVerifier.ValidatorContainerWitness calldata _witness) internal view {
-    bytes32 parentSlotProposer = BLS12_381.sha256Pair(
-      SSZ.toLittleEndian(_witness.slot),
-      SSZ.toLittleEndian(_witness.proposerIndex)
-=======
    * @notice validates proof of pending partial withdrawals in CL against Beacon block root
    * @param _witness object containing user input passed as calldata
    * @param _slot Slot of the beacon block for which the proof is generated.
@@ -284,24 +247,25 @@
     bytes32 parentSlotProposer = SSZ.sha256Pair(
       SSZ.toLittleEndian(_slot),
       SSZ.toLittleEndian(_proposerIndex)
->>>>>>> 9e171e9f
     );
-    if (_witness.proof[_witness.proof.length - SLOT_PROPOSER_PARENT_PROOF_OFFSET] != parentSlotProposer) {
+    if (_proof[_proof.length - SLOT_PROPOSER_PARENT_PROOF_OFFSET] != parentSlotProposer) {
       revert InvalidSlot();
     }
   }
 
   /**
    * @notice Ensures the tracked validator has satisfied the post-activation waiting period.
-   * @param _witness Witness data containing the validator's activation epoch and the proven slot.
+   * @param _slot slot of the beacon block for which the proof is generated
+   * @param _activationEpoch Activation epoch for the validator
    * @dev Reverts with `ValidatorNotActiveForLongEnough` when the validator has not remained active
    *      for at least `SHARD_COMMITTEE_PERIOD` epochs since `activationEpoch`.
    */
   function _validateActivationEpoch(
-    IValidatorContainerProofVerifier.ValidatorContainerWitness calldata _witness
+    uint64 _slot,
+    uint64 _activationEpoch
   ) internal pure {
-    uint256 epoch = _witness.slot / SLOTS_PER_EPOCH;
-    if (epoch < _witness.activationEpoch + SHARD_COMMITTEE_PERIOD) {
+    uint64 epoch = _slot / SLOTS_PER_EPOCH;
+    if (epoch < _activationEpoch + SHARD_COMMITTEE_PERIOD) {
       revert ValidatorNotActiveForLongEnough();
     }
   }
