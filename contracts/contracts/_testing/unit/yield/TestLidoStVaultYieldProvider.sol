// SPDX-License-Identifier: AGPL-3.0
pragma solidity 0.8.30;

import { LidoStVaultYieldProvider } from "../../../yield/LidoStVaultYieldProvider.sol";
import { GIndex } from "../../../yield/libs/vendor/lido/GIndex.sol";

/// @custom:oz-upgrades-unsafe-allow missing-initializer
contract TestLidoStVaultYieldProvider is LidoStVaultYieldProvider {
  constructor(
    address _l1MessageService,
    address _yieldManager,
    address _vaultHub,
    address _vaultFactory,
    address _steth,
    address _validatorContainerProofVerifier
  )
    LidoStVaultYieldProvider(
      _l1MessageService,
      _yieldManager,
      _vaultHub,
      _vaultFactory,
      _steth,
      _validatorContainerProofVerifier
    )
  {}

  function getEntrypointContract(address _yieldProvider) external view returns (address entrypointContract) {
    return _getEntrypointContract(_yieldProvider);
  }

  function getDashboard(address _yieldProvider) external view returns (address dashboard) {
    YieldProviderStorage storage $$ = _getYieldProviderStorage(_yieldProvider);
    return address(_getDashboard($$));
  }

  function getVault(address _yieldProvider) external view returns (address vault) {
    YieldProviderStorage storage $$ = _getYieldProviderStorage(_yieldProvider);
    return address(_getVault($$));
  }

  function syncExternalLiabilitySettlement(
    address _yieldProvider,
    uint256 _liabilityShares,
    uint256 _lstLiabilityPrincipalCached
  ) external returns (uint256) {
    YieldProviderStorage storage $$ = _getYieldProviderStorage(_yieldProvider);
    return _syncExternalLiabilitySettlement($$, _liabilityShares, _lstLiabilityPrincipalCached);
  }

  function unstakeHarness(
    address _yieldProvider,
    bytes calldata _pubkeys,
    uint64[] calldata _amounts,
    address _refundRecipient
  ) external payable {
    _unstake(_yieldProvider, _pubkeys, _amounts, _refundRecipient);
  }

  function validateUnstakePermissionlessRequestHarness(
    address _yieldProvider,
    uint256 _requiredUnstakeAmount,
    bytes calldata _pubkeys,
<<<<<<< HEAD
    uint64[] calldata _amounts,
    bytes calldata _withdrawalParamsProof
  ) external view returns (uint256) {
    return _validateUnstakePermissionlessRequest(_yieldProvider, _pubkeys, _amounts, _withdrawalParamsProof);
=======
    uint64 _validatorIndex,
    uint64 _slot,
    bytes calldata _withdrawalParamsProof
  ) external view returns (uint256) {
    return _validateUnstakePermissionlessRequest(_yieldProvider, _requiredUnstakeAmount, _validatorIndex, _slot, _pubkeys, _withdrawalParamsProof);
>>>>>>> 9e171e9f
  }

  function payMaximumPossibleLSTLiability(address _yieldProvider) external {
    YieldProviderStorage storage $$ = _getYieldProviderStorage(_yieldProvider);
    _payMaximumPossibleLSTLiability($$);
  }
}<|MERGE_RESOLUTION|>--- conflicted
+++ resolved
@@ -60,18 +60,11 @@
     address _yieldProvider,
     uint256 _requiredUnstakeAmount,
     bytes calldata _pubkeys,
-<<<<<<< HEAD
-    uint64[] calldata _amounts,
-    bytes calldata _withdrawalParamsProof
-  ) external view returns (uint256) {
-    return _validateUnstakePermissionlessRequest(_yieldProvider, _pubkeys, _amounts, _withdrawalParamsProof);
-=======
     uint64 _validatorIndex,
     uint64 _slot,
     bytes calldata _withdrawalParamsProof
   ) external view returns (uint256) {
     return _validateUnstakePermissionlessRequest(_yieldProvider, _requiredUnstakeAmount, _validatorIndex, _slot, _pubkeys, _withdrawalParamsProof);
->>>>>>> 9e171e9f
   }
 
   function payMaximumPossibleLSTLiability(address _yieldProvider) external {
