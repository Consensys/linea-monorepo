// SPDX-License-Identifier: AGPL-3.0
pragma solidity 0.8.30;

import { YieldManager } from "../../../yield/YieldManager.sol";
import { MockYieldProviderStorageLayout } from "../../mocks/yield/MockYieldProviderStorageLayout.sol";
import { TestLidoStVaultYieldProvider } from "./TestLidoStVaultYieldProvider.sol";
import { IYieldProvider } from "../../../yield/interfaces/IYieldProvider.sol";
import { YieldProviderVendor, YieldProviderRegistration } from "../../../yield/interfaces/YieldTypes.sol";

/// @custom:oz-upgrades-unsafe-allow missing-initializer
contract TestYieldManager is YieldManager, MockYieldProviderStorageLayout {
  constructor(address _l1MessageService) YieldManager(_l1MessageService) {}

  function getL1MessageService() external view returns (address) {
    return L1_MESSAGE_SERVICE;
  }

  function getMinimumWithdrawalReservePercentageBps() external view returns (uint16) {
    return _getYieldManagerStorage().minimumWithdrawalReservePercentageBps;
  }

  function setMinimumWithdrawalReservePercentageBps(uint16 _minimumWithdrawalReservePercentageBps) external {
    _getYieldManagerStorage().minimumWithdrawalReservePercentageBps = _minimumWithdrawalReservePercentageBps;
  }

  function getTargetWithdrawalReservePercentageBps() external view returns (uint16) {
    return _getYieldManagerStorage().targetWithdrawalReservePercentageBps;
  }

  function setTargetWithdrawalReservePercentageBps(uint16 _targetWithdrawalReservePercentageBps) external {
    _getYieldManagerStorage().targetWithdrawalReservePercentageBps = _targetWithdrawalReservePercentageBps;
  }

  function getMinimumWithdrawalReserveAmount() external view returns (uint256) {
    return _getYieldManagerStorage().minimumWithdrawalReserveAmount;
  }

  function setMinimumWithdrawalReserveAmount(uint256 _minimumWithdrawalReserveAmount) external {
    _getYieldManagerStorage().minimumWithdrawalReserveAmount = _minimumWithdrawalReserveAmount;
  }

  function getTargetWithdrawalReserveAmount() external view returns (uint256) {
    return _getYieldManagerStorage().targetWithdrawalReserveAmount;
  }

  function setTargetWithdrawalReserveAmount(uint256 _targetWithdrawalReserveAmount) external {
    _getYieldManagerStorage().targetWithdrawalReserveAmount = _targetWithdrawalReserveAmount;
  }

  function getUserFundsInYieldProvidersTotal() external view returns (uint256) {
    return _getYieldManagerStorage().userFundsInYieldProvidersTotal;
  }

  function setUserFundsInYieldProvidersTotal(uint256 _userFundsInYieldProvidersTotal) external {
    _getYieldManagerStorage().userFundsInYieldProvidersTotal = _userFundsInYieldProvidersTotal;
  }

  function getPendingPermissionlessUnstake() external view returns (uint256) {
    return _getYieldManagerStorage().pendingPermissionlessUnstake;
  }

  function setPendingPermissionlessUnstake(uint256 _pendingPermissionlessUnstake) external {
    _getYieldManagerStorage().pendingPermissionlessUnstake = _pendingPermissionlessUnstake;
  }

  function decrementPendingPermissionlessUnstake(uint256 _amount) external {
    _decrementPendingPermissionlessUnstake(_amount);
  }

  function getYieldProviders() external view returns (address[] memory) {
    return _getYieldManagerStorage().yieldProviders;
  }

  function getIsL2YieldRecipientKnown(address _l2YieldRecipient) external view returns (bool) {
    return _getYieldManagerStorage().isL2YieldRecipientKnown[_l2YieldRecipient];
  }

  function setIsL2YieldRecipientKnown(address _l2YieldRecipient, bool _isKnown) external {
    _getYieldManagerStorage().isL2YieldRecipientKnown[_l2YieldRecipient] = _isKnown;
  }

  function getYieldProviderVendor(address _yieldProvider) external view returns (YieldProviderVendor) {
    return _getYieldProviderStorage(_yieldProvider).yieldProviderVendor;
  }

  function setYieldProviderVendor(address _yieldProvider, YieldProviderVendor _yieldProviderVendor) external {
    _getYieldProviderStorage(_yieldProvider).yieldProviderVendor = _yieldProviderVendor;
  }

  function getYieldProviderIsStakingPaused(address _yieldProvider) external view returns (bool) {
    return _getYieldProviderStorage(_yieldProvider).isStakingPaused;
  }

  function setYieldProviderIsStakingPaused(address _yieldProvider, bool _isPaused) external {
    _getYieldProviderStorage(_yieldProvider).isStakingPaused = _isPaused;
  }

  function getYieldProviderIsOssificationInitiated(address _yieldProvider) external view returns (bool) {
    return _getYieldProviderStorage(_yieldProvider).isOssificationInitiated;
  }

  function setYieldProviderIsOssificationInitiated(address _yieldProvider, bool _isInitiated) external {
    _getYieldProviderStorage(_yieldProvider).isOssificationInitiated = _isInitiated;
  }

  function getYieldProviderIsOssified(address _yieldProvider) external view returns (bool) {
    return _getYieldProviderStorage(_yieldProvider).isOssified;
  }

  function setYieldProviderIsOssified(address _yieldProvider, bool _isOssified) external {
    _getYieldProviderStorage(_yieldProvider).isOssified = _isOssified;
  }

  function getYieldProviderPrimaryEntrypoint(address _yieldProvider) external view returns (address) {
    return _getYieldProviderStorage(_yieldProvider).primaryEntrypoint;
  }

  function setYieldProviderPrimaryEntrypoint(address _yieldProvider, address _primaryEntrypoint) external {
    _getYieldProviderStorage(_yieldProvider).primaryEntrypoint = _primaryEntrypoint;
  }

  function getYieldProviderOssifiedEntrypoint(address _yieldProvider) external view returns (address) {
    return _getYieldProviderStorage(_yieldProvider).ossifiedEntrypoint;
  }

  function setYieldProviderOssifiedEntrypoint(address _yieldProvider, address _ossifiedEntrypoint) external {
    _getYieldProviderStorage(_yieldProvider).ossifiedEntrypoint = _ossifiedEntrypoint;
  }

  function getYieldProviderIndex(address _yieldProvider) external view returns (uint96) {
    return _getYieldProviderStorage(_yieldProvider).yieldProviderIndex;
  }

  function setYieldProviderIndex(address _yieldProvider, uint96 _yieldProviderIndex) external {
    _getYieldProviderStorage(_yieldProvider).yieldProviderIndex = _yieldProviderIndex;
  }

  function getYieldProviderUserFunds(address _yieldProvider) external view returns (uint256) {
    return _getYieldProviderStorage(_yieldProvider).userFunds;
  }

  function setYieldProviderUserFunds(address _yieldProvider, uint256 _userFunds) external {
    _getYieldProviderStorage(_yieldProvider).userFunds = _userFunds;
  }

  function getYieldProviderYieldReportedCumulative(address _yieldProvider) external view returns (uint256) {
    return _getYieldProviderStorage(_yieldProvider).yieldReportedCumulative;
  }

  function setYieldProviderYieldReportedCumulative(address _yieldProvider, uint256 _yieldReportedCumulative) external {
    _getYieldProviderStorage(_yieldProvider).yieldReportedCumulative = _yieldReportedCumulative;
  }

  function getYieldProviderLstLiabilityPrincipal(address _yieldProvider) external view returns (uint256) {
    return _getYieldProviderStorage(_yieldProvider).lstLiabilityPrincipal;
  }

  function setYieldProviderLstLiabilityPrincipal(address _yieldProvider, uint256 _lstLiabilityPrincipal) external {
    _getYieldProviderStorage(_yieldProvider).lstLiabilityPrincipal = _lstLiabilityPrincipal;
  }

  function getYieldProviderLastReportedNegativeYield(address _yieldProvider) external view returns (uint256) {
    return _getYieldProviderStorage(_yieldProvider).lastReportedNegativeYield;
  }

  function setYieldProviderLastReportedNegativeYield(address _yieldProvider, uint256 _val) external {
    _getYieldProviderStorage(_yieldProvider).lastReportedNegativeYield = _val;
  }


  function delegatecallWithdrawFromYieldProvider(address _yieldProvider, uint256 _amount) external {
    _delegatecallWithdrawFromYieldProvider(_yieldProvider, _amount);
  }

  function getEntrypointContract(address _yieldProvider) external returns (address) {
    bytes memory data = _delegatecallYieldProvider(
      _yieldProvider,
      abi.encodeCall(TestLidoStVaultYieldProvider.getEntrypointContract, (_yieldProvider))
    );
    return abi.decode(data, (address));
  }

  function getDashboard(address _yieldProvider) external returns (address) {
    bytes memory data = _delegatecallYieldProvider(
      _yieldProvider,
      abi.encodeCall(TestLidoStVaultYieldProvider.getDashboard, (_yieldProvider))
    );
    return abi.decode(data, (address));
  }

  function getVault(address _yieldProvider) external returns (address) {
    bytes memory data = _delegatecallYieldProvider(
      _yieldProvider,
      abi.encodeCall(TestLidoStVaultYieldProvider.getVault, (_yieldProvider))
    );
    return abi.decode(data, (address));
  }

  function syncExternalLiabilitySettlement(
    address _yieldProvider,
    uint256 _liabilityShares,
    uint256 _lstLiabilityPrincipalCached
  ) external returns (uint256) {
    bytes memory data = _delegatecallYieldProvider(
      _yieldProvider,
      abi.encodeCall(
        TestLidoStVaultYieldProvider.syncExternalLiabilitySettlement,
        (_yieldProvider, _liabilityShares, _lstLiabilityPrincipalCached)
      )
    );
    return abi.decode(data, (uint256));
  }

<<<<<<< HEAD
=======
  function syncLSTLiabilityPrincipal(address _yieldProvider) external {
    _delegatecallYieldProvider(
      _yieldProvider,
      abi.encodeCall(IYieldProvider.syncLSTLiabilityPrincipal, (_yieldProvider))
    );
  }

  function payObligations(address _yieldProvider) external returns (uint256) {
    bytes memory data = _delegatecallYieldProvider(
      _yieldProvider,
      abi.encodeCall(TestLidoStVaultYieldProvider.payObligations, (_yieldProvider))
    );
    return abi.decode(data, (uint256));
  }

  function payNodeOperatorFees(address _yieldProvider, uint256 _availableYield) external returns (uint256) {
    bytes memory data = _delegatecallYieldProvider(
      _yieldProvider,
      abi.encodeCall(TestLidoStVaultYieldProvider.payNodeOperatorFees, (_yieldProvider, _availableYield))
    );
    return abi.decode(data, (uint256));
  }

  function payLSTPrincipalExternal(address _yieldProvider, uint256 _availableFunds) external returns (uint256) {
    bytes memory data = _delegatecallYieldProvider(
      _yieldProvider,
      abi.encodeCall(IYieldProvider.payLSTPrincipal, (_yieldProvider, _availableFunds))
    );
    return abi.decode(data, (uint256));
  }

  function payLSTPrincipalInternal(address _yieldProvider, uint256 _availableFunds) external returns (uint256) {
    bytes memory data = _delegatecallYieldProvider(
      _yieldProvider,
      abi.encodeCall(TestLidoStVaultYieldProvider.payLSTPrincipalInternal, (_yieldProvider, _availableFunds))
    );
    return abi.decode(data, (uint256));
  }

>>>>>>> 0c17a98a
  function unstakeHarness(
    address _yieldProvider,
    bytes memory _pubkeys,
    uint64[] memory _amounts,
    address _refundRecipient
  ) external payable {
    _delegatecallYieldProvider(
      _yieldProvider,
      abi.encodeCall(
        TestLidoStVaultYieldProvider.unstakeHarness,
        (_yieldProvider, _pubkeys, _amounts, _refundRecipient)
      )
    );
  }

  function validateUnstakePermissionlessRequestHarness(
    address _yieldProvider,
    bytes memory _pubkeys,
    uint64[] memory _amounts,
    bytes memory _withdrawalParamsProof
  ) external returns (uint256) {
    bytes memory data = _delegatecallYieldProvider(
      _yieldProvider,
      abi.encodeCall(
        TestLidoStVaultYieldProvider.validateUnstakePermissionlessRequestHarness,
        (_yieldProvider, _pubkeys, _amounts, _withdrawalParamsProof)
      )
    );
    return abi.decode(data, (uint256));
  }

  function payMaximumPossibleLSTLiability(address _yieldProvider) external returns (uint256) {
    bytes memory data = _delegatecallYieldProvider(
      _yieldProvider,
      abi.encodeCall(TestLidoStVaultYieldProvider.payMaximumPossibleLSTLiability, (_yieldProvider))
    );
    return abi.decode(data, (uint256));
  }

  function pauseStakingIfNotAlready(address _yieldProvider) external {
    _pauseStakingIfNotAlready(_yieldProvider);
  }

  function initializeVendorContracts(
    address _yieldProvider,
    bytes memory _vendorInitializationData
  ) external returns (YieldProviderRegistration memory registrationData) {
    bytes memory data = _delegatecallYieldProvider(
      _yieldProvider,
      abi.encodeCall(IYieldProvider.initializeVendorContracts, (_vendorInitializationData))
    );
    return abi.decode(data, (YieldProviderRegistration));
  }

  function exitVendorContracts(address _yieldProvider, bytes memory _vendorInitializationData) external {
    _delegatecallYieldProvider(
      _yieldProvider,
      abi.encodeCall(IYieldProvider.exitVendorContracts, (_yieldProvider, _vendorInitializationData))
    );
  }

  /// @notice Emitted when a permissionless beacon chain withdrawal is requested.
  /// @param stakingVault The staking vault address.
  /// @param refundRecipient Address designated to receive surplus withdrawal-fee refunds.
  /// @param maxUnstakeAmountGwei Maximum ETH (in gwei) expected to be withdrawn for the request.
  /// @param pubkeys Concatenated validator pubkeys.
  /// @param amounts Withdrawal request amount array (currently length 1).
  event LidoVaultUnstakePermissionlessRequest(
    address indexed stakingVault,
    address indexed refundRecipient,
    uint256 maxUnstakeAmountGwei,
    bytes pubkeys,
    uint64[] amounts
  );

  /**
   * @notice Emitted when LST Liability Principal is synchronized with an external data source.
   * @param yieldProviderVendor Specific type of YieldProvider adaptor.
   * @param yieldProviderIndex Index of the YieldProvider.
   * @param oldLSTLiabilityPrincipal Old value of lstLiabilityPrincipal.
   * @param newLSTLiabilityPrincipal New value of lstLiabilityPrincipal.
   */
  event LSTLiabilityPrincipalSynced(
    YieldProviderVendor indexed yieldProviderVendor, 
    uint96 indexed yieldProviderIndex, 
    uint256 oldLSTLiabilityPrincipal, 
    uint256 newLSTLiabilityPrincipal
  );
}<|MERGE_RESOLUTION|>--- conflicted
+++ resolved
@@ -211,8 +211,6 @@
     return abi.decode(data, (uint256));
   }
 
-<<<<<<< HEAD
-=======
   function syncLSTLiabilityPrincipal(address _yieldProvider) external {
     _delegatecallYieldProvider(
       _yieldProvider,
@@ -220,39 +218,6 @@
     );
   }
 
-  function payObligations(address _yieldProvider) external returns (uint256) {
-    bytes memory data = _delegatecallYieldProvider(
-      _yieldProvider,
-      abi.encodeCall(TestLidoStVaultYieldProvider.payObligations, (_yieldProvider))
-    );
-    return abi.decode(data, (uint256));
-  }
-
-  function payNodeOperatorFees(address _yieldProvider, uint256 _availableYield) external returns (uint256) {
-    bytes memory data = _delegatecallYieldProvider(
-      _yieldProvider,
-      abi.encodeCall(TestLidoStVaultYieldProvider.payNodeOperatorFees, (_yieldProvider, _availableYield))
-    );
-    return abi.decode(data, (uint256));
-  }
-
-  function payLSTPrincipalExternal(address _yieldProvider, uint256 _availableFunds) external returns (uint256) {
-    bytes memory data = _delegatecallYieldProvider(
-      _yieldProvider,
-      abi.encodeCall(IYieldProvider.payLSTPrincipal, (_yieldProvider, _availableFunds))
-    );
-    return abi.decode(data, (uint256));
-  }
-
-  function payLSTPrincipalInternal(address _yieldProvider, uint256 _availableFunds) external returns (uint256) {
-    bytes memory data = _delegatecallYieldProvider(
-      _yieldProvider,
-      abi.encodeCall(TestLidoStVaultYieldProvider.payLSTPrincipalInternal, (_yieldProvider, _availableFunds))
-    );
-    return abi.decode(data, (uint256));
-  }
-
->>>>>>> 0c17a98a
   function unstakeHarness(
     address _yieldProvider,
     bytes memory _pubkeys,
