--- conflicted
+++ resolved
@@ -15,11 +15,8 @@
   function safeSub(uint256 _a, uint256 _b) external pure returns (uint256 value) {
     return Math256.safeSub(_a, _b);
   }
-<<<<<<< HEAD
-=======
 
   function bitLength(uint256 _x) external pure returns (uint256 value) {
     return Math256.bitLength(_x);
   }
->>>>>>> 9e171e9f
 }