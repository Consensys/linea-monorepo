// SPDX-License-Identifier: AGPL-3.0
pragma solidity 0.8.24;

import { AccessControlUpgradeable } from "@openzeppelin/contracts-upgradeable/access/AccessControlUpgradeable.sol";
import { L1MessageService } from "./messageService/l1/L1MessageService.sol";
import { ZkEvmV2 } from "./ZkEvmV2.sol";
import { ILineaRollup } from "./interfaces/l1/ILineaRollup.sol";

import { Utils } from "./lib/Utils.sol";
/**
 * @title Contract to manage cross-chain messaging on L1, L2 data submission, and rollup proof verification.
 * @author ConsenSys Software Inc.
 * @custom:security-contact security-report@linea.build
 */
contract LineaRollup is AccessControlUpgradeable, ZkEvmV2, L1MessageService, ILineaRollup {
  using Utils for *;

<<<<<<< HEAD
=======
  /// @dev This is the ABI version and not the reinitialize version.
>>>>>>> 31f87f6f
  string public constant CONTRACT_VERSION = "6.0";

  bytes32 public constant VERIFIER_SETTER_ROLE = keccak256("VERIFIER_SETTER_ROLE");
  bytes32 public constant VERIFIER_UNSETTER_ROLE = keccak256("VERIFIER_UNSETTER_ROLE");
  bytes32 public constant FINALIZE_WITHOUT_PROOF_ROLE = keccak256("FINALIZE_WITHOUT_PROOF_ROLE");
  bytes32 public constant GENESIS_SHNARF =
    keccak256(
      abi.encode(
        EMPTY_HASH,
        EMPTY_HASH,
        0x072ead6777750dc20232d1cee8dc9a395c2d350df4bbaa5096c6f59b214dcecd,
        EMPTY_HASH,
        EMPTY_HASH
      )
    );

  bytes32 internal constant EMPTY_HASH = 0x0;
  uint256 internal constant BLS_CURVE_MODULUS =
    52435875175126190479447740508185965837690552500527637822603658699938581184513;
  address internal constant POINT_EVALUATION_PRECOMPILE_ADDRESS = address(0x0a);
  uint256 internal constant POINT_EVALUATION_RETURN_DATA_LENGTH = 64;
  uint256 internal constant POINT_EVALUATION_FIELD_ELEMENTS_LENGTH = 4096;

  /// @dev DEPRECATED in favor of the single shnarfFinalBlockNumbers mapping.
  mapping(bytes32 dataHash => bytes32 finalStateRootHash) public dataFinalStateRootHashes;
  /// @dev DEPRECATED in favor of the single shnarfFinalBlockNumbers mapping.
  mapping(bytes32 dataHash => bytes32 parentHash) public dataParents;
  /// @dev DEPRECATED in favor of the single shnarfFinalBlockNumbers mapping.
  mapping(bytes32 dataHash => bytes32 shnarfHash) public dataShnarfHashes;
  /// @dev DEPRECATED in favor of the single shnarfFinalBlockNumbers mapping.
  mapping(bytes32 dataHash => uint256 startingBlock) public dataStartingBlock;
  /// @dev DEPRECATED in favor of the single shnarfFinalBlockNumbers mapping.
  mapping(bytes32 dataHash => uint256 endingBlock) public dataEndingBlock;

  /// @dev DEPRECATED in favor of currentFinalizedState hash.
  uint256 public currentL2StoredL1MessageNumber;
  /// @dev DEPRECATED in favor of currentFinalizedState hash.
  bytes32 public currentL2StoredL1RollingHash;

  bytes32 public currentFinalizedShnarf;

  /**
   * @dev NB: THIS IS THE ONLY MAPPING BEING USED FOR DATA SUBMISSION TRACKING.
   */
  mapping(bytes32 shnarf => uint256 finalBlockNumber) public shnarfFinalBlockNumbers;

  /// @dev Hash of the L2 computed L1 message number, rolling hash and finalized timestamp.
  bytes32 public currentFinalizedState;

  /// @dev Total contract storage is 10 slots.

  /// @custom:oz-upgrades-unsafe-allow constructor
  constructor() {
    _disableInitializers();
  }

  /**
   * @notice Initializes LineaRollup and underlying service dependencies - used for new networks only.
   * @dev DEFAULT_ADMIN_ROLE is set for the security council.
   * @dev OPERATOR_ROLE is set for operators.
   * @dev Note: This is used for new testnets and local/CI testing, and will not replace existing proxy based contracts.
   * @param _initializationData The initial data used for proof verification.
   */
  function initialize(InitializationData calldata _initializationData) external initializer {
    if (_initializationData.defaultVerifier == address(0)) {
      revert ZeroAddressNotAllowed();
    }

    __PauseManager_init(_initializationData.pauseTypeRoles, _initializationData.unpauseTypeRoles);

    __MessageService_init(_initializationData.rateLimitPeriodInSeconds, _initializationData.rateLimitAmountInWei);

    _setPermissions(_initializationData.roleAddresses);

    verifiers[0] = _initializationData.defaultVerifier;

    currentL2BlockNumber = _initializationData.initialL2BlockNumber;
    stateRootHashes[_initializationData.initialL2BlockNumber] = _initializationData.initialStateRootHash;

    shnarfFinalBlockNumbers[GENESIS_SHNARF] = _initializationData.initialL2BlockNumber;

    currentFinalizedShnarf = GENESIS_SHNARF;
    currentFinalizedState = _computeLastFinalizedState(0, EMPTY_HASH, _initializationData.genesisTimestamp);
  }

  /**
   * @notice Sets permissions for a list of addresses and their roles as well as initialises the PauseManager pauseType:role mappings.
   * @dev This function is a reinitializer and can only be called once per version. Should be called using an upgradeAndCall transaction to the ProxyAdmin.
   * @param _roleAddresses The list of addresses and their roles.
   * @param _pauseTypeRoles The list of pause type roles.
   * @param _unpauseTypeRoles The list of unpause type roles.
   */
  function reinitializePauseTypesAndPermissions(
    RoleAddress[] calldata _roleAddresses,
    PauseTypeRole[] calldata _pauseTypeRoles,
    PauseTypeRole[] calldata _unpauseTypeRoles
  ) external reinitializer(6) {
    _setPermissions(_roleAddresses);
    __PauseManager_init(_pauseTypeRoles, _unpauseTypeRoles);
  }

  /**
   * @notice Sets permissions for a list of addresses and their roles.
   * @dev This function is a reinitializer and can only be called once per version.
   * @param _roleAddresses The list of addresses and their roles.
   */
  function _setPermissions(RoleAddress[] calldata _roleAddresses) internal {
    uint256 roleAddressesLength = _roleAddresses.length;

    for (uint256 i; i < roleAddressesLength; i++) {
      if (_roleAddresses[i].addressWithRole == address(0)) {
        revert ZeroAddressNotAllowed();
      }
      _grantRole(_roleAddresses[i].role, _roleAddresses[i].addressWithRole);
    }
  }

  /**
   * @notice Adds or updates the verifier contract address for a proof type.
   * @dev VERIFIER_SETTER_ROLE is required to execute.
   * @param _newVerifierAddress The address for the verifier contract.
   * @param _proofType The proof type being set/updated.
   */
  function setVerifierAddress(address _newVerifierAddress, uint256 _proofType) external onlyRole(VERIFIER_SETTER_ROLE) {
    if (_newVerifierAddress == address(0)) {
      revert ZeroAddressNotAllowed();
    }

    emit VerifierAddressChanged(_newVerifierAddress, _proofType, msg.sender, verifiers[_proofType]);

    verifiers[_proofType] = _newVerifierAddress;
  }

  /**
   * @notice Unset the verifier contract address for a proof type.
   * @dev VERIFIER_UNSETTER_ROLE is required to execute.
   * @param _proofType The proof type being set/updated.
   */
  function unsetVerifierAddress(uint256 _proofType) external onlyRole(VERIFIER_UNSETTER_ROLE) {
    emit VerifierAddressChanged(address(0), _proofType, msg.sender, verifiers[_proofType]);

    delete verifiers[_proofType];
  }

  /**
   * @notice Submit one or more EIP-4844 blobs.
   * @dev OPERATOR_ROLE is required to execute.
   * @dev This should be a blob carrying transaction.
   * @param _blobSubmissionData The data for blob submission including proofs and required polynomials.
   * @param _parentShnarf The parent shnarf used in continuity checks as it includes the parentStateRootHash in its computation.
   * @param _finalBlobShnarf The expected final shnarf post computation of all the blob shnarfs.
   */
  function submitBlobs(
    BlobSubmissionData[] calldata _blobSubmissionData,
    bytes32 _parentShnarf,
    bytes32 _finalBlobShnarf
  ) external whenTypeAndGeneralNotPaused(BLOB_SUBMISSION_PAUSE_TYPE) onlyRole(OPERATOR_ROLE) {
    uint256 blobSubmissionLength = _blobSubmissionData.length;

    if (blobSubmissionLength == 0) {
      revert BlobSubmissionDataIsMissing();
    }

    bytes32 currentDataEvaluationPoint;
    bytes32 currentDataHash;
    uint256 lastFinalizedBlockNumber = currentL2BlockNumber;

    /// @dev Assigning in memory saves a lot of gas vs. calldata reading.
    BlobSubmissionData memory blobSubmissionData;

    bytes32 computedShnarf = _parentShnarf;

    uint256 blobFinalBlockNumber = shnarfFinalBlockNumbers[computedShnarf];

    for (uint256 i; i < blobSubmissionLength; i++) {
      blobSubmissionData = _blobSubmissionData[i];

      currentDataHash = blobhash(i);

      if (currentDataHash == EMPTY_HASH) {
        revert EmptyBlobDataAtIndex(i);
      }

      _validateSubmissionData(blobSubmissionData.submissionData, blobFinalBlockNumber, lastFinalizedBlockNumber);

      currentDataEvaluationPoint = Utils._efficientKeccak(blobSubmissionData.submissionData.snarkHash, currentDataHash);

      _verifyPointEvaluation(
        currentDataHash,
        uint256(currentDataEvaluationPoint),
        blobSubmissionData.dataEvaluationClaim,
        blobSubmissionData.kzgCommitment,
        blobSubmissionData.kzgProof
      );

      computedShnarf = _computeShnarf(
        computedShnarf,
        blobSubmissionData.submissionData.snarkHash,
        blobSubmissionData.submissionData.finalStateRootHash,
        currentDataEvaluationPoint,
        bytes32(blobSubmissionData.dataEvaluationClaim)
      );

      blobFinalBlockNumber = blobSubmissionData.submissionData.finalBlockInData;
    }

    if (_finalBlobShnarf != computedShnarf) {
      revert FinalShnarfWrong(_finalBlobShnarf, computedShnarf);
    }

    /**
     * @dev validate we haven't submitted the last shnarf.
     * Note: As only the last shnarf is stored, we don't need to validate shnarfs,
     * computed for any previous blobs in the submission (if multiple are submitted).
     */
    if (shnarfFinalBlockNumbers[computedShnarf] != 0) {
      revert DataAlreadySubmitted(computedShnarf);
    }

    /// @dev use the last shnarf as the submission to store as technically it becomes the next parent shnarf.
    shnarfFinalBlockNumbers[computedShnarf] = blobFinalBlockNumber;

    emit DataSubmittedV3(
      _blobSubmissionData[0].submissionData.firstBlockInData,
      blobFinalBlockNumber,
      _parentShnarf,
      computedShnarf
    );
  }

  /**
   * @notice Submit blobs using compressed data via calldata.
   * @dev OPERATOR_ROLE is required to execute.
   * @param _submissionData The supporting data for compressed data submission including compressed data.
   * @param _parentShnarf The parent shnarf used in continuity checks as it includes the parentStateRootHash in its computation.
   * @param _expectedShnarf The expected shnarf post computation of all the submission.
   */
  function submitDataAsCalldata(
    SubmissionDataV2 calldata _submissionData,
    bytes32 _parentShnarf,
    bytes32 _expectedShnarf
  ) external whenTypeAndGeneralNotPaused(CALLDATA_SUBMISSION_PAUSE_TYPE) onlyRole(OPERATOR_ROLE) {
    if (_submissionData.compressedData.length == 0) {
      revert EmptySubmissionData();
    }

    SupportingSubmissionDataV2 memory submissionData = SupportingSubmissionDataV2({
      finalStateRootHash: _submissionData.finalStateRootHash,
      firstBlockInData: _submissionData.firstBlockInData,
      finalBlockInData: _submissionData.finalBlockInData,
      snarkHash: _submissionData.snarkHash
    });

    bytes32 currentDataHash = keccak256(_submissionData.compressedData);

    _validateSubmissionData(submissionData, shnarfFinalBlockNumbers[_parentShnarf], currentL2BlockNumber);

    bytes32 dataEvaluationPoint = Utils._efficientKeccak(_submissionData.snarkHash, currentDataHash);
    bytes32 computedShnarf = _computeShnarf(
      _parentShnarf,
      _submissionData.snarkHash,
      _submissionData.finalStateRootHash,
      dataEvaluationPoint,
      _calculateY(_submissionData.compressedData, dataEvaluationPoint)
    );

    if (_expectedShnarf != computedShnarf) {
      revert FinalShnarfWrong(_expectedShnarf, computedShnarf);
    }

    if (shnarfFinalBlockNumbers[computedShnarf] != 0) {
      revert DataAlreadySubmitted(computedShnarf);
    }

    shnarfFinalBlockNumbers[computedShnarf] = _submissionData.finalBlockInData;

    emit DataSubmittedV3(
      _submissionData.firstBlockInData,
      _submissionData.finalBlockInData,
      _parentShnarf,
      computedShnarf
    );
  }

  /**
   * @notice Internal function to validate submission data.
   * @param _submissionData The supporting data for compressed data submission excluding compressed data.
   * @param _parentFinalBlockNumber The final block number for the parent blob.
   * @param _lastFinalizedBlockNumber The last finalized block number.
   */
  function _validateSubmissionData(
    SupportingSubmissionDataV2 memory _submissionData,
    uint256 _parentFinalBlockNumber,
    uint256 _lastFinalizedBlockNumber
  ) internal pure {
    if (_submissionData.finalStateRootHash == EMPTY_HASH) {
      revert FinalBlockStateEqualsZeroHash();
    }

    if (_submissionData.snarkHash == EMPTY_HASH) {
      revert SnarkHashIsZeroHash();
    }

    // for it to be equal the number would have to wrap round twice in overflow..
    unchecked {
      if (_parentFinalBlockNumber + 1 != _submissionData.firstBlockInData) {
        revert DataStartingBlockDoesNotMatch(_parentFinalBlockNumber + 1, _submissionData.firstBlockInData);
      }
    }

    if (_submissionData.firstBlockInData <= _lastFinalizedBlockNumber) {
      revert FirstBlockLessThanOrEqualToLastFinalizedBlock(_submissionData.firstBlockInData, _lastFinalizedBlockNumber);
    }

    if (_submissionData.firstBlockInData > _submissionData.finalBlockInData) {
      revert FirstBlockGreaterThanFinalBlock(_submissionData.firstBlockInData, _submissionData.finalBlockInData);
    }
  }

  /**
   * @notice Internal function to compute and save the finalization state.
   * @dev Using assembly this way is cheaper gas wise.
   * @param _messageNumber Is the last L2 computed L1 message number in the finalization.
   * @param _rollingHash Is the last L2 computed L1 rolling hash in the finalization.
   * @param _timestamp The final timestamp in the finalization.
   */
  function _computeLastFinalizedState(
    uint256 _messageNumber,
    bytes32 _rollingHash,
    uint256 _timestamp
  ) internal pure returns (bytes32 hashedFinalizationState) {
    assembly {
      let mPtr := mload(0x40)
      mstore(mPtr, _messageNumber)
      mstore(add(mPtr, 0x20), _rollingHash)
      mstore(add(mPtr, 0x40), _timestamp)
      hashedFinalizationState := keccak256(mPtr, 0x60)
    }
  }

  /**
   * @notice Internal function to compute the shnarf more efficiently.
   * @dev Using assembly this way is cheaper gas wise.
   * @param _parentShnarf The shnarf of the parent data item.
   * @param _snarkHash Is the computed hash for compressed data (using a SNARK-friendly hash function) that aggregates per data submission to be used in public input.
   * @param _finalStateRootHash The final state root hash of the data being submitted.
   * @param _dataEvaluationPoint The data evaluation point.
   * @param _dataEvaluationClaim The data evaluation claim.
   */
  function _computeShnarf(
    bytes32 _parentShnarf,
    bytes32 _snarkHash,
    bytes32 _finalStateRootHash,
    bytes32 _dataEvaluationPoint,
    bytes32 _dataEvaluationClaim
  ) internal pure returns (bytes32 shnarf) {
    assembly {
      let mPtr := mload(0x40)
      mstore(mPtr, _parentShnarf)
      mstore(add(mPtr, 0x20), _snarkHash)
      mstore(add(mPtr, 0x40), _finalStateRootHash)
      mstore(add(mPtr, 0x60), _dataEvaluationPoint)
      mstore(add(mPtr, 0x80), _dataEvaluationClaim)
      shnarf := keccak256(mPtr, 0xA0)
    }
  }

  /**
   * @notice Performs point evaluation for the compressed blob.
   * @dev _dataEvaluationPoint is modular reduced to be lower than the BLS_CURVE_MODULUS for precompile checks.
   * @param _currentDataHash The current blob versioned hash.
   * @param _dataEvaluationPoint The data evaluation point.
   * @param _dataEvaluationClaim The data evaluation claim.
   * @param _kzgCommitment The blob KZG commitment.
   * @param _kzgProof The blob KZG point proof.
   */
  function _verifyPointEvaluation(
    bytes32 _currentDataHash,
    uint256 _dataEvaluationPoint,
    uint256 _dataEvaluationClaim,
    bytes memory _kzgCommitment,
    bytes memory _kzgProof
  ) internal view {
    assembly {
      _dataEvaluationPoint := mod(_dataEvaluationPoint, BLS_CURVE_MODULUS)
    }

    (bool success, bytes memory returnData) = POINT_EVALUATION_PRECOMPILE_ADDRESS.staticcall(
      abi.encodePacked(_currentDataHash, _dataEvaluationPoint, _dataEvaluationClaim, _kzgCommitment, _kzgProof)
    );

    if (!success) {
      revert PointEvaluationFailed();
    }

    if (returnData.length != POINT_EVALUATION_RETURN_DATA_LENGTH) {
      revert PrecompileReturnDataLengthWrong(POINT_EVALUATION_RETURN_DATA_LENGTH, returnData.length);
    }

    uint256 fieldElements;
    uint256 blsCurveModulus;
    assembly {
      fieldElements := mload(add(returnData, 32))
      blsCurveModulus := mload(add(returnData, POINT_EVALUATION_RETURN_DATA_LENGTH))
    }
    if (fieldElements != POINT_EVALUATION_FIELD_ELEMENTS_LENGTH || blsCurveModulus != BLS_CURVE_MODULUS) {
      revert PointEvaluationResponseInvalid(fieldElements, blsCurveModulus);
    }
  }

  /**
   * @notice Finalize compressed blocks with proof.
   * @dev OPERATOR_ROLE is required to execute.
   * @param _aggregatedProof The aggregated proof.
   * @param _proofType The proof type.
   * @param _finalizationData The full finalization data.
   */
  function finalizeBlocksWithProof(
    bytes calldata _aggregatedProof,
    uint256 _proofType,
    FinalizationDataV2 calldata _finalizationData
  ) external whenTypeAndGeneralNotPaused(FINALIZATION_PAUSE_TYPE) onlyRole(OPERATOR_ROLE) {
    if (_aggregatedProof.length == 0) {
      revert ProofIsEmpty();
    }

    uint256 lastFinalizedBlockNumber = currentL2BlockNumber;

    if (stateRootHashes[lastFinalizedBlockNumber] != _finalizationData.parentStateRootHash) {
      revert StartingRootHashDoesNotMatch();
    }

    bytes32 lastFinalizedShnarf = currentFinalizedShnarf;

    if (_finalizationData.lastFinalizedShnarf != lastFinalizedShnarf) {
      revert LastFinalizedShnarfWrong(lastFinalizedShnarf, _finalizationData.lastFinalizedShnarf);
    }

    uint256 publicInput = _computePublicInput(
      _finalizationData,
      lastFinalizedShnarf,
      _finalizeBlocks(_finalizationData, lastFinalizedBlockNumber),
      lastFinalizedBlockNumber
    );

    _verifyProof(publicInput, _proofType, _aggregatedProof);
  }

  /**
   * @notice Finalize compressed blocks without proof.
   * @dev FINALIZE_WITHOUT_PROOF_ROLE is required to execute.
   * @param _finalizationData The full finalization data.
   */
  function finalizeBlocksWithoutProof(
    FinalizationDataV2 calldata _finalizationData
<<<<<<< HEAD
  ) external whenTypeNotPaused(GENERAL_PAUSE_TYPE) onlyRole(DEFAULT_ADMIN_ROLE) {
    _finalizeBlocks(_finalizationData, currentL2BlockNumber);
    emit FinalizationOccuredWithoutProof();
=======
  ) external whenTypeNotPaused(GENERAL_PAUSE_TYPE) onlyRole(FINALIZE_WITHOUT_PROOF_ROLE) {
    _finalizeBlocks(_finalizationData, currentL2BlockNumber, false);
>>>>>>> 31f87f6f
  }

  /**
   * @notice Internal function to finalize compressed blocks.
   * @param _finalizationData The full finalization data.
   * @param _lastFinalizedBlock The last finalized block.
   * @return finalShnarf The final computed shnarf in finalizing.
   */
  function _finalizeBlocks(
    FinalizationDataV2 calldata _finalizationData,
    uint256 _lastFinalizedBlock
  ) internal returns (bytes32 finalShnarf) {
    if (_finalizationData.finalBlockInData <= _lastFinalizedBlock) {
      revert FinalBlockNumberLessThanOrEqualToLastFinalizedBlock(
        _finalizationData.finalBlockInData,
        _lastFinalizedBlock
      );
    }

    _validateL2ComputedRollingHash(_finalizationData.l1RollingHashMessageNumber, _finalizationData.l1RollingHash);

    if (
      _computeLastFinalizedState(
        _finalizationData.lastFinalizedL1RollingHashMessageNumber,
        _finalizationData.lastFinalizedL1RollingHash,
        _finalizationData.lastFinalizedTimestamp
      ) != currentFinalizedState
    ) {
      revert FinalizationStateIncorrect(
        _computeLastFinalizedState(
          _finalizationData.lastFinalizedL1RollingHashMessageNumber,
          _finalizationData.lastFinalizedL1RollingHash,
          _finalizationData.lastFinalizedTimestamp
        ),
        currentFinalizedState
      );
    }

    if (_finalizationData.finalTimestamp >= block.timestamp) {
      revert FinalizationInTheFuture(_finalizationData.finalTimestamp, block.timestamp);
    }

    if (_finalizationData.shnarfData.finalStateRootHash == EMPTY_HASH) {
      revert FinalBlockStateEqualsZeroHash();
    }

    finalShnarf = _computeShnarf(
      _finalizationData.shnarfData.parentShnarf,
      _finalizationData.shnarfData.snarkHash,
      _finalizationData.shnarfData.finalStateRootHash,
      _finalizationData.shnarfData.dataEvaluationPoint,
      _finalizationData.shnarfData.dataEvaluationClaim
    );

    if (shnarfFinalBlockNumbers[finalShnarf] != _finalizationData.finalBlockInData) {
      revert FinalBlockDoesNotMatchShnarfFinalBlock(
        _finalizationData.finalBlockInData,
        shnarfFinalBlockNumbers[finalShnarf]
      );
    }

    _addL2MerkleRoots(_finalizationData.l2MerkleRoots, _finalizationData.l2MerkleTreesDepth);
    _anchorL2MessagingBlocks(_finalizationData.l2MessagingBlocksOffsets, _lastFinalizedBlock);

    stateRootHashes[_finalizationData.finalBlockInData] = _finalizationData.shnarfData.finalStateRootHash;

    currentL2BlockNumber = _finalizationData.finalBlockInData;

    currentFinalizedShnarf = finalShnarf;

    currentFinalizedState = _computeLastFinalizedState(
      _finalizationData.l1RollingHashMessageNumber,
      _finalizationData.l1RollingHash,
      _finalizationData.finalTimestamp
    );

    emit DataFinalizedV3(
      /// @dev incremented to cover the starting block of data being finalized
      ++_lastFinalizedBlock,
      _finalizationData.finalBlockInData,
      finalShnarf,
      _finalizationData.parentStateRootHash,
      _finalizationData.shnarfData.finalStateRootHash
    );
  }

  /**
   * @notice Internal function to validate l1 rolling hash.
   * @param _rollingHashMessageNumber Message number associated with the rolling hash as computed on L2.
   * @param _rollingHash L1 rolling hash as computed on L2.
   */
  function _validateL2ComputedRollingHash(uint256 _rollingHashMessageNumber, bytes32 _rollingHash) internal view {
    if (_rollingHashMessageNumber == 0) {
      if (_rollingHash != EMPTY_HASH) {
        revert MissingMessageNumberForRollingHash(_rollingHash);
      }
    } else {
      if (_rollingHash == EMPTY_HASH) {
        revert MissingRollingHashForMessageNumber(_rollingHashMessageNumber);
      }
      if (rollingHashes[_rollingHashMessageNumber] != _rollingHash) {
        revert L1RollingHashDoesNotExistOnL1(_rollingHashMessageNumber, _rollingHash);
      }
    }
  }

  /**
   * @notice Internal function to calculate Y for public input generation.
   * @param _data Compressed data from submission data.
   * @param _dataEvaluationPoint The data evaluation point.
   * @dev Each chunk of 32 bytes must start with a 0 byte.
   * @dev The dataEvaluationPoint value is modulo-ed down during the computation and scalar field checking is not needed.
   * @dev There is a hard constraint in the circuit to enforce the polynomial degree limit (4096), which will also be enforced with EIP-4844.
   * @return compressedDataComputedY The Y calculated value using the Horner method.
   */
  function _calculateY(
    bytes calldata _data,
    bytes32 _dataEvaluationPoint
  ) internal pure returns (bytes32 compressedDataComputedY) {
    if (_data.length % 0x20 != 0) {
      revert BytesLengthNotMultipleOf32();
    }

    bytes4 errorSelector = ILineaRollup.FirstByteIsNotZero.selector;
    assembly {
      for {
        let i := _data.length
      } gt(i, 0) {

      } {
        i := sub(i, 0x20)
        let chunk := calldataload(add(_data.offset, i))
        if iszero(iszero(and(chunk, 0xFF00000000000000000000000000000000000000000000000000000000000000))) {
          let ptr := mload(0x40)
          mstore(ptr, errorSelector)
          revert(ptr, 0x4)
        }
        compressedDataComputedY := addmod(
          mulmod(compressedDataComputedY, _dataEvaluationPoint, BLS_CURVE_MODULUS),
          chunk,
          BLS_CURVE_MODULUS
        )
      }
    }
  }

  /**
   * @notice Compute the public input.
   * @dev Using assembly this way is cheaper gas wise.
   * @dev NB: the dynamic sized fields are placed last in _finalizationData on purpose to optimise hashing ranges.
   * @dev Computing the public input as the following:
   * keccak256(
   *  abi.encode(
   *     _lastFinalizedShnarf,
   *     _finalShnarf,
   *     _finalizationData.lastFinalizedTimestamp,
   *     _finalizationData.finalTimestamp,
   *     _lastFinalizedBlockNumber,
   *     _finalizationData.finalBlockInData,
   *     _finalizationData.lastFinalizedL1RollingHash,
   *     _finalizationData.l1RollingHash,
   *     _finalizationData.lastFinalizedL1RollingHashMessageNumber,
   *     _finalizationData.l1RollingHashMessageNumber,
   *     _finalizationData.l2MerkleTreesDepth,
   *     keccak256(
   *         abi.encodePacked(_finalizationData.l2MerkleRoots)
   *     )
   *   )
   * )
   * Data is found at the following offsets:
   * 0x00    parentStateRootHash
   * 0x20    lastFinalizedShnarf
   * 0x40    finalBlockInData
   * 0x60    shnarfData.parentShnarf
   * 0x80    shnarfData.snarkHash
   * 0xa0    shnarfData.finalStateRootHash
   * 0xc0    shnarfData.dataEvaluationPoint
   * 0xe0    shnarfData.dataEvaluationClaim
   * 0x100   lastFinalizedTimestamp
   * 0x120   finalTimestamp
   * 0x140   lastFinalizedL1RollingHash
   * 0x160   l1RollingHash
   * 0x180   lastFinalizedL1RollingHashMessageNumber
   * 0x1a0   l1RollingHashMessageNumber
   * 0x1c0   l2MerkleTreesDepth
   * 0x1e0   l2MerkleRootsLengthLocation
   * 0x200   l2MessagingBlocksOffsetsLengthLocation
   * 0x220   l2MerkleRootsLength
   * 0x240   l2MerkleRoots
   * Dynamic l2MessagingBlocksOffsetsLength (location depends on where l2MerkleRoots ends)
   * Dynamic l2MessagingBlocksOffsets (location depends on where l2MerkleRoots ends)
   * @param _finalizationData The full finalization data.
   * @param _lastFinalizedShnarf The last finalized shnarf.
   * @param _finalShnarf The final shnarf in the finalization.
   * @param _lastFinalizedBlockNumber The last finalized block number.
   */
  function _computePublicInput(
    FinalizationDataV2 calldata _finalizationData,
    bytes32 _lastFinalizedShnarf,
    bytes32 _finalShnarf,
    uint256 _lastFinalizedBlockNumber
  ) private pure returns (uint256 publicInput) {
    assembly {
      let mPtr := mload(0x40)
      mstore(mPtr, _lastFinalizedShnarf)
      mstore(add(mPtr, 0x20), _finalShnarf)

      /**
       * _finalizationData.lastFinalizedTimestamp
       * _finalizationData.finalTimestamp
       */
      calldatacopy(add(mPtr, 0x40), add(_finalizationData, 0x100), 0x40)

      mstore(add(mPtr, 0x80), _lastFinalizedBlockNumber)

      // _finalizationData.finalBlockInData
      calldatacopy(add(mPtr, 0xA0), add(_finalizationData, 0x40), 0x20)

      /**
       * _finalizationData.lastFinalizedL1RollingHash
       * _finalizationData.l1RollingHash
       * _finalizationData.lastFinalizedL1RollingHashMessageNumber
       * _finalizationData.l1RollingHashMessageNumber
       * _finalizationData.l2MerkleTreesDepth
       */
      calldatacopy(add(mPtr, 0xC0), add(_finalizationData, 0x140), 0xA0)

      /**
       * @dev Note the following in hashing the _finalizationData.l2MerkleRoots array:
       * The second memory pointer and free pointer are offset by 0x20 to temporarily hash the array outside the scope of working memory,
       * as we need the space left for the array hash to be stored at 0x160.
       */
      let mPtrMerkleRoot := add(mPtr, 0x180)
      let merkleRootsLen := calldataload(add(_finalizationData, 0x220))
      calldatacopy(mPtrMerkleRoot, add(_finalizationData, 0x240), mul(merkleRootsLen, 0x20))
      let l2MerkleRootsHash := keccak256(mPtrMerkleRoot, mul(merkleRootsLen, 0x20))
      mstore(add(mPtr, 0x160), l2MerkleRootsHash)

      publicInput := mod(keccak256(mPtr, 0x180), MODULO_R)
    }
  }
}<|MERGE_RESOLUTION|>--- conflicted
+++ resolved
@@ -15,10 +15,7 @@
 contract LineaRollup is AccessControlUpgradeable, ZkEvmV2, L1MessageService, ILineaRollup {
   using Utils for *;
 
-<<<<<<< HEAD
-=======
   /// @dev This is the ABI version and not the reinitialize version.
->>>>>>> 31f87f6f
   string public constant CONTRACT_VERSION = "6.0";
 
   bytes32 public constant VERIFIER_SETTER_ROLE = keccak256("VERIFIER_SETTER_ROLE");
@@ -474,14 +471,9 @@
    */
   function finalizeBlocksWithoutProof(
     FinalizationDataV2 calldata _finalizationData
-<<<<<<< HEAD
-  ) external whenTypeNotPaused(GENERAL_PAUSE_TYPE) onlyRole(DEFAULT_ADMIN_ROLE) {
+  ) external whenTypeNotPaused(GENERAL_PAUSE_TYPE) onlyRole(FINALIZE_WITHOUT_PROOF_ROLE) {
     _finalizeBlocks(_finalizationData, currentL2BlockNumber);
     emit FinalizationOccuredWithoutProof();
-=======
-  ) external whenTypeNotPaused(GENERAL_PAUSE_TYPE) onlyRole(FINALIZE_WITHOUT_PROOF_ROLE) {
-    _finalizeBlocks(_finalizationData, currentL2BlockNumber, false);
->>>>>>> 31f87f6f
   }
 
   /**
