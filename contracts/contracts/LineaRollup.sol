// SPDX-License-Identifier: AGPL-3.0
pragma solidity 0.8.26;

import { Initializable } from "@openzeppelin/contracts-upgradeable/proxy/utils/Initializable.sol";
import { AccessControlUpgradeable } from "@openzeppelin/contracts-upgradeable/access/AccessControlUpgradeable.sol";
import { L1MessageService } from "./messageService/l1/L1MessageService.sol";
import { ZkEvmV2 } from "./ZkEvmV2.sol";
import { ILineaRollup } from "./interfaces/l1/ILineaRollup.sol";
import { PermissionsManager } from "./lib/PermissionsManager.sol";

import { Utils } from "./lib/Utils.sol";
/**
 * @title Contract to manage cross-chain messaging on L1, L2 data submission, and rollup proof verification.
 * @author ConsenSys Software Inc.
 * @custom:security-contact security-report@linea.build
 */
contract LineaRollup is
  Initializable,
  AccessControlUpgradeable,
  ZkEvmV2,
  L1MessageService,
  PermissionsManager,
  ILineaRollup
{
  using Utils for *;

  /// @dev This is the ABI version and not the reinitialize version.
  string public constant CONTRACT_VERSION = "6.0";

  bytes32 public constant VERIFIER_SETTER_ROLE = keccak256("VERIFIER_SETTER_ROLE");
  bytes32 public constant VERIFIER_UNSETTER_ROLE = keccak256("VERIFIER_UNSETTER_ROLE");
  bytes32 public constant FINALIZE_WITHOUT_PROOF_ROLE = keccak256("FINALIZE_WITHOUT_PROOF_ROLE");
  bytes32 public constant GENESIS_SHNARF =
    keccak256(
      abi.encode(
        EMPTY_HASH,
        EMPTY_HASH,
        0x072ead6777750dc20232d1cee8dc9a395c2d350df4bbaa5096c6f59b214dcecd,
        EMPTY_HASH,
        EMPTY_HASH
      )
    );

  bytes32 internal constant EMPTY_HASH = 0x0;
  uint256 internal constant BLS_CURVE_MODULUS =
    52435875175126190479447740508185965837690552500527637822603658699938581184513;
  address internal constant POINT_EVALUATION_PRECOMPILE_ADDRESS = address(0x0a);
  uint256 internal constant POINT_EVALUATION_RETURN_DATA_LENGTH = 64;
  uint256 internal constant POINT_EVALUATION_FIELD_ELEMENTS_LENGTH = 4096;

  uint256 internal constant SIX_MONTHS_IN_SECONDS = 15768000; // 365 / 2 * 86400

  /// @dev DEPRECATED in favor of the single shnarfFinalBlockNumbers mapping.
  mapping(bytes32 dataHash => bytes32 finalStateRootHash) public dataFinalStateRootHashes;
  /// @dev DEPRECATED in favor of the single shnarfFinalBlockNumbers mapping.
  mapping(bytes32 dataHash => bytes32 parentHash) public dataParents;
  /// @dev DEPRECATED in favor of the single shnarfFinalBlockNumbers mapping.
  mapping(bytes32 dataHash => bytes32 shnarfHash) public dataShnarfHashes;
  /// @dev DEPRECATED in favor of the single shnarfFinalBlockNumbers mapping.
  mapping(bytes32 dataHash => uint256 startingBlock) public dataStartingBlock;
  /// @dev DEPRECATED in favor of the single shnarfFinalBlockNumbers mapping.
  mapping(bytes32 dataHash => uint256 endingBlock) public dataEndingBlock;

  /// @dev DEPRECATED in favor of currentFinalizedState hash.
  uint256 public currentL2StoredL1MessageNumber;
  /// @dev DEPRECATED in favor of currentFinalizedState hash.
  bytes32 public currentL2StoredL1RollingHash;

  bytes32 public currentFinalizedShnarf;

  /**
   * @dev NB: THIS IS THE ONLY MAPPING BEING USED FOR DATA SUBMISSION TRACKING.
   */
  mapping(bytes32 shnarf => uint256 finalBlockNumber) public shnarfFinalBlockNumbers;

  /// @dev Hash of the L2 computed L1 message number, rolling hash and finalized timestamp.
  bytes32 public currentFinalizedState;

  /// @dev The address of the gateway operator.
  /// @dev This address is granted the OPERATOR_ROLE after six months of finalization inactivity by the current operators.
  address public gatewayOperator;

  /// @dev Total contract storage is 11 slots.

  /// @custom:oz-upgrades-unsafe-allow constructor
  constructor() {
    _disableInitializers();
  }

  /**
   * @notice Initializes LineaRollup and underlying service dependencies - used for new networks only.
   * @dev DEFAULT_ADMIN_ROLE is set for the security council.
   * @dev OPERATOR_ROLE is set for operators.
   * @dev Note: This is used for new testnets and local/CI testing, and will not replace existing proxy based contracts.
   * @param _initializationData The initial data used for proof verification.
   */
  function initialize(InitializationData calldata _initializationData) external initializer {
    if (_initializationData.defaultVerifier == address(0)) {
      revert ZeroAddressNotAllowed();
    }

    __PauseManager_init(_initializationData.pauseTypeRoles, _initializationData.unpauseTypeRoles);

    __MessageService_init(_initializationData.rateLimitPeriodInSeconds, _initializationData.rateLimitAmountInWei);

    __Permissions_init(_initializationData.roleAddresses);

    verifiers[0] = _initializationData.defaultVerifier;

    gatewayOperator = _initializationData.gatewayOperator;
    currentL2BlockNumber = _initializationData.initialL2BlockNumber;
    stateRootHashes[_initializationData.initialL2BlockNumber] = _initializationData.initialStateRootHash;

    shnarfFinalBlockNumbers[GENESIS_SHNARF] = _initializationData.initialL2BlockNumber;

    currentFinalizedShnarf = GENESIS_SHNARF;
    currentFinalizedState = _computeLastFinalizedState(0, EMPTY_HASH, _initializationData.genesisTimestamp);
  }

  /**
   * @notice Sets permissions for a list of addresses and their roles as well as initialises the PauseManager pauseType:role mappings and gateway operator.
   * @dev This function is a reinitializer and can only be called once per version. Should be called using an upgradeAndCall transaction to the ProxyAdmin.
   * @param _roleAddresses The list of addresses and their roles.
   * @param _pauseTypeRoles The list of pause type roles.
   * @param _unpauseTypeRoles The list of unpause type roles.
   * @param _gatewayOperator The address of the gateway operator.
   */
  function reinitializePauseTypesAndPermissions(
    RoleAddress[] calldata _roleAddresses,
    PauseTypeRole[] calldata _pauseTypeRoles,
    PauseTypeRole[] calldata _unpauseTypeRoles,
    address _gatewayOperator
  ) external reinitializer(6) {
    __Permissions_init(_roleAddresses);
    __PauseManager_init(_pauseTypeRoles, _unpauseTypeRoles);
    gatewayOperator = _gatewayOperator;
  }

  /**
   * @notice Adds or updates the verifier contract address for a proof type.
   * @dev VERIFIER_SETTER_ROLE is required to execute.
   * @param _newVerifierAddress The address for the verifier contract.
   * @param _proofType The proof type being set/updated.
   */
  function setVerifierAddress(address _newVerifierAddress, uint256 _proofType) external onlyRole(VERIFIER_SETTER_ROLE) {
    if (_newVerifierAddress == address(0)) {
      revert ZeroAddressNotAllowed();
    }

    emit VerifierAddressChanged(_newVerifierAddress, _proofType, msg.sender, verifiers[_proofType]);

    verifiers[_proofType] = _newVerifierAddress;
  }

  /**
   * @notice Sets the gateway operator role to the specified address if six months have passed since the last finalization.
   * @dev Reverts if six months have not passed since the last finalization.
   * @param _messageNumber Last finalized L1 message number as part of the feedback loop.
   * @param _rollingHash Last finalized L1 rolling hash as part of the feedback loop.
   * @param _lastFinalizedTimestamp Last finalized L2 block timestamp.
   */
  function setGatewayOperator(uint256 _messageNumber, bytes32 _rollingHash, uint256 _lastFinalizedTimestamp) external {
    if (block.timestamp < _lastFinalizedTimestamp + SIX_MONTHS_IN_SECONDS) {
      revert LastFinalizationTimeNotLapsed();
    }
    if (currentFinalizedState != _computeLastFinalizedState(_messageNumber, _rollingHash, _lastFinalizedTimestamp)) {
      revert FinalizationStateIncorrect(
        currentFinalizedState,
        _computeLastFinalizedState(_messageNumber, _rollingHash, _lastFinalizedTimestamp)
      );
    }

    address gatewayOperatorAddress = gatewayOperator;

    _grantRole(OPERATOR_ROLE, gatewayOperatorAddress);
    emit GatewayOperatorRoleGranted(msg.sender, gatewayOperatorAddress);
  }

  /**
   * @notice Unset the verifier contract address for a proof type.
   * @dev VERIFIER_UNSETTER_ROLE is required to execute.
   * @param _proofType The proof type being set/updated.
   */
  function unsetVerifierAddress(uint256 _proofType) external onlyRole(VERIFIER_UNSETTER_ROLE) {
    emit VerifierAddressChanged(address(0), _proofType, msg.sender, verifiers[_proofType]);

    delete verifiers[_proofType];
  }

  /**
   * @notice Submit one or more EIP-4844 blobs.
   * @dev OPERATOR_ROLE is required to execute.
   * @dev This should be a blob carrying transaction.
   * @param _blobSubmissionData The data for blob submission including proofs and required polynomials.
   * @param _parentShnarf The parent shnarf used in continuity checks as it includes the parentStateRootHash in its computation.
   * @param _finalBlobShnarf The expected final shnarf post computation of all the blob shnarfs.
   */
  function submitBlobs(
    BlobSubmissionData[] calldata _blobSubmissionData,
    bytes32 _parentShnarf,
    bytes32 _finalBlobShnarf
  ) external whenTypeAndGeneralNotPaused(BLOB_SUBMISSION_PAUSE_TYPE) onlyRole(OPERATOR_ROLE) {
    uint256 blobSubmissionLength = _blobSubmissionData.length;

    if (blobSubmissionLength == 0) {
      revert BlobSubmissionDataIsMissing();
    }

    if (blobhash(blobSubmissionLength) != EMPTY_HASH) {
      revert BlobSubmissionDataEmpty(blobSubmissionLength);
    }

    bytes32 currentDataEvaluationPoint;
    bytes32 currentDataHash;
    uint256 lastFinalizedBlockNumber = currentL2BlockNumber;

    /// @dev Assigning in memory saves a lot of gas vs. calldata reading.
    BlobSubmissionData memory blobSubmissionData;

    bytes32 computedShnarf = _parentShnarf;

    uint256 blobFinalBlockNumber = shnarfFinalBlockNumbers[computedShnarf];

    for (uint256 i; i < blobSubmissionLength; i++) {
      blobSubmissionData = _blobSubmissionData[i];

      currentDataHash = blobhash(i);

      if (currentDataHash == EMPTY_HASH) {
        revert EmptyBlobDataAtIndex(i);
      }

      _validateSubmissionData(blobSubmissionData.submissionData, blobFinalBlockNumber, lastFinalizedBlockNumber);

      currentDataEvaluationPoint = Utils._efficientKeccak(blobSubmissionData.submissionData.snarkHash, currentDataHash);

      _verifyPointEvaluation(
        currentDataHash,
        uint256(currentDataEvaluationPoint),
        blobSubmissionData.dataEvaluationClaim,
        blobSubmissionData.kzgCommitment,
        blobSubmissionData.kzgProof
      );

      computedShnarf = _computeShnarf(
        computedShnarf,
        blobSubmissionData.submissionData.snarkHash,
        blobSubmissionData.submissionData.finalStateRootHash,
        currentDataEvaluationPoint,
        bytes32(blobSubmissionData.dataEvaluationClaim)
      );

      blobFinalBlockNumber = blobSubmissionData.submissionData.finalBlockInData;
    }

    if (_finalBlobShnarf != computedShnarf) {
      revert FinalShnarfWrong(_finalBlobShnarf, computedShnarf);
    }

    /**
     * @dev validate we haven't submitted the last shnarf.
     * Note: As only the last shnarf is stored, we don't need to validate shnarfs,
     * computed for any previous blobs in the submission (if multiple are submitted).
     */
    if (shnarfFinalBlockNumbers[computedShnarf] != 0) {
      revert DataAlreadySubmitted(computedShnarf);
    }

    /// @dev use the last shnarf as the submission to store as technically it becomes the next parent shnarf.
    shnarfFinalBlockNumbers[computedShnarf] = blobFinalBlockNumber;

    emit DataSubmittedV3(
      _blobSubmissionData[0].submissionData.firstBlockInData,
      blobFinalBlockNumber,
      _parentShnarf,
      computedShnarf
    );
  }

  /**
   * @notice Submit blobs using compressed data via calldata.
   * @dev OPERATOR_ROLE is required to execute.
   * @param _submissionData The supporting data for compressed data submission including compressed data.
   * @param _parentShnarf The parent shnarf used in continuity checks as it includes the parentStateRootHash in its computation.
   * @param _expectedShnarf The expected shnarf post computation of all the submission.
   */
  function submitDataAsCalldata(
    SubmissionDataV2 calldata _submissionData,
    bytes32 _parentShnarf,
    bytes32 _expectedShnarf
  ) external whenTypeAndGeneralNotPaused(CALLDATA_SUBMISSION_PAUSE_TYPE) onlyRole(OPERATOR_ROLE) {
    if (_submissionData.compressedData.length == 0) {
      revert EmptySubmissionData();
    }

    SupportingSubmissionDataV2 memory submissionData = SupportingSubmissionDataV2({
      finalStateRootHash: _submissionData.finalStateRootHash,
      firstBlockInData: _submissionData.firstBlockInData,
      finalBlockInData: _submissionData.finalBlockInData,
      snarkHash: _submissionData.snarkHash
    });

    bytes32 currentDataHash = keccak256(_submissionData.compressedData);

    _validateSubmissionData(submissionData, shnarfFinalBlockNumbers[_parentShnarf], currentL2BlockNumber);

    bytes32 dataEvaluationPoint = Utils._efficientKeccak(_submissionData.snarkHash, currentDataHash);
    bytes32 computedShnarf = _computeShnarf(
      _parentShnarf,
      _submissionData.snarkHash,
      _submissionData.finalStateRootHash,
      dataEvaluationPoint,
      _calculateY(_submissionData.compressedData, dataEvaluationPoint)
    );

    if (_expectedShnarf != computedShnarf) {
      revert FinalShnarfWrong(_expectedShnarf, computedShnarf);
    }

    if (shnarfFinalBlockNumbers[computedShnarf] != 0) {
      revert DataAlreadySubmitted(computedShnarf);
    }

    shnarfFinalBlockNumbers[computedShnarf] = _submissionData.finalBlockInData;

    emit DataSubmittedV3(
      _submissionData.firstBlockInData,
      _submissionData.finalBlockInData,
      _parentShnarf,
      computedShnarf
    );
  }

  /**
   * @notice Internal function to validate submission data.
   * @param _submissionData The supporting data for compressed data submission excluding compressed data.
   * @param _parentFinalBlockNumber The final block number for the parent blob.
   * @param _lastFinalizedBlockNumber The last finalized block number.
   */
  function _validateSubmissionData(
    SupportingSubmissionDataV2 memory _submissionData,
    uint256 _parentFinalBlockNumber,
    uint256 _lastFinalizedBlockNumber
  ) internal pure {
    if (_submissionData.finalStateRootHash == EMPTY_HASH) {
      revert FinalBlockStateEqualsZeroHash();
    }

    if (_submissionData.snarkHash == EMPTY_HASH) {
      revert SnarkHashIsZeroHash();
    }

    // for it to be equal the number would have to wrap round twice in overflow..
    unchecked {
      if (_parentFinalBlockNumber + 1 != _submissionData.firstBlockInData) {
        revert DataStartingBlockDoesNotMatch(_parentFinalBlockNumber + 1, _submissionData.firstBlockInData);
      }
    }

    if (_submissionData.firstBlockInData <= _lastFinalizedBlockNumber) {
      revert FirstBlockLessThanOrEqualToLastFinalizedBlock(_submissionData.firstBlockInData, _lastFinalizedBlockNumber);
    }

    if (_submissionData.firstBlockInData > _submissionData.finalBlockInData) {
      revert FirstBlockGreaterThanFinalBlock(_submissionData.firstBlockInData, _submissionData.finalBlockInData);
    }
  }

  /**
   * @notice Internal function to compute and save the finalization state.
   * @dev Using assembly this way is cheaper gas wise.
   * @param _messageNumber Is the last L2 computed L1 message number in the finalization.
   * @param _rollingHash Is the last L2 computed L1 rolling hash in the finalization.
   * @param _timestamp The final timestamp in the finalization.
   */
  function _computeLastFinalizedState(
    uint256 _messageNumber,
    bytes32 _rollingHash,
    uint256 _timestamp
  ) internal pure returns (bytes32 hashedFinalizationState) {
    assembly {
      let mPtr := mload(0x40)
      mstore(mPtr, _messageNumber)
      mstore(add(mPtr, 0x20), _rollingHash)
      mstore(add(mPtr, 0x40), _timestamp)
      hashedFinalizationState := keccak256(mPtr, 0x60)
    }
  }

  /**
   * @notice Internal function to compute the shnarf more efficiently.
   * @dev Using assembly this way is cheaper gas wise.
   * @param _parentShnarf The shnarf of the parent data item.
   * @param _snarkHash Is the computed hash for compressed data (using a SNARK-friendly hash function) that aggregates per data submission to be used in public input.
   * @param _finalStateRootHash The final state root hash of the data being submitted.
   * @param _dataEvaluationPoint The data evaluation point.
   * @param _dataEvaluationClaim The data evaluation claim.
   */
  function _computeShnarf(
    bytes32 _parentShnarf,
    bytes32 _snarkHash,
    bytes32 _finalStateRootHash,
    bytes32 _dataEvaluationPoint,
    bytes32 _dataEvaluationClaim
  ) internal pure returns (bytes32 shnarf) {
    assembly {
      let mPtr := mload(0x40)
      mstore(mPtr, _parentShnarf)
      mstore(add(mPtr, 0x20), _snarkHash)
      mstore(add(mPtr, 0x40), _finalStateRootHash)
      mstore(add(mPtr, 0x60), _dataEvaluationPoint)
      mstore(add(mPtr, 0x80), _dataEvaluationClaim)
      shnarf := keccak256(mPtr, 0xA0)
    }
  }

  /**
   * @notice Performs point evaluation for the compressed blob.
   * @dev _dataEvaluationPoint is modular reduced to be lower than the BLS_CURVE_MODULUS for precompile checks.
   * @param _currentDataHash The current blob versioned hash.
   * @param _dataEvaluationPoint The data evaluation point.
   * @param _dataEvaluationClaim The data evaluation claim.
   * @param _kzgCommitment The blob KZG commitment.
   * @param _kzgProof The blob KZG point proof.
   */
  function _verifyPointEvaluation(
    bytes32 _currentDataHash,
    uint256 _dataEvaluationPoint,
    uint256 _dataEvaluationClaim,
    bytes memory _kzgCommitment,
    bytes memory _kzgProof
  ) internal view {
    assembly {
      _dataEvaluationPoint := mod(_dataEvaluationPoint, BLS_CURVE_MODULUS)
    }

    (bool success, bytes memory returnData) = POINT_EVALUATION_PRECOMPILE_ADDRESS.staticcall(
      abi.encodePacked(_currentDataHash, _dataEvaluationPoint, _dataEvaluationClaim, _kzgCommitment, _kzgProof)
    );

    if (!success) {
      revert PointEvaluationFailed();
    }

    if (returnData.length != POINT_EVALUATION_RETURN_DATA_LENGTH) {
      revert PrecompileReturnDataLengthWrong(POINT_EVALUATION_RETURN_DATA_LENGTH, returnData.length);
    }

    uint256 fieldElements;
    uint256 blsCurveModulus;
    assembly {
      fieldElements := mload(add(returnData, 32))
      blsCurveModulus := mload(add(returnData, POINT_EVALUATION_RETURN_DATA_LENGTH))
    }
    if (fieldElements != POINT_EVALUATION_FIELD_ELEMENTS_LENGTH || blsCurveModulus != BLS_CURVE_MODULUS) {
      revert PointEvaluationResponseInvalid(fieldElements, blsCurveModulus);
    }
  }

  /**
   * @notice Finalize compressed blocks with proof.
   * @dev OPERATOR_ROLE is required to execute.
   * @param _aggregatedProof The aggregated proof.
   * @param _proofType The proof type.
   * @param _finalizationData The full finalization data.
   */
  function finalizeBlocksWithProof(
    bytes calldata _aggregatedProof,
    uint256 _proofType,
    FinalizationDataV2 calldata _finalizationData
  ) external whenTypeAndGeneralNotPaused(FINALIZATION_PAUSE_TYPE) onlyRole(OPERATOR_ROLE) {
    if (_aggregatedProof.length == 0) {
      revert ProofIsEmpty();
    }

    uint256 lastFinalizedBlockNumber = currentL2BlockNumber;

    if (stateRootHashes[lastFinalizedBlockNumber] != _finalizationData.parentStateRootHash) {
      revert StartingRootHashDoesNotMatch();
    }

    bytes32 lastFinalizedShnarf = currentFinalizedShnarf;

    if (_finalizationData.lastFinalizedShnarf != lastFinalizedShnarf) {
      revert LastFinalizedShnarfWrong(lastFinalizedShnarf, _finalizationData.lastFinalizedShnarf);
    }

    uint256 publicInput = _computePublicInput(
      _finalizationData,
      lastFinalizedShnarf,
      _finalizeBlocks(_finalizationData, lastFinalizedBlockNumber),
      lastFinalizedBlockNumber
    );

    _verifyProof(publicInput, _proofType, _aggregatedProof);
  }

  /**
<<<<<<< HEAD
   * @notice Finalize compressed blocks without proof.
   * @dev FINALIZE_WITHOUT_PROOF_ROLE is required to execute.
   * @param _finalizationData The full finalization data.
   */
  function finalizeBlocksWithoutProof(
    FinalizationDataV2 calldata _finalizationData
  ) external whenTypeNotPaused(GENERAL_PAUSE_TYPE) onlyRole(FINALIZE_WITHOUT_PROOF_ROLE) {
    _finalizeBlocks(_finalizationData, currentL2BlockNumber);
    emit FinalizationOccuredWithoutProof();
  }

  /**
=======
>>>>>>> d28e9bd2
   * @notice Internal function to finalize compressed blocks.
   * @param _finalizationData The full finalization data.
   * @param _lastFinalizedBlock The last finalized block.
   * @return finalShnarf The final computed shnarf in finalizing.
   */
  function _finalizeBlocks(
    FinalizationDataV2 calldata _finalizationData,
    uint256 _lastFinalizedBlock
  ) internal returns (bytes32 finalShnarf) {
    if (_finalizationData.finalBlockInData <= _lastFinalizedBlock) {
      revert FinalBlockNumberLessThanOrEqualToLastFinalizedBlock(
        _finalizationData.finalBlockInData,
        _lastFinalizedBlock
      );
    }

    _validateL2ComputedRollingHash(_finalizationData.l1RollingHashMessageNumber, _finalizationData.l1RollingHash);

    if (
      _computeLastFinalizedState(
        _finalizationData.lastFinalizedL1RollingHashMessageNumber,
        _finalizationData.lastFinalizedL1RollingHash,
        _finalizationData.lastFinalizedTimestamp
      ) != currentFinalizedState
    ) {
      revert FinalizationStateIncorrect(
        _computeLastFinalizedState(
          _finalizationData.lastFinalizedL1RollingHashMessageNumber,
          _finalizationData.lastFinalizedL1RollingHash,
          _finalizationData.lastFinalizedTimestamp
        ),
        currentFinalizedState
      );
    }

    if (_finalizationData.finalTimestamp >= block.timestamp) {
      revert FinalizationInTheFuture(_finalizationData.finalTimestamp, block.timestamp);
    }

    if (_finalizationData.shnarfData.finalStateRootHash == EMPTY_HASH) {
      revert FinalBlockStateEqualsZeroHash();
    }

    finalShnarf = _computeShnarf(
      _finalizationData.shnarfData.parentShnarf,
      _finalizationData.shnarfData.snarkHash,
      _finalizationData.shnarfData.finalStateRootHash,
      _finalizationData.shnarfData.dataEvaluationPoint,
      _finalizationData.shnarfData.dataEvaluationClaim
    );

    if (shnarfFinalBlockNumbers[finalShnarf] != _finalizationData.finalBlockInData) {
      revert FinalBlockDoesNotMatchShnarfFinalBlock(
        _finalizationData.finalBlockInData,
        shnarfFinalBlockNumbers[finalShnarf]
      );
    }

    _addL2MerkleRoots(_finalizationData.l2MerkleRoots, _finalizationData.l2MerkleTreesDepth);
    _anchorL2MessagingBlocks(_finalizationData.l2MessagingBlocksOffsets, _lastFinalizedBlock);

    stateRootHashes[_finalizationData.finalBlockInData] = _finalizationData.shnarfData.finalStateRootHash;

    currentL2BlockNumber = _finalizationData.finalBlockInData;

    currentFinalizedShnarf = finalShnarf;

    currentFinalizedState = _computeLastFinalizedState(
      _finalizationData.l1RollingHashMessageNumber,
      _finalizationData.l1RollingHash,
      _finalizationData.finalTimestamp
    );

    emit DataFinalizedV3(
      /// @dev incremented to cover the starting block of data being finalized
      ++_lastFinalizedBlock,
      _finalizationData.finalBlockInData,
      finalShnarf,
      _finalizationData.parentStateRootHash,
      _finalizationData.shnarfData.finalStateRootHash
    );
  }

  /**
   * @notice Internal function to validate l1 rolling hash.
   * @param _rollingHashMessageNumber Message number associated with the rolling hash as computed on L2.
   * @param _rollingHash L1 rolling hash as computed on L2.
   */
  function _validateL2ComputedRollingHash(uint256 _rollingHashMessageNumber, bytes32 _rollingHash) internal view {
    if (_rollingHashMessageNumber == 0) {
      if (_rollingHash != EMPTY_HASH) {
        revert MissingMessageNumberForRollingHash(_rollingHash);
      }
    } else {
      if (_rollingHash == EMPTY_HASH) {
        revert MissingRollingHashForMessageNumber(_rollingHashMessageNumber);
      }
      if (rollingHashes[_rollingHashMessageNumber] != _rollingHash) {
        revert L1RollingHashDoesNotExistOnL1(_rollingHashMessageNumber, _rollingHash);
      }
    }
  }

  /**
   * @notice Internal function to calculate Y for public input generation.
   * @param _data Compressed data from submission data.
   * @param _dataEvaluationPoint The data evaluation point.
   * @dev Each chunk of 32 bytes must start with a 0 byte.
   * @dev The dataEvaluationPoint value is modulo-ed down during the computation and scalar field checking is not needed.
   * @dev There is a hard constraint in the circuit to enforce the polynomial degree limit (4096), which will also be enforced with EIP-4844.
   * @return compressedDataComputedY The Y calculated value using the Horner method.
   */
  function _calculateY(
    bytes calldata _data,
    bytes32 _dataEvaluationPoint
  ) internal pure returns (bytes32 compressedDataComputedY) {
    if (_data.length % 0x20 != 0) {
      revert BytesLengthNotMultipleOf32();
    }

    bytes4 errorSelector = ILineaRollup.FirstByteIsNotZero.selector;
    assembly {
      for {
        let i := _data.length
      } gt(i, 0) {

      } {
        i := sub(i, 0x20)
        let chunk := calldataload(add(_data.offset, i))
        if iszero(iszero(and(chunk, 0xFF00000000000000000000000000000000000000000000000000000000000000))) {
          let ptr := mload(0x40)
          mstore(ptr, errorSelector)
          revert(ptr, 0x4)
        }
        compressedDataComputedY := addmod(
          mulmod(compressedDataComputedY, _dataEvaluationPoint, BLS_CURVE_MODULUS),
          chunk,
          BLS_CURVE_MODULUS
        )
      }
    }
  }

  /**
   * @notice Compute the public input.
   * @dev Using assembly this way is cheaper gas wise.
   * @dev NB: the dynamic sized fields are placed last in _finalizationData on purpose to optimise hashing ranges.
   * @dev Computing the public input as the following:
   * keccak256(
   *  abi.encode(
   *     _lastFinalizedShnarf,
   *     _finalShnarf,
   *     _finalizationData.lastFinalizedTimestamp,
   *     _finalizationData.finalTimestamp,
   *     _lastFinalizedBlockNumber,
   *     _finalizationData.finalBlockInData,
   *     _finalizationData.lastFinalizedL1RollingHash,
   *     _finalizationData.l1RollingHash,
   *     _finalizationData.lastFinalizedL1RollingHashMessageNumber,
   *     _finalizationData.l1RollingHashMessageNumber,
   *     _finalizationData.l2MerkleTreesDepth,
   *     keccak256(
   *         abi.encodePacked(_finalizationData.l2MerkleRoots)
   *     )
   *   )
   * )
   * Data is found at the following offsets:
   * 0x00    parentStateRootHash
   * 0x20    lastFinalizedShnarf
   * 0x40    finalBlockInData
   * 0x60    shnarfData.parentShnarf
   * 0x80    shnarfData.snarkHash
   * 0xa0    shnarfData.finalStateRootHash
   * 0xc0    shnarfData.dataEvaluationPoint
   * 0xe0    shnarfData.dataEvaluationClaim
   * 0x100   lastFinalizedTimestamp
   * 0x120   finalTimestamp
   * 0x140   lastFinalizedL1RollingHash
   * 0x160   l1RollingHash
   * 0x180   lastFinalizedL1RollingHashMessageNumber
   * 0x1a0   l1RollingHashMessageNumber
   * 0x1c0   l2MerkleTreesDepth
   * 0x1e0   l2MerkleRootsLengthLocation
   * 0x200   l2MessagingBlocksOffsetsLengthLocation
   * 0x220   l2MerkleRootsLength
   * 0x240   l2MerkleRoots
   * Dynamic l2MessagingBlocksOffsetsLength (location depends on where l2MerkleRoots ends)
   * Dynamic l2MessagingBlocksOffsets (location depends on where l2MerkleRoots ends)
   * @param _finalizationData The full finalization data.
   * @param _lastFinalizedShnarf The last finalized shnarf.
   * @param _finalShnarf The final shnarf in the finalization.
   * @param _lastFinalizedBlockNumber The last finalized block number.
   */
  function _computePublicInput(
    FinalizationDataV2 calldata _finalizationData,
    bytes32 _lastFinalizedShnarf,
    bytes32 _finalShnarf,
    uint256 _lastFinalizedBlockNumber
  ) private pure returns (uint256 publicInput) {
    assembly {
      let mPtr := mload(0x40)
      mstore(mPtr, _lastFinalizedShnarf)
      mstore(add(mPtr, 0x20), _finalShnarf)

      /**
       * _finalizationData.lastFinalizedTimestamp
       * _finalizationData.finalTimestamp
       */
      calldatacopy(add(mPtr, 0x40), add(_finalizationData, 0x100), 0x40)

      mstore(add(mPtr, 0x80), _lastFinalizedBlockNumber)

      // _finalizationData.finalBlockInData
      calldatacopy(add(mPtr, 0xA0), add(_finalizationData, 0x40), 0x20)

      /**
       * _finalizationData.lastFinalizedL1RollingHash
       * _finalizationData.l1RollingHash
       * _finalizationData.lastFinalizedL1RollingHashMessageNumber
       * _finalizationData.l1RollingHashMessageNumber
       * _finalizationData.l2MerkleTreesDepth
       */
      calldatacopy(add(mPtr, 0xC0), add(_finalizationData, 0x140), 0xA0)

      /**
       * @dev Note the following in hashing the _finalizationData.l2MerkleRoots array:
       * The second memory pointer and free pointer are offset by 0x20 to temporarily hash the array outside the scope of working memory,
       * as we need the space left for the array hash to be stored at 0x160.
       */
      let mPtrMerkleRoot := add(mPtr, 0x180)
      let merkleRootsLen := calldataload(add(_finalizationData, 0x220))
      calldatacopy(mPtrMerkleRoot, add(_finalizationData, 0x240), mul(merkleRootsLen, 0x20))
      let l2MerkleRootsHash := keccak256(mPtrMerkleRoot, mul(merkleRootsLen, 0x20))
      mstore(add(mPtr, 0x160), l2MerkleRootsHash)

      publicInput := mod(keccak256(mPtr, 0x180), MODULO_R)
    }
  }
}<|MERGE_RESOLUTION|>--- conflicted
+++ resolved
@@ -496,21 +496,6 @@
   }
 
   /**
-<<<<<<< HEAD
-   * @notice Finalize compressed blocks without proof.
-   * @dev FINALIZE_WITHOUT_PROOF_ROLE is required to execute.
-   * @param _finalizationData The full finalization data.
-   */
-  function finalizeBlocksWithoutProof(
-    FinalizationDataV2 calldata _finalizationData
-  ) external whenTypeNotPaused(GENERAL_PAUSE_TYPE) onlyRole(FINALIZE_WITHOUT_PROOF_ROLE) {
-    _finalizeBlocks(_finalizationData, currentL2BlockNumber);
-    emit FinalizationOccuredWithoutProof();
-  }
-
-  /**
-=======
->>>>>>> d28e9bd2
    * @notice Internal function to finalize compressed blocks.
    * @param _finalizationData The full finalization data.
    * @param _lastFinalizedBlock The last finalized block.
