--- conflicted
+++ resolved
@@ -497,27 +497,6 @@
   }
 
   /**
-<<<<<<< HEAD
-   * @notice Finalize compressed blocks without proof.
-   * @dev FINALIZE_WITHOUT_PROOF_ROLE is required to execute.
-   * @param _finalizationData The full finalization data.
-   */
-  function finalizeBlocksWithoutProof(
-    FinalizationDataV3 calldata _finalizationData
-  ) external whenTypeNotPaused(GENERAL_PAUSE_TYPE) onlyRole(FINALIZE_WITHOUT_PROOF_ROLE) {
-    bytes32 finalShnarf = _finalizeBlocks(_finalizationData, currentL2BlockNumber, false);
-
-    if (shnarfFinalBlockNumbers[finalShnarf] != _finalizationData.finalBlockInData) {
-      revert FinalBlockDoesNotMatchShnarfFinalBlock(
-        _finalizationData.finalBlockInData,
-        shnarfFinalBlockNumbers[finalShnarf]
-      );
-    }
-  }
-
-  /**
-=======
->>>>>>> e3d2839f
    * @notice Internal function to finalize compressed blocks.
    * @param _finalizationData The full finalization data.
    * @param _lastFinalizedBlock The last finalized block.
