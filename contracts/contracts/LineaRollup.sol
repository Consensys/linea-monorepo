// SPDX-License-Identifier: AGPL-3.0
pragma solidity 0.8.26;

import { Initializable } from "@openzeppelin/contracts-upgradeable/proxy/utils/Initializable.sol";
import { AccessControlUpgradeable } from "@openzeppelin/contracts-upgradeable/access/AccessControlUpgradeable.sol";
import { L1MessageService } from "./messageService/l1/L1MessageService.sol";
import { ZkEvmV2 } from "./ZkEvmV2.sol";
import { ILineaRollup } from "./interfaces/l1/ILineaRollup.sol";
import { PermissionsManager } from "./lib/PermissionsManager.sol";

import { Utils } from "./lib/Utils.sol";
/**
 * @title Contract to manage cross-chain messaging on L1, L2 data submission, and rollup proof verification.
 * @author ConsenSys Software Inc.
 * @custom:security-contact security-report@linea.build
 */
contract LineaRollup is
  Initializable,
  AccessControlUpgradeable,
  ZkEvmV2,
  L1MessageService,
  PermissionsManager,
  ILineaRollup
{
  using Utils for *;

  /// @dev This is the ABI version and not the reinitialize version.
  string public constant CONTRACT_VERSION = "6.0";

  bytes32 public constant VERIFIER_SETTER_ROLE = keccak256("VERIFIER_SETTER_ROLE");
  bytes32 public constant VERIFIER_UNSETTER_ROLE = keccak256("VERIFIER_UNSETTER_ROLE");
  bytes32 public constant FINALIZE_WITHOUT_PROOF_ROLE = keccak256("FINALIZE_WITHOUT_PROOF_ROLE");
  bytes32 public constant GENESIS_SHNARF =
    keccak256(
      abi.encode(
        EMPTY_HASH,
        EMPTY_HASH,
        0x072ead6777750dc20232d1cee8dc9a395c2d350df4bbaa5096c6f59b214dcecd,
        EMPTY_HASH,
        EMPTY_HASH
      )
    );

  bytes32 internal constant EMPTY_HASH = 0x0;
  uint256 internal constant BLS_CURVE_MODULUS =
    52435875175126190479447740508185965837690552500527637822603658699938581184513;
  address internal constant POINT_EVALUATION_PRECOMPILE_ADDRESS = address(0x0a);
  uint256 internal constant POINT_EVALUATION_RETURN_DATA_LENGTH = 64;
  uint256 internal constant POINT_EVALUATION_FIELD_ELEMENTS_LENGTH = 4096;

  uint256 internal constant SIX_MONTHS_IN_SECONDS = (365 / 2) * 24 * 60 * 60;

  /// @dev DEPRECATED in favor of the single shnarfFinalBlockNumbers mapping.
  mapping(bytes32 dataHash => bytes32 finalStateRootHash) public dataFinalStateRootHashes;
  /// @dev DEPRECATED in favor of the single shnarfFinalBlockNumbers mapping.
  mapping(bytes32 dataHash => bytes32 parentHash) public dataParents;
  /// @dev DEPRECATED in favor of the single shnarfFinalBlockNumbers mapping.
  mapping(bytes32 dataHash => bytes32 shnarfHash) public dataShnarfHashes;
  /// @dev DEPRECATED in favor of the single shnarfFinalBlockNumbers mapping.
  mapping(bytes32 dataHash => uint256 startingBlock) public dataStartingBlock;
  /// @dev DEPRECATED in favor of the single shnarfFinalBlockNumbers mapping.
  mapping(bytes32 dataHash => uint256 endingBlock) public dataEndingBlock;

  /// @dev DEPRECATED in favor of currentFinalizedState hash.
  uint256 public currentL2StoredL1MessageNumber;
  /// @dev DEPRECATED in favor of currentFinalizedState hash.
  bytes32 public currentL2StoredL1RollingHash;

  bytes32 public currentFinalizedShnarf;

  /**
   * @dev NB: THIS IS THE ONLY MAPPING BEING USED FOR DATA SUBMISSION TRACKING.
   */
  mapping(bytes32 shnarf => uint256 finalBlockNumber) public shnarfFinalBlockNumbers;

  /// @dev Hash of the L2 computed L1 message number, rolling hash and finalized timestamp.
  bytes32 public currentFinalizedState;

  /// @dev The address of the fallback operator.
  /// @dev This address is granted the OPERATOR_ROLE after six months of finalization inactivity by the current operators.
  address public fallbackOperator;

  /// @dev Total contract storage is 11 slots.

  /// @custom:oz-upgrades-unsafe-allow constructor
  constructor() {
    _disableInitializers();
  }

  /**
   * @notice Initializes LineaRollup and underlying service dependencies - used for new networks only.
   * @dev DEFAULT_ADMIN_ROLE is set for the security council.
   * @dev OPERATOR_ROLE is set for operators.
   * @dev Note: This is used for new testnets and local/CI testing, and will not replace existing proxy based contracts.
   * @param _initializationData The initial data used for proof verification.
   */
  function initialize(InitializationData calldata _initializationData) external initializer {
    if (_initializationData.defaultVerifier == address(0)) {
      revert ZeroAddressNotAllowed();
    }

    __PauseManager_init(_initializationData.pauseTypeRoles, _initializationData.unpauseTypeRoles);

    __MessageService_init(_initializationData.rateLimitPeriodInSeconds, _initializationData.rateLimitAmountInWei);

    __Permissions_init(_initializationData.roleAddresses);

    verifiers[0] = _initializationData.defaultVerifier;

    fallbackOperator = _initializationData.fallbackOperator;
    emit FallbackOperatorAddressSet(msg.sender, _initializationData.fallbackOperator);

    currentL2BlockNumber = _initializationData.initialL2BlockNumber;
    stateRootHashes[_initializationData.initialL2BlockNumber] = _initializationData.initialStateRootHash;

    shnarfFinalBlockNumbers[GENESIS_SHNARF] = _initializationData.initialL2BlockNumber;

    currentFinalizedShnarf = GENESIS_SHNARF;
    currentFinalizedState = _computeLastFinalizedState(0, EMPTY_HASH, _initializationData.genesisTimestamp);
  }

  /**
   * @notice Sets permissions for a list of addresses and their roles as well as initialises the PauseManager pauseType:role mappings and fallback operator.
   * @dev This function is a reinitializer and can only be called once per version. Should be called using an upgradeAndCall transaction to the ProxyAdmin.
   * @param _roleAddresses The list of addresses and their roles.
   * @param _pauseTypeRoles The list of pause type roles.
   * @param _unpauseTypeRoles The list of unpause type roles.
   * @param _fallbackOperator The address of the fallback operator.
   */
  function reinitializeLineaRollupV6(
    RoleAddress[] calldata _roleAddresses,
    PauseTypeRole[] calldata _pauseTypeRoles,
    PauseTypeRole[] calldata _unpauseTypeRoles,
    address _fallbackOperator
  ) external reinitializer(6) {
    __Permissions_init(_roleAddresses);
    __PauseManager_init(_pauseTypeRoles, _unpauseTypeRoles);

    fallbackOperator = _fallbackOperator;
    emit FallbackOperatorAddressSet(msg.sender, _fallbackOperator);

    /// @dev using the constants requires string memory and more complex code.
    emit LineaRollupVersionChanged(bytes8("5.0"), bytes8("6.0"));
  }

  /**
   * @notice Adds or updates the verifier contract address for a proof type.
   * @dev VERIFIER_SETTER_ROLE is required to execute.
   * @param _newVerifierAddress The address for the verifier contract.
   * @param _proofType The proof type being set/updated.
   */
  function setVerifierAddress(address _newVerifierAddress, uint256 _proofType) external onlyRole(VERIFIER_SETTER_ROLE) {
    if (_newVerifierAddress == address(0)) {
      revert ZeroAddressNotAllowed();
    }

    emit VerifierAddressChanged(_newVerifierAddress, _proofType, msg.sender, verifiers[_proofType]);

    verifiers[_proofType] = _newVerifierAddress;
  }

  /**
   * @notice Sets the fallback operator role to the specified address if six months have passed since the last finalization.
   * @dev Reverts if six months have not passed since the last finalization.
   * @param _messageNumber Last finalized L1 message number as part of the feedback loop.
   * @param _rollingHash Last finalized L1 rolling hash as part of the feedback loop.
   * @param _lastFinalizedTimestamp Last finalized L2 block timestamp.
   */
  function setFallbackOperator(uint256 _messageNumber, bytes32 _rollingHash, uint256 _lastFinalizedTimestamp) external {
    if (block.timestamp < _lastFinalizedTimestamp + SIX_MONTHS_IN_SECONDS) {
      revert LastFinalizationTimeNotLapsed();
    }
    if (currentFinalizedState != _computeLastFinalizedState(_messageNumber, _rollingHash, _lastFinalizedTimestamp)) {
      revert FinalizationStateIncorrect(
        currentFinalizedState,
        _computeLastFinalizedState(_messageNumber, _rollingHash, _lastFinalizedTimestamp)
      );
    }

    address fallbackOperatorAddress = fallbackOperator;

    _grantRole(OPERATOR_ROLE, fallbackOperatorAddress);
    emit FallbackOperatorRoleGranted(msg.sender, fallbackOperatorAddress);
  }

  /**
   * @notice Unset the verifier contract address for a proof type.
   * @dev VERIFIER_UNSETTER_ROLE is required to execute.
   * @param _proofType The proof type being set/updated.
   */
  function unsetVerifierAddress(uint256 _proofType) external onlyRole(VERIFIER_UNSETTER_ROLE) {
    emit VerifierAddressChanged(address(0), _proofType, msg.sender, verifiers[_proofType]);

    delete verifiers[_proofType];
  }

  /**
   * @notice Submit one or more EIP-4844 blobs.
   * @dev OPERATOR_ROLE is required to execute.
   * @dev This should be a blob carrying transaction.
   * @param _blobSubmissionData The data for blob submission including proofs and required polynomials.
   * @param _parentShnarf The parent shnarf used in continuity checks as it includes the parentStateRootHash in its computation.
   * @param _finalBlobShnarf The expected final shnarf post computation of all the blob shnarfs.
   */
  function submitBlobs(
    BlobSubmissionData[] calldata _blobSubmissionData,
    bytes32 _parentShnarf,
    bytes32 _finalBlobShnarf
  ) external whenTypeAndGeneralNotPaused(BLOB_SUBMISSION_PAUSE_TYPE) onlyRole(OPERATOR_ROLE) {
    uint256 blobSubmissionLength = _blobSubmissionData.length;

    if (blobSubmissionLength == 0) {
      revert BlobSubmissionDataIsMissing();
    }

    if (blobhash(blobSubmissionLength) != EMPTY_HASH) {
      revert BlobSubmissionDataEmpty(blobSubmissionLength);
    }

    bytes32 currentDataEvaluationPoint;
    bytes32 currentDataHash;
    uint256 lastFinalizedBlockNumber = currentL2BlockNumber;

    /// @dev Assigning in memory saves a lot of gas vs. calldata reading.
    BlobSubmissionData memory blobSubmissionData;

    bytes32 computedShnarf = _parentShnarf;

    uint256 blobFinalBlockNumber = shnarfFinalBlockNumbers[computedShnarf];

    for (uint256 i; i < blobSubmissionLength; i++) {
      blobSubmissionData = _blobSubmissionData[i];

      currentDataHash = blobhash(i);

      if (currentDataHash == EMPTY_HASH) {
        revert EmptyBlobDataAtIndex(i);
      }

      _validateSubmissionData(blobSubmissionData.submissionData, blobFinalBlockNumber, lastFinalizedBlockNumber);

      currentDataEvaluationPoint = Utils._efficientKeccak(blobSubmissionData.submissionData.snarkHash, currentDataHash);

      _verifyPointEvaluation(
        currentDataHash,
        uint256(currentDataEvaluationPoint),
        blobSubmissionData.dataEvaluationClaim,
        blobSubmissionData.kzgCommitment,
        blobSubmissionData.kzgProof
      );

      computedShnarf = _computeShnarf(
        computedShnarf,
        blobSubmissionData.submissionData.snarkHash,
        blobSubmissionData.submissionData.finalStateRootHash,
        currentDataEvaluationPoint,
        bytes32(blobSubmissionData.dataEvaluationClaim)
      );

      blobFinalBlockNumber = blobSubmissionData.submissionData.finalBlockInData;
    }

    if (_finalBlobShnarf != computedShnarf) {
      revert FinalShnarfWrong(_finalBlobShnarf, computedShnarf);
    }

    /**
     * @dev validate we haven't submitted the last shnarf.
     * Note: As only the last shnarf is stored, we don't need to validate shnarfs,
     * computed for any previous blobs in the submission (if multiple are submitted).
     */
    if (shnarfFinalBlockNumbers[computedShnarf] != 0) {
      revert DataAlreadySubmitted(computedShnarf);
    }

    /// @dev use the last shnarf as the submission to store as technically it becomes the next parent shnarf.
    shnarfFinalBlockNumbers[computedShnarf] = blobFinalBlockNumber;

    emit DataSubmittedV3(
      _blobSubmissionData[0].submissionData.firstBlockInData,
      blobFinalBlockNumber,
      _parentShnarf,
      computedShnarf,
      blobSubmissionData.submissionData.finalStateRootHash
    );
  }

  /**
   * @notice Submit blobs using compressed data via calldata.
   * @dev OPERATOR_ROLE is required to execute.
   * @param _submissionData The supporting data for compressed data submission including compressed data.
   * @param _parentShnarf The parent shnarf used in continuity checks as it includes the parentStateRootHash in its computation.
   * @param _expectedShnarf The expected shnarf post computation of all the submission.
   */
  function submitDataAsCalldata(
    SubmissionDataV2 calldata _submissionData,
    bytes32 _parentShnarf,
    bytes32 _expectedShnarf
  ) external whenTypeAndGeneralNotPaused(CALLDATA_SUBMISSION_PAUSE_TYPE) onlyRole(OPERATOR_ROLE) {
    if (_submissionData.compressedData.length == 0) {
      revert EmptySubmissionData();
    }

    SupportingSubmissionDataV2 memory submissionData = SupportingSubmissionDataV2({
      finalStateRootHash: _submissionData.finalStateRootHash,
      firstBlockInData: _submissionData.firstBlockInData,
      finalBlockInData: _submissionData.finalBlockInData,
      snarkHash: _submissionData.snarkHash
    });

    bytes32 currentDataHash = keccak256(_submissionData.compressedData);

    _validateSubmissionData(submissionData, shnarfFinalBlockNumbers[_parentShnarf], currentL2BlockNumber);

    bytes32 dataEvaluationPoint = Utils._efficientKeccak(_submissionData.snarkHash, currentDataHash);
    bytes32 computedShnarf = _computeShnarf(
      _parentShnarf,
      _submissionData.snarkHash,
      _submissionData.finalStateRootHash,
      dataEvaluationPoint,
      _calculateY(_submissionData.compressedData, dataEvaluationPoint)
    );

    if (_expectedShnarf != computedShnarf) {
      revert FinalShnarfWrong(_expectedShnarf, computedShnarf);
    }

    if (shnarfFinalBlockNumbers[computedShnarf] != 0) {
      revert DataAlreadySubmitted(computedShnarf);
    }

    shnarfFinalBlockNumbers[computedShnarf] = _submissionData.finalBlockInData;

    emit DataSubmittedV3(
      _submissionData.firstBlockInData,
      _submissionData.finalBlockInData,
      _parentShnarf,
      computedShnarf,
      _submissionData.finalStateRootHash
    );
  }

  /**
   * @notice Internal function to validate submission data.
   * @param _submissionData The supporting data for compressed data submission excluding compressed data.
   * @param _parentFinalBlockNumber The final block number for the parent blob.
   * @param _lastFinalizedBlockNumber The last finalized block number.
   */
  function _validateSubmissionData(
    SupportingSubmissionDataV2 memory _submissionData,
    uint256 _parentFinalBlockNumber,
    uint256 _lastFinalizedBlockNumber
  ) internal pure {
    if (_submissionData.finalStateRootHash == EMPTY_HASH) {
      revert FinalBlockStateEqualsZeroHash();
    }

    if (_submissionData.snarkHash == EMPTY_HASH) {
      revert SnarkHashIsZeroHash();
    }

    // for it to be equal the number would have to wrap round twice in overflow..
    unchecked {
      if (_parentFinalBlockNumber + 1 != _submissionData.firstBlockInData) {
        revert DataStartingBlockDoesNotMatch(_parentFinalBlockNumber + 1, _submissionData.firstBlockInData);
      }
    }

    if (_submissionData.firstBlockInData <= _lastFinalizedBlockNumber) {
      revert FirstBlockLessThanOrEqualToLastFinalizedBlock(_submissionData.firstBlockInData, _lastFinalizedBlockNumber);
    }

    if (_submissionData.firstBlockInData > _submissionData.finalBlockInData) {
      revert FirstBlockGreaterThanFinalBlock(_submissionData.firstBlockInData, _submissionData.finalBlockInData);
    }
  }

  /**
   * @notice Internal function to compute and save the finalization state.
   * @dev Using assembly this way is cheaper gas wise.
   * @param _messageNumber Is the last L2 computed L1 message number in the finalization.
   * @param _rollingHash Is the last L2 computed L1 rolling hash in the finalization.
   * @param _timestamp The final timestamp in the finalization.
   */
  function _computeLastFinalizedState(
    uint256 _messageNumber,
    bytes32 _rollingHash,
    uint256 _timestamp
  ) internal pure returns (bytes32 hashedFinalizationState) {
    assembly {
      let mPtr := mload(0x40)
      mstore(mPtr, _messageNumber)
      mstore(add(mPtr, 0x20), _rollingHash)
      mstore(add(mPtr, 0x40), _timestamp)
      hashedFinalizationState := keccak256(mPtr, 0x60)
    }
  }

  /**
   * @notice Internal function to compute the shnarf more efficiently.
   * @dev Using assembly this way is cheaper gas wise.
   * @param _parentShnarf The shnarf of the parent data item.
   * @param _snarkHash Is the computed hash for compressed data (using a SNARK-friendly hash function) that aggregates per data submission to be used in public input.
   * @param _finalStateRootHash The final state root hash of the data being submitted.
   * @param _dataEvaluationPoint The data evaluation point.
   * @param _dataEvaluationClaim The data evaluation claim.
   */
  function _computeShnarf(
    bytes32 _parentShnarf,
    bytes32 _snarkHash,
    bytes32 _finalStateRootHash,
    bytes32 _dataEvaluationPoint,
    bytes32 _dataEvaluationClaim
  ) internal pure returns (bytes32 shnarf) {
    assembly {
      let mPtr := mload(0x40)
      mstore(mPtr, _parentShnarf)
      mstore(add(mPtr, 0x20), _snarkHash)
      mstore(add(mPtr, 0x40), _finalStateRootHash)
      mstore(add(mPtr, 0x60), _dataEvaluationPoint)
      mstore(add(mPtr, 0x80), _dataEvaluationClaim)
      shnarf := keccak256(mPtr, 0xA0)
    }
  }

  /**
   * @notice Performs point evaluation for the compressed blob.
   * @dev _dataEvaluationPoint is modular reduced to be lower than the BLS_CURVE_MODULUS for precompile checks.
   * @param _currentDataHash The current blob versioned hash.
   * @param _dataEvaluationPoint The data evaluation point.
   * @param _dataEvaluationClaim The data evaluation claim.
   * @param _kzgCommitment The blob KZG commitment.
   * @param _kzgProof The blob KZG point proof.
   */
  function _verifyPointEvaluation(
    bytes32 _currentDataHash,
    uint256 _dataEvaluationPoint,
    uint256 _dataEvaluationClaim,
    bytes memory _kzgCommitment,
    bytes memory _kzgProof
  ) internal view {
    assembly {
      _dataEvaluationPoint := mod(_dataEvaluationPoint, BLS_CURVE_MODULUS)
    }

    (bool success, bytes memory returnData) = POINT_EVALUATION_PRECOMPILE_ADDRESS.staticcall(
      abi.encodePacked(_currentDataHash, _dataEvaluationPoint, _dataEvaluationClaim, _kzgCommitment, _kzgProof)
    );

    if (!success) {
      revert PointEvaluationFailed();
    }

    if (returnData.length != POINT_EVALUATION_RETURN_DATA_LENGTH) {
      revert PrecompileReturnDataLengthWrong(POINT_EVALUATION_RETURN_DATA_LENGTH, returnData.length);
    }

    uint256 fieldElements;
    uint256 blsCurveModulus;
    assembly {
      fieldElements := mload(add(returnData, 32))
      blsCurveModulus := mload(add(returnData, POINT_EVALUATION_RETURN_DATA_LENGTH))
    }
    if (fieldElements != POINT_EVALUATION_FIELD_ELEMENTS_LENGTH || blsCurveModulus != BLS_CURVE_MODULUS) {
      revert PointEvaluationResponseInvalid(fieldElements, blsCurveModulus);
    }
  }

  /**
   * @notice Finalize compressed blocks with proof.
   * @dev OPERATOR_ROLE is required to execute.
   * @param _aggregatedProof The aggregated proof.
   * @param _proofType The proof type.
   * @param _finalizationData The full finalization data.
   */
  function finalizeBlocksWithProof(
    bytes calldata _aggregatedProof,
    uint256 _proofType,
    FinalizationDataV3 calldata _finalizationData
  ) external whenTypeAndGeneralNotPaused(FINALIZATION_PAUSE_TYPE) onlyRole(OPERATOR_ROLE) {
    if (_aggregatedProof.length == 0) {
      revert ProofIsEmpty();
    }

    uint256 lastFinalizedBlockNumber = currentL2BlockNumber;

    if (stateRootHashes[lastFinalizedBlockNumber] != _finalizationData.parentStateRootHash) {
      revert StartingRootHashDoesNotMatch();
    }
    bytes32 lastFinalizedShnarf = currentFinalizedShnarf;
<<<<<<< HEAD

    if (_finalizationData.lastFinalizedShnarf != lastFinalizedShnarf) {
      revert LastFinalizedShnarfWrong(lastFinalizedShnarf, _finalizationData.lastFinalizedShnarf);
    }
=======
    bytes32 finalShnarf = _finalizeBlocks(_finalizationData, lastFinalizedBlockNumber, true);
>>>>>>> b02abf92

    uint256 publicInput = _computePublicInput(
      _finalizationData,
      lastFinalizedShnarf,
<<<<<<< HEAD
      _finalizeBlocks(_finalizationData, lastFinalizedBlockNumber),
      lastFinalizedBlockNumber
=======
      finalShnarf,
      lastFinalizedBlockNumber,
      shnarfFinalBlockNumbers[finalShnarf]
>>>>>>> b02abf92
    );

    _verifyProof(publicInput, _proofType, _aggregatedProof);
  }

  /**
   * @notice Internal function to finalize compressed blocks.
   * @param _finalizationData The full finalization data.
   * @param _lastFinalizedBlock The last finalized block.
   * @return finalShnarf The final computed shnarf in finalizing.
   */
  function _finalizeBlocks(
<<<<<<< HEAD
    FinalizationDataV2 calldata _finalizationData,
    uint256 _lastFinalizedBlock
=======
    FinalizationDataV3 calldata _finalizationData,
    uint256 _lastFinalizedBlock,
    bool _withProof
>>>>>>> b02abf92
  ) internal returns (bytes32 finalShnarf) {
    if (_finalizationData.finalBlockInData <= _lastFinalizedBlock) {
      revert FinalBlockNumberLessThanOrEqualToLastFinalizedBlock(
        _finalizationData.finalBlockInData,
        _lastFinalizedBlock
      );
    }

    _validateL2ComputedRollingHash(_finalizationData.l1RollingHashMessageNumber, _finalizationData.l1RollingHash);

    if (
      _computeLastFinalizedState(
        _finalizationData.lastFinalizedL1RollingHashMessageNumber,
        _finalizationData.lastFinalizedL1RollingHash,
        _finalizationData.lastFinalizedTimestamp
      ) != currentFinalizedState
    ) {
      revert FinalizationStateIncorrect(
        _computeLastFinalizedState(
          _finalizationData.lastFinalizedL1RollingHashMessageNumber,
          _finalizationData.lastFinalizedL1RollingHash,
          _finalizationData.lastFinalizedTimestamp
        ),
        currentFinalizedState
      );
    }

    if (_finalizationData.finalTimestamp >= block.timestamp) {
      revert FinalizationInTheFuture(_finalizationData.finalTimestamp, block.timestamp);
    }

    if (_finalizationData.shnarfData.finalStateRootHash == EMPTY_HASH) {
      revert FinalBlockStateEqualsZeroHash();
    }

    finalShnarf = _computeShnarf(
      _finalizationData.shnarfData.parentShnarf,
      _finalizationData.shnarfData.snarkHash,
      _finalizationData.shnarfData.finalStateRootHash,
      _finalizationData.shnarfData.dataEvaluationPoint,
      _finalizationData.shnarfData.dataEvaluationClaim
    );

    _addL2MerkleRoots(_finalizationData.l2MerkleRoots, _finalizationData.l2MerkleTreesDepth);
    _anchorL2MessagingBlocks(_finalizationData.l2MessagingBlocksOffsets, _lastFinalizedBlock);

    stateRootHashes[_finalizationData.finalBlockInData] = _finalizationData.shnarfData.finalStateRootHash;

    currentL2BlockNumber = _finalizationData.finalBlockInData;

    currentFinalizedShnarf = finalShnarf;

    currentFinalizedState = _computeLastFinalizedState(
      _finalizationData.l1RollingHashMessageNumber,
      _finalizationData.l1RollingHash,
      _finalizationData.finalTimestamp
    );

    emit DataFinalizedV3(
      /// @dev incremented to cover the starting block of data being finalized
      ++_lastFinalizedBlock,
      _finalizationData.finalBlockInData,
      finalShnarf,
      _finalizationData.parentStateRootHash,
      _finalizationData.shnarfData.finalStateRootHash
    );
  }

  /**
   * @notice Internal function to validate l1 rolling hash.
   * @param _rollingHashMessageNumber Message number associated with the rolling hash as computed on L2.
   * @param _rollingHash L1 rolling hash as computed on L2.
   */
  function _validateL2ComputedRollingHash(uint256 _rollingHashMessageNumber, bytes32 _rollingHash) internal view {
    if (_rollingHashMessageNumber == 0) {
      if (_rollingHash != EMPTY_HASH) {
        revert MissingMessageNumberForRollingHash(_rollingHash);
      }
    } else {
      if (_rollingHash == EMPTY_HASH) {
        revert MissingRollingHashForMessageNumber(_rollingHashMessageNumber);
      }
      if (rollingHashes[_rollingHashMessageNumber] != _rollingHash) {
        revert L1RollingHashDoesNotExistOnL1(_rollingHashMessageNumber, _rollingHash);
      }
    }
  }

  /**
   * @notice Internal function to calculate Y for public input generation.
   * @param _data Compressed data from submission data.
   * @param _dataEvaluationPoint The data evaluation point.
   * @dev Each chunk of 32 bytes must start with a 0 byte.
   * @dev The dataEvaluationPoint value is modulo-ed down during the computation and scalar field checking is not needed.
   * @dev There is a hard constraint in the circuit to enforce the polynomial degree limit (4096), which will also be enforced with EIP-4844.
   * @return compressedDataComputedY The Y calculated value using the Horner method.
   */
  function _calculateY(
    bytes calldata _data,
    bytes32 _dataEvaluationPoint
  ) internal pure returns (bytes32 compressedDataComputedY) {
    if (_data.length % 0x20 != 0) {
      revert BytesLengthNotMultipleOf32();
    }

    bytes4 errorSelector = ILineaRollup.FirstByteIsNotZero.selector;
    assembly {
      for {
        let i := _data.length
      } gt(i, 0) {

      } {
        i := sub(i, 0x20)
        let chunk := calldataload(add(_data.offset, i))
        if iszero(iszero(and(chunk, 0xFF00000000000000000000000000000000000000000000000000000000000000))) {
          let ptr := mload(0x40)
          mstore(ptr, errorSelector)
          revert(ptr, 0x4)
        }
        compressedDataComputedY := addmod(
          mulmod(compressedDataComputedY, _dataEvaluationPoint, BLS_CURVE_MODULUS),
          chunk,
          BLS_CURVE_MODULUS
        )
      }
    }
  }

  /**
   * @notice Compute the public input.
   * @dev Using assembly this way is cheaper gas wise.
   * @dev NB: the dynamic sized fields are placed last in _finalizationData on purpose to optimise hashing ranges.
   * @dev Computing the public input as the following:
   * keccak256(
   *  abi.encode(
   *     _lastFinalizedShnarf,
   *     _finalShnarf,
   *     _finalizationData.lastFinalizedTimestamp,
   *     _finalizationData.finalTimestamp,
   *     _lastFinalizedBlockNumber,
   *     _finalizationData.finalBlockInData,
   *     _finalizationData.lastFinalizedL1RollingHash,
   *     _finalizationData.l1RollingHash,
   *     _finalizationData.lastFinalizedL1RollingHashMessageNumber,
   *     _finalizationData.l1RollingHashMessageNumber,
   *     _finalizationData.l2MerkleTreesDepth,
   *     keccak256(
   *         abi.encodePacked(_finalizationData.l2MerkleRoots)
   *     )
   *   )
   * )
   * Data is found at the following offsets:
   * 0x00    parentStateRootHash
   * 0x20    finalBlockInData
   * 0x40    shnarfData.parentShnarf
   * 0x60    shnarfData.snarkHash
   * 0x80    shnarfData.finalStateRootHash
   * 0xa0    shnarfData.dataEvaluationPoint
   * 0xc0    shnarfData.dataEvaluationClaim
   * 0xe0    lastFinalizedTimestamp
   * 0x100   finalTimestamp
   * 0x120   lastFinalizedL1RollingHash
   * 0x140   l1RollingHash
   * 0x160   lastFinalizedL1RollingHashMessageNumber
   * 0x180   l1RollingHashMessageNumber
   * 0x1a0   l2MerkleTreesDepth
   * 0x1c0   l2MerkleRootsLengthLocation
   * 0x1e0   l2MessagingBlocksOffsetsLengthLocation
   * 0x200   l2MerkleRootsLength
   * 0x220   l2MerkleRoots
   * Dynamic l2MessagingBlocksOffsetsLength (location depends on where l2MerkleRoots ends)
   * Dynamic l2MessagingBlocksOffsets (location depends on where l2MerkleRoots ends)
   * @param _finalizationData The full finalization data.
   * @param _finalShnarf The final shnarf in the finalization.
   * @param _lastFinalizedBlockNumber The last finalized block number.
   * @param _finalBlockNumber Final block number being finalized.
   */
  function _computePublicInput(
    FinalizationDataV3 calldata _finalizationData,
    bytes32 _lastFinalizedShnarf,
    bytes32 _finalShnarf,
    uint256 _lastFinalizedBlockNumber,
    uint256 _finalBlockNumber
  ) private pure returns (uint256 publicInput) {
    assembly {
      let mPtr := mload(0x40)
      mstore(mPtr, _lastFinalizedShnarf)
      mstore(add(mPtr, 0x20), _finalShnarf)

      /**
       * _finalizationData.lastFinalizedTimestamp
       * _finalizationData.finalTimestamp
       */
      calldatacopy(add(mPtr, 0x40), add(_finalizationData, 0xe0), 0x40)

      mstore(add(mPtr, 0x80), _lastFinalizedBlockNumber)

      // shnarfFinalBlockNumbers[finalShnarf]
      mstore(add(mPtr, 0xA0), _finalBlockNumber)

      /**
       * _finalizationData.lastFinalizedL1RollingHash
       * _finalizationData.l1RollingHash
       * _finalizationData.lastFinalizedL1RollingHashMessageNumber
       * _finalizationData.l1RollingHashMessageNumber
       * _finalizationData.l2MerkleTreesDepth
       */
      calldatacopy(add(mPtr, 0xC0), add(_finalizationData, 0x120), 0xA0)

      /**
       * @dev Note the following in hashing the _finalizationData.l2MerkleRoots array:
       * The second memory pointer and free pointer are offset by 0x20 to temporarily hash the array outside the scope of working memory,
       * as we need the space left for the array hash to be stored at 0x160.
       */
      let mPtrMerkleRoot := add(mPtr, 0x180)
      let merkleRootsLen := calldataload(add(_finalizationData, 0x200))
      calldatacopy(mPtrMerkleRoot, add(_finalizationData, 0x220), mul(merkleRootsLen, 0x20))
      let l2MerkleRootsHash := keccak256(mPtrMerkleRoot, mul(merkleRootsLen, 0x20))
      mstore(add(mPtr, 0x160), l2MerkleRootsHash)

      publicInput := mod(keccak256(mPtr, 0x180), MODULO_R)
    }
  }
}<|MERGE_RESOLUTION|>--- conflicted
+++ resolved
@@ -488,26 +488,14 @@
       revert StartingRootHashDoesNotMatch();
     }
     bytes32 lastFinalizedShnarf = currentFinalizedShnarf;
-<<<<<<< HEAD
-
-    if (_finalizationData.lastFinalizedShnarf != lastFinalizedShnarf) {
-      revert LastFinalizedShnarfWrong(lastFinalizedShnarf, _finalizationData.lastFinalizedShnarf);
-    }
-=======
-    bytes32 finalShnarf = _finalizeBlocks(_finalizationData, lastFinalizedBlockNumber, true);
->>>>>>> b02abf92
+    bytes32 finalShnarf = _finalizeBlocks(_finalizationData, lastFinalizedBlockNumber);
 
     uint256 publicInput = _computePublicInput(
       _finalizationData,
       lastFinalizedShnarf,
-<<<<<<< HEAD
-      _finalizeBlocks(_finalizationData, lastFinalizedBlockNumber),
-      lastFinalizedBlockNumber
-=======
       finalShnarf,
       lastFinalizedBlockNumber,
       shnarfFinalBlockNumbers[finalShnarf]
->>>>>>> b02abf92
     );
 
     _verifyProof(publicInput, _proofType, _aggregatedProof);
@@ -520,14 +508,8 @@
    * @return finalShnarf The final computed shnarf in finalizing.
    */
   function _finalizeBlocks(
-<<<<<<< HEAD
-    FinalizationDataV2 calldata _finalizationData,
+    FinalizationDataV3 calldata _finalizationData,
     uint256 _lastFinalizedBlock
-=======
-    FinalizationDataV3 calldata _finalizationData,
-    uint256 _lastFinalizedBlock,
-    bool _withProof
->>>>>>> b02abf92
   ) internal returns (bytes32 finalShnarf) {
     if (_finalizationData.finalBlockInData <= _lastFinalizedBlock) {
       revert FinalBlockNumberLessThanOrEqualToLastFinalizedBlock(
