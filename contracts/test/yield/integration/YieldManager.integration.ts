// Test scenarios with LineaRollup + YieldManager + LidoStVaultYieldProvider
import { loadFixture, setBalance } from "@nomicfoundation/hardhat-network-helpers";
import { encodeSendMessage, expectRevertWithCustomError, getAccountsFixture } from "../../common/helpers";
import {
  decrementBalance,
  deployAndAddAdditionalLidoStVaultYieldProvider,
  deployYieldManagerIntegrationTestFixture,
  executeUnstakePermissionless,
  fundLidoStVaultYieldProvider,
  getBalance,
  incrementBalance,
  incrementMockDashboardTotalValue,
  incurNegativeYield,
  incurPositiveYield,
  setupLineaRollupMessageMerkleTree,
  setWithdrawalReserveToMinimum,
  setWithdrawalReserveToTarget,
  withdrawLST,
  setupMaxLSTLiabilityPaymentForWithdrawal,
  setupLSTPrincipalDecrementForPaxMaximumPossibleLSTLiability,
  buildVendorExitData,
  buildSetWithdrawalReserveParams,
  YieldManagerInitializationData,
} from "../helpers";
import {
  TestYieldManager,
  TestLineaRollup,
  TestLidoStVaultYieldProvider,
  MockDashboard,
  MockStakingVault,
  TestLidoStVaultYieldProviderFactory,
  SSZMerkleTree,
  TestValidatorContainerProofVerifier,
  MockSTETH,
  MockVaultHub,
  MockVaultFactory,
} from "contracts/typechain-types";
import { expect } from "chai";
import { SignerWithAddress } from "@nomicfoundation/hardhat-ethers/signers";
import { ethers } from "hardhat";
<<<<<<< HEAD
import {
  CONNECT_DEPOSIT,
  EMPTY_CALLDATA,
  MAX_0X2_VALIDATOR_EFFECTIVE_BALANCE_GWEI,
  ONE_ETHER,
  ONE_GWEI,
  VALIDATOR_WITNESS_TYPE,
  ZERO_VALUE,
} from "../../common/constants";
import { generateLidoUnstakePermissionlessWitness } from "../helpers/proof";
=======
import { EMPTY_CALLDATA, ONE_ETHER, ZERO_VALUE } from "../../common/constants";
>>>>>>> 9e171e9f

describe("Integration tests with LineaRollup, YieldManager and LidoStVaultYieldProvider", () => {
  let nativeYieldOperator: SignerWithAddress;
  let nonAuthorizedAccount: SignerWithAddress;
  let l2YieldRecipient: SignerWithAddress;
  let securityCouncil: SignerWithAddress;

  let lineaRollup: TestLineaRollup;
  let yieldManager: TestYieldManager;
  let yieldProvider: TestLidoStVaultYieldProvider;
  let mockDashboard: MockDashboard;
  let mockStakingVault: MockStakingVault;
  let mockSTETH: MockSTETH;
  let mockVaultHub: MockVaultHub;
  let mockVaultFactory: MockVaultFactory;
  let lidoStVaultYieldProviderFactory: TestLidoStVaultYieldProviderFactory;
  let sszMerkleTree: SSZMerkleTree;
  let testVerifier: TestValidatorContainerProofVerifier;
  let initializationData: YieldManagerInitializationData;

  let l1MessageServiceAddress: string;
  let yieldManagerAddress: string;
  let yieldProviderAddress: string;
  let mockStakingVaultAddress: string;

  before(async () => {
    ({ nativeYieldOperator, nonAuthorizedAccount, l2YieldRecipient, securityCouncil } =
      await loadFixture(getAccountsFixture));
  });

  beforeEach(async () => {
    ({
      lineaRollup,
      yieldProvider,
      yieldProviderAddress,
      yieldManager,
      mockDashboard,
      mockStakingVault,
      mockSTETH,
      mockVaultHub,
      mockVaultFactory,
      lidoStVaultYieldProviderFactory,
      sszMerkleTree,
      testVerifier,
      initializationData,
    } = await loadFixture(deployYieldManagerIntegrationTestFixture));
    l1MessageServiceAddress = await lineaRollup.getAddress();
    yieldManagerAddress = await yieldManager.getAddress();
    mockStakingVaultAddress = await mockStakingVault.getAddress();
  });

  describe("Initial state", () => {
    it("userFunds should be equivalent to CONNECT_DEPOSIT amount", async () => {
      const connectDeposit = await yieldProvider.CONNECT_DEPOSIT();
      expect(await yieldManager.userFunds(yieldProviderAddress)).eq(connectDeposit);
      expect(await yieldManager.userFundsInYieldProvidersTotal()).eq(connectDeposit);
    });
  });

  describe("Transfering to the YieldManager", () => {
    it("Should successfully transfer from LineaRollup to the YieldManager", async () => {
      const fundAmount = ONE_ETHER;
      await setWithdrawalReserveToMinimum(yieldManager);
      await incrementBalance(l1MessageServiceAddress, fundAmount);
      const rollupBalanceBefore = await ethers.provider.getBalance(l1MessageServiceAddress);
      const yieldManagerBalanceBefore = await ethers.provider.getBalance(yieldManagerAddress);
      // Act
      await lineaRollup.connect(nativeYieldOperator).transferFundsForNativeYield(fundAmount);
      // Assert
      const rollupBalanceAfter = await ethers.provider.getBalance(l1MessageServiceAddress);
      const yieldManagerBalanceAfter = await ethers.provider.getBalance(yieldManagerAddress);
      expect(rollupBalanceAfter).eq(rollupBalanceBefore - fundAmount);
      expect(yieldManagerBalanceAfter).eq(yieldManagerBalanceBefore + fundAmount);
    });
    it("Should revert when withdrawal reserve at minimum (including msg.value in the reserve computation)", async () => {
      // Arrange - %-based minimum at 20%
      await yieldManager
        .connect(securityCouncil)
        .setWithdrawalReserveParameters(buildSetWithdrawalReserveParams(initializationData, { minAmount: 0n }));
      await setBalance(await lineaRollup.getAddress(), 21n * ONE_ETHER);
      await setBalance(await yieldManager.getAddress(), 79n * ONE_ETHER);

      // Act
      const withdrawAmount = ONE_ETHER + 1n;
      const call = lineaRollup.connect(nativeYieldOperator).transferFundsForNativeYield(withdrawAmount);

      // Assert
      await expectRevertWithCustomError(yieldManager, call, "InsufficientWithdrawalReserve");
    });
    it("Should successfully accept cross-chain user transfer via receiveFundsFromReserve", async () => {
      // Arrange - Setup L1MessageService balance
      const transferAmount = ONE_ETHER;
      await setWithdrawalReserveToMinimum(yieldManager);
      await incrementBalance(l1MessageServiceAddress, transferAmount);
      // Arrange - setup L1MessageService message
      const recipientAddress = await nonAuthorizedAccount.getAddress();
      const calldata = await yieldManager.interface.encodeFunctionData("receiveFundsFromReserve", []);
      const reserveBalanceBefore = await getBalance(lineaRollup);
      const yieldManagerBalanceBefore = await getBalance(yieldManager);

      const claimParams = await setupLineaRollupMessageMerkleTree(
        lineaRollup,
        recipientAddress,
        yieldManagerAddress,
        transferAmount,
        calldata,
        securityCouncil,
      );

      // Act
      const claimCall = lineaRollup.connect(nonAuthorizedAccount).claimMessageWithProof(claimParams);
      await expect(claimCall).to.not.be.reverted;
      expect(await getBalance(lineaRollup)).eq(reserveBalanceBefore - transferAmount);
      expect(await getBalance(yieldManager)).eq(yieldManagerBalanceBefore + transferAmount);
    });
  });

  describe("Withdraw LST", () => {
    it("Should allow LST withdrawal when in deficit", async () => {
      // Arrange - setup user funds
      const initialFundAmount = ONE_ETHER;
      await fundLidoStVaultYieldProvider(yieldManager, yieldProvider, nativeYieldOperator, initialFundAmount);
      // Arrange - setup withdrawal reserve deficit
      await setBalance(l1MessageServiceAddress, ZERO_VALUE);
      // Arrange - setup L1MessageService message
      const withdrawAmount = initialFundAmount / 2n;
      const recipientAddress = await nonAuthorizedAccount.getAddress();
      const claimParams = await setupLineaRollupMessageMerkleTree(
        lineaRollup,
        recipientAddress,
        recipientAddress,
        withdrawAmount,
        EMPTY_CALLDATA,
        securityCouncil,
      );
      // Arrange - Get before figures
      const lstPrincipalBefore = await yieldManager.getYieldProviderLstLiabilityPrincipal(yieldProviderAddress);

      // Act
      const claimCall = lineaRollup
        .connect(nonAuthorizedAccount)
        .claimMessageWithProofAndWithdrawLST(claimParams, yieldProviderAddress);

      // Assert
      await expect(claimCall).to.not.be.reverted;
      const lstPrincipalAfter = await yieldManager.getYieldProviderLstLiabilityPrincipal(yieldProviderAddress);
      expect(lstPrincipalAfter).eq(lstPrincipalBefore + withdrawAmount);
    });
    it("Should not be allowed from claimMessage", async () => {
      // Arrange - setup user funds
      const initialFundAmount = ONE_ETHER;
      await fundLidoStVaultYieldProvider(yieldManager, yieldProvider, nativeYieldOperator, initialFundAmount);
      // Arrange - setup withdrawal reserve deficit
      await setBalance(l1MessageServiceAddress, ZERO_VALUE);
      // Arrange - setup L1MessageService message
      const withdrawAmount = 0n;
      const recipientAddress = await nonAuthorizedAccount.getAddress();
      const calldata = await yieldProvider.interface.encodeFunctionData("withdrawLST", [
        yieldProviderAddress,
        withdrawAmount,
        recipientAddress,
      ]);

      const claimParams = await setupLineaRollupMessageMerkleTree(
        lineaRollup,
        recipientAddress,
        yieldManagerAddress,
        withdrawAmount,
        calldata,
        securityCouncil,
      );

      // Act
      const claimCall = lineaRollup.connect(nonAuthorizedAccount).claimMessageWithProof(claimParams);
      await expectRevertWithCustomError(yieldManager, claimCall, "LSTWithdrawalNotAllowed");
    });
    it("Should not allow LST withdrawal amount > fund amount", async () => {
      // Arrange - setup user funds
      const initialFundAmount = ONE_ETHER;
      await fundLidoStVaultYieldProvider(yieldManager, yieldProvider, nativeYieldOperator, initialFundAmount);
      // Arrange - setup withdrawal reserve deficit
      await setBalance(l1MessageServiceAddress, ZERO_VALUE);
      // Arrange - setup L1MessageService message
      const withdrawAmount = initialFundAmount * 2n + CONNECT_DEPOSIT;
      const recipientAddress = await nonAuthorizedAccount.getAddress();
      const claimParams = await setupLineaRollupMessageMerkleTree(
        lineaRollup,
        recipientAddress,
        recipientAddress,
        withdrawAmount,
        EMPTY_CALLDATA,
        securityCouncil,
      );

      // Act
      const claimCall = lineaRollup
        .connect(nonAuthorizedAccount)
        .claimMessageWithProofAndWithdrawLST(claimParams, yieldProviderAddress);
      await expectRevertWithCustomError(yieldManager, claimCall, "LSTWithdrawalExceedsYieldProviderFunds");
    });
    it("Should revert if LST withdrawal is for another recipient", async () => {
      // Arrange - setup user funds
      const initialFundAmount = ONE_ETHER;
      await fundLidoStVaultYieldProvider(yieldManager, yieldProvider, nativeYieldOperator, initialFundAmount);
      // Arrange - setup withdrawal reserve deficit
      await setBalance(l1MessageServiceAddress, ZERO_VALUE);
      // Arrange - setup L1MessageService message
      const withdrawAmount = initialFundAmount / 2n;
      const recipientAddress = await nonAuthorizedAccount.getAddress();
      const claimParams = await setupLineaRollupMessageMerkleTree(
        lineaRollup,
        recipientAddress,
        recipientAddress,
        withdrawAmount,
        EMPTY_CALLDATA,
        securityCouncil,
      );

      // Act - Execute with different sender than _to
      const claimCall = lineaRollup
        .connect(l2YieldRecipient)
        .claimMessageWithProofAndWithdrawLST(claimParams, yieldProviderAddress);

      // Assert
      expectRevertWithCustomError(lineaRollup, claimCall, "CallerNotLSTWithdrawalRecipient");
    });
    it("Should revert if LST withdrawal > rate limit", async () => {
      const rateLimit = await lineaRollup.limitInWei();

      const recipientAddress = await nonAuthorizedAccount.getAddress();
      const claimParams = await setupLineaRollupMessageMerkleTree(
        lineaRollup,
        recipientAddress,
        recipientAddress,
        rateLimit + 1n,
        EMPTY_CALLDATA,
        securityCouncil,
      );
      const call = lineaRollup
        .connect(nonAuthorizedAccount)
        .claimMessageWithProofAndWithdrawLST(claimParams, yieldProviderAddress);
      await expectRevertWithCustomError(lineaRollup, call, "RateLimitExceeded");
    });
    it("LST withdrawal should use previous rate limit", async () => {
      // Regular claim message for rate limit
      const rateLimit = await lineaRollup.limitInWei();
      await incrementBalance(l1MessageServiceAddress, rateLimit);
      const recipientAddress = await nonAuthorizedAccount.getAddress();
      const claimParams = await setupLineaRollupMessageMerkleTree(
        lineaRollup,
        recipientAddress,
        recipientAddress,
        rateLimit,
        EMPTY_CALLDATA,
        securityCouncil,
      );
      await lineaRollup.connect(nonAuthorizedAccount).claimMessageWithProof(claimParams);
      // Next claim message with LST withdrawal
      const claimParams2 = await setupLineaRollupMessageMerkleTree(
        lineaRollup,
        recipientAddress,
        recipientAddress,
        1n,
        EMPTY_CALLDATA,
        securityCouncil,
      );
      const call = lineaRollup
        .connect(nonAuthorizedAccount)
        .claimMessageWithProofAndWithdrawLST(claimParams2, yieldProviderAddress);
      await expectRevertWithCustomError(lineaRollup, call, "RateLimitExceeded");
    });
  });

  describe("Yield reporting", () => {
    it("Should report positive yield successfully", async () => {
      // Arrange - setup user funds
      const initialFundAmount = ONE_ETHER;
      await fundLidoStVaultYieldProvider(yieldManager, yieldProvider, nativeYieldOperator, initialFundAmount);
      // Arrange - Setup positive yield
      const yieldEarned = ONE_ETHER / 10n;
      await mockDashboard.setTotalValueReturn(initialFundAmount + CONNECT_DEPOSIT + yieldEarned);
      // Arrange - Get message params
      const nextMessageNumberBefore = await lineaRollup.nextMessageNumber();

      const expectedBytes = await encodeSendMessage(
        l1MessageServiceAddress,
        await l2YieldRecipient.getAddress(),
        0n,
        yieldEarned,
        nextMessageNumberBefore,
        EMPTY_CALLDATA,
      );
      const messageHash = ethers.keccak256(expectedBytes);

      // Act
      const [newReportedYield, outstandingNegativeYield] = await yieldManager
        .connect(nativeYieldOperator)
        .reportYield.staticCall(yieldProviderAddress, l2YieldRecipient);
      const call = await yieldManager.connect(nativeYieldOperator).reportYield(yieldProviderAddress, l2YieldRecipient);

      // Assert
      await expect(call)
        .to.emit(lineaRollup, "MessageSent")
        .withArgs(
          yieldManagerAddress,
          l2YieldRecipient,
          0,
          yieldEarned,
          nextMessageNumberBefore,
          EMPTY_CALLDATA,
          messageHash,
        );
      expect(newReportedYield).eq(yieldEarned);
      expect(outstandingNegativeYield).eq(0);
    });
    it("Should report negative yield successfully", async () => {
      // Arrange - setup user funds
      const initialFundAmount = ONE_ETHER;
      await fundLidoStVaultYieldProvider(yieldManager, yieldProvider, nativeYieldOperator, initialFundAmount);
      // Arrange - Setup negative yield
      const yieldEarned = 0n;
      await mockDashboard.setTotalValueReturn(yieldEarned + CONNECT_DEPOSIT);
      // Arrange - Get message params
      const nextMessageNumberBefore = await lineaRollup.nextMessageNumber();

      const expectedBytes = await encodeSendMessage(
        l1MessageServiceAddress,
        await l2YieldRecipient.getAddress(),
        0n,
        yieldEarned,
        nextMessageNumberBefore,
        EMPTY_CALLDATA,
      );
      const messageHash = ethers.keccak256(expectedBytes);

      // Act
      const [newReportedYield, outstandingNegativeYield] = await yieldManager
        .connect(nativeYieldOperator)
        .reportYield.staticCall(yieldProviderAddress, l2YieldRecipient);
      const call = await yieldManager.connect(nativeYieldOperator).reportYield(yieldProviderAddress, l2YieldRecipient);

      // Assert
      await expect(call)
        .to.emit(lineaRollup, "MessageSent")
        .withArgs(
          yieldManagerAddress,
          l2YieldRecipient,
          0,
          yieldEarned,
          nextMessageNumberBefore,
          EMPTY_CALLDATA,
          messageHash,
        );
      expect(newReportedYield).eq(0n);
      expect(outstandingNegativeYield).eq(initialFundAmount - yieldEarned);
    });
    it("Immediate subsequent positive yield report with no fund movement should have 0 incremental earned yield", async () => {
      // Arrange - setup user funds
      const initialFundAmount = ONE_ETHER;
      await fundLidoStVaultYieldProvider(yieldManager, yieldProvider, nativeYieldOperator, initialFundAmount);
      // Arrange - Setup positive yield
      const yieldEarned = ONE_ETHER / 10n;
      await mockDashboard.setTotalValueReturn(initialFundAmount + CONNECT_DEPOSIT + yieldEarned);
      // Arrange - Get message params
      const nextMessageNumberBefore = await lineaRollup.nextMessageNumber();

      const expectedBytes = await encodeSendMessage(
        l1MessageServiceAddress,
        await l2YieldRecipient.getAddress(),
        0n,
        yieldEarned,
        nextMessageNumberBefore,
        EMPTY_CALLDATA,
      );
      const messageHash = ethers.keccak256(expectedBytes);

      // Act
      const [newReportedYield, outstandingNegativeYield] = await yieldManager
        .connect(nativeYieldOperator)
        .reportYield.staticCall(yieldProviderAddress, l2YieldRecipient);
      const call = await yieldManager.connect(nativeYieldOperator).reportYield(yieldProviderAddress, l2YieldRecipient);
      const [newReportedYield2, outstandingNegativeYield2] = await yieldManager
        .connect(nativeYieldOperator)
        .reportYield.staticCall(yieldProviderAddress, l2YieldRecipient);

      // Assert
      await expect(call)
        .to.emit(lineaRollup, "MessageSent")
        .withArgs(
          yieldManagerAddress,
          l2YieldRecipient,
          0,
          yieldEarned,
          nextMessageNumberBefore,
          EMPTY_CALLDATA,
          messageHash,
        );
      expect(newReportedYield).eq(yieldEarned);
      expect(outstandingNegativeYield).eq(0);
      expect(newReportedYield2).eq(0);
      expect(outstandingNegativeYield2).eq(0);
    });
    it("Immediate subsequent negative yield report with no fund movement should have same outstanding negative yield", async () => {
      // Arrange - setup user funds
      const initialFundAmount = ONE_ETHER;
      await fundLidoStVaultYieldProvider(yieldManager, yieldProvider, nativeYieldOperator, initialFundAmount);
      // Arrange - Setup negative yield
      const yieldEarned = 0n;
      await mockDashboard.setTotalValueReturn(yieldEarned + CONNECT_DEPOSIT);
      // Arrange - Get message params
      const nextMessageNumberBefore = await lineaRollup.nextMessageNumber();

      const expectedBytes = await encodeSendMessage(
        l1MessageServiceAddress,
        await l2YieldRecipient.getAddress(),
        0n,
        yieldEarned,
        nextMessageNumberBefore,
        EMPTY_CALLDATA,
      );
      const messageHash = ethers.keccak256(expectedBytes);

      // Act
      const [newReportedYield, outstandingNegativeYield] = await yieldManager
        .connect(nativeYieldOperator)
        .reportYield.staticCall(yieldProviderAddress, l2YieldRecipient);
      const call = await yieldManager.connect(nativeYieldOperator).reportYield(yieldProviderAddress, l2YieldRecipient);
      const [newReportedYield2, outstandingNegativeYield2] = await yieldManager
        .connect(nativeYieldOperator)
        .reportYield.staticCall(yieldProviderAddress, l2YieldRecipient);

      // Assert
      await expect(call)
        .to.emit(lineaRollup, "MessageSent")
        .withArgs(
          yieldManagerAddress,
          l2YieldRecipient,
          0,
          yieldEarned,
          nextMessageNumberBefore,
          EMPTY_CALLDATA,
          messageHash,
        );
      expect(newReportedYield).eq(0n);
      expect(outstandingNegativeYield).eq(initialFundAmount - yieldEarned);
      expect(newReportedYield2).eq(0n);
      expect(outstandingNegativeYield2).eq(outstandingNegativeYield);
    });
  });

  describe("Migrating yield providers", () => {
    it("Cannot remove a yield provider with funds", async () => {
      // Arrange - fund a single vault
      const initialFundAmount = ONE_ETHER;
      await fundLidoStVaultYieldProvider(yieldManager, yieldProvider, nativeYieldOperator, initialFundAmount);
      // Arrange - single positive vault report
      const yieldEarned = ONE_ETHER;
      await mockDashboard.setTotalValueReturn(initialFundAmount + yieldEarned);
      await yieldManager.connect(nativeYieldOperator).reportYield(yieldProviderAddress, l2YieldRecipient);

      // Act
      const call = yieldManager.connect(securityCouncil).removeYieldProvider(yieldProviderAddress, EMPTY_CALLDATA);

      // Assert
      await expectRevertWithCustomError(yieldManager, call, "YieldProviderHasRemainingFunds", [
        initialFundAmount + yieldEarned,
      ]);
    });
    it("Can migrate funds successfully to a new YieldProvider", async () => {
      // Arrange - fund a single vault
      const initialFundAmount = ONE_ETHER;
      await fundLidoStVaultYieldProvider(yieldManager, yieldProvider, nativeYieldOperator, initialFundAmount);
      // Arrange - single positive vault report
      const yieldEarned = ONE_ETHER;
      await mockDashboard.setTotalValueReturn(initialFundAmount + yieldEarned);
      await yieldManager.connect(nativeYieldOperator).reportYield(yieldProviderAddress, l2YieldRecipient);
      // Arrange - withdraw vault funds
      await incrementBalance(await mockStakingVault.getAddress(), ONE_ETHER);
      await setWithdrawalReserveToTarget(yieldManager);
      await mockDashboard.setWithdrawableValueReturn(ONE_ETHER * 2n);
      await yieldManager
        .connect(nativeYieldOperator)
        .safeWithdrawFromYieldProvider(yieldProviderAddress, ONE_ETHER * 2n);
      // Arrange - Remove yield provider
      await yieldManager.connect(securityCouncil).removeYieldProvider(yieldProviderAddress, buildVendorExitData());
      // Arrange - Add new yield provider
      const { yieldProviderAddress: yieldProvider2Address } = await deployAndAddAdditionalLidoStVaultYieldProvider(
        lidoStVaultYieldProviderFactory,
        yieldManager,
        securityCouncil,
        mockVaultFactory,
      );

      // Act - Move funds to new YieldProvider
      await yieldManager.connect(nativeYieldOperator).fundYieldProvider(yieldProvider2Address, ONE_ETHER);
    });
  });

<<<<<<< HEAD
  describe("unstakePermissionless", () => {
    it("Unstake permissionless cap should be shared globally across all yield providers", async () => {
      // Arrange - add additional yield provider
      const { yieldProviderAddress: yieldProvider2Address, mockStakingVaultAddress: mockStakingVault2Address } =
        await deployAndAddAdditionalLidoStVaultYieldProvider(
          lidoStVaultYieldProviderFactory,
          yieldManager,
          securityCouncil,
          mockVaultFactory,
        );
      // Arrange - Prepare first unstakePermissionless
      const targetDeficit = await yieldManager.getTargetReserveDeficit();
      const { validatorWitness, pubkey } = await generateLidoUnstakePermissionlessWitness(
        sszMerkleTree,
        testVerifier,
        mockStakingVaultAddress,
        MAX_0X2_VALIDATOR_EFFECTIVE_BALANCE_GWEI,
      );
      const refundAddress = nativeYieldOperator.address;
      const unstakeAmount = [targetDeficit / ONE_GWEI];
      const withdrawalParams = ethers.AbiCoder.defaultAbiCoder().encode(
        ["bytes", "uint64[]", "address"],
        [pubkey, unstakeAmount, refundAddress],
      );
      const withdrawalParamsProof = ethers.AbiCoder.defaultAbiCoder().encode(
        [VALIDATOR_WITNESS_TYPE],
        [validatorWitness],
      );
      // Arrange - first unstake
      await yieldManager.unstakePermissionless(yieldProviderAddress, withdrawalParams, withdrawalParamsProof);
      expect(await yieldManager.pendingPermissionlessUnstake()).eq(targetDeficit);

      // Arrange - Prepare second unstakePermissionless
      const { validatorWitness: validatorWitness2, pubkey: pubkey2 } = await generateLidoUnstakePermissionlessWitness(
        sszMerkleTree,
        testVerifier,
        mockStakingVault2Address,
        MAX_0X2_VALIDATOR_EFFECTIVE_BALANCE_GWEI,
      );

      const secondWithdrawalParams = ethers.AbiCoder.defaultAbiCoder().encode(
        ["bytes", "uint64[]", "address"],
        [pubkey2, [1n], refundAddress],
      );
      const secondWithdrawalParamsProof = ethers.AbiCoder.defaultAbiCoder().encode(
        [VALIDATOR_WITNESS_TYPE],
        [validatorWitness2],
      );

      // Act
      const call = yieldManager.unstakePermissionless(
        yieldProvider2Address,
        secondWithdrawalParams,
        secondWithdrawalParamsProof,
      );
      await expectRevertWithCustomError(
        yieldManager,
        call,
        "PermissionlessUnstakeRequestPlusAvailableFundsExceedsTargetDeficit",
      );
    });
    it("Should decrement pendingPermissionlessUnstake on withdrawal from YieldProvider", async () => {
      // Arrange - Prepare first unstakePermissionless
      const targetDeficit = await yieldManager.getTargetReserveDeficit();
      const { validatorWitness, pubkey } = await generateLidoUnstakePermissionlessWitness(
        sszMerkleTree,
        testVerifier,
        mockStakingVaultAddress,
        MAX_0X2_VALIDATOR_EFFECTIVE_BALANCE_GWEI,
      );
      const refundAddress = nativeYieldOperator.address;
      const unstakeAmount = [targetDeficit / ONE_GWEI];
      const withdrawalParams = ethers.AbiCoder.defaultAbiCoder().encode(
        ["bytes", "uint64[]", "address"],
        [pubkey, unstakeAmount, refundAddress],
      );
      const withdrawalParamsProof = ethers.AbiCoder.defaultAbiCoder().encode(
        [VALIDATOR_WITNESS_TYPE],
        [validatorWitness],
      );
      // Arrange - first unstake
      await yieldManager.unstakePermissionless(yieldProviderAddress, withdrawalParams, withdrawalParamsProof);
      expect(await yieldManager.pendingPermissionlessUnstake()).eq(targetDeficit);

      // Arrange - setup user funds
      const initialFundAmount = ONE_ETHER * 10n;
      await fundLidoStVaultYieldProvider(yieldManager, yieldProvider, nativeYieldOperator, initialFundAmount);

      // Act
      await mockDashboard.setWithdrawableValueReturn(ONE_ETHER);
      await yieldManager.connect(nativeYieldOperator).safeWithdrawFromYieldProvider(yieldProviderAddress, ONE_ETHER);

      // Assert
      expect(await yieldManager.pendingPermissionlessUnstake()).eq(targetDeficit - ONE_ETHER);
    });
  });

  describe("Withdrawals", () => {
    it("safeAddToWithdrawalReserve should paydown LST liability", async () => {
      // Arrange - initial 10 ETH fund
      const initialFundAmount = ONE_ETHER * 10n;
      await fundLidoStVaultYieldProvider(yieldManager, yieldProvider, nativeYieldOperator, initialFundAmount);
      // Arrange - 5 ETH LST withdrawal
      await setBalance(l1MessageServiceAddress, ZERO_VALUE);
      const withdrawLSTAmount = ONE_ETHER * 5n;
      const recipientAddress = await nonAuthorizedAccount.getAddress();
      const claimParams = await setupLineaRollupMessageMerkleTree(
        lineaRollup,
        recipientAddress,
        recipientAddress,
        withdrawLSTAmount,
        EMPTY_CALLDATA,
        securityCouncil,
      );
      await lineaRollup
        .connect(nonAuthorizedAccount)
        .claimMessageWithProofAndWithdrawLST(claimParams, yieldProviderAddress);
      // Arrange LST liability paydown
      await setupMaxLSTLiabilityPaymentForWithdrawal(
        yieldManager,
        mockDashboard,
        mockVaultHub,
        mockSTETH,
        yieldProviderAddress,
        withdrawLSTAmount,
      );
      // Arrange withdrawal
      const withdrawAmount = ONE_ETHER * 5n;
      await mockDashboard.setWithdrawableValueReturn(withdrawAmount);
      // Arrange - Before figures
      const lstLiabilityPrincipalBefore =
        await yieldManager.getYieldProviderLstLiabilityPrincipal(yieldProviderAddress);

      // Act
      await yieldManager.connect(nativeYieldOperator).safeAddToWithdrawalReserve(yieldProviderAddress, withdrawAmount);

      // Assert
      expect(await yieldManager.getYieldProviderLstLiabilityPrincipal(yieldProviderAddress)).eq(
        lstLiabilityPrincipalBefore - withdrawAmount,
      );
    });
    it("safeWithdrawFromYieldProvider should paydown LST liability", async () => {
      // Arrange - initial 10 ETH fund
      const initialFundAmount = ONE_ETHER * 10n;
      await fundLidoStVaultYieldProvider(yieldManager, yieldProvider, nativeYieldOperator, initialFundAmount);
      // Arrange - 5 ETH LST withdrawal
      await setBalance(l1MessageServiceAddress, ZERO_VALUE);
      const withdrawLSTAmount = ONE_ETHER * 5n;
      const recipientAddress = await nonAuthorizedAccount.getAddress();
      const claimParams = await setupLineaRollupMessageMerkleTree(
        lineaRollup,
        recipientAddress,
        recipientAddress,
        withdrawLSTAmount,
        EMPTY_CALLDATA,
        securityCouncil,
      );
      await lineaRollup
        .connect(nonAuthorizedAccount)
        .claimMessageWithProofAndWithdrawLST(claimParams, yieldProviderAddress);
      // Arrange LST liability paydown
      await setupMaxLSTLiabilityPaymentForWithdrawal(
        yieldManager,
        mockDashboard,
        mockVaultHub,
        mockSTETH,
        yieldProviderAddress,
        withdrawLSTAmount,
      );
      // Arrange withdrawal
      const withdrawAmount = ONE_ETHER * 5n;
      await mockDashboard.setWithdrawableValueReturn(withdrawAmount);
      // Arrange - Before figures
      const lstLiabilityPrincipalBefore =
        await yieldManager.getYieldProviderLstLiabilityPrincipal(yieldProviderAddress);

      // Act
      await yieldManager
        .connect(nativeYieldOperator)
        .safeWithdrawFromYieldProvider(yieldProviderAddress, withdrawAmount);

      // Assert
      expect(await yieldManager.getYieldProviderLstLiabilityPrincipal(yieldProviderAddress)).eq(
        lstLiabilityPrincipalBefore - withdrawAmount,
      );
    });
    it("replenishWithdrawalReserve should not paydown LST liability", async () => {
      // Arrange - initial 10 ETH fund
      const initialFundAmount = ONE_ETHER * 10n;
      await fundLidoStVaultYieldProvider(yieldManager, yieldProvider, nativeYieldOperator, initialFundAmount);
      // Arrange - 5 ETH LST withdrawal
      await setBalance(l1MessageServiceAddress, ZERO_VALUE);
      const withdrawLSTAmount = ONE_ETHER * 5n;
      const recipientAddress = await nonAuthorizedAccount.getAddress();
      const claimParams = await setupLineaRollupMessageMerkleTree(
        lineaRollup,
        recipientAddress,
        recipientAddress,
        withdrawLSTAmount,
        EMPTY_CALLDATA,
        securityCouncil,
      );
      await lineaRollup
        .connect(nonAuthorizedAccount)
        .claimMessageWithProofAndWithdrawLST(claimParams, yieldProviderAddress);
      // Arrange LST liability paydown
      await setupMaxLSTLiabilityPaymentForWithdrawal(
        yieldManager,
        mockDashboard,
        mockVaultHub,
        mockSTETH,
        yieldProviderAddress,
        withdrawLSTAmount,
      );
      // Arrange withdrawal
      const withdrawAmount = ONE_ETHER * 5n;
      await mockDashboard.setWithdrawableValueReturn(withdrawAmount);
      // Arrange - Before figures
      const lstLiabilityPrincipalBefore =
        await yieldManager.getYieldProviderLstLiabilityPrincipal(yieldProviderAddress);

      // Act
      await yieldManager.replenishWithdrawalReserve(yieldProviderAddress);

      // Assert
      expect(await yieldManager.getYieldProviderLstLiabilityPrincipal(yieldProviderAddress)).eq(
        lstLiabilityPrincipalBefore,
      );
    });
  });

=======
>>>>>>> 9e171e9f
  describe("Native yield resilience scenarios", () => {
    it("Should not reduce user funds after repeated negative yield reports", async () => {
      // Arrange - setup user funds
      const initialFundAmount = ONE_ETHER * 10n;
      await fundLidoStVaultYieldProvider(yieldManager, yieldProvider, nativeYieldOperator, initialFundAmount);
      const userFundsInYieldProvidersTotalBefore = await yieldManager.userFundsInYieldProvidersTotal();
      const userFundsBefore = await yieldManager.userFunds(yieldProviderAddress);
      // Arrange - Setup first negative yield
      const firstNegativeYield = ONE_ETHER * 5n;
      const secondNegativeYield = ONE_ETHER * 5n;
      await mockDashboard.setTotalValueReturn(
        initialFundAmount + CONNECT_DEPOSIT - firstNegativeYield - secondNegativeYield,
      );

      // Act
      const [newReportedYield, outstandingNegativeYield] = await yieldManager
        .connect(nativeYieldOperator)
        .reportYield.staticCall(yieldProviderAddress, l2YieldRecipient);
      await yieldManager.connect(nativeYieldOperator).reportYield(yieldProviderAddress, l2YieldRecipient);

      // Assert
      expect(await yieldManager.userFundsInYieldProvidersTotal()).eq(userFundsInYieldProvidersTotalBefore);
      expect(await yieldManager.userFunds(yieldProviderAddress)).eq(userFundsBefore);
      expect(newReportedYield).eq(0);
      expect(outstandingNegativeYield).eq(firstNegativeYield + secondNegativeYield);
    });

    // Test on Hoodi - Because not easy to test reportYield() paying LST liability scenario.
    // STETH.getPooledEthBySharesRoundUp - needs to be mocked to return two different values within the same function call.
    it.skip("Should be able to recover after temporary negative yield and max LST withdrawal", async () => {
      // Initial funding with 10 ETH
      const initialFundAmount = ONE_ETHER * 10n;
      await fundLidoStVaultYieldProvider(yieldManager, yieldProvider, nativeYieldOperator, initialFundAmount);

      // Negative yield event for -5 ETH
      const firstNegativeYield = ONE_ETHER * 5n;
      await mockDashboard.setTotalValueReturn(initialFundAmount - firstNegativeYield);
      await decrementBalance(mockStakingVaultAddress, firstNegativeYield);
      {
        const [newReportedYield, outstandingNegativeYield] = await yieldManager
          .connect(nativeYieldOperator)
          .reportYield.staticCall(yieldProviderAddress, l2YieldRecipient);
        expect(newReportedYield).eq(0);
        expect(outstandingNegativeYield).eq(firstNegativeYield);
      }
      await yieldManager.connect(nativeYieldOperator).reportYield(yieldProviderAddress, l2YieldRecipient);

      // Drain all L1MessageService funds
      await setBalance(l1MessageServiceAddress, ZERO_VALUE);

      // Max LST withdrawal for 5 ETH
      await lineaRollup.connect(securityCouncil).resetRateLimitAmount(ONE_ETHER * 100n);
      const withdrawLSTAmount = ONE_ETHER * 5n;
      const recipientAddress = await nonAuthorizedAccount.getAddress();
      const claimParams = await setupLineaRollupMessageMerkleTree(
        lineaRollup,
        recipientAddress,
        recipientAddress,
        withdrawLSTAmount,
        EMPTY_CALLDATA,
        securityCouncil,
      );
      await lineaRollup
        .connect(nonAuthorizedAccount)
        .claimMessageWithProofAndWithdrawLST(claimParams, yieldProviderAddress);
      await mockSTETH.setPooledEthBySharesRoundUpReturn(withdrawLSTAmount);

      // Assert - Cannot do another LST withdrawal
      const claimParams2 = await setupLineaRollupMessageMerkleTree(
        lineaRollup,
        recipientAddress,
        recipientAddress,
        1n,
        EMPTY_CALLDATA,
        securityCouncil,
      );
      const secondWithdrawLSTCall = lineaRollup
        .connect(nonAuthorizedAccount)
        .claimMessageWithProofAndWithdrawLST(claimParams2, yieldProviderAddress);
      expectRevertWithCustomError(yieldManager, secondWithdrawLSTCall, "LSTWithdrawalExceedsYieldProviderFunds");
      expectRevertWithCustomError(
        yieldManager,
        yieldManager.replenishWithdrawalReserve(yieldProviderAddress),
        "NoAvailableFundsToReplenishWithdrawalReserve",
      );

      // Setup max liability payment
      await setupLSTPrincipalDecrementForPaxMaximumPossibleLSTLiability(
        withdrawLSTAmount,
        yieldManager,
        yieldProviderAddress,
        mockSTETH,
        mockDashboard,
      );
      // Earn 7 ETH positive yield
      const firstPositiveYield = ONE_ETHER * 7n;
      await incrementBalance(mockStakingVaultAddress, firstPositiveYield);
      let stakingVaultBalance = await ethers.provider.getBalance(mockStakingVaultAddress);
      await mockDashboard.setTotalValueReturn(stakingVaultBalance);
      let userFunds = await yieldManager.userFunds(yieldProviderAddress);
      {
        const [newReportedYield, outstandingNegativeYield] = await yieldManager
          .connect(nativeYieldOperator)
          .reportYield.staticCall(yieldProviderAddress, l2YieldRecipient);
        expect(newReportedYield).eq(0);
        expect(outstandingNegativeYield).eq(firstNegativeYield + withdrawLSTAmount - firstPositiveYield);
      }
      await yieldManager.connect(nativeYieldOperator).reportYield(yieldProviderAddress, l2YieldRecipient);
      expect(await yieldManager.userFunds(yieldProviderAddress)).eq(
        userFunds + firstPositiveYield - firstNegativeYield,
      );
      expect(await yieldManager.getYieldProviderYieldReportedCumulative(yieldProviderAddress)).eq(0);
      expect(await yieldManager.userFundsInYieldProvidersTotal()).eq(
        await yieldManager.userFunds(yieldProviderAddress),
      );
      console.log(await yieldManager.getYieldProviderLstLiabilityPrincipal(yieldProviderAddress));

      // Add to withdrawal reserve (expect route all funds to L1MessageService)
      stakingVaultBalance = await ethers.provider.getBalance(mockStakingVaultAddress);
      userFunds = await yieldManager.userFunds(yieldProviderAddress);
      await mockDashboard.setWithdrawableValueReturn(stakingVaultBalance);
      const l1MessageBalance = await ethers.provider.getBalance(l1MessageServiceAddress);
      await yieldManager
        .connect(nativeYieldOperator)
        .safeAddToWithdrawalReserve(yieldProviderAddress, stakingVaultBalance);
      expect(await yieldManager.userFunds(yieldProviderAddress)).eq(0);
      expect(await ethers.provider.getBalance(l1MessageServiceAddress)).eq(l1MessageBalance + userFunds);

      // Donation to replenish reserve to target
      await lineaRollup.connect(securityCouncil).fund({ value: await yieldManager.getTargetReserveDeficit() });

      // Fresh deposit of 10 ETH -> should clear all existing LST principal
      const secondFundAmount = ONE_ETHER * 10n;
      await lineaRollup.connect(nativeYieldOperator).transferFundsForNativeYield(secondFundAmount);
      await yieldManager.connect(nativeYieldOperator).fundYieldProvider(yieldProviderAddress, secondFundAmount);

      expect(await yieldManager.getYieldProviderLstLiabilityPrincipal(yieldProviderAddress)).eq(0);
    });

    it("Should be able to safely handle different yield report situations", async () => {
      // Initial funding with 10 ETH
      const initialFundAmount = ONE_ETHER * 10n;
      await fundLidoStVaultYieldProvider(yieldManager, yieldProvider, nativeYieldOperator, initialFundAmount);

      // First negative yield event for -5 ETH
      const firstNegativeYield = ONE_ETHER * 5n;
      await mockDashboard.setTotalValueReturn(initialFundAmount + CONNECT_DEPOSIT - firstNegativeYield);
      await decrementBalance(mockStakingVaultAddress, firstNegativeYield);
      {
        const [newReportedYield, outstandingNegativeYield] = await yieldManager
          .connect(nativeYieldOperator)
          .reportYield.staticCall(yieldProviderAddress, l2YieldRecipient);
        expect(newReportedYield).eq(0);
        expect(outstandingNegativeYield).eq(firstNegativeYield);
      }
      await yieldManager.connect(nativeYieldOperator).reportYield(yieldProviderAddress, l2YieldRecipient);

      // Second negative yield of -2 ETH due to obligation settlement
      const firstObligationsPaid = ONE_ETHER * 2n;
      await mockDashboard.setObligationsFeesToSettleReturn(firstObligationsPaid);
      const mockStakingVaultBalance = await getBalance(mockStakingVault);
      await mockVaultHub.setIsSettleLidoFeesWithdrawingFromVault(true);
      await mockVaultHub.setSettleVaultObligationAmount(firstObligationsPaid);
      {
        const [newReportedYield, outstandingNegativeYield] = await yieldManager
          .connect(nativeYieldOperator)
          .reportYield.staticCall(yieldProviderAddress, l2YieldRecipient);
        expect(newReportedYield).eq(0);
        expect(outstandingNegativeYield).eq(firstNegativeYield + firstObligationsPaid);
      }
      await yieldManager.connect(nativeYieldOperator).reportYield(yieldProviderAddress, l2YieldRecipient);
      expect(await yieldManager.userFunds(yieldProviderAddress)).eq(initialFundAmount + CONNECT_DEPOSIT);
      expect(await getBalance(mockStakingVault)).eq(mockStakingVaultBalance - firstObligationsPaid);
      await mockDashboard.setTotalValueReturn((await mockDashboard.totalValue()) - firstObligationsPaid);
      await mockDashboard.setObligationsFeesToSettleReturn(0n);
      await mockVaultHub.setSettleVaultObligationAmount(0n);

      // First positive yield of 4 ETH, not enough to recover from all negative yield incurred so far
      const firstPositiveYield = ONE_ETHER * 4n;
      await mockDashboard.setTotalValueReturn((await mockDashboard.totalValue()) + firstPositiveYield);
      await incrementBalance(mockStakingVaultAddress, firstPositiveYield);
      {
        const [newReportedYield, outstandingNegativeYield] = await yieldManager
          .connect(nativeYieldOperator)
          .reportYield.staticCall(yieldProviderAddress, l2YieldRecipient);
        expect(newReportedYield).eq(0);
        expect(outstandingNegativeYield).eq(firstNegativeYield + firstObligationsPaid - firstPositiveYield);
      }
      await yieldManager.connect(nativeYieldOperator).reportYield(yieldProviderAddress, l2YieldRecipient);
      expect(await yieldManager.getYieldProviderYieldReportedCumulative(yieldProviderAddress)).eq(0n);

      // Second positive yield of 4 ETH
      // +1 ETH in Vault relative to start
      const secondPositiveYield = ONE_ETHER * 4n;
      await mockDashboard.setTotalValueReturn((await mockDashboard.totalValue()) + secondPositiveYield);
      await incrementBalance(mockStakingVaultAddress, secondPositiveYield);
      {
        const [newReportedYield, outstandingNegativeYield] = await yieldManager
          .connect(nativeYieldOperator)
          .reportYield.staticCall(yieldProviderAddress, l2YieldRecipient);
        expect(newReportedYield).eq(ONE_ETHER);
        expect(outstandingNegativeYield).eq(0n);
      }
      await yieldManager.connect(nativeYieldOperator).reportYield(yieldProviderAddress, l2YieldRecipient);
      expect(await yieldManager.getYieldProviderYieldReportedCumulative(yieldProviderAddress)).eq(ONE_ETHER);

      // Third positive yield of 3 ETH
      // -2 ETH of node operators fees
      // -3 ETH of protocol fees
      // Expect end with -2 ETH
      const thirdPositiveYield = ONE_ETHER * 3n;
      await mockDashboard.setTotalValueReturn((await mockDashboard.totalValue()) + thirdPositiveYield);
      await incrementBalance(mockStakingVaultAddress, thirdPositiveYield);
      await mockDashboard.setObligationsFeesToSettleReturn(ONE_ETHER * 3n);
      await mockVaultHub.setIsSettleLidoFeesWithdrawingFromVault(true);
      await mockVaultHub.setSettleVaultObligationAmount(ONE_ETHER * 3n);
      await mockDashboard.setIsDisburseFeeWithdrawingFromVault(true);
      await mockDashboard.setAccruedFeeReturn(ONE_ETHER * 2n);
      {
        const [newReportedYield, outstandingNegativeYield] = await yieldManager
          .connect(nativeYieldOperator)
          .reportYield.staticCall(yieldProviderAddress, l2YieldRecipient);
        expect(newReportedYield).eq(0);
        // Obligations was paid, node operator fees was not
        expect(outstandingNegativeYield).eq(ONE_ETHER * 2n);
      }
      await yieldManager.connect(nativeYieldOperator).reportYield(yieldProviderAddress, l2YieldRecipient);
      await mockDashboard.setTotalValueReturn((await mockDashboard.totalValue()) - ONE_ETHER * 5n);
      await mockVaultHub.setSettleVaultObligationAmount(0n);
      await mockDashboard.setObligationsFeesToSettleReturn(0n);
      await mockDashboard.setAccruedFeeReturn(0n);
      expect(await yieldManager.getYieldProviderYieldReportedCumulative(yieldProviderAddress)).eq(ONE_ETHER);

      // Fourth positive yield of 7 ETH
      // LST liability of -2 ETH
      await mockSTETH.setPooledEthBySharesRoundUpReturn(ONE_ETHER * 2n);
      await mockDashboard.setRebalanceVaultWithSharesWithdrawingFromVault(true);
      const fourthPositiveYield = ONE_ETHER * 7n;
      await mockDashboard.setTotalValueReturn((await mockDashboard.totalValue()) + fourthPositiveYield);
      await incrementBalance(mockStakingVaultAddress, fourthPositiveYield);
      {
        const [newReportedYield, outstandingNegativeYield] = await yieldManager
          .connect(nativeYieldOperator)
          .reportYield.staticCall(yieldProviderAddress, l2YieldRecipient);
        expect(newReportedYield).eq(ONE_ETHER * 3n);
        // Obligations was paid, node operator fees was not
        expect(outstandingNegativeYield).eq(0n);
      }
      await yieldManager.connect(nativeYieldOperator).reportYield(yieldProviderAddress, l2YieldRecipient);
      await mockDashboard.setTotalValueReturn((await mockDashboard.totalValue()) - ONE_ETHER * 2n);
      await mockSTETH.setPooledEthBySharesRoundUpReturn(0);
      expect(await yieldManager.getYieldProviderYieldReportedCumulative(yieldProviderAddress)).eq(ONE_ETHER * 4n);
    });

    it("Should be able to safely reach ossification state", async () => {
      // Initial funding with 10 ETH
      const initialFundAmount = ONE_ETHER * 10n;
      await fundLidoStVaultYieldProvider(yieldManager, yieldProvider, nativeYieldOperator, initialFundAmount);
      await incrementMockDashboardTotalValue(mockDashboard, initialFundAmount);

      // More bridge funds arrive
      const secondFundAmount = ONE_ETHER * 10n;
      await setWithdrawalReserveToTarget(yieldManager);
      await incrementBalance(l1MessageServiceAddress, secondFundAmount);
      await lineaRollup.connect(nativeYieldOperator).transferFundsForNativeYield(secondFundAmount);
      await yieldManager.connect(nativeYieldOperator).fundYieldProvider(yieldProviderAddress, secondFundAmount);
      await incrementMockDashboardTotalValue(mockDashboard, secondFundAmount);

      // Earn 5 ETH positive yield
      const firstPositiveYield = ONE_ETHER * 5n;
      await mockDashboard.setTotalValueReturn((await mockDashboard.totalValue()) + CONNECT_DEPOSIT);
      await incurPositiveYield(
        yieldManager,
        mockDashboard,
        mockVaultHub,
        mockSTETH,
        nativeYieldOperator,
        mockStakingVaultAddress,
        yieldProviderAddress,
        l2YieldRecipient,
        firstPositiveYield,
      );
      // Negative yield event for -3 ETH
      const firstNegativeYield = ONE_ETHER * 3n;
      await incurNegativeYield(
        yieldManager,
        mockDashboard,
        mockVaultHub,
        mockSTETH,
        nativeYieldOperator,
        mockStakingVaultAddress,
        yieldProviderAddress,
        l2YieldRecipient,
        firstNegativeYield,
      );

      // Bridge funds decrement to deficit
      await setWithdrawalReserveToMinimum(yieldManager);
      await decrementBalance(l1MessageServiceAddress, ONE_ETHER * 10n);
      expectRevertWithCustomError(
        yieldManager,
        lineaRollup.connect(nativeYieldOperator).transferFundsForNativeYield(1n),
        "InsufficientWithdrawalReserve",
      );

      // Create LST withdrawal - 5 ETH. Should cause staking pause.
      await setBalance(l1MessageServiceAddress, (await lineaRollup.limitInWei()) - 1n);
      const lstWithdrawalAmount = await lineaRollup.limitInWei();
      await withdrawLST(lineaRollup, nonAuthorizedAccount, yieldProviderAddress, lstWithdrawalAmount, securityCouncil);
      expect(await yieldManager.isStakingPaused(yieldProviderAddress)).eq(true);

      // Do permissionless rebalance (should not paydown LST liability)
      const stakingVaultBalance = await getBalance(mockStakingVault);
      const l1MessageServiceBalance = await getBalance(lineaRollup);
      const withdrawableValue = stakingVaultBalance - lstWithdrawalAmount; // Simulate locked balance
      await mockDashboard.setWithdrawableValueReturn(withdrawableValue); // Simulate locked balance
      await setupMaxLSTLiabilityPaymentForWithdrawal(
        yieldManager,
        mockDashboard,
        mockVaultHub,
        mockSTETH,
        yieldProviderAddress,
        lstWithdrawalAmount,
      );
      await yieldManager.connect(nonAuthorizedAccount).replenishWithdrawalReserve(yieldProviderAddress);
      expect(await yieldManager.getYieldProviderLstLiabilityPrincipal(yieldProviderAddress)).eq(lstWithdrawalAmount);
      expect(await getBalance(mockStakingVault)).eq(lstWithdrawalAmount);
      await mockDashboard.setTotalValueReturn(0);
      expect(await getBalance(lineaRollup)).eq(l1MessageServiceBalance + withdrawableValue);

      // Call unstakePermissionless
      await executeUnstakePermissionless(
        sszMerkleTree,
        testVerifier,
        yieldManager,
        yieldProviderAddress,
        mockStakingVaultAddress,
        await nativeYieldOperator.getAddress(),
      );

      // Some more positive yield
      const secondPositiveYield = ONE_ETHER * 10n;
      await incurPositiveYield(
        yieldManager,
        mockDashboard,
        mockVaultHub,
        mockSTETH,
        nativeYieldOperator,
        mockStakingVaultAddress,
        yieldProviderAddress,
        l2YieldRecipient,
        secondPositiveYield,
      );

      // Kick off ossification
      await yieldManager.connect(securityCouncil).initiateOssification(yieldProviderAddress);

      // Complete ossification
      await mockVaultHub.setIsVaultConnectedReturn(false);
      await yieldManager.connect(nativeYieldOperator).progressPendingOssification(yieldProviderAddress);
    });
  });
});<|MERGE_RESOLUTION|>--- conflicted
+++ resolved
@@ -38,20 +38,7 @@
 import { expect } from "chai";
 import { SignerWithAddress } from "@nomicfoundation/hardhat-ethers/signers";
 import { ethers } from "hardhat";
-<<<<<<< HEAD
-import {
-  CONNECT_DEPOSIT,
-  EMPTY_CALLDATA,
-  MAX_0X2_VALIDATOR_EFFECTIVE_BALANCE_GWEI,
-  ONE_ETHER,
-  ONE_GWEI,
-  VALIDATOR_WITNESS_TYPE,
-  ZERO_VALUE,
-} from "../../common/constants";
-import { generateLidoUnstakePermissionlessWitness } from "../helpers/proof";
-=======
-import { EMPTY_CALLDATA, ONE_ETHER, ZERO_VALUE } from "../../common/constants";
->>>>>>> 9e171e9f
+import { EMPTY_CALLDATA, ONE_ETHER, ZERO_VALUE, CONNECT_DEPOSIT } from "../../common/constants";
 
 describe("Integration tests with LineaRollup, YieldManager and LidoStVaultYieldProvider", () => {
   let nativeYieldOperator: SignerWithAddress;
@@ -550,104 +537,6 @@
     });
   });
 
-<<<<<<< HEAD
-  describe("unstakePermissionless", () => {
-    it("Unstake permissionless cap should be shared globally across all yield providers", async () => {
-      // Arrange - add additional yield provider
-      const { yieldProviderAddress: yieldProvider2Address, mockStakingVaultAddress: mockStakingVault2Address } =
-        await deployAndAddAdditionalLidoStVaultYieldProvider(
-          lidoStVaultYieldProviderFactory,
-          yieldManager,
-          securityCouncil,
-          mockVaultFactory,
-        );
-      // Arrange - Prepare first unstakePermissionless
-      const targetDeficit = await yieldManager.getTargetReserveDeficit();
-      const { validatorWitness, pubkey } = await generateLidoUnstakePermissionlessWitness(
-        sszMerkleTree,
-        testVerifier,
-        mockStakingVaultAddress,
-        MAX_0X2_VALIDATOR_EFFECTIVE_BALANCE_GWEI,
-      );
-      const refundAddress = nativeYieldOperator.address;
-      const unstakeAmount = [targetDeficit / ONE_GWEI];
-      const withdrawalParams = ethers.AbiCoder.defaultAbiCoder().encode(
-        ["bytes", "uint64[]", "address"],
-        [pubkey, unstakeAmount, refundAddress],
-      );
-      const withdrawalParamsProof = ethers.AbiCoder.defaultAbiCoder().encode(
-        [VALIDATOR_WITNESS_TYPE],
-        [validatorWitness],
-      );
-      // Arrange - first unstake
-      await yieldManager.unstakePermissionless(yieldProviderAddress, withdrawalParams, withdrawalParamsProof);
-      expect(await yieldManager.pendingPermissionlessUnstake()).eq(targetDeficit);
-
-      // Arrange - Prepare second unstakePermissionless
-      const { validatorWitness: validatorWitness2, pubkey: pubkey2 } = await generateLidoUnstakePermissionlessWitness(
-        sszMerkleTree,
-        testVerifier,
-        mockStakingVault2Address,
-        MAX_0X2_VALIDATOR_EFFECTIVE_BALANCE_GWEI,
-      );
-
-      const secondWithdrawalParams = ethers.AbiCoder.defaultAbiCoder().encode(
-        ["bytes", "uint64[]", "address"],
-        [pubkey2, [1n], refundAddress],
-      );
-      const secondWithdrawalParamsProof = ethers.AbiCoder.defaultAbiCoder().encode(
-        [VALIDATOR_WITNESS_TYPE],
-        [validatorWitness2],
-      );
-
-      // Act
-      const call = yieldManager.unstakePermissionless(
-        yieldProvider2Address,
-        secondWithdrawalParams,
-        secondWithdrawalParamsProof,
-      );
-      await expectRevertWithCustomError(
-        yieldManager,
-        call,
-        "PermissionlessUnstakeRequestPlusAvailableFundsExceedsTargetDeficit",
-      );
-    });
-    it("Should decrement pendingPermissionlessUnstake on withdrawal from YieldProvider", async () => {
-      // Arrange - Prepare first unstakePermissionless
-      const targetDeficit = await yieldManager.getTargetReserveDeficit();
-      const { validatorWitness, pubkey } = await generateLidoUnstakePermissionlessWitness(
-        sszMerkleTree,
-        testVerifier,
-        mockStakingVaultAddress,
-        MAX_0X2_VALIDATOR_EFFECTIVE_BALANCE_GWEI,
-      );
-      const refundAddress = nativeYieldOperator.address;
-      const unstakeAmount = [targetDeficit / ONE_GWEI];
-      const withdrawalParams = ethers.AbiCoder.defaultAbiCoder().encode(
-        ["bytes", "uint64[]", "address"],
-        [pubkey, unstakeAmount, refundAddress],
-      );
-      const withdrawalParamsProof = ethers.AbiCoder.defaultAbiCoder().encode(
-        [VALIDATOR_WITNESS_TYPE],
-        [validatorWitness],
-      );
-      // Arrange - first unstake
-      await yieldManager.unstakePermissionless(yieldProviderAddress, withdrawalParams, withdrawalParamsProof);
-      expect(await yieldManager.pendingPermissionlessUnstake()).eq(targetDeficit);
-
-      // Arrange - setup user funds
-      const initialFundAmount = ONE_ETHER * 10n;
-      await fundLidoStVaultYieldProvider(yieldManager, yieldProvider, nativeYieldOperator, initialFundAmount);
-
-      // Act
-      await mockDashboard.setWithdrawableValueReturn(ONE_ETHER);
-      await yieldManager.connect(nativeYieldOperator).safeWithdrawFromYieldProvider(yieldProviderAddress, ONE_ETHER);
-
-      // Assert
-      expect(await yieldManager.pendingPermissionlessUnstake()).eq(targetDeficit - ONE_ETHER);
-    });
-  });
-
   describe("Withdrawals", () => {
     it("safeAddToWithdrawalReserve should paydown LST liability", async () => {
       // Arrange - initial 10 ETH fund
@@ -782,8 +671,6 @@
     });
   });
 
-=======
->>>>>>> 9e171e9f
   describe("Native yield resilience scenarios", () => {
     it("Should not reduce user funds after repeated negative yield reports", async () => {
       // Arrange - setup user funds
