import { loadFixture } from "@nomicfoundation/hardhat-network-helpers";
import { expect } from "chai";
import { TestGIndex, TestSSZ } from "contracts/typechain-types";
import { deployFromFactory } from "contracts/test/common/deployment";
<<<<<<< HEAD
import { hexlify, randomBytes, ZeroHash, zeroPadBytes } from "ethers";
import { BeaconBlockHeader, ValidatorContainer } from "contracts/test/yield/helpers/types";
=======
import { hexlify, randomBytes, zeroPadBytes, ZeroHash, sha256, concat, getBytes } from "ethers";
import { BeaconBlockHeader, PendingPartialWithdrawal, ValidatorContainer } from "contracts/test/yield/helpers/types";
>>>>>>> 9e171e9f
import { expectRevertWithCustomError } from "contracts/test/common/helpers";
import { UINT64_MAX } from "contracts/test/common/constants";

describe("SSZ", () => {
  let ssz: TestSSZ;
  let gIndexLib: TestGIndex;

  beforeEach(async () => {
    async function deploy() {
      const [ssz_, gindex_] = await Promise.all([deployFromFactory("TestSSZ"), deployFromFactory("TestGIndex")]);
      return { ssz_: ssz_ as TestSSZ, gindex_: gindex_ as TestGIndex };
    }

    const deployed = await loadFixture(deploy);
    ssz = deployed.ssz_;
    gIndexLib = deployed.gindex_;
  });

  describe("toLittleEndian", () => {
    it("uint: example value", async () => {
      const v = 0x1234567890abcdefn;
      const expected = zeroPadBytes("0xEFCDAB9078563412", 32);
      const actual = await ssz.toLittleEndianUint(v);
      expect(actual).to.equal(expected);
    });

    it("uint: zero", async () => {
      const expected = ZeroHash;
      const actual = await ssz.toLittleEndianUint(0n);
      expect(actual).to.equal(expected);
    });

    it("bool: false", async () => {
      const expected = ZeroHash;
      const actual = await ssz.toLittleEndianBool(false);
      expect(actual).to.equal(expected);
    });

    it("bool: true", async () => {
      const expected = zeroPadBytes("0x01", 32);
      const actual = await ssz.toLittleEndianBool(true);
      expect(actual).to.equal(expected);
    });

    it("fuzz-ish: applying twice returns original", async () => {
      for (let i = 0; i < 10; i++) {
        const v = BigInt(hexlify(randomBytes(32)));
        const once = await ssz.toLittleEndianUint(v);
        const twice = await ssz.toLittleEndianUint(BigInt(once));
        expect(BigInt(twice)).to.equal(v);
      }
    });
  });

  describe("hashTreeRoot(Validator)", () => {
    it("Exited + Slashed", async () => {
      const validator: ValidatorContainer = {
        pubkey: "0x91760f8a17729cfcb68bfc621438e5d9dfa831cd648e7b2b7d33540a7cbfda1257e4405e67cd8d3260351ab3ff71b213",
        withdrawalCredentials: "0x01000000000000000000000006676e8584342cc8b6052cfdf381c3a281f00ac8",
        effectiveBalance: 30000000000n,
        slashed: true,
        activationEligibilityEpoch: 242529n,
        activationEpoch: 242551n,
        exitEpoch: 242556n,
        withdrawableEpoch: 250743n,
      };

      const expected = "0xe4674dc5c27e7d3049fcd298745c00d3e314f03d33c877f64bf071d3b77eb942";
      const actual = await ssz.hashTreeRoot_Validator(validator);
      expect(actual).to.equal(expected);
    });

    it("Active", async () => {
      const validator: ValidatorContainer = {
        pubkey: "0x8fb78536e82bcec34e98fff85c907f0a8e6f4b1ccdbf1e8ace26b59eb5a06d16f34e50837f6c490e2ad6a255db8d543b",
        withdrawalCredentials: "0x0023b9d00bf66e7f8071208a85afde59b3148dea046ee3db5d79244880734881",
        effectiveBalance: 32000000000n,
        slashed: false,
        activationEligibilityEpoch: 2593n,
        activationEpoch: 5890n,
        exitEpoch: BigInt("0xffffffffffffffff"),
        withdrawableEpoch: BigInt("0xffffffffffffffff"),
      };

      const actual = await ssz.hashTreeRoot_Validator(validator);
      const expected = "0x60fb91184416404ddfc62bef6df9e9a52c910751daddd47ea426aabaf19dfa09";
      expect(actual).to.equal(expected);
    });

    it("Extra bytes in pubkey are ignored", async () => {
      const validator: ValidatorContainer = {
        pubkey:
          "0x8fb78536e82bcec34e98fff85c907f0a8e6f4b1ccdbf1e8ace26b59eb5a06d16f34e50837f6c490e2ad6a255db8d543bDEADBEEFDEADBEEFDEADBEEFDEADBEEF",
        withdrawalCredentials: "0x0023b9d00bf66e7f8071208a85afde59b3148dea046ee3db5d79244880734881",
        effectiveBalance: 32000000000n,
        slashed: false,
        activationEligibilityEpoch: 2593n,
        activationEpoch: 5890n,
        exitEpoch: BigInt("0xffffffffffffffff"),
        withdrawableEpoch: BigInt("0xffffffffffffffff"),
      };

      const actual = await ssz.hashTreeRoot_Validator(validator);
      const expected = "0x60fb91184416404ddfc62bef6df9e9a52c910751daddd47ea426aabaf19dfa09";
      expect(actual).to.equal(expected);
    });

    it("All zeroes", async () => {
      const validator: ValidatorContainer = {
        pubkey: "0x" + "0".repeat(96),
        withdrawalCredentials: ZeroHash,
        effectiveBalance: 0n,
        slashed: false,
        activationEligibilityEpoch: 0n,
        activationEpoch: 0n,
        exitEpoch: 0n,
        withdrawableEpoch: 0n,
      };

      const actual = await ssz.hashTreeRoot_Validator(validator);
      const expected = "0xfa324a462bcb0f10c24c9e17c326a4e0ebad204feced523eccaf346c686f06ee";
      expect(actual).to.equal(expected);
    });

    it("All ones", async () => {
      const validator: ValidatorContainer = {
        pubkey: "0x" + "f".repeat(96),
        withdrawalCredentials: "0x" + "f".repeat(64),
        effectiveBalance: BigInt("0xffffffffffffffff"),
        slashed: true,
        activationEligibilityEpoch: BigInt("0xffffffffffffffff"),
        activationEpoch: BigInt("0xffffffffffffffff"),
        exitEpoch: BigInt("0xffffffffffffffff"),
        withdrawableEpoch: BigInt("0xffffffffffffffff"),
      };

      const actual = await ssz.hashTreeRoot_Validator(validator);
      const expected = "0x29c03a7cc9a8047ff05619a04bb6e60440a791e6ac3fe7d72e6fe9037dd3696f";
      expect(actual).to.equal(expected);
    });
  });

  describe("hashTreeRoot(BeaconBlockHeader)", () => {
    it("mainnet header example", async () => {
      const header: BeaconBlockHeader = {
        slot: 7472518,
        proposerIndex: 152834,
        parentRoot: "0x4916af1ff31b06f1b27125d2d20cd26e123c425a4b34ebd414e5f0120537e78d",
        stateRoot: "0x76ca64f3732754bc02c7966271fb6356a9464fe5fce85be8e7abc403c8c7b56b",
        bodyRoot: "0x6d858c959f1c95f411dba526c4ae9ab8b2690f8b1e59ed1b79ad963ab798b01a",
      };

      const expected = "0x26631ee28ab4dd44a39c3756e03714d6a35a256560de5e2885caef9c3efd5516";
      const actual = await ssz.hashTreeRoot_BeaconBlockHeader(header);
      expect(actual).to.equal(expected);
    });

    it("all zeroes", async () => {
      const header: BeaconBlockHeader = {
        slot: 0,
        proposerIndex: 0,
        parentRoot: ZeroHash,
        stateRoot: ZeroHash,
        bodyRoot: ZeroHash,
      };

      const expected = "0xc78009fdf07fc56a11f122370658a353aaa542ed63e44c4bc15ff4cd105ab33c";
      const actual = await ssz.hashTreeRoot_BeaconBlockHeader(header);
      expect(actual).to.equal(expected);
    });

    it("all ones", async () => {
      const header: BeaconBlockHeader = {
        slot: UINT64_MAX,
        proposerIndex: UINT64_MAX,
        parentRoot: "0xffffffffffffffffffffffffffffffffffffffffffffffffffffffffffffffff",
        stateRoot: "0xffffffffffffffffffffffffffffffffffffffffffffffffffffffffffffffff",
        bodyRoot: "0xffffffffffffffffffffffffffffffffffffffffffffffffffffffffffffffff",
      };

      const expected = "0x5ebe9f2b0267944bd80dd5cde20317a91d07225ff12e9cd5ba1e834c05cc2b05";
      const actual = await ssz.hashTreeRoot_BeaconBlockHeader(header);
      expect(actual).to.equal(expected);
    });
  });

<<<<<<< HEAD
=======
  // Test cases - https://github.com/ethereum/consensus-spec-tests/tree/master/tests/mainnet/electra/ssz_static/PendingPartialWithdrawal/ssz_random
  describe("hashTreeRoot(PendingPartialWithdrawal)", () => {
    it("example", async () => {
      const pendingPartialWithdrawal: PendingPartialWithdrawal = {
        validatorIndex: 0,
        amount: 1,
        withdrawableEpoch: 2,
      };

      const expected = "0x4a07d56213d62b2d194a3cc1f19bec40364540bdf3d45eb0d6fe82094d21b4dc";
      const actual = await ssz.hashTreeRoot_PendingPartialWithdrawal(pendingPartialWithdrawal);
      expect(actual).to.equal(expected);
    });

    it("example 2", async () => {
      const pendingPartialWithdrawal: PendingPartialWithdrawal = {
        validatorIndex: 0,
        amount: 1,
        withdrawableEpoch: 0,
      };

      const expected = "0x4833912e1264aef8a18392d795f3f2eed17cf5c0e8471cb0c0db2ec5aca10231";
      const actual = await ssz.hashTreeRoot_PendingPartialWithdrawal(pendingPartialWithdrawal);
      expect(actual).to.equal(expected);
    });

    it("all zeroes", async () => {
      const pendingPartialWithdrawal: PendingPartialWithdrawal = {
        validatorIndex: 0,
        amount: 0,
        withdrawableEpoch: 0,
      };

      const expected = "0xdb56114e00fdd4c1f85c892bf35ac9a89289aaecb1ebd0a96cde606a748b5d71";
      const actual = await ssz.hashTreeRoot_PendingPartialWithdrawal(pendingPartialWithdrawal);
      expect(actual).to.equal(expected);
    });

    it("example 3", async () => {
      const pendingPartialWithdrawal: PendingPartialWithdrawal = {
        validatorIndex: 9556824998668043785n,
        amount: 18095667167504007302n,
        withdrawableEpoch: 12065041970590563750n,
      };

      const expected = "0xfee5527172fd2af098adcdfa5d4108ffc52d19b4cb03fcdb186685a11147fe7b";
      const actual = await ssz.hashTreeRoot_PendingPartialWithdrawal(pendingPartialWithdrawal);
      expect(actual).to.equal(expected);
    });
  });

  // Obtained expected hashes from https://github.com/kyzooghost/consensus-specs/blob/7a27a0ecb17255b04618f96220bcda3de88bed28/tests/core/pyspec/eth2spec/utils/test_merkle_minimal.py#L127-L186
  // Run `make test k=test_merkleize_chunks_with_mix_in_length` from the project root
  describe("hashTreeRoot(PendingPartialWithdrawal[])", () => {
    it("empty array", async () => {
      const pendingPartialWithdrawals: PendingPartialWithdrawal[] = [];

      const expected = "0xfcada1ce97f6629a9b31bd46dc9824a4ee18e91bb76243e16387616176e1d899";
      const actual = await ssz.hashTreeRoot_PendingPartialWithdrawalArray(pendingPartialWithdrawals);
      expect(actual).to.equal(expected);
    });

    it("single element", async () => {
      const pendingPartialWithdrawals: PendingPartialWithdrawal[] = [
        {
          validatorIndex: 0,
          amount: 1,
          withdrawableEpoch: 2,
        },
      ];

      const expected = "0x4cf2a5b8d91e782f8f2b060a7cbf904d2ae73e063cd032a433b396aeb69be647";
      const actual = await ssz.hashTreeRoot_PendingPartialWithdrawalArray(pendingPartialWithdrawals);
      expect(actual).to.equal(expected);
    });

    it("two elements", async () => {
      const pendingPartialWithdrawals: PendingPartialWithdrawal[] = [
        // 0x4a07d56213d62b2d194a3cc1f19bec40364540bdf3d45eb0d6fe82094d21b4dc
        {
          validatorIndex: 0,
          amount: 1,
          withdrawableEpoch: 2,
        },
        // 0x4833912e1264aef8a18392d795f3f2eed17cf5c0e8471cb0c0db2ec5aca10231
        {
          validatorIndex: 0,
          amount: 1,
          withdrawableEpoch: 0,
        },
      ];

      const expected = "0xef5ec7811106d9b2f4323d7e730d3c2dbd1ac3a94082e55cf407dad718b7cf18";
      const actual = await ssz.hashTreeRoot_PendingPartialWithdrawalArray(pendingPartialWithdrawals);
      expect(actual).to.equal(expected);
    });

    it("three elements", async () => {
      const pendingPartialWithdrawals: PendingPartialWithdrawal[] = [
        // 0xdb56114e00fdd4c1f85c892bf35ac9a89289aaecb1ebd0a96cde606a748b5d71
        {
          validatorIndex: 0,
          amount: 0,
          withdrawableEpoch: 0,
        },
        {
          validatorIndex: 0,
          amount: 0,
          withdrawableEpoch: 0,
        },
        {
          validatorIndex: 0,
          amount: 0,
          withdrawableEpoch: 0,
        },
      ];

      const expected = "0x46c3a97159201f02892f56dd655dea88e234bdb63b5e3ae33641b1fd767c806e";
      const actual = await ssz.hashTreeRoot_PendingPartialWithdrawalArray(pendingPartialWithdrawals);
      expect(actual).to.equal(expected);
    });

    it("four elements", async () => {
      const pendingPartialWithdrawals: PendingPartialWithdrawal[] = [
        // 0xfee5527172fd2af098adcdfa5d4108ffc52d19b4cb03fcdb186685a11147fe7b
        {
          validatorIndex: 9556824998668043785n,
          amount: 18095667167504007302n,
          withdrawableEpoch: 12065041970590563750n,
        },
        // 0xd4c8a4e38ed4d4d09d3b74df1d825d244243218fa2ce1878eeb3d0356ec7fcab
        {
          validatorIndex: 18198258603828382500n,
          amount: 4349232369502288358n,
          withdrawableEpoch: 3598560756448475534n,
        },
        // 0x3548a86db6940952e5ab87b50e46cfbdb2324603ccfac73836834a87f160181a
        {
          validatorIndex: 12778732824589014348n,
          amount: 4849311627484200036n,
          withdrawableEpoch: 457195784761064180n,
        },
        // 0x8ceb740b26a61041ea7dc2d6b1372686cf3381150bd9d9a19cfafeb9e0335c04
        {
          validatorIndex: 350840880130630803n,
          amount: 8902480238376794760n,
          withdrawableEpoch: 3145816884024322139n,
        },
      ];

      const expected = "0xd47528eb7a0c6e3edf7d69c824d90a7e583455667e05f7e9c905864b5a332c06";
      const actual = await ssz.hashTreeRoot_PendingPartialWithdrawalArray(pendingPartialWithdrawals);
      expect(actual).to.equal(expected);
    });

    it("five elements", async () => {
      const pendingPartialWithdrawals: PendingPartialWithdrawal[] = [
        // 0xfee5527172fd2af098adcdfa5d4108ffc52d19b4cb03fcdb186685a11147fe7b
        {
          validatorIndex: 9556824998668043785n,
          amount: 18095667167504007302n,
          withdrawableEpoch: 12065041970590563750n,
        },
        // 0xd4c8a4e38ed4d4d09d3b74df1d825d244243218fa2ce1878eeb3d0356ec7fcab
        {
          validatorIndex: 18198258603828382500n,
          amount: 4349232369502288358n,
          withdrawableEpoch: 3598560756448475534n,
        },
        // 0x3548a86db6940952e5ab87b50e46cfbdb2324603ccfac73836834a87f160181a
        {
          validatorIndex: 12778732824589014348n,
          amount: 4849311627484200036n,
          withdrawableEpoch: 457195784761064180n,
        },
        // 0x8ceb740b26a61041ea7dc2d6b1372686cf3381150bd9d9a19cfafeb9e0335c04
        {
          validatorIndex: 350840880130630803n,
          amount: 8902480238376794760n,
          withdrawableEpoch: 3145816884024322139n,
        },
        // 0xde460e5b596f11e6791d4b658544351a44e8bfc86b0952b8ac655354b399adad
        {
          validatorIndex: 17694784621958833581n,
          amount: 4314273187093803793n,
          withdrawableEpoch: 8404893953447176506n,
        },
      ];

      const expected = "0xb503de61a6faaee49ba30ce6fc2216c7306aa0e46611aeacb5f29f2eacd53d0f";
      const actual = await ssz.hashTreeRoot_PendingPartialWithdrawalArray(pendingPartialWithdrawals);
      expect(actual).to.equal(expected);
    });

    // Note: Testing with exactly 2^27 or 2^27 + 1 elements is impractical due to JavaScript
    // array size limitations (RangeError: Invalid array length). The bounds check
    // `if (count > (1 << MAX_PENDING_PARTIAL_WITHDRAWAL_DEPTH))` is verified through:
    // 1. Code review - the check is straightforward and correctly placed
    // 2. Existing tests verify the function works correctly for normal-sized arrays
    // 3. The check happens before any processing, so invalid inputs fail fast
    // In practice, arrays larger than 2^27 would be rejected by the bounds check,
    // preventing out-of-bounds writes in mergeSSZChunk.
  });

>>>>>>> 9e171e9f
  describe("verifyProof", () => {
    // For the tests below, assume there's the following tree from the bottom up:
    // --
    // 0x0000000000000000000000000000000000000000000000000000000000000000
    // 0xad3228b676f7d3cd4284a5443f17f1962b36e491b30a40b2405849e597ba5fb5
    // 0xb4c11951957c6f8f642c4af61cd6b24640fec6dc7fc607ee8206a99e92410d30
    // 0x21ddb9a356815c3fac1026b6dec5df3124afbadb485c9ba5a3e3398a04b7ba85
    // --
    // 0x0a4b105f69a6f41c3b3efc9bb5ac525b5b557a524039a13c657a916d8eb04451
    // 0xf4551dd23f47858f0e66957db62a0bced8cfd5e9cbd63f2fd73672ed0db7c124
    // --
    // 0xda1c902c54a4386439ce622d7e527dc11decace28ebb902379cba91c4a116b1c

    it("happy path", async () => {
      const proof = [
        "0xad3228b676f7d3cd4284a5443f17f1962b36e491b30a40b2405849e597ba5fb5",
        "0xf4551dd23f47858f0e66957db62a0bced8cfd5e9cbd63f2fd73672ed0db7c124",
      ];
      await ssz.verifyProof(
        proof,
        "0xda1c902c54a4386439ce622d7e527dc11decace28ebb902379cba91c4a116b1c",
        ZeroHash,
        await gIndexLib.pack(4, 0),
      );

      const proof2 = [ZeroHash, "0xf4551dd23f47858f0e66957db62a0bced8cfd5e9cbd63f2fd73672ed0db7c124"];
      await ssz.verifyProof(
        proof2,
        "0xda1c902c54a4386439ce622d7e527dc11decace28ebb902379cba91c4a116b1c",
        "0xad3228b676f7d3cd4284a5443f17f1962b36e491b30a40b2405849e597ba5fb5",
        await gIndexLib.pack(5, 0),
      );
    });
    it("one item", async () => {
      const proof = ["0xf4551dd23f47858f0e66957db62a0bced8cfd5e9cbd63f2fd73672ed0db7c124"];
      await ssz.verifyProof(
        proof,
        "0xda1c902c54a4386439ce622d7e527dc11decace28ebb902379cba91c4a116b1c",
        "0x0a4b105f69a6f41c3b3efc9bb5ac525b5b557a524039a13c657a916d8eb04451",
        await gIndexLib.pack(2, 0),
      );
    });
    it("revert: no proof", async () => {
      const call = ssz.verifyProof(
        [],
        "0xf5a5fd42d16a20302798ef6ed309979b43003d2320d9f0e8ea9831a92759fb4b",
        ZeroHash,
        await gIndexLib.pack(2, 0),
      );

      await expectRevertWithCustomError(ssz, call, "InvalidProof");
    });
    it("revert: proving root", async () => {
      await expect(
        ssz.verifyProof(
          [],
          "0xf5a5fd42d16a20302798ef6ed309979b43003d2320d9f0e8ea9831a92759fb4b",
          "0xf5a5fd42d16a20302798ef6ed309979b43003d2320d9f0e8ea9831a92759fb4b",
          await gIndexLib.pack(1, 0),
        ),
      ).to.be.revertedWithCustomError(ssz, "InvalidProof");
    });
    it("revert: invalid proof", async () => {
      const proof = [
        "0xb4c11951957c6f8f642c4af61cd6b24640fec6dc7fc607ee8206a99e92410d30",
        "0xf4551dd23f47858f0e66957db62a0bced8cfd5e9cbd63f2fd73672ed0db7c124",
      ];
      await expect(
        ssz.verifyProof(
          proof,
          "0xda1c902c54a4386439ce622d7e527dc11decace28ebb902379cba91c4a116b1c",
          "0xad3228b676f7d3cd4284a5443f17f1962b36e491b30a40b2405849e597ba5fb5",
          await gIndexLib.pack(4, 0),
        ),
      ).to.be.revertedWithCustomError(ssz, "InvalidProof");
    });
    it("revert: wrong gindex", async () => {
      const proof = [
        "0xad3228b676f7d3cd4284a5443f17f1962b36e491b30a40b2405849e597ba5fb5",
        "0xf4551dd23f47858f0e66957db62a0bced8cfd5e9cbd63f2fd73672ed0db7c124",
      ];
      await expect(
        ssz.verifyProof(
          proof,
          "0xda1c902c54a4386439ce622d7e527dc11decace28ebb902379cba91c4a116b1c",
          ZeroHash,
          await gIndexLib.pack(5, 0),
        ),
      ).to.be.revertedWithCustomError(ssz, "InvalidProof");
    });
    it("revert: BranchHasExtraItem", async () => {
      const proof = [
        "0xb4c11951957c6f8f642c4af61cd6b24640fec6dc7fc607ee8206a99e92410d30",
        "0xf4551dd23f47858f0e66957db62a0bced8cfd5e9cbd63f2fd73672ed0db7c124",
      ];
      await expect(
        ssz.verifyProof(
          proof,
          "0xda1c902c54a4386439ce622d7e527dc11decace28ebb902379cba91c4a116b1c",
          "0xad3228b676f7d3cd4284a5443f17f1962b36e491b30a40b2405849e597ba5fb5",
          await gIndexLib.pack(2, 0),
        ),
      ).to.be.revertedWithCustomError(ssz, "BranchHasExtraItem");
    });
    it("revert: BranchHasMissingItem", async () => {
      const proof = [
        "0xb4c11951957c6f8f642c4af61cd6b24640fec6dc7fc607ee8206a99e92410d30",
        "0xf4551dd23f47858f0e66957db62a0bced8cfd5e9cbd63f2fd73672ed0db7c124",
      ];
      await expect(
        ssz.verifyProof(
          proof,
          "0xda1c902c54a4386439ce622d7e527dc11decace28ebb902379cba91c4a116b1c",
          "0xad3228b676f7d3cd4284a5443f17f1962b36e491b30a40b2405849e597ba5fb5",
          await gIndexLib.pack(8, 0),
        ),
      ).to.be.revertedWithCustomError(ssz, "BranchHasMissingItem");
    });
  });

  describe("sha256Pair", () => {
    it("zeros + zeros", async () => {
      const left = ZeroHash;
      const right = ZeroHash;

      const expected = sha256(concat([getBytes(left), getBytes(right)]));
      const actual = await ssz.sha256Pair(left, right);
      expect(actual).to.equal(expected);
    });

    it("distinct inputs", async () => {
      const left = "0xad3228b676f7d3cd4284a5443f17f1962b36e491b30a40b2405849e597ba5fb5";
      const right = "0xf4551dd23f47858f0e66957db62a0bced8cfd5e9cbd63f2fd73672ed0db7c124";

      const expected = sha256(concat([getBytes(left), getBytes(right)]));
      const actual = await ssz.sha256Pair(left, right);
      expect(actual).to.equal(expected);
    });
  });
});<|MERGE_RESOLUTION|>--- conflicted
+++ resolved
@@ -2,13 +2,8 @@
 import { expect } from "chai";
 import { TestGIndex, TestSSZ } from "contracts/typechain-types";
 import { deployFromFactory } from "contracts/test/common/deployment";
-<<<<<<< HEAD
-import { hexlify, randomBytes, ZeroHash, zeroPadBytes } from "ethers";
-import { BeaconBlockHeader, ValidatorContainer } from "contracts/test/yield/helpers/types";
-=======
 import { hexlify, randomBytes, zeroPadBytes, ZeroHash, sha256, concat, getBytes } from "ethers";
 import { BeaconBlockHeader, PendingPartialWithdrawal, ValidatorContainer } from "contracts/test/yield/helpers/types";
->>>>>>> 9e171e9f
 import { expectRevertWithCustomError } from "contracts/test/common/helpers";
 import { UINT64_MAX } from "contracts/test/common/constants";
 
@@ -195,8 +190,6 @@
     });
   });
 
-<<<<<<< HEAD
-=======
   // Test cases - https://github.com/ethereum/consensus-spec-tests/tree/master/tests/mainnet/electra/ssz_static/PendingPartialWithdrawal/ssz_random
   describe("hashTreeRoot(PendingPartialWithdrawal)", () => {
     it("example", async () => {
@@ -401,7 +394,6 @@
     // preventing out-of-bounds writes in mergeSSZChunk.
   });
 
->>>>>>> 9e171e9f
   describe("verifyProof", () => {
     // For the tests below, assume there's the following tree from the bottom up:
     // --
