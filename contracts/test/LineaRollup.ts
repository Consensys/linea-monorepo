--- conflicted
+++ resolved
@@ -104,26 +104,6 @@
 
     verifier = await plonkVerifier.getAddress();
 
-<<<<<<< HEAD
-    const lineaRollup = (await deployUpgradableFromFactory(
-      "TestLineaRollup",
-      [
-        parentStateRootHash,
-        0,
-        verifier,
-        securityCouncil.address,
-        [operator.address],
-        ONE_DAY_IN_SECONDS,
-        INITIAL_WITHDRAW_LIMIT,
-        1683325137n,
-        multiCallAddress,
-      ],
-      {
-        initializer: "initialize(bytes32,uint256,address,address,address[],uint256,uint256,uint256,address)",
-        unsafeAllow: ["constructor"],
-      },
-    )) as unknown as TestLineaRollup;
-=======
     const roleAddresses = [
       { addressWithRole: securityCouncil.address, role: DEFAULT_ADMIN_ROLE },
       { addressWithRole: securityCouncil.address, role: VERIFIER_SETTER_ROLE },
@@ -148,16 +128,13 @@
       roleAddresses: roleAddresses,
       pauseTypeRoles: pauseTypeRoles,
       unpauseTypeRoles: unpauseTypeRoles,
+      multiCallAddress,
     };
 
     const lineaRollup = (await deployUpgradableFromFactory("TestLineaRollup", [initializationData], {
       initializer: LINEA_ROLLUP_INITIALIZE_SIGNATURE,
       unsafeAllow: ["constructor"],
     })) as unknown as TestLineaRollup;
->>>>>>> 65f7000f
-
-    // Initialize the the gateway operator
-    await lineaRollup.initializeGatewayOperator(gatewayOperator.address);
 
     return lineaRollup;
   }
@@ -192,26 +169,6 @@
 
   describe("Initialisation", () => {
     it("Should revert if verifier address is zero address ", async () => {
-<<<<<<< HEAD
-      const deployCall = deployUpgradableFromFactory(
-        "LineaRollup",
-        [
-          parentStateRootHash,
-          INITIAL_MIGRATION_BLOCK,
-          ADDRESS_ZERO,
-          securityCouncil.address,
-          [operator.address],
-          ONE_DAY_IN_SECONDS,
-          INITIAL_WITHDRAW_LIMIT,
-          GENESIS_L2_TIMESTAMP,
-          multiCallAddress,
-        ],
-        {
-          initializer: "initialize(bytes32,uint256,address,address,address[],uint256,uint256,uint256,address)",
-          unsafeAllow: ["constructor"],
-        },
-      );
-=======
       const initializationData = {
         initialStateRootHash: parentStateRootHash,
         initialL2BlockNumber: INITIAL_MIGRATION_BLOCK,
@@ -225,38 +182,18 @@
         ],
         pauseTypeRoles: pauseTypeRoles,
         unpauseTypeRoles: unpauseTypeRoles,
+        multiCallAddress,
       };
 
       const deployCall = deployUpgradableFromFactory("contracts/LineaRollup.sol:LineaRollup", [initializationData], {
         initializer: LINEA_ROLLUP_INITIALIZE_SIGNATURE,
         unsafeAllow: ["constructor"],
       });
->>>>>>> 65f7000f
 
       await expectRevertWithCustomError(lineaRollup, deployCall, "ZeroAddressNotAllowed");
     });
 
     it("Should revert if an operator address is zero address ", async () => {
-<<<<<<< HEAD
-      const deployCall = deployUpgradableFromFactory(
-        "TestLineaRollup",
-        [
-          parentStateRootHash,
-          INITIAL_MIGRATION_BLOCK,
-          verifier,
-          securityCouncil.address,
-          [ADDRESS_ZERO],
-          ONE_DAY_IN_SECONDS,
-          INITIAL_WITHDRAW_LIMIT,
-          GENESIS_L2_TIMESTAMP,
-          multiCallAddress,
-        ],
-        {
-          initializer: "initialize(bytes32,uint256,address,address,address[],uint256,uint256,uint256,address)",
-          unsafeAllow: ["constructor"],
-        },
-      );
-=======
       const initializationData = {
         initialStateRootHash: parentStateRootHash,
         initialL2BlockNumber: INITIAL_MIGRATION_BLOCK,
@@ -271,13 +208,13 @@
         ],
         pauseTypeRoles: pauseTypeRoles,
         unpauseTypeRoles: unpauseTypeRoles,
+        multiCallAddress,
       };
 
       const deployCall = deployUpgradableFromFactory("TestLineaRollup", [initializationData], {
         initializer: LINEA_ROLLUP_INITIALIZE_SIGNATURE,
         unsafeAllow: ["constructor"],
       });
->>>>>>> 65f7000f
 
       await expectRevertWithCustomError(lineaRollup, deployCall, "ZeroAddressNotAllowed");
     });
@@ -303,20 +240,6 @@
     });
 
     it("Should store the startingRootHash in storage for the first block number", async () => {
-<<<<<<< HEAD
-      const lineaRollup = await deployUpgradableFromFactory(
-        "LineaRollup",
-        [
-          parentStateRootHash,
-          INITIAL_MIGRATION_BLOCK,
-          verifier,
-          securityCouncil.address,
-          [operator.address],
-          ONE_DAY_IN_SECONDS,
-          INITIAL_WITHDRAW_LIMIT,
-          GENESIS_L2_TIMESTAMP,
-          multiCallAddress,
-=======
       const initializationData = {
         initialStateRootHash: parentStateRootHash,
         initialL2BlockNumber: INITIAL_MIGRATION_BLOCK,
@@ -327,21 +250,17 @@
         roleAddresses: [
           { addressWithRole: securityCouncil.address, role: DEFAULT_ADMIN_ROLE },
           { addressWithRole: securityCouncil.address, role: VERIFIER_SETTER_ROLE },
->>>>>>> 65f7000f
         ],
         pauseTypeRoles: pauseTypeRoles,
         unpauseTypeRoles: unpauseTypeRoles,
+        multiCallAddress,
       };
 
       const lineaRollup = await deployUpgradableFromFactory(
         "contracts/LineaRollup.sol:LineaRollup",
         [initializationData],
         {
-<<<<<<< HEAD
-          initializer: "initialize(bytes32,uint256,address,address,address[],uint256,uint256,uint256,address)",
-=======
           initializer: LINEA_ROLLUP_INITIALIZE_SIGNATURE,
->>>>>>> 65f7000f
           unsafeAllow: ["constructor"],
         },
       );
@@ -349,21 +268,6 @@
       expect(await lineaRollup.stateRootHashes(INITIAL_MIGRATION_BLOCK)).to.be.equal(parentStateRootHash);
     });
 
-<<<<<<< HEAD
-    it("Should revert if the initialize function is called a second time", async () => {
-      lineaRollup = await loadFixture(deployLineaRollupFixture);
-      const initializeCall = lineaRollup.initialize(
-        parentStateRootHash,
-        INITIAL_MIGRATION_BLOCK,
-        verifier,
-        securityCouncil.address,
-        [operator.address],
-        ONE_DAY_IN_SECONDS,
-        INITIAL_WITHDRAW_LIMIT,
-        GENESIS_L2_TIMESTAMP,
-        multiCallAddress,
-      );
-=======
     it("Should assign the VERIFIER_SETTER_ROLE to both SecurityCouncil and Operator", async () => {
       const initializationData = {
         initialStateRootHash: parentStateRootHash,
@@ -409,8 +313,8 @@
         ],
         pauseTypeRoles: pauseTypeRoles,
         unpauseTypeRoles: unpauseTypeRoles,
-      });
->>>>>>> 65f7000f
+        gatewayOperator: multiCallAddress,
+      });
 
       await expectRevertWithReason(initializeCall, INITIALIZED_ALREADY_MESSAGE);
     });
@@ -2303,14 +2207,6 @@
     );
   }
 
-<<<<<<< HEAD
-  describe("Gateway Operator Role", () => {
-    it("Should revert if trying to set gateway operator role before six months have passed", async () => {
-      const initialBlock = await ethers.provider.getBlock("latest");
-
-      const customLineaRollup = (await deployUpgradableFromFactory(
-        "TestLineaRollup",
-=======
   describe("LineaRollup Upgradeable Tests", () => {
     async function deployLineaRollupFixture() {
       const PlonkVerifierFactory = await ethers.getContractFactory("TestPlonkVerifierForDataAggregation");
@@ -2321,7 +2217,6 @@
 
       const lineaRollup = (await deployUpgradableFromFactory(
         "contracts/test-contracts/LineaRollupFlattened.sol:LineaRollupFlattened",
->>>>>>> 65f7000f
         [
           parentStateRootHash,
           0,
@@ -2330,59 +2225,14 @@
           [operator.address],
           ONE_DAY_IN_SECONDS,
           INITIAL_WITHDRAW_LIMIT,
-<<<<<<< HEAD
-          initialBlock?.timestamp,
-          multiCallAddress,
-        ],
-        {
-          initializer: "initialize(bytes32,uint256,address,address,address[],uint256,uint256,uint256,address)",
-=======
           1683325137n,
         ],
         {
           initializer: "initialize(bytes32,uint256,address,address,address[],uint256,uint256,uint256)",
->>>>>>> 65f7000f
           unsafeAllow: ["constructor"],
         },
       )) as unknown as TestLineaRollup;
 
-<<<<<<< HEAD
-      await expect(
-        customLineaRollup.setGatewayOperator(0n, HASH_ZERO, BigInt(initialBlock!.timestamp)),
-      ).to.be.revertedWithCustomError(lineaRollup, "LastFinalizationTimeNotLapsed");
-    });
-
-    it("Should set the gateway operator role after six months have passed", async () => {
-      const initialBlock = await ethers.provider.getBlock("latest");
-
-      const customLineaRollup = (await deployUpgradableFromFactory(
-        "TestLineaRollup",
-        [
-          parentStateRootHash,
-          0,
-          verifier,
-          securityCouncil.address,
-          [operator.address],
-          ONE_DAY_IN_SECONDS,
-          INITIAL_WITHDRAW_LIMIT,
-          initialBlock?.timestamp,
-          multiCallAddress,
-        ],
-        {
-          initializer: "initialize(bytes32,uint256,address,address,address[],uint256,uint256,uint256,address)",
-          unsafeAllow: ["constructor"],
-        },
-      )) as unknown as TestLineaRollup;
-
-      // Fast forward time by six months
-      await networkTime.increase(15768000); // 6 months in seconds
-
-      await expect(customLineaRollup.setGatewayOperator(0n, HASH_ZERO, BigInt(initialBlock!.timestamp)))
-        .to.emit(customLineaRollup, "GatewayOperatorRoleGranted")
-        .withArgs(admin.address, multiCallAddress);
-
-      expect(await customLineaRollup.hasRole(OPERATOR_ROLE, multiCallAddress)).to.be.true;
-=======
       return lineaRollup;
     }
 
@@ -2425,7 +2275,6 @@
         newLineaRollup.reinitializePauseTypesAndPermissions(roleAddresses, pauseTypeRoles, unpauseTypeRoles),
         "ZeroAddressNotAllowed",
       );
->>>>>>> 65f7000f
     });
   });
 });