import { ethers, network } from "hardhat";
import { expect } from "chai";
import { toChecksumAddress } from "@ethereumjs/util";
import { loadFixture, time } from "@nomicfoundation/hardhat-network-helpers";
import { SignerWithAddress } from "@nomicfoundation/hardhat-ethers/signers";
import {
  L2MessageService,
  RollupRevenueVault,
  TestERC20,
  TokenBridge,
  TestDexAdapter,
  TestDexAdapter__factory,
} from "../../../typechain-types";
import { getRollupRevenueVaultAccountsFixture } from "./helpers/before";
import { deployRollupRevenueVaultFixture } from "./helpers/deploy";
import { ADDRESS_ZERO, EMPTY_CALLDATA, ONE_DAY_IN_SECONDS } from "../common/constants";
import {
  expectEvent,
  expectRevertWithCustomError,
  expectRevertWithReason,
  generateRandomBytes,
} from "../common/helpers";
import { deployUpgradableFromFactory } from "../common/deployment";
import { ROLLUP_REVENUE_VAULT_REINITIALIZE_SIGNATURE } from "./constants";

describe("RollupRevenueVault", () => {
  let rollupRevenueVault: RollupRevenueVault;
  let l2LineaToken: TestERC20;
  let tokenBridge: TokenBridge;
  let messageService: L2MessageService;
  let dexAdapter: TestDexAdapter;

  let admin: SignerWithAddress;
  let invoiceSubmitter: SignerWithAddress;
  let burner: SignerWithAddress;
  let invoicePaymentReceiver: SignerWithAddress;
  let l1LineaTokenBurner: SignerWithAddress;
  let nonAuthorizedAccount: SignerWithAddress;

  before(async () => {
    await network.provider.send("hardhat_reset");
    ({ admin, invoiceSubmitter, burner, invoicePaymentReceiver, l1LineaTokenBurner, nonAuthorizedAccount } =
      await loadFixture(getRollupRevenueVaultAccountsFixture));
  });

  beforeEach(async () => {
    ({ rollupRevenueVault, l2LineaToken, tokenBridge, messageService, dexAdapter } = await loadFixture(
      deployRollupRevenueVaultFixture,
    ));
  });

  describe("Fallback/Receive", () => {
    const sendEthToContract = async (value: bigint, data: string) => {
      return admin.sendTransaction({ to: await rollupRevenueVault.getAddress(), value, data });
    };

    it("Should fail to send eth to the rollupRevenueVault contract through the receive when msg.value == 0", async () => {
      const value = ethers.parseEther("0");
      await expectRevertWithCustomError(rollupRevenueVault, sendEthToContract(value, EMPTY_CALLDATA), "NoEthSent");
    });

    it("Should send eth to the rollupRevenueVault contract through the receive", async () => {
      const value = ethers.parseEther("1");
      await expectEvent(rollupRevenueVault, sendEthToContract(value, EMPTY_CALLDATA), "EthReceived", [value]);
    });

    it("Should fail to send eth to the rollupRevenueVault contract through the fallback function when msg.value == 0", async () => {
      const value = ethers.parseEther("0");
      await expectRevertWithCustomError(rollupRevenueVault, sendEthToContract(value, "0x1234"), "NoEthSent");
    });

    it("Should send eth to the rollupRevenueVault contract through the fallback function", async () => {
      const value = ethers.parseEther("1");
      await expectEvent(rollupRevenueVault, sendEthToContract(value, "0x1234"), "EthReceived", [value]);
    });
  });

  describe("initializeRolesAndStorageVariables", () => {
    it("Should revert when reinitializing twice", async () => {
      await expectRevertWithReason(
        rollupRevenueVault.initializeRolesAndStorageVariables(
          await time.latest(),
          admin.address,
          invoiceSubmitter.address,
          burner.address,
          invoicePaymentReceiver.address,
          await tokenBridge.getAddress(),
          await messageService.getAddress(),
          l1LineaTokenBurner.address,
          await l2LineaToken.getAddress(),
          await dexAdapter.getAddress(),
        ),
        "Initializable: contract is already initialized",
      );
    });

    it("should revert if lastInvoiceDate is zero", async () => {
      const deployCall = deployUpgradableFromFactory(
        "RollupRevenueVault",
        [
          0n,
          admin.address,
          invoiceSubmitter.address,
          burner.address,
          invoicePaymentReceiver.address,
          await tokenBridge.getAddress(),
          await messageService.getAddress(),
          l1LineaTokenBurner.address,
          await l2LineaToken.getAddress(),
          await dexAdapter.getAddress(),
        ],
        {
          initializer: ROLLUP_REVENUE_VAULT_REINITIALIZE_SIGNATURE,
          unsafeAllow: ["constructor"],
        },
      );
      await expectRevertWithCustomError(rollupRevenueVault, deployCall, "ZeroTimestampNotAllowed");
    });

    it("should revert if lastInvoiceDate is in the future", async () => {
      const futureInvoiceDate = (await time.latest()) + ONE_DAY_IN_SECONDS;
      const deployCall = deployUpgradableFromFactory(
        "RollupRevenueVault",
        [
          futureInvoiceDate,
          admin.address,
          invoiceSubmitter.address,
          burner.address,
          invoicePaymentReceiver.address,
          await tokenBridge.getAddress(),
          await messageService.getAddress(),
          l1LineaTokenBurner.address,
          await l2LineaToken.getAddress(),
          await dex.getAddress(),
        ],
        {
          initializer: ROLLUP_REVENUE_VAULT_INITIALIZE_SIGNATURE,
          unsafeAllow: ["constructor"],
        },
      );
      await expectRevertWithCustomError(rollupRevenueVault, deployCall, "FutureInvoicesNotAllowed");
    });

    it("Should revert if defaultAdmin address is zero address", async () => {
      const deployCall = deployUpgradableFromFactory(
        "RollupRevenueVault",
        [
          await time.latest(),
          ADDRESS_ZERO,
          invoiceSubmitter.address,
          burner.address,
          invoicePaymentReceiver.address,
          await tokenBridge.getAddress(),
          await messageService.getAddress(),
          l1LineaTokenBurner.address,
          await l2LineaToken.getAddress(),
          await dexAdapter.getAddress(),
        ],
        {
          initializer: ROLLUP_REVENUE_VAULT_REINITIALIZE_SIGNATURE,
          unsafeAllow: ["constructor"],
        },
      );
      await expectRevertWithCustomError(rollupRevenueVault, deployCall, "ZeroAddressNotAllowed");
    });

    it("Should revert if invoiceSubmitter address is zero address", async () => {
      const deployCall = deployUpgradableFromFactory(
        "RollupRevenueVault",
        [
          await time.latest(),
          admin.address,
          ADDRESS_ZERO,
          burner.address,
          invoicePaymentReceiver.address,
          await tokenBridge.getAddress(),
          await messageService.getAddress(),
          l1LineaTokenBurner.address,
          await l2LineaToken.getAddress(),
          await dexAdapter.getAddress(),
        ],
        {
          initializer: ROLLUP_REVENUE_VAULT_REINITIALIZE_SIGNATURE,
          unsafeAllow: ["constructor"],
        },
      );
      await expectRevertWithCustomError(rollupRevenueVault, deployCall, "ZeroAddressNotAllowed");
    });

    it("Should revert if burner address is zero address", async () => {
      const deployCall = deployUpgradableFromFactory(
        "RollupRevenueVault",
        [
          await time.latest(),
          admin.address,
          invoiceSubmitter.address,
          ADDRESS_ZERO,
          invoicePaymentReceiver.address,
          await tokenBridge.getAddress(),
          await messageService.getAddress(),
          l1LineaTokenBurner.address,
          await l2LineaToken.getAddress(),
          await dexAdapter.getAddress(),
        ],
        {
          initializer: ROLLUP_REVENUE_VAULT_REINITIALIZE_SIGNATURE,
          unsafeAllow: ["constructor"],
        },
      );
      await expectRevertWithCustomError(rollupRevenueVault, deployCall, "ZeroAddressNotAllowed");
    });

    it("Should revert if invoicePaymentReceiver address is zero address", async () => {
      const deployCall = deployUpgradableFromFactory(
        "RollupRevenueVault",
        [
          await time.latest(),
          admin.address,
          invoiceSubmitter.address,
          burner.address,
          ADDRESS_ZERO,
          await tokenBridge.getAddress(),
          await messageService.getAddress(),
          l1LineaTokenBurner.address,
          await l2LineaToken.getAddress(),
          await dexAdapter.getAddress(),
        ],
        {
          initializer: ROLLUP_REVENUE_VAULT_REINITIALIZE_SIGNATURE,
          unsafeAllow: ["constructor"],
        },
      );
      await expectRevertWithCustomError(rollupRevenueVault, deployCall, "ZeroAddressNotAllowed");
    });

    it("Should revert if tokenBridge address is zero address", async () => {
      const deployCall = deployUpgradableFromFactory(
        "RollupRevenueVault",
        [
          await time.latest(),
          admin.address,
          invoiceSubmitter.address,
          burner.address,
          invoicePaymentReceiver.address,
          ADDRESS_ZERO,
          await messageService.getAddress(),
          l1LineaTokenBurner.address,
          await l2LineaToken.getAddress(),
          await dexAdapter.getAddress(),
        ],
        {
          initializer: ROLLUP_REVENUE_VAULT_REINITIALIZE_SIGNATURE,
          unsafeAllow: ["constructor"],
        },
      );
      await expectRevertWithCustomError(rollupRevenueVault, deployCall, "ZeroAddressNotAllowed");
    });

    it("Should revert if messageService address is zero address", async () => {
      const deployCall = deployUpgradableFromFactory(
        "RollupRevenueVault",
        [
          await time.latest(),
          admin.address,
          invoiceSubmitter.address,
          burner.address,
          invoicePaymentReceiver.address,
          await tokenBridge.getAddress(),
          ADDRESS_ZERO,
          l1LineaTokenBurner.address,
          await l2LineaToken.getAddress(),
          await dexAdapter.getAddress(),
        ],
        {
          initializer: ROLLUP_REVENUE_VAULT_REINITIALIZE_SIGNATURE,
          unsafeAllow: ["constructor"],
        },
      );
      await expectRevertWithCustomError(rollupRevenueVault, deployCall, "ZeroAddressNotAllowed");
    });

    it("Should revert if l1LineaTokenBurner address is zero address", async () => {
      const deployCall = deployUpgradableFromFactory(
        "RollupRevenueVault",
        [
          await time.latest(),
          admin.address,
          invoiceSubmitter.address,
          burner.address,
          invoicePaymentReceiver.address,
          await tokenBridge.getAddress(),
          await messageService.getAddress(),
          ADDRESS_ZERO,
          await l2LineaToken.getAddress(),
          await dexAdapter.getAddress(),
        ],
        {
          initializer: ROLLUP_REVENUE_VAULT_REINITIALIZE_SIGNATURE,
          unsafeAllow: ["constructor"],
        },
      );
      await expectRevertWithCustomError(rollupRevenueVault, deployCall, "ZeroAddressNotAllowed");
    });

    it("Should revert if lineaToken address is zero address", async () => {
      const deployCall = deployUpgradableFromFactory(
        "RollupRevenueVault",
        [
          await time.latest(),
          admin.address,
          invoiceSubmitter.address,
          burner.address,
          invoicePaymentReceiver.address,
          await tokenBridge.getAddress(),
          await messageService.getAddress(),
          l1LineaTokenBurner.address,
          ADDRESS_ZERO,
          await dexAdapter.getAddress(),
        ],
        {
          initializer: ROLLUP_REVENUE_VAULT_REINITIALIZE_SIGNATURE,
          unsafeAllow: ["constructor"],
        },
      );
      await expectRevertWithCustomError(rollupRevenueVault, deployCall, "ZeroAddressNotAllowed");
    });

    it("Should revert if V3DexAdapter contract address is zero address", async () => {
      const deployCall = deployUpgradableFromFactory(
        "RollupRevenueVault",
        [
          await time.latest(),
          admin.address,
          invoiceSubmitter.address,
          burner.address,
          invoicePaymentReceiver.address,
          await tokenBridge.getAddress(),
          await messageService.getAddress(),
          l1LineaTokenBurner.address,
          await l2LineaToken.getAddress(),
          ADDRESS_ZERO,
        ],
        {
          initializer: ROLLUP_REVENUE_VAULT_REINITIALIZE_SIGNATURE,
          unsafeAllow: ["constructor"],
        },
      );
      await expectRevertWithCustomError(rollupRevenueVault, deployCall, "ZeroAddressNotAllowed");
    });

    it("should emit an event when initialized", async () => {
      const lastInvoiceDate = await time.latest();
      const contract = await deployUpgradableFromFactory(
        "RollupRevenueVault",
        [
          lastInvoiceDate,
          admin.address,
          invoiceSubmitter.address,
          burner.address,
          invoicePaymentReceiver.address,
          await tokenBridge.getAddress(),
          await messageService.getAddress(),
          l1LineaTokenBurner.address,
          await l2LineaToken.getAddress(),
          await dexAdapter.getAddress(),
        ],
        {
          initializer: ROLLUP_REVENUE_VAULT_REINITIALIZE_SIGNATURE,
          unsafeAllow: ["constructor"],
        },
      );
      const receipt = await contract.deploymentTransaction()?.wait();
      const logs = receipt?.logs;

      expect(logs).to.have.lengthOf(7);

      const eventTopic = contract.interface.getEvent("RollupRevenueVaultInitialized");
      expect(eventTopic).to.not.be.null;
      const log = logs?.find((l) => l.topics[0] === eventTopic!.topicHash);
      expect(log).to.not.be.undefined;

      const event = contract.interface.parseLog(log!);
      expect(event).is.not.null;
      expect(event?.name).to.equal("RollupRevenueVaultInitialized");
      expect(event?.args.lastInvoiceDate).to.equal(lastInvoiceDate);
      expect(event?.args.invoicePaymentReceiver).to.equal(invoicePaymentReceiver.address);
      expect(event?.args.tokenBridge).to.equal(await tokenBridge.getAddress());
      expect(event?.args.messageService).to.equal(await messageService.getAddress());
      expect(event?.args.l1LineaTokenBurner).to.equal(l1LineaTokenBurner.address);
      expect(event?.args.lineaToken).to.equal(await l2LineaToken.getAddress());
      expect(event?.args.dexAdapter).to.equal(await dexAdapter.getAddress());
    });

    it("Should initialize correctly the contract", async () => {
      expect(await rollupRevenueVault.hasRole(await rollupRevenueVault.DEFAULT_ADMIN_ROLE(), admin.address)).to.equal(
        true,
      );
      expect(
        await rollupRevenueVault.hasRole(await rollupRevenueVault.INVOICE_SUBMITTER_ROLE(), invoiceSubmitter.address),
      ).to.equal(true);
      expect(await rollupRevenueVault.hasRole(await rollupRevenueVault.BURNER_ROLE(), burner.address)).to.equal(true);
      expect(await rollupRevenueVault.invoicePaymentReceiver()).to.equal(invoicePaymentReceiver.address);
      expect(await rollupRevenueVault.tokenBridge()).to.equal(await tokenBridge.getAddress());
      expect(await rollupRevenueVault.messageService()).to.equal(await messageService.getAddress());
      expect(await rollupRevenueVault.l1LineaTokenBurner()).to.equal(l1LineaTokenBurner.address);
      expect(await rollupRevenueVault.lineaToken()).to.equal(await l2LineaToken.getAddress());
      expect(await rollupRevenueVault.dexAdapter()).to.equal(await dexAdapter.getAddress());
    });
  });

  describe("submitInvoice", () => {
    it("Should revert if caller is not invoiceSubmitter", async () => {
      const lastInvoiceDate = await rollupRevenueVault.lastInvoiceDate();
      const startTimestamp = lastInvoiceDate + 1n;
      const endTimestamp = startTimestamp + BigInt(ONE_DAY_IN_SECONDS);

      await expectRevertWithReason(
        rollupRevenueVault.connect(nonAuthorizedAccount).submitInvoice(startTimestamp, endTimestamp, 100n),
        "AccessControl: account " +
          nonAuthorizedAccount.address.toLowerCase() +
          " is missing role " +
          (await rollupRevenueVault.INVOICE_SUBMITTER_ROLE()).toLowerCase(),
      );
    });

    it("Should revert if timestamps not in sequence", async () => {
      const lastInvoiceDate = await rollupRevenueVault.lastInvoiceDate();
      const startTimestamp = lastInvoiceDate + 2n;
      const endTimestamp = startTimestamp + BigInt(ONE_DAY_IN_SECONDS);

      await expectRevertWithCustomError(
        rollupRevenueVault,
        rollupRevenueVault.connect(invoiceSubmitter).submitInvoice(startTimestamp, endTimestamp, 100n),
        "TimestampsNotInSequence",
      );
    });

    it("Should revert if endTimestamp is before startTimestamp", async () => {
      const lastInvoiceDate = await rollupRevenueVault.lastInvoiceDate();
      const startTimestamp = lastInvoiceDate + 1n;
      const endTimestamp = startTimestamp - 1n;

      await expectRevertWithCustomError(
        rollupRevenueVault,
        rollupRevenueVault.connect(invoiceSubmitter).submitInvoice(startTimestamp, endTimestamp, 100n),
        "EndTimestampMustBeGreaterThanStartTimestamp",
      );
    });

    it("Should revert if endTimestamp is in the future", async () => {
      const lastInvoiceDate = await rollupRevenueVault.lastInvoiceDate();
      const startTimestamp = lastInvoiceDate + 1n;
      const endTimestamp = (await time.latest()) + ONE_DAY_IN_SECONDS;

      await expectRevertWithCustomError(
        rollupRevenueVault,
        rollupRevenueVault.connect(invoiceSubmitter).submitInvoice(startTimestamp, endTimestamp, 100n),
        "FutureInvoicesNotAllowed",
      );
    });

    it("Should revert if amount is zero", async () => {
      const lastInvoiceDate = await rollupRevenueVault.lastInvoiceDate();
      const startTimestamp = lastInvoiceDate + 1n;
      const endTimestamp = lastInvoiceDate + BigInt(ONE_DAY_IN_SECONDS);

      await expectRevertWithCustomError(
        rollupRevenueVault,
        rollupRevenueVault.connect(invoiceSubmitter).submitInvoice(startTimestamp, endTimestamp, 0n),
        "ZeroInvoiceAmount",
      );
    });

    it("Should not submit invoice if the contract has no balance", async () => {
      const lastInvoiceDate = await rollupRevenueVault.lastInvoiceDate();
      const startTimestamp = lastInvoiceDate + 1n;
      const endTimestamp = startTimestamp + BigInt(ONE_DAY_IN_SECONDS);
      const invoiceAmount = ethers.parseEther("1");

      const invoicePaymentReceiverBalanceBefore = await ethers.provider.getBalance(invoicePaymentReceiver.address);

      await expectEvent(
        rollupRevenueVault,
        rollupRevenueVault.connect(invoiceSubmitter).submitInvoice(startTimestamp, endTimestamp, invoiceAmount),
        "InvoiceProcessed",
        [invoicePaymentReceiver.address, startTimestamp, endTimestamp, 0n, invoiceAmount],
      );

      const invoicePaymentReceiverBalanceAfter = await ethers.provider.getBalance(invoicePaymentReceiver.address);
      expect(invoicePaymentReceiverBalanceAfter).to.equal(invoicePaymentReceiverBalanceBefore);
      expect(await rollupRevenueVault.lastInvoiceDate()).to.equal(endTimestamp);
    });

    it("should send the entire contract balance to the receiver when balanceAvailable < totalAmountCostsOwing", async () => {
      const lastInvoiceDate = await rollupRevenueVault.lastInvoiceDate();
      const startTimestamp = lastInvoiceDate + 1n;
      const endTimestamp = startTimestamp + BigInt(ONE_DAY_IN_SECONDS);
      const invoiceAmount = ethers.parseEther("1");
      const balanceAvailable = ethers.parseEther("0.6");

      const invoicePaymentReceiverBalanceBefore = await ethers.provider.getBalance(invoicePaymentReceiver.address);

      await admin.sendTransaction({ to: await rollupRevenueVault.getAddress(), value: balanceAvailable });

      await expectEvent(
        rollupRevenueVault,
        rollupRevenueVault.connect(invoiceSubmitter).submitInvoice(startTimestamp, endTimestamp, invoiceAmount),
        "InvoiceProcessed",
        [invoicePaymentReceiver.address, startTimestamp, endTimestamp, balanceAvailable, invoiceAmount],
      );

      const invoicePaymentReceiverBalanceAfter = await ethers.provider.getBalance(invoicePaymentReceiver.address);
      expect(invoicePaymentReceiverBalanceAfter).to.equal(invoicePaymentReceiverBalanceBefore + balanceAvailable);
      expect(await rollupRevenueVault.lastInvoiceDate()).to.equal(endTimestamp);
      expect(await rollupRevenueVault.invoiceArrears()).to.equal(invoiceAmount - balanceAvailable);
    });

    it("should send the entire totalAmountCostsOwing to the receiver when balanceAvailable >= totalAmountCostsOwing", async () => {
      const lastInvoiceDate = await rollupRevenueVault.lastInvoiceDate();
      const startTimestamp = lastInvoiceDate + 1n;
      const endTimestamp = startTimestamp + BigInt(ONE_DAY_IN_SECONDS);
      const invoiceAmount = ethers.parseEther("1");
      const balanceAvailable = ethers.parseEther("1.5");

      const invoicePaymentReceiverBalanceBefore = await ethers.provider.getBalance(invoicePaymentReceiver.address);

      await admin.sendTransaction({ to: await rollupRevenueVault.getAddress(), value: balanceAvailable });

      await expectEvent(
        rollupRevenueVault,
        rollupRevenueVault.connect(invoiceSubmitter).submitInvoice(startTimestamp, endTimestamp, invoiceAmount),
        "InvoiceProcessed",
        [invoicePaymentReceiver.address, startTimestamp, endTimestamp, invoiceAmount, invoiceAmount],
      );

      const invoicePaymentReceiverBalanceAfter = await ethers.provider.getBalance(invoicePaymentReceiver.address);
      expect(invoicePaymentReceiverBalanceAfter).to.equal(invoicePaymentReceiverBalanceBefore + invoiceAmount);
      expect(await rollupRevenueVault.lastInvoiceDate()).to.equal(endTimestamp);
      expect(await rollupRevenueVault.invoiceArrears()).to.equal(0n);
    });
  });

  describe("updateInvoiceArrears", () => {
    it("Should revert if caller is not admin", async () => {
      const lastInvoiceDate = await rollupRevenueVault.lastInvoiceDate();
      await expectRevertWithReason(
        rollupRevenueVault.connect(nonAuthorizedAccount).updateInvoiceArrears(100n, lastInvoiceDate),
        "AccessControl: account " +
          nonAuthorizedAccount.address.toLowerCase() +
          " is missing role " +
          (await rollupRevenueVault.DEFAULT_ADMIN_ROLE()).toLowerCase(),
      );
    });

    it("Should revert if lastInvoiceDate is before the current one", async () => {
      const lastInvoiceDate = await rollupRevenueVault.lastInvoiceDate();
      await expectRevertWithCustomError(
        rollupRevenueVault,
        rollupRevenueVault.connect(admin).updateInvoiceArrears(100n, lastInvoiceDate - 1n),
        "InvoiceDateTooOld",
      );
    });

    it("Should revert if lastInvoiceDate is in the future", async () => {
      const lastInvoiceDate = (await time.latest()) + ONE_DAY_IN_SECONDS;

      await expectRevertWithCustomError(
        rollupRevenueVault,
        rollupRevenueVault.connect(admin).updateInvoiceArrears(100n, lastInvoiceDate),
        "FutureInvoicesNotAllowed",
      );
    });

    it("Should update invoice arrears", async () => {
      const newInvoiceArrears = 100n;
      const lastInvoiceDate = await rollupRevenueVault.lastInvoiceDate();
      await expectEvent(
        rollupRevenueVault,
        rollupRevenueVault.connect(admin).updateInvoiceArrears(newInvoiceArrears, lastInvoiceDate),
        "InvoiceArrearsUpdated",
        [newInvoiceArrears, lastInvoiceDate],
      );

      expect(await rollupRevenueVault.invoiceArrears()).to.equal(newInvoiceArrears);
    });
  });

  describe("updateL1LineaTokenBurner", () => {
    it("Should revert if caller is not admin", async () => {
      const l1LineaTokenBurnerAddress = generateRandomBytes(20);
      await expectRevertWithReason(
        rollupRevenueVault.connect(nonAuthorizedAccount).updateL1LineaTokenBurner(l1LineaTokenBurnerAddress),
        "AccessControl: account " +
          nonAuthorizedAccount.address.toLowerCase() +
          " is missing role " +
          (await rollupRevenueVault.DEFAULT_ADMIN_ROLE()).toLowerCase(),
      );
    });

    it("Should revert if l1LineaTokenBurner address is zero address", async () => {
      await expectRevertWithCustomError(
        rollupRevenueVault,
        rollupRevenueVault.connect(admin).updateL1LineaTokenBurner(ADDRESS_ZERO),
        "ZeroAddressNotAllowed",
      );
    });

    it("Should revert if l1LineaTokenBurner address is already setup", async () => {
      await expectRevertWithCustomError(
        rollupRevenueVault,
        rollupRevenueVault.connect(admin).updateL1LineaTokenBurner(l1LineaTokenBurner.address),
        "ExistingAddressTheSame",
      );
    });

    it("Should update l1LineaTokenBurner address", async () => {
      const randomAddress = toChecksumAddress(generateRandomBytes(20));
      await expectEvent(
        rollupRevenueVault,
        rollupRevenueVault.connect(admin).updateL1LineaTokenBurner(randomAddress),
        "L1LineaTokenBurnerUpdated",
        [l1LineaTokenBurner.address, randomAddress],
      );

      expect(await rollupRevenueVault.l1LineaTokenBurner()).to.equal(randomAddress);
    });
  });

  describe("updateDexAdapter", () => {
    it("Should revert if caller is not admin", async () => {
      const dexAddress = generateRandomBytes(20);
      await expectRevertWithReason(
        rollupRevenueVault.connect(nonAuthorizedAccount).updateDexAdapter(dexAddress),
        "AccessControl: account " +
          nonAuthorizedAccount.address.toLowerCase() +
          " is missing role " +
          (await rollupRevenueVault.DEFAULT_ADMIN_ROLE()).toLowerCase(),
      );
    });

    it("Should revert if Dex address is zero address", async () => {
      await expectRevertWithCustomError(
        rollupRevenueVault,
        rollupRevenueVault.connect(admin).updateDexAdapter(ADDRESS_ZERO),
        "ZeroAddressNotAllowed",
      );
    });

    it("Should revert if Dex adapter address is already setup", async () => {
      await expectRevertWithCustomError(
        rollupRevenueVault,
        rollupRevenueVault.connect(admin).updateDexAdapter(await dexAdapter.getAddress()),
        "ExistingAddressTheSame",
      );
    });

    it("Should update Dex address", async () => {
      const randomAddress = toChecksumAddress(generateRandomBytes(20));
      await expectEvent(
        rollupRevenueVault,
        rollupRevenueVault.connect(admin).updateDexAdapter(randomAddress),
        "DexAdapterUpdated",
        [await dexAdapter.getAddress(), randomAddress],
      );

      expect(await rollupRevenueVault.dexAdapter()).to.equal(randomAddress);
    });
  });

  describe("updateInvoicePaymentReceiver", () => {
    it("Should revert if caller is not admin", async () => {
      const randomAddress = toChecksumAddress(generateRandomBytes(20));
      await expectRevertWithReason(
        rollupRevenueVault.connect(nonAuthorizedAccount).updateInvoicePaymentReceiver(randomAddress),
        "AccessControl: account " +
          nonAuthorizedAccount.address.toLowerCase() +
          " is missing role " +
          (await rollupRevenueVault.DEFAULT_ADMIN_ROLE()).toLowerCase(),
      );
    });

    it("Should revert if invoicePaymentReceiver address is zero address", async () => {
      await expectRevertWithCustomError(
        rollupRevenueVault,
        rollupRevenueVault.connect(admin).updateInvoicePaymentReceiver(ADDRESS_ZERO),
        "ZeroAddressNotAllowed",
      );
    });

    it("Should revert if invoicePaymentReceiver address is already setup", async () => {
      await expectRevertWithCustomError(
        rollupRevenueVault,
        rollupRevenueVault.connect(admin).updateInvoicePaymentReceiver(invoicePaymentReceiver.address),
        "ExistingAddressTheSame",
      );
    });

    it("Should update invoicePaymentReceiver address", async () => {
      const randomAddress = toChecksumAddress(generateRandomBytes(20));
      await expectEvent(
        rollupRevenueVault,
        rollupRevenueVault.connect(admin).updateInvoicePaymentReceiver(randomAddress),
        "InvoicePaymentReceiverUpdated",
        [invoicePaymentReceiver.address, randomAddress],
      );

      expect(await rollupRevenueVault.invoicePaymentReceiver()).to.equal(randomAddress);
    });
  });

  describe("burnAndBridge", () => {
    const INITIAL_CONTRACT_BALANCE = ethers.parseEther("1");
    beforeEach(async () => {
      await admin.sendTransaction({ to: await rollupRevenueVault.getAddress(), value: INITIAL_CONTRACT_BALANCE });
    });

    it("Should revert if caller is not burner", async () => {
      const minLineaOut = 200n;
      const deadline = (await time.latest()) + ONE_DAY_IN_SECONDS;

      const encodedSwapData = TestDexAdapter__factory.createInterface().encodeFunctionData("swap", [
        minLineaOut,
        deadline,
      ]);

      await expectRevertWithReason(
        rollupRevenueVault.connect(nonAuthorizedAccount).burnAndBridge(encodedSwapData),
        "AccessControl: account " +
          nonAuthorizedAccount.address.toLowerCase() +
          " is missing role " +
          (await rollupRevenueVault.BURNER_ROLE()).toLowerCase(),
      );
    });

    it("Should revert if invoice arrears amount > 0", async () => {
      const lastInvoiceDate = await rollupRevenueVault.lastInvoiceDate();
      const startTimestamp = lastInvoiceDate + 1n;
      const endTimestamp = startTimestamp + BigInt(ONE_DAY_IN_SECONDS);

      await rollupRevenueVault
        .connect(invoiceSubmitter)
        .submitInvoice(startTimestamp, endTimestamp, ethers.parseEther("1.5"));

      const minLineaOut = 200n;
      const deadline = (await time.latest()) + ONE_DAY_IN_SECONDS;
      const encodedSwapData = TestDexAdapter__factory.createInterface().encodeFunctionData("swap", [
        minLineaOut,
        deadline,
      ]);

      await expectRevertWithCustomError(
        rollupRevenueVault,
        rollupRevenueVault.connect(burner).burnAndBridge(encodedSwapData),
        "InvoiceInArrears",
      );
    });

    it("Should revert if contract balance is insufficient to cover minimum fee", async () => {
      const lastInvoiceDate = await rollupRevenueVault.lastInvoiceDate();
      const startTimestamp = lastInvoiceDate + 1n;
      const endTimestamp = startTimestamp + BigInt(ONE_DAY_IN_SECONDS);

      const minimumFee = await messageService.minimumFeeInWei();

      // Drain the contract balance
      await rollupRevenueVault
        .connect(invoiceSubmitter)
        .submitInvoice(startTimestamp, endTimestamp, INITIAL_CONTRACT_BALANCE - minimumFee / 2n);

      const minLineaOut = 200n;
      const deadline = (await time.latest()) + ONE_DAY_IN_SECONDS;

      const encodedSwapData = TestDexAdapter__factory.createInterface().encodeFunctionData("swap", [
        minLineaOut,
        deadline,
      ]);

      await expectRevertWithCustomError(
        rollupRevenueVault,
        rollupRevenueVault.connect(burner).burnAndBridge(encodedSwapData),
        "InsufficientBalance",
      );
    });

    it("Should revert if swap call fails", async () => {
      const lastInvoiceDate = await rollupRevenueVault.lastInvoiceDate();
      const startTimestamp = lastInvoiceDate + 1n;
      const endTimestamp = startTimestamp + BigInt(ONE_DAY_IN_SECONDS);

      await rollupRevenueVault
        .connect(invoiceSubmitter)
        .submitInvoice(startTimestamp, endTimestamp, ethers.parseEther("0.5"));

      const encodedSwapData = TestDexAdapter__factory.createInterface().encodeFunctionData("testRevertSwap", [0, 0, 0]);

      await expectRevertWithCustomError(
        rollupRevenueVault,
        rollupRevenueVault.connect(burner).burnAndBridge(encodedSwapData),
        "DexSwapFailed",
      );
    });

<<<<<<< HEAD
=======
    it("Should revert if swap returns 0 linea tokens", async () => {
      const lastInvoiceDate = await rollupRevenueVault.lastInvoiceDate();
      const startTimestamp = lastInvoiceDate + 1n;
      const endTimestamp = startTimestamp + BigInt(ONE_DAY_IN_SECONDS);

      await rollupRevenueVault
        .connect(invoiceSubmitter)
        .submitInvoice(startTimestamp, endTimestamp, ethers.parseEther("0.5"));

      const minLineaOut = 200n;
      const deadline = (await time.latest()) + ONE_DAY_IN_SECONDS;

      const encodedSwapData = TestDexAdapter__factory.createInterface().encodeFunctionData("testZeroAmountOutSwap", [
        minLineaOut,
        deadline,
        0n,
      ]);

      await expectRevertWithCustomError(
        rollupRevenueVault,
        rollupRevenueVault.connect(burner).burnAndBridge(encodedSwapData),
        "ZeroLineaTokensReceived",
      );
    });

>>>>>>> bac6b4a1
    it("Should burn ETH, swap to LINEA and bridge the tokens to L1 burner contract", async () => {
      const lastInvoiceDate = await rollupRevenueVault.lastInvoiceDate();
      const startTimestamp = lastInvoiceDate + 1n;
      const endTimestamp = startTimestamp + BigInt(ONE_DAY_IN_SECONDS);

      await rollupRevenueVault
        .connect(invoiceSubmitter)
        .submitInvoice(startTimestamp, endTimestamp, ethers.parseEther("0.5"));

      const minimumFee = await messageService.minimumFeeInWei();
      const balanceAvailable = (await ethers.provider.getBalance(rollupRevenueVault.getAddress())) - minimumFee;

      const ethToBurn = (balanceAvailable * 20n) / 100n;

      const minLineaOut = 200n;
      const deadline = (await time.latest()) + ONE_DAY_IN_SECONDS;

      const encodedSwapData = TestDexAdapter__factory.createInterface().encodeFunctionData("swap", [
        minLineaOut,
        deadline,
      ]);

      await expectEvent(
        rollupRevenueVault,
        rollupRevenueVault.connect(burner).burnAndBridge(encodedSwapData),
        "EthBurntSwappedAndBridged",
        [ethToBurn, (balanceAvailable - ethToBurn) * 2n], // We mock the swap to return amountIn * 2
      );
    });
  });
});<|MERGE_RESOLUTION|>--- conflicted
+++ resolved
@@ -131,10 +131,10 @@
           await messageService.getAddress(),
           l1LineaTokenBurner.address,
           await l2LineaToken.getAddress(),
-          await dex.getAddress(),
-        ],
-        {
-          initializer: ROLLUP_REVENUE_VAULT_INITIALIZE_SIGNATURE,
+          await dexAdapter.getAddress(),
+        ],
+        {
+          initializer: ROLLUP_REVENUE_VAULT_REINITIALIZE_SIGNATURE,
           unsafeAllow: ["constructor"],
         },
       );
@@ -791,7 +791,7 @@
         .connect(invoiceSubmitter)
         .submitInvoice(startTimestamp, endTimestamp, ethers.parseEther("0.5"));
 
-      const encodedSwapData = TestDexAdapter__factory.createInterface().encodeFunctionData("testRevertSwap", [0, 0, 0]);
+      const encodedSwapData = TestDexAdapter__factory.createInterface().encodeFunctionData("testRevertSwap", [0, 0]);
 
       await expectRevertWithCustomError(
         rollupRevenueVault,
@@ -800,9 +800,7 @@
       );
     });
 
-<<<<<<< HEAD
-=======
-    it("Should revert if swap returns 0 linea tokens", async () => {
+    it("Should revert if swap returns insufficient linea tokens", async () => {
       const lastInvoiceDate = await rollupRevenueVault.lastInvoiceDate();
       const startTimestamp = lastInvoiceDate + 1n;
       const endTimestamp = startTimestamp + BigInt(ONE_DAY_IN_SECONDS);
@@ -814,11 +812,10 @@
       const minLineaOut = 200n;
       const deadline = (await time.latest()) + ONE_DAY_IN_SECONDS;
 
-      const encodedSwapData = TestDexAdapter__factory.createInterface().encodeFunctionData("testZeroAmountOutSwap", [
-        minLineaOut,
-        deadline,
-        0n,
-      ]);
+      const encodedSwapData = TestDexAdapter__factory.createInterface().encodeFunctionData(
+        "testSwapInsufficientLineaTokensReceived",
+        [minLineaOut, deadline],
+      );
 
       await expectRevertWithCustomError(
         rollupRevenueVault,
@@ -827,7 +824,6 @@
       );
     });
 
->>>>>>> bac6b4a1
     it("Should burn ETH, swap to LINEA and bridge the tokens to L1 burner contract", async () => {
       const lastInvoiceDate = await rollupRevenueVault.lastInvoiceDate();
       const startTimestamp = lastInvoiceDate + 1n;
