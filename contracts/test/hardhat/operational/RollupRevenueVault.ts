import { ethers, network } from "hardhat";
import { expect } from "chai";
import { toChecksumAddress } from "@ethereumjs/util";
import { loadFixture, time } from "@nomicfoundation/hardhat-network-helpers";
import { SignerWithAddress } from "@nomicfoundation/hardhat-ethers/signers";
import {
  L2MessageService,
  RollupRevenueVault,
  TestERC20,
  TokenBridge,
  TestDexAdapter,
  TestDexAdapter__factory,
} from "../../../typechain-types";
import { getRollupRevenueVaultAccountsFixture } from "./helpers/before";
import { deployRollupRevenueVaultFixture } from "./helpers/deploy";
import { ADDRESS_ZERO, EMPTY_CALLDATA, ONE_DAY_IN_SECONDS } from "../common/constants";
import {
  expectEvent,
  expectRevertWithCustomError,
  expectRevertWithReason,
  generateRandomBytes,
} from "../common/helpers";
import { deployUpgradableFromFactory } from "../common/deployment";
import { ROLLUP_REVENUE_VAULT_REINITIALIZE_SIGNATURE } from "./constants";

describe("RollupRevenueVault", () => {
  let rollupRevenueVault: RollupRevenueVault;
  let l2LineaToken: TestERC20;
  let tokenBridge: TokenBridge;
  let messageService: L2MessageService;
  let dexAdapter: TestDexAdapter;

  let admin: SignerWithAddress;
  let invoiceSubmitter: SignerWithAddress;
  let burner: SignerWithAddress;
  let invoicePaymentReceiver: SignerWithAddress;
  let l1LineaTokenBurner: SignerWithAddress;
  let nonAuthorizedAccount: SignerWithAddress;

  before(async () => {
    await network.provider.send("hardhat_reset");
    ({ admin, invoiceSubmitter, burner, invoicePaymentReceiver, l1LineaTokenBurner, nonAuthorizedAccount } =
      await loadFixture(getRollupRevenueVaultAccountsFixture));
  });

  beforeEach(async () => {
    ({ rollupRevenueVault, l2LineaToken, tokenBridge, messageService, dexAdapter } = await loadFixture(
      deployRollupRevenueVaultFixture,
    ));
  });

  describe("Fallback/Receive", () => {
    const sendEthToContract = async (value: bigint, data: string) => {
      return admin.sendTransaction({ to: await rollupRevenueVault.getAddress(), value, data });
    };

    it("Should send eth to the rollupRevenueVault contract through the receive", async () => {
      const value = ethers.parseEther("1");
      await expectEvent(rollupRevenueVault, sendEthToContract(value, EMPTY_CALLDATA), "EthReceived", [value]);
    });

    it("Should fail to send eth to the rollupRevenueVault contract through the fallback function", async () => {
      const value = ethers.parseEther("1");
      await expectEvent(rollupRevenueVault, sendEthToContract(value, "0x1234"), "EthReceived", [value]);
    });
  });

  describe("initializeRolesAndStorageVariables", () => {
    it("Should revert when reinitializing twice", async () => {
      await expectRevertWithReason(
        rollupRevenueVault.initializeRolesAndStorageVariables(
          await time.latest(),
          admin.address,
          invoiceSubmitter.address,
          burner.address,
          invoicePaymentReceiver.address,
          await tokenBridge.getAddress(),
          await messageService.getAddress(),
          l1LineaTokenBurner.address,
          await l2LineaToken.getAddress(),
          await dex.getAddress(),
        ),
        "Initializable: contract is already initialized",
      );
    });

    it("should revert if lastInvoiceDate is zero", async () => {
      const deployCall = deployUpgradableFromFactory(
        "RollupRevenueVault",
        [
          0n,
          admin.address,
          invoiceSubmitter.address,
          burner.address,
          invoicePaymentReceiver.address,
          await tokenBridge.getAddress(),
          await messageService.getAddress(),
          l1LineaTokenBurner.address,
          await l2LineaToken.getAddress(),
          await dexAdapter.getAddress(),
        ],
        {
          initializer: ROLLUP_REVENUE_VAULT_REINITIALIZE_SIGNATURE,
          unsafeAllow: ["constructor"],
        },
      );
      await expectRevertWithCustomError(rollupRevenueVault, deployCall, "ZeroTimestampNotAllowed");
    });

    it("Should revert if defaultAdmin address is zero address", async () => {
      const deployCall = deployUpgradableFromFactory(
        "RollupRevenueVault",
        [
          await time.latest(),
          ADDRESS_ZERO,
          invoiceSubmitter.address,
          burner.address,
          invoicePaymentReceiver.address,
          await tokenBridge.getAddress(),
          await messageService.getAddress(),
          l1LineaTokenBurner.address,
          await l2LineaToken.getAddress(),
          await dexAdapter.getAddress(),
        ],
        {
          initializer: ROLLUP_REVENUE_VAULT_REINITIALIZE_SIGNATURE,
          unsafeAllow: ["constructor"],
        },
      );
      await expectRevertWithCustomError(rollupRevenueVault, deployCall, "ZeroAddressNotAllowed");
    });

    it("Should revert if invoiceSubmitter address is zero address", async () => {
      const deployCall = deployUpgradableFromFactory(
        "RollupRevenueVault",
        [
          await time.latest(),
          admin.address,
          ADDRESS_ZERO,
          burner.address,
          invoicePaymentReceiver.address,
          await tokenBridge.getAddress(),
          await messageService.getAddress(),
          l1LineaTokenBurner.address,
          await l2LineaToken.getAddress(),
          await dexAdapter.getAddress(),
        ],
        {
          initializer: ROLLUP_REVENUE_VAULT_REINITIALIZE_SIGNATURE,
          unsafeAllow: ["constructor"],
        },
      );
      await expectRevertWithCustomError(rollupRevenueVault, deployCall, "ZeroAddressNotAllowed");
    });

    it("Should revert if burner address is zero address", async () => {
      const deployCall = deployUpgradableFromFactory(
        "RollupRevenueVault",
        [
          await time.latest(),
          admin.address,
          invoiceSubmitter.address,
          ADDRESS_ZERO,
          invoicePaymentReceiver.address,
          await tokenBridge.getAddress(),
          await messageService.getAddress(),
          l1LineaTokenBurner.address,
          await l2LineaToken.getAddress(),
          await dexAdapter.getAddress(),
        ],
        {
          initializer: ROLLUP_REVENUE_VAULT_REINITIALIZE_SIGNATURE,
          unsafeAllow: ["constructor"],
        },
      );
      await expectRevertWithCustomError(rollupRevenueVault, deployCall, "ZeroAddressNotAllowed");
    });

    it("Should revert if invoicePaymentReceiver address is zero address", async () => {
      const deployCall = deployUpgradableFromFactory(
        "RollupRevenueVault",
        [
          await time.latest(),
          admin.address,
          invoiceSubmitter.address,
          burner.address,
          ADDRESS_ZERO,
          await tokenBridge.getAddress(),
          await messageService.getAddress(),
          l1LineaTokenBurner.address,
          await l2LineaToken.getAddress(),
          await dexAdapter.getAddress(),
        ],
        {
          initializer: ROLLUP_REVENUE_VAULT_REINITIALIZE_SIGNATURE,
          unsafeAllow: ["constructor"],
        },
      );
      await expectRevertWithCustomError(rollupRevenueVault, deployCall, "ZeroAddressNotAllowed");
    });

    it("Should revert if tokenBridge address is zero address", async () => {
      const deployCall = deployUpgradableFromFactory(
        "RollupRevenueVault",
        [
          await time.latest(),
          admin.address,
          invoiceSubmitter.address,
          burner.address,
          invoicePaymentReceiver.address,
          ADDRESS_ZERO,
          await messageService.getAddress(),
          l1LineaTokenBurner.address,
          await l2LineaToken.getAddress(),
          await dexAdapter.getAddress(),
        ],
        {
          initializer: ROLLUP_REVENUE_VAULT_REINITIALIZE_SIGNATURE,
          unsafeAllow: ["constructor"],
        },
      );
      await expectRevertWithCustomError(rollupRevenueVault, deployCall, "ZeroAddressNotAllowed");
    });

    it("Should revert if messageService address is zero address", async () => {
      const deployCall = deployUpgradableFromFactory(
        "RollupRevenueVault",
        [
          await time.latest(),
          admin.address,
          invoiceSubmitter.address,
          burner.address,
          invoicePaymentReceiver.address,
          await tokenBridge.getAddress(),
          ADDRESS_ZERO,
          l1LineaTokenBurner.address,
          await l2LineaToken.getAddress(),
          await dexAdapter.getAddress(),
        ],
        {
          initializer: ROLLUP_REVENUE_VAULT_REINITIALIZE_SIGNATURE,
          unsafeAllow: ["constructor"],
        },
      );
      await expectRevertWithCustomError(rollupRevenueVault, deployCall, "ZeroAddressNotAllowed");
    });

    it("Should revert if l1LineaTokenBurner address is zero address", async () => {
      const deployCall = deployUpgradableFromFactory(
        "RollupRevenueVault",
        [
          await time.latest(),
          admin.address,
          invoiceSubmitter.address,
          burner.address,
          invoicePaymentReceiver.address,
          await tokenBridge.getAddress(),
          await messageService.getAddress(),
          ADDRESS_ZERO,
          await l2LineaToken.getAddress(),
          await dexAdapter.getAddress(),
        ],
        {
          initializer: ROLLUP_REVENUE_VAULT_REINITIALIZE_SIGNATURE,
          unsafeAllow: ["constructor"],
        },
      );
      await expectRevertWithCustomError(rollupRevenueVault, deployCall, "ZeroAddressNotAllowed");
    });

    it("Should revert if lineaToken address is zero address", async () => {
      const deployCall = deployUpgradableFromFactory(
        "RollupRevenueVault",
        [
          await time.latest(),
          admin.address,
          invoiceSubmitter.address,
          burner.address,
          invoicePaymentReceiver.address,
          await tokenBridge.getAddress(),
          await messageService.getAddress(),
          l1LineaTokenBurner.address,
          ADDRESS_ZERO,
          await dexAdapter.getAddress(),
        ],
        {
          initializer: ROLLUP_REVENUE_VAULT_REINITIALIZE_SIGNATURE,
          unsafeAllow: ["constructor"],
        },
      );
      await expectRevertWithCustomError(rollupRevenueVault, deployCall, "ZeroAddressNotAllowed");
    });

    it("Should revert if V3DexAdapter contract address is zero address", async () => {
      const deployCall = deployUpgradableFromFactory(
        "RollupRevenueVault",
        [
          await time.latest(),
          admin.address,
          invoiceSubmitter.address,
          burner.address,
          invoicePaymentReceiver.address,
          await tokenBridge.getAddress(),
          await messageService.getAddress(),
          l1LineaTokenBurner.address,
          await l2LineaToken.getAddress(),
          ADDRESS_ZERO,
        ],
        {
          initializer: ROLLUP_REVENUE_VAULT_REINITIALIZE_SIGNATURE,
          unsafeAllow: ["constructor"],
        },
      );
      await expectRevertWithCustomError(rollupRevenueVault, deployCall, "ZeroAddressNotAllowed");
    });

    it("Should initialize correctly the contract", async () => {
      expect(await rollupRevenueVault.hasRole(await rollupRevenueVault.DEFAULT_ADMIN_ROLE(), admin.address)).to.equal(
        true,
      );
      expect(
        await rollupRevenueVault.hasRole(await rollupRevenueVault.INVOICE_SUBMITTER_ROLE(), invoiceSubmitter.address),
      ).to.equal(true);
      expect(await rollupRevenueVault.hasRole(await rollupRevenueVault.BURNER_ROLE(), burner.address)).to.equal(true);
      expect(await rollupRevenueVault.invoicePaymentReceiver()).to.equal(invoicePaymentReceiver.address);
      expect(await rollupRevenueVault.tokenBridge()).to.equal(await tokenBridge.getAddress());
      expect(await rollupRevenueVault.messageService()).to.equal(await messageService.getAddress());
      expect(await rollupRevenueVault.l1LineaTokenBurner()).to.equal(l1LineaTokenBurner.address);
      expect(await rollupRevenueVault.lineaToken()).to.equal(await l2LineaToken.getAddress());
      expect(await rollupRevenueVault.dexAdapter()).to.equal(await dexAdapter.getAddress());
    });
  });

<<<<<<< HEAD
  describe("initializeRolesAndStorageVariables", () => {
    it("Should revert when reinitializing twice", async () => {
      const txPromise = rollupRevenueVault.initializeRolesAndStorageVariables(
        await time.latest(),
        admin.address,
        invoiceSubmitter.address,
        burner.address,
        invoicePaymentReceiver.address,
        await tokenBridge.getAddress(),
        await messageService.getAddress(),
        l1LineaTokenBurner.address,
        await l2LineaToken.getAddress(),
        await dexAdapter.getAddress(),
      );

      await expectEvent(rollupRevenueVault, txPromise, "Initialized", [2n]);

      await expectRevertWithReason(
        rollupRevenueVault.initializeRolesAndStorageVariables(
          await time.latest(),
          admin.address,
          invoiceSubmitter.address,
          burner.address,
          invoicePaymentReceiver.address,
          await tokenBridge.getAddress(),
          await messageService.getAddress(),
          l1LineaTokenBurner.address,
          await l2LineaToken.getAddress(),
          await dexAdapter.getAddress(),
        ),
        "Initializable: contract is already initialized",
      );
    });

    it("Should reinitialize the contract", async () => {
      const txPromise = rollupRevenueVault.initializeRolesAndStorageVariables(
        await time.latest(),
        admin.address,
        invoiceSubmitter.address,
        burner.address,
        invoicePaymentReceiver.address,
        await tokenBridge.getAddress(),
        await messageService.getAddress(),
        l1LineaTokenBurner.address,
        await l2LineaToken.getAddress(),
        await dexAdapter.getAddress(),
      );

      await expectEvent(rollupRevenueVault, txPromise, "Initialized", [2n]);
    });
  });

=======
>>>>>>> 94500b98
  describe("submitInvoice", () => {
    it("Should revert if caller is not invoiceSubmitter", async () => {
      const lastInvoiceDate = await rollupRevenueVault.lastInvoiceDate();
      const startTimestamp = lastInvoiceDate + 1n;
      const endTimestamp = startTimestamp + BigInt(ONE_DAY_IN_SECONDS);

      await expectRevertWithReason(
        rollupRevenueVault.connect(nonAuthorizedAccount).submitInvoice(startTimestamp, endTimestamp, 100n),
        "AccessControl: account " +
          nonAuthorizedAccount.address.toLowerCase() +
          " is missing role " +
          (await rollupRevenueVault.INVOICE_SUBMITTER_ROLE()).toLowerCase(),
      );
    });

    it("Should revert if timestamps not in sequence", async () => {
      const lastInvoiceDate = await rollupRevenueVault.lastInvoiceDate();
      const startTimestamp = lastInvoiceDate + 2n;
      const endTimestamp = startTimestamp + BigInt(ONE_DAY_IN_SECONDS);

      await expectRevertWithCustomError(
        rollupRevenueVault,
        rollupRevenueVault.connect(invoiceSubmitter).submitInvoice(startTimestamp, endTimestamp, 100n),
        "TimestampsNotInSequence",
      );
    });

    it("Should revert if endTimestamp is before startTimestamp", async () => {
      const lastInvoiceDate = await rollupRevenueVault.lastInvoiceDate();
      const startTimestamp = lastInvoiceDate + 1n;
      const endTimestamp = startTimestamp - 1n;

      await expectRevertWithCustomError(
        rollupRevenueVault,
        rollupRevenueVault.connect(invoiceSubmitter).submitInvoice(startTimestamp, endTimestamp, 100n),
        "EndTimestampMustBeGreaterThanStartTimestamp",
      );
    });

    it("Should revert if amount is zero", async () => {
      const lastInvoiceDate = await rollupRevenueVault.lastInvoiceDate();
      const startTimestamp = lastInvoiceDate + 1n;
      const endTimestamp = startTimestamp + BigInt(ONE_DAY_IN_SECONDS);

      await expectRevertWithCustomError(
        rollupRevenueVault,
        rollupRevenueVault.connect(invoiceSubmitter).submitInvoice(startTimestamp, endTimestamp, 0n),
        "ZeroInvoiceAmount",
      );
    });

    it("Should not submit invoice if the contract has no balance", async () => {
      const lastInvoiceDate = await rollupRevenueVault.lastInvoiceDate();
      const startTimestamp = lastInvoiceDate + 1n;
      const endTimestamp = startTimestamp + BigInt(ONE_DAY_IN_SECONDS);
      const invoiceAmount = ethers.parseEther("1");

      const invoicePaymentReceiverBalanceBefore = await ethers.provider.getBalance(invoicePaymentReceiver.address);

      await expectEvent(
        rollupRevenueVault,
        rollupRevenueVault.connect(invoiceSubmitter).submitInvoice(startTimestamp, endTimestamp, invoiceAmount),
        "InvoiceProcessed",
        [invoicePaymentReceiver.address, startTimestamp, endTimestamp, 0n, invoiceAmount],
      );

      const invoicePaymentReceiverBalanceAfter = await ethers.provider.getBalance(invoicePaymentReceiver.address);
      expect(invoicePaymentReceiverBalanceAfter).to.equal(invoicePaymentReceiverBalanceBefore);
      expect(await rollupRevenueVault.lastInvoiceDate()).to.equal(endTimestamp);
    });

    it("should send the entire contract balance to the receiver when balanceAvailable < totalAmountCostsOwing", async () => {
      const lastInvoiceDate = await rollupRevenueVault.lastInvoiceDate();
      const startTimestamp = lastInvoiceDate + 1n;
      const endTimestamp = startTimestamp + BigInt(ONE_DAY_IN_SECONDS);
      const invoiceAmount = ethers.parseEther("1");
      const balanceAvailable = ethers.parseEther("0.6");

      const invoicePaymentReceiverBalanceBefore = await ethers.provider.getBalance(invoicePaymentReceiver.address);

      await admin.sendTransaction({ to: await rollupRevenueVault.getAddress(), value: balanceAvailable });

      await expectEvent(
        rollupRevenueVault,
        rollupRevenueVault.connect(invoiceSubmitter).submitInvoice(startTimestamp, endTimestamp, invoiceAmount),
        "InvoiceProcessed",
        [invoicePaymentReceiver.address, startTimestamp, endTimestamp, balanceAvailable, invoiceAmount],
      );

      const invoicePaymentReceiverBalanceAfter = await ethers.provider.getBalance(invoicePaymentReceiver.address);
      expect(invoicePaymentReceiverBalanceAfter).to.equal(invoicePaymentReceiverBalanceBefore + balanceAvailable);
      expect(await rollupRevenueVault.lastInvoiceDate()).to.equal(endTimestamp);
      expect(await rollupRevenueVault.invoiceArrears()).to.equal(invoiceAmount - balanceAvailable);
    });

    it("should send the entire totalAmountCostsOwing to the receiver when balanceAvailable >= totalAmountCostsOwing", async () => {
      const lastInvoiceDate = await rollupRevenueVault.lastInvoiceDate();
      const startTimestamp = lastInvoiceDate + 1n;
      const endTimestamp = startTimestamp + BigInt(ONE_DAY_IN_SECONDS);
      const invoiceAmount = ethers.parseEther("1");
      const balanceAvailable = ethers.parseEther("1.5");

      const invoicePaymentReceiverBalanceBefore = await ethers.provider.getBalance(invoicePaymentReceiver.address);

      await admin.sendTransaction({ to: await rollupRevenueVault.getAddress(), value: balanceAvailable });

      await expectEvent(
        rollupRevenueVault,
        rollupRevenueVault.connect(invoiceSubmitter).submitInvoice(startTimestamp, endTimestamp, invoiceAmount),
        "InvoiceProcessed",
        [invoicePaymentReceiver.address, startTimestamp, endTimestamp, invoiceAmount, invoiceAmount],
      );

      const invoicePaymentReceiverBalanceAfter = await ethers.provider.getBalance(invoicePaymentReceiver.address);
      expect(invoicePaymentReceiverBalanceAfter).to.equal(invoicePaymentReceiverBalanceBefore + invoiceAmount);
      expect(await rollupRevenueVault.lastInvoiceDate()).to.equal(endTimestamp);
      expect(await rollupRevenueVault.invoiceArrears()).to.equal(0n);
    });
  });

  describe("updateInvoiceArrears", () => {
    it("Should revert if caller is not admin", async () => {
      const lastInvoiceDate = await rollupRevenueVault.lastInvoiceDate();
      await expectRevertWithReason(
        rollupRevenueVault.connect(nonAuthorizedAccount).updateInvoiceArrears(100n, lastInvoiceDate),
        "AccessControl: account " +
          nonAuthorizedAccount.address.toLowerCase() +
          " is missing role " +
          (await rollupRevenueVault.DEFAULT_ADMIN_ROLE()).toLowerCase(),
      );
    });

    it("Should revert if lastInvoiceDate is before the current one", async () => {
      const lastInvoiceDate = await rollupRevenueVault.lastInvoiceDate();
      await expectRevertWithCustomError(
        rollupRevenueVault,
        rollupRevenueVault.connect(admin).updateInvoiceArrears(100n, lastInvoiceDate - 1n),
        "InvoiceDateTooOld",
      );
    });

    it("Should update invoice arrears", async () => {
      const newInvoiceArrears = 100n;
      const lastInvoiceDate = await rollupRevenueVault.lastInvoiceDate();
      await expectEvent(
        rollupRevenueVault,
        rollupRevenueVault.connect(admin).updateInvoiceArrears(newInvoiceArrears, lastInvoiceDate),
        "InvoiceArrearsUpdated",
        [newInvoiceArrears, lastInvoiceDate],
      );

      expect(await rollupRevenueVault.invoiceArrears()).to.equal(newInvoiceArrears);
    });
  });

  describe("updateL1LineaTokenBurner", () => {
    it("Should revert if caller is not admin", async () => {
      const l1LineaTokenBurnerAddress = generateRandomBytes(20);
      await expectRevertWithReason(
        rollupRevenueVault.connect(nonAuthorizedAccount).updateL1LineaTokenBurner(l1LineaTokenBurnerAddress),
        "AccessControl: account " +
          nonAuthorizedAccount.address.toLowerCase() +
          " is missing role " +
          (await rollupRevenueVault.DEFAULT_ADMIN_ROLE()).toLowerCase(),
      );
    });

    it("Should revert if l1LineaTokenBurner address is zero address", async () => {
      await expectRevertWithCustomError(
        rollupRevenueVault,
        rollupRevenueVault.connect(admin).updateL1LineaTokenBurner(ADDRESS_ZERO),
        "ZeroAddressNotAllowed",
      );
    });

    it("Should revert if l1LineaTokenBurner address is already setup", async () => {
      await expectRevertWithCustomError(
        rollupRevenueVault,
        rollupRevenueVault.connect(admin).updateL1LineaTokenBurner(l1LineaTokenBurner.address),
        "ExistingAddressTheSame",
      );
    });

    it("Should update l1LineaTokenBurner address", async () => {
      const randomAddress = toChecksumAddress(generateRandomBytes(20));
      await expectEvent(
        rollupRevenueVault,
        rollupRevenueVault.connect(admin).updateL1LineaTokenBurner(randomAddress),
        "L1LineaTokenBurnerUpdated",
        [l1LineaTokenBurner.address, randomAddress],
      );

      expect(await rollupRevenueVault.l1LineaTokenBurner()).to.equal(randomAddress);
    });
  });

  describe("updateDexAdapter", () => {
    it("Should revert if caller is not admin", async () => {
      const dexAddress = generateRandomBytes(20);
      await expectRevertWithReason(
        rollupRevenueVault.connect(nonAuthorizedAccount).updateDexAdapter(dexAddress),
        "AccessControl: account " +
          nonAuthorizedAccount.address.toLowerCase() +
          " is missing role " +
          (await rollupRevenueVault.DEFAULT_ADMIN_ROLE()).toLowerCase(),
      );
    });

    it("Should revert if Dex address is zero address", async () => {
      await expectRevertWithCustomError(
        rollupRevenueVault,
        rollupRevenueVault.connect(admin).updateDexAdapter(ADDRESS_ZERO),
        "ZeroAddressNotAllowed",
      );
    });

    it("Should revert if Dex adapter address is already setup", async () => {
      await expectRevertWithCustomError(
        rollupRevenueVault,
        rollupRevenueVault.connect(admin).updateDexAdapter(await dexAdapter.getAddress()),
        "ExistingAddressTheSame",
      );
    });

    it("Should update Dex address", async () => {
      const randomAddress = toChecksumAddress(generateRandomBytes(20));
      await expectEvent(
        rollupRevenueVault,
        rollupRevenueVault.connect(admin).updateDexAdapter(randomAddress),
        "DexAdapterUpdated",
        [await dexAdapter.getAddress(), randomAddress],
      );

      expect(await rollupRevenueVault.dexAdapter()).to.equal(randomAddress);
    });
  });

  describe("updateInvoicePaymentReceiver", () => {
    it("Should revert if caller is not admin", async () => {
      const randomAddress = toChecksumAddress(generateRandomBytes(20));
      await expectRevertWithReason(
        rollupRevenueVault.connect(nonAuthorizedAccount).updateInvoicePaymentReceiver(randomAddress),
        "AccessControl: account " +
          nonAuthorizedAccount.address.toLowerCase() +
          " is missing role " +
          (await rollupRevenueVault.DEFAULT_ADMIN_ROLE()).toLowerCase(),
      );
    });

    it("Should revert if invoicePaymentReceiver address is zero address", async () => {
      await expectRevertWithCustomError(
        rollupRevenueVault,
        rollupRevenueVault.connect(admin).updateInvoicePaymentReceiver(ADDRESS_ZERO),
        "ZeroAddressNotAllowed",
      );
    });

    it("Should revert if invoicePaymentReceiver address is already setup", async () => {
      await expectRevertWithCustomError(
        rollupRevenueVault,
        rollupRevenueVault.connect(admin).updateInvoicePaymentReceiver(invoicePaymentReceiver.address),
        "ExistingAddressTheSame",
      );
    });

    it("Should update invoicePaymentReceiver address", async () => {
      const randomAddress = toChecksumAddress(generateRandomBytes(20));
      await expectEvent(
        rollupRevenueVault,
        rollupRevenueVault.connect(admin).updateInvoicePaymentReceiver(randomAddress),
        "InvoicePaymentReceiverUpdated",
        [invoicePaymentReceiver.address, randomAddress],
      );

      expect(await rollupRevenueVault.invoicePaymentReceiver()).to.equal(randomAddress);
    });
  });

  describe("burnAndBridge", () => {
    const INITIAL_CONTRACT_BALANCE = ethers.parseEther("1");
    beforeEach(async () => {
      await admin.sendTransaction({ to: await rollupRevenueVault.getAddress(), value: INITIAL_CONTRACT_BALANCE });
    });

    it("Should revert if caller is not burner", async () => {
      const minLineaOut = 200n;
      const deadline = (await time.latest()) + ONE_DAY_IN_SECONDS;

      const encodedSwapData = TestDexAdapter__factory.createInterface().encodeFunctionData("swap", [
        minLineaOut,
        deadline,
      ]);

      await expectRevertWithReason(
        rollupRevenueVault.connect(nonAuthorizedAccount).burnAndBridge(encodedSwapData),
        "AccessControl: account " +
          nonAuthorizedAccount.address.toLowerCase() +
          " is missing role " +
          (await rollupRevenueVault.BURNER_ROLE()).toLowerCase(),
      );
    });

    it("Should revert if invoice arrears amount > 0", async () => {
      const lastInvoiceDate = await rollupRevenueVault.lastInvoiceDate();
      const startTimestamp = lastInvoiceDate + 1n;
      const endTimestamp = startTimestamp + BigInt(ONE_DAY_IN_SECONDS);

      await rollupRevenueVault
        .connect(invoiceSubmitter)
        .submitInvoice(startTimestamp, endTimestamp, ethers.parseEther("1.5"));

      const minLineaOut = 200n;
      const deadline = (await time.latest()) + ONE_DAY_IN_SECONDS;
      const encodedSwapData = TestDexAdapter__factory.createInterface().encodeFunctionData("swap", [
        minLineaOut,
        deadline,
      ]);

      await expectRevertWithCustomError(
        rollupRevenueVault,
        rollupRevenueVault.connect(burner).burnAndBridge(encodedSwapData),
        "InvoiceInArrears",
      );
    });

    it("Should revert if contract balance is insufficient to cover minimum fee", async () => {
      const lastInvoiceDate = await rollupRevenueVault.lastInvoiceDate();
      const startTimestamp = lastInvoiceDate + 1n;
      const endTimestamp = startTimestamp + BigInt(ONE_DAY_IN_SECONDS);

      const minimumFee = await messageService.minimumFeeInWei();

      // Drain the contract balance
      await rollupRevenueVault
        .connect(invoiceSubmitter)
        .submitInvoice(startTimestamp, endTimestamp, INITIAL_CONTRACT_BALANCE - minimumFee / 2n);

      const minLineaOut = 200n;
      const deadline = (await time.latest()) + ONE_DAY_IN_SECONDS;

      const encodedSwapData = TestDexAdapter__factory.createInterface().encodeFunctionData("swap", [
        minLineaOut,
        deadline,
      ]);

      await expectRevertWithCustomError(
        rollupRevenueVault,
        rollupRevenueVault.connect(burner).burnAndBridge(encodedSwapData),
        "InsufficientBalance",
      );
    });

    it("Should revert if swap call fails", async () => {
      const lastInvoiceDate = await rollupRevenueVault.lastInvoiceDate();
      const startTimestamp = lastInvoiceDate + 1n;
      const endTimestamp = startTimestamp + BigInt(ONE_DAY_IN_SECONDS);

      await rollupRevenueVault
        .connect(invoiceSubmitter)
        .submitInvoice(startTimestamp, endTimestamp, ethers.parseEther("0.5"));

      const encodedSwapData = TestDexAdapter__factory.createInterface().encodeFunctionData("testRevertSwap", [0, 0, 0]);

      await expectRevertWithCustomError(
        rollupRevenueVault,
        rollupRevenueVault.connect(burner).burnAndBridge(encodedSwapData),
        "DexSwapFailed",
      );
    });

    it("Should revert if swap returns 0 linea tokens", async () => {
      const lastInvoiceDate = await rollupRevenueVault.lastInvoiceDate();
      const startTimestamp = lastInvoiceDate + 1n;
      const endTimestamp = startTimestamp + BigInt(ONE_DAY_IN_SECONDS);

      await rollupRevenueVault
        .connect(invoiceSubmitter)
        .submitInvoice(startTimestamp, endTimestamp, ethers.parseEther("0.5"));

      const minLineaOut = 200n;
      const deadline = (await time.latest()) + ONE_DAY_IN_SECONDS;

      const encodedSwapData = TestDexAdapter__factory.createInterface().encodeFunctionData("testZeroAmountOutSwap", [
        minLineaOut,
        deadline,
        0n,
      ]);

      await expectRevertWithCustomError(
        rollupRevenueVault,
        rollupRevenueVault.connect(burner).burnAndBridge(encodedSwapData),
        "ZeroLineaTokensReceived",
      );
    });

    it("Should burn ETH, swap to LINEA and bridge the tokens to L1 burner contract", async () => {
      const lastInvoiceDate = await rollupRevenueVault.lastInvoiceDate();
      const startTimestamp = lastInvoiceDate + 1n;
      const endTimestamp = startTimestamp + BigInt(ONE_DAY_IN_SECONDS);

      await rollupRevenueVault
        .connect(invoiceSubmitter)
        .submitInvoice(startTimestamp, endTimestamp, ethers.parseEther("0.5"));

      const minimumFee = await messageService.minimumFeeInWei();
      const balanceAvailable = (await ethers.provider.getBalance(rollupRevenueVault.getAddress())) - minimumFee;

      const ethToBurn = (balanceAvailable * 20n) / 100n;

      const minLineaOut = 200n;
      const deadline = (await time.latest()) + ONE_DAY_IN_SECONDS;

      const encodedSwapData = TestDexAdapter__factory.createInterface().encodeFunctionData("swap", [
        minLineaOut,
        deadline,
      ]);

      await expectEvent(
        rollupRevenueVault,
        rollupRevenueVault.connect(burner).burnAndBridge(encodedSwapData),
        "EthBurntSwappedAndBridged",
        [ethToBurn, (balanceAvailable - ethToBurn) * 2n], // We mock the swap to return amountIn * 2
      );
    });
  });
});<|MERGE_RESOLUTION|>--- conflicted
+++ resolved
@@ -78,7 +78,7 @@
           await messageService.getAddress(),
           l1LineaTokenBurner.address,
           await l2LineaToken.getAddress(),
-          await dex.getAddress(),
+          await dexAdapter.getAddress(),
         ),
         "Initializable: contract is already initialized",
       );
@@ -331,61 +331,6 @@
     });
   });
 
-<<<<<<< HEAD
-  describe("initializeRolesAndStorageVariables", () => {
-    it("Should revert when reinitializing twice", async () => {
-      const txPromise = rollupRevenueVault.initializeRolesAndStorageVariables(
-        await time.latest(),
-        admin.address,
-        invoiceSubmitter.address,
-        burner.address,
-        invoicePaymentReceiver.address,
-        await tokenBridge.getAddress(),
-        await messageService.getAddress(),
-        l1LineaTokenBurner.address,
-        await l2LineaToken.getAddress(),
-        await dexAdapter.getAddress(),
-      );
-
-      await expectEvent(rollupRevenueVault, txPromise, "Initialized", [2n]);
-
-      await expectRevertWithReason(
-        rollupRevenueVault.initializeRolesAndStorageVariables(
-          await time.latest(),
-          admin.address,
-          invoiceSubmitter.address,
-          burner.address,
-          invoicePaymentReceiver.address,
-          await tokenBridge.getAddress(),
-          await messageService.getAddress(),
-          l1LineaTokenBurner.address,
-          await l2LineaToken.getAddress(),
-          await dexAdapter.getAddress(),
-        ),
-        "Initializable: contract is already initialized",
-      );
-    });
-
-    it("Should reinitialize the contract", async () => {
-      const txPromise = rollupRevenueVault.initializeRolesAndStorageVariables(
-        await time.latest(),
-        admin.address,
-        invoiceSubmitter.address,
-        burner.address,
-        invoicePaymentReceiver.address,
-        await tokenBridge.getAddress(),
-        await messageService.getAddress(),
-        l1LineaTokenBurner.address,
-        await l2LineaToken.getAddress(),
-        await dexAdapter.getAddress(),
-      );
-
-      await expectEvent(rollupRevenueVault, txPromise, "Initialized", [2n]);
-    });
-  });
-
-=======
->>>>>>> 94500b98
   describe("submitInvoice", () => {
     it("Should revert if caller is not invoiceSubmitter", async () => {
       const lastInvoiceDate = await rollupRevenueVault.lastInvoiceDate();
