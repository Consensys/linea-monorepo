--- conflicted
+++ resolved
@@ -10,11 +10,7 @@
 
 import { loadFixture } from "@nomicfoundation/hardhat-network-helpers";
 import { ethers } from "hardhat";
-<<<<<<< HEAD
-import { LINEA_ROLLUP_ROLES, VALIDIUM_ROLES } from "contracts/common/constants";
-=======
 import { LINEA_ROLLUP_V8_ROLES, VALIDIUM_ROLES } from "contracts/common/constants";
->>>>>>> c49aa2c9
 import { generateRoleAssignments } from "contracts/common/helpers";
 import { OPERATOR_ROLE } from "../../common/constants";
 
@@ -46,15 +42,4 @@
     },
   ]);
   return roleAddresses;
-}
-
-export async function getValidiumRoleAddressesFixture() {
-  const { securityCouncil, operator } = await loadFixture(getAccountsFixture);
-  const roleAddresses = generateRoleAssignments(VALIDIUM_ROLES, await securityCouncil.getAddress(), [
-    {
-      role: OPERATOR_ROLE,
-      addresses: [operator.address],
-    },
-  ]);
-  return roleAddresses;
 }