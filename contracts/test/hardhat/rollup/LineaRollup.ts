--- conflicted
+++ resolved
@@ -196,13 +196,8 @@
         rateLimitPeriodInSeconds: ONE_DAY_IN_SECONDS,
         rateLimitAmountInWei: INITIAL_WITHDRAW_LIMIT,
         roleAddresses,
-<<<<<<< HEAD
-        pauseTypeRoles: LINEA_ROLLUP_PAUSE_TYPES_ROLES,
-        unpauseTypeRoles: LINEA_ROLLUP_UNPAUSE_TYPES_ROLES,
-=======
         pauseTypeRoles: LINEA_ROLLUP_V8_PAUSE_TYPES_ROLES,
         unpauseTypeRoles: LINEA_ROLLUP_V8_UNPAUSE_TYPES_ROLES,
->>>>>>> c49aa2c9
         defaultAdmin: securityCouncil.address,
         shnarfProvider: ADDRESS_ZERO,
       };
@@ -228,13 +223,8 @@
         rateLimitPeriodInSeconds: ONE_DAY_IN_SECONDS,
         rateLimitAmountInWei: INITIAL_WITHDRAW_LIMIT,
         roleAddresses: [...roleAddresses.slice(1)],
-<<<<<<< HEAD
-        pauseTypeRoles: LINEA_ROLLUP_PAUSE_TYPES_ROLES,
-        unpauseTypeRoles: LINEA_ROLLUP_UNPAUSE_TYPES_ROLES,
-=======
         pauseTypeRoles: LINEA_ROLLUP_V8_PAUSE_TYPES_ROLES,
         unpauseTypeRoles: LINEA_ROLLUP_V8_UNPAUSE_TYPES_ROLES,
->>>>>>> c49aa2c9
         defaultAdmin: securityCouncil.address,
         shnarfProvider: ADDRESS_ZERO,
       };
@@ -256,13 +246,8 @@
         rateLimitPeriodInSeconds: ONE_DAY_IN_SECONDS,
         rateLimitAmountInWei: INITIAL_WITHDRAW_LIMIT,
         roleAddresses: [...roleAddresses.slice(1)],
-<<<<<<< HEAD
-        pauseTypeRoles: LINEA_ROLLUP_PAUSE_TYPES_ROLES,
-        unpauseTypeRoles: LINEA_ROLLUP_UNPAUSE_TYPES_ROLES,
-=======
         pauseTypeRoles: LINEA_ROLLUP_V8_PAUSE_TYPES_ROLES,
         unpauseTypeRoles: LINEA_ROLLUP_V8_UNPAUSE_TYPES_ROLES,
->>>>>>> c49aa2c9
         defaultAdmin: ADDRESS_ZERO,
         shnarfProvider: ADDRESS_ZERO,
       };
@@ -288,13 +273,8 @@
         rateLimitPeriodInSeconds: ONE_DAY_IN_SECONDS,
         rateLimitAmountInWei: INITIAL_WITHDRAW_LIMIT,
         roleAddresses: [{ addressWithRole: ADDRESS_ZERO, role: DEFAULT_ADMIN_ROLE }, ...roleAddresses.slice(1)],
-<<<<<<< HEAD
-        pauseTypeRoles: LINEA_ROLLUP_PAUSE_TYPES_ROLES,
-        unpauseTypeRoles: LINEA_ROLLUP_UNPAUSE_TYPES_ROLES,
-=======
         pauseTypeRoles: LINEA_ROLLUP_V8_PAUSE_TYPES_ROLES,
         unpauseTypeRoles: LINEA_ROLLUP_V8_UNPAUSE_TYPES_ROLES,
->>>>>>> c49aa2c9
         defaultAdmin: securityCouncil.address,
         shnarfProvider: ADDRESS_ZERO,
       };
@@ -340,13 +320,8 @@
         rateLimitPeriodInSeconds: ONE_DAY_IN_SECONDS,
         rateLimitAmountInWei: INITIAL_WITHDRAW_LIMIT,
         roleAddresses,
-<<<<<<< HEAD
-        pauseTypeRoles: LINEA_ROLLUP_PAUSE_TYPES_ROLES,
-        unpauseTypeRoles: LINEA_ROLLUP_UNPAUSE_TYPES_ROLES,
-=======
         pauseTypeRoles: LINEA_ROLLUP_V8_PAUSE_TYPES_ROLES,
         unpauseTypeRoles: LINEA_ROLLUP_V8_UNPAUSE_TYPES_ROLES,
->>>>>>> c49aa2c9
         defaultAdmin: securityCouncil.address,
         shnarfProvider: ADDRESS_ZERO,
       };
@@ -372,13 +347,8 @@
         rateLimitPeriodInSeconds: ONE_DAY_IN_SECONDS,
         rateLimitAmountInWei: INITIAL_WITHDRAW_LIMIT,
         roleAddresses: [...roleAddresses, { addressWithRole: operator.address, role: VERIFIER_SETTER_ROLE }],
-<<<<<<< HEAD
-        pauseTypeRoles: LINEA_ROLLUP_PAUSE_TYPES_ROLES,
-        unpauseTypeRoles: LINEA_ROLLUP_UNPAUSE_TYPES_ROLES,
-=======
         pauseTypeRoles: LINEA_ROLLUP_V8_PAUSE_TYPES_ROLES,
         unpauseTypeRoles: LINEA_ROLLUP_V8_UNPAUSE_TYPES_ROLES,
->>>>>>> c49aa2c9
         defaultAdmin: securityCouncil.address,
         shnarfProvider: ADDRESS_ZERO,
       };
@@ -405,13 +375,8 @@
         rateLimitPeriodInSeconds: ONE_DAY_IN_SECONDS,
         rateLimitAmountInWei: INITIAL_WITHDRAW_LIMIT,
         roleAddresses: [...roleAddresses, { addressWithRole: operator.address, role: VERIFIER_SETTER_ROLE }],
-<<<<<<< HEAD
-        pauseTypeRoles: LINEA_ROLLUP_PAUSE_TYPES_ROLES,
-        unpauseTypeRoles: LINEA_ROLLUP_UNPAUSE_TYPES_ROLES,
-=======
         pauseTypeRoles: LINEA_ROLLUP_V8_PAUSE_TYPES_ROLES,
         unpauseTypeRoles: LINEA_ROLLUP_V8_UNPAUSE_TYPES_ROLES,
->>>>>>> c49aa2c9
         defaultAdmin: securityCouncil.address,
         shnarfProvider: alternateShnarfProviderAddress.address,
       };
@@ -451,13 +416,8 @@
           rateLimitPeriodInSeconds: ONE_DAY_IN_SECONDS,
           rateLimitAmountInWei: INITIAL_WITHDRAW_LIMIT,
           roleAddresses,
-<<<<<<< HEAD
-          pauseTypeRoles: LINEA_ROLLUP_PAUSE_TYPES_ROLES,
-          unpauseTypeRoles: LINEA_ROLLUP_UNPAUSE_TYPES_ROLES,
-=======
           pauseTypeRoles: LINEA_ROLLUP_V8_PAUSE_TYPES_ROLES,
           unpauseTypeRoles: LINEA_ROLLUP_V8_UNPAUSE_TYPES_ROLES,
->>>>>>> c49aa2c9
           defaultAdmin: securityCouncil.address,
           shnarfProvider: ADDRESS_ZERO,
         },
@@ -943,59 +903,5 @@
         upgradedContract,
       );
     });
-
-    it("Should be able to upgrade", async () => {
-      // Deploy new LineaRollup implementation
-      const newLineaRollupFactory = await ethers.getContractFactory(
-        "src/_testing/unit/rollup/TestLineaRollup.sol:TestLineaRollup",
-      );
-
-      const newLineaRollup = await upgrades.upgradeProxy(lineaRollup, newLineaRollupFactory, {
-        call: { fn: "reinitializeSettingShnarfProvider", args: [] },
-        kind: "transparent",
-        unsafeAllowRenames: true,
-        unsafeAllow: ["incorrect-initializer-order"],
-      });
-
-      await newLineaRollup.waitForDeployment();
-
-      expect(await newLineaRollup.shnarfProvider()).to.equal(await lineaRollup.getAddress());
-    });
-
-    it("Should fail to upgrade twice", async () => {
-      // Deploy new LineaRollup implementation
-      const newLineaRollupFactory = await ethers.getContractFactory(
-        "src/_testing/unit/rollup/TestLineaRollup.sol:TestLineaRollup",
-      );
-
-      const newLineaRollup = await upgrades.upgradeProxy(lineaRollup, newLineaRollupFactory, {
-        call: { fn: "reinitializeSettingShnarfProvider", args: [] },
-        kind: "transparent",
-        unsafeAllowRenames: true,
-        unsafeAllow: ["incorrect-initializer-order"],
-      });
-
-      await newLineaRollup.waitForDeployment();
-
-      expect(await newLineaRollup.shnarfProvider()).to.equal(await lineaRollup.getAddress());
-
-      await expectRevertWithReason(
-        upgrades.upgradeProxy(lineaRollup, newLineaRollupFactory, {
-          call: { fn: "reinitializeSettingShnarfProvider", args: [] },
-          kind: "transparent",
-          unsafeAllowRenames: true,
-          unsafeAllow: ["incorrect-initializer-order"],
-        }),
-        "Initializable: contract is already initialized",
-      );
-    });
-
-    it("Should fail to upgrade if not proxy admin", async () => {
-      await expectRevertWithCustomError(
-        lineaRollup,
-        lineaRollup.connect(nonAuthorizedAccount).reinitializeSettingShnarfProvider(),
-        "CallerNotProxyAdmin",
-      );
-    });
   });
 });