--- conflicted
+++ resolved
@@ -9,10 +9,6 @@
 import secondCompressedDataContent from "../_testData/compressedData/blocks-47-81.json";
 import fourthCompressedDataContent from "../_testData/compressedData/blocks-115-155.json";
 
-<<<<<<< HEAD
-import { LINEA_ROLLUP_PAUSE_TYPES_ROLES, LINEA_ROLLUP_UNPAUSE_TYPES_ROLES } from "contracts/common/constants";
-import { CallForwardingProxy, ForcedTransactionGateway, TestLineaRollup } from "contracts/typechain-types";
-=======
 import {
   LINEA_ROLLUP_V8_PAUSE_TYPES_ROLES,
   LINEA_ROLLUP_V8_UNPAUSE_TYPES_ROLES,
@@ -20,7 +16,6 @@
   STATE_DATA_SUBMISSION_PAUSE_TYPE,
 } from "contracts/common/constants";
 import { CallForwardingProxy, TestLineaRollup } from "contracts/typechain-types";
->>>>>>> a89790d5
 import {
   deployCallForwardingProxy,
   deployForcedTransactionGatewayFixture,
@@ -49,11 +44,8 @@
   DEFAULT_LAST_FINALIZED_TIMESTAMP,
   SIX_MONTHS_IN_SECONDS,
   LINEA_ROLLUP_INITIALIZE_SIGNATURE,
-<<<<<<< HEAD
   FORCED_TRANSACTION_SENDER_ROLE,
-=======
   UNPAUSE_STATE_DATA_SUBMISSION_ROLE,
->>>>>>> a89790d5
 } from "../common/constants";
 import { deployUpgradableFromFactory } from "../common/deployment";
 import {
@@ -89,14 +81,11 @@
   let nonAuthorizedAccount: SignerWithAddress;
   let alternateShnarfProviderAddress: SignerWithAddress;
   let roleAddresses: { addressWithRole: string; role: string }[];
-<<<<<<< HEAD
   let forcedTransactionGatewayAddress: string;
-=======
   let upgradePauseTypeRoles: Typed | IPauseManager.PauseTypeRoleStruct[] = [];
   let upgradeUnpauseTypeRoles: Typed | IPauseManager.PauseTypeRoleStruct[] = [];
   let upgradeArgs: (IPauseManager.PauseTypeRoleStruct[] | IPermissionsManager.RoleAddressStruct[])[] = [];
   let upgradeRoleAddresses: IPermissionsManager.RoleAddressStruct[];
->>>>>>> a89790d5
 
   const { compressedData, prevShnarf, expectedShnarf, expectedX, expectedY, parentStateRootHash } =
     firstCompressedDataContent;
@@ -819,8 +808,7 @@
     });
   });
 
-<<<<<<< HEAD
-  describe("fallback operator Role", () => {
+  describe("liveness recovery operator Role", () => {
     const expectedLastFinalizedState = calculateLastFinalizedState(
       0n,
       HASH_ZERO,
@@ -828,21 +816,13 @@
       HASH_ZERO,
       DEFAULT_LAST_FINALIZED_TIMESTAMP,
     );
-=======
-  describe("liveness recovery operator Role", () => {
-    const expectedLastFinalizedState = calculateLastFinalizedState(0n, HASH_ZERO, DEFAULT_LAST_FINALIZED_TIMESTAMP);
->>>>>>> a89790d5
 
     it("Should revert if trying to set liveness recovery operator role before six months have passed", async () => {
       const initialBlock = await ethers.provider.getBlock("latest");
 
       await expectRevertWithCustomError(
         lineaRollup,
-<<<<<<< HEAD
-        lineaRollup.setFallbackOperator(0n, HASH_ZERO, 0n, HASH_ZERO, BigInt(initialBlock!.timestamp)),
-=======
-        lineaRollup.setLivenessRecoveryOperator(0n, HASH_ZERO, BigInt(initialBlock!.timestamp)),
->>>>>>> a89790d5
+        lineaRollup.setLivenessRecoveryOperator(0n, HASH_ZERO, 0n, HASH_ZERO, BigInt(initialBlock!.timestamp)),
         "LastFinalizationTimeNotLapsed",
       );
     });
@@ -853,11 +833,7 @@
 
       await expectRevertWithCustomError(
         lineaRollup,
-<<<<<<< HEAD
-        lineaRollup.setFallbackOperator(0n, HASH_ZERO, 0n, HASH_ZERO, 123456789n),
-=======
-        lineaRollup.setLivenessRecoveryOperator(0n, HASH_ZERO, 123456789n),
->>>>>>> a89790d5
+        lineaRollup.setLivenessRecoveryOperator(0n, HASH_ZERO, 0n, HASH_ZERO, 123456789n),
         "FinalizationStateIncorrect",
         [expectedLastFinalizedState, actualSentState],
       );
@@ -875,11 +851,7 @@
 
       await expectRevertWithCustomError(
         lineaRollup,
-<<<<<<< HEAD
-        lineaRollup.setFallbackOperator(1n, HASH_ZERO, 0n, HASH_ZERO, DEFAULT_LAST_FINALIZED_TIMESTAMP),
-=======
-        lineaRollup.setLivenessRecoveryOperator(1n, HASH_ZERO, DEFAULT_LAST_FINALIZED_TIMESTAMP),
->>>>>>> a89790d5
+        lineaRollup.setLivenessRecoveryOperator(1n, HASH_ZERO, 0n, HASH_ZERO, DEFAULT_LAST_FINALIZED_TIMESTAMP),
         "FinalizationStateIncorrect",
         [expectedLastFinalizedState, actualSentState],
       );
@@ -898,11 +870,7 @@
 
       await expectRevertWithCustomError(
         lineaRollup,
-<<<<<<< HEAD
-        lineaRollup.setFallbackOperator(0n, random32Bytes, 0n, HASH_ZERO, DEFAULT_LAST_FINALIZED_TIMESTAMP),
-=======
-        lineaRollup.setLivenessRecoveryOperator(0n, random32Bytes, DEFAULT_LAST_FINALIZED_TIMESTAMP),
->>>>>>> a89790d5
+        lineaRollup.setLivenessRecoveryOperator(0n, random32Bytes, 0n, HASH_ZERO, DEFAULT_LAST_FINALIZED_TIMESTAMP),
         "FinalizationStateIncorrect",
         [expectedLastFinalizedState, actualSentState],
       );
@@ -913,13 +881,8 @@
 
       await expectEvent(
         lineaRollup,
-<<<<<<< HEAD
-        lineaRollup.setFallbackOperator(0n, HASH_ZERO, 0n, HASH_ZERO, DEFAULT_LAST_FINALIZED_TIMESTAMP),
-        "FallbackOperatorRoleGranted",
-=======
-        lineaRollup.setLivenessRecoveryOperator(0n, HASH_ZERO, DEFAULT_LAST_FINALIZED_TIMESTAMP),
+        lineaRollup.setLivenessRecoveryOperator(0n, HASH_ZERO, 0n, HASH_ZERO, DEFAULT_LAST_FINALIZED_TIMESTAMP),
         "LivenessRecoveryOperatorRoleGranted",
->>>>>>> a89790d5
         [admin.address, FALLBACK_OPERATOR_ADDRESS],
       );
 
@@ -931,13 +894,8 @@
 
       await expectEvent(
         lineaRollup,
-<<<<<<< HEAD
-        lineaRollup.setFallbackOperator(0n, HASH_ZERO, 0n, HASH_ZERO, DEFAULT_LAST_FINALIZED_TIMESTAMP),
-        "FallbackOperatorRoleGranted",
-=======
-        lineaRollup.setLivenessRecoveryOperator(0n, HASH_ZERO, DEFAULT_LAST_FINALIZED_TIMESTAMP),
+        lineaRollup.setLivenessRecoveryOperator(0n, HASH_ZERO, 0n, HASH_ZERO, DEFAULT_LAST_FINALIZED_TIMESTAMP),
         "LivenessRecoveryOperatorRoleGranted",
->>>>>>> a89790d5
         [admin.address, FALLBACK_OPERATOR_ADDRESS],
       );
 
@@ -985,24 +943,15 @@
 
       const upgradedContract = await newLineaRollup.waitForDeployment();
 
-<<<<<<< HEAD
-      await upgradedContract.setFallbackOperatorManually(forwardingProxyAddress);
-=======
       await upgradedContract.setLivenessRecoveryOperatorAddress(forwardingProxyAddress);
->>>>>>> a89790d5
 
       // Grants deployed callforwarding proxy as operator
       await networkTime.increase(SIX_MONTHS_IN_SECONDS);
 
       await expectEvent(
         upgradedContract,
-<<<<<<< HEAD
-        upgradedContract.setFallbackOperator(0n, HASH_ZERO, 0n, HASH_ZERO, DEFAULT_LAST_FINALIZED_TIMESTAMP),
-        "FallbackOperatorRoleGranted",
-=======
-        upgradedContract.setLivenessRecoveryOperator(0n, HASH_ZERO, DEFAULT_LAST_FINALIZED_TIMESTAMP),
+        upgradedContract.setLivenessRecoveryOperator(0n, HASH_ZERO, 0n, HASH_ZERO, DEFAULT_LAST_FINALIZED_TIMESTAMP),
         "LivenessRecoveryOperatorRoleGranted",
->>>>>>> a89790d5
         [admin.address, forwardingProxyAddress],
       );
 
