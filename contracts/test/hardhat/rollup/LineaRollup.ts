import { SignerWithAddress } from "@nomicfoundation/hardhat-ethers/signers";
import { loadFixture, time as networkTime } from "@nomicfoundation/hardhat-network-helpers";
import * as kzg from "c-kzg";
import { expect } from "chai";
import { ethers, upgrades } from "hardhat";

import blobAggregatedProof1To155 from "../_testData/compressedDataEip4844/aggregatedProof-1-155.json";
import firstCompressedDataContent from "../_testData/compressedData/blocks-1-46.json";
import secondCompressedDataContent from "../_testData/compressedData/blocks-47-81.json";
import fourthCompressedDataContent from "../_testData/compressedData/blocks-115-155.json";

import { LINEA_ROLLUP_PAUSE_TYPES_ROLES, LINEA_ROLLUP_UNPAUSE_TYPES_ROLES } from "contracts/common/constants";
import { CallForwardingProxy, ForcedTransactionGateway, TestLineaRollup } from "contracts/typechain-types";
import {
  deployCallForwardingProxy,
  deployForcedTransactionGatewayFixture,
  deployLineaRollupFixture,
  expectSuccessfulFinalizeViaCallForwarder,
  getAccountsFixture,
  getRoleAddressesFixture,
  sendBlobTransactionViaCallForwarder,
} from "./helpers";
import {
  ADDRESS_ZERO,
  FALLBACK_OPERATOR_ADDRESS,
  GENERAL_PAUSE_TYPE,
  HASH_WITHOUT_ZERO_FIRST_BYTE,
  HASH_ZERO,
  INITIAL_MIGRATION_BLOCK,
  INITIAL_WITHDRAW_LIMIT,
  ONE_DAY_IN_SECONDS,
  OPERATOR_ROLE,
  VERIFIER_SETTER_ROLE,
  VERIFIER_UNSETTER_ROLE,
  GENESIS_L2_TIMESTAMP,
  EMPTY_CALLDATA,
  INITIALIZED_ALREADY_MESSAGE,
  CALLDATA_SUBMISSION_PAUSE_TYPE,
  DEFAULT_ADMIN_ROLE,
  DEFAULT_LAST_FINALIZED_TIMESTAMP,
  SIX_MONTHS_IN_SECONDS,
  LINEA_ROLLUP_INITIALIZE_SIGNATURE,
  FORCED_TRANSACTION_SENDER_ROLE,
} from "../common/constants";
import { deployUpgradableFromFactory } from "../common/deployment";
import {
  calculateRollingHash,
  encodeData,
  generateRandomBytes,
  generateCallDataSubmission,
  expectEvent,
  buildAccessErrorMessage,
  expectRevertWithCustomError,
  expectRevertWithReason,
  generateBlobParentShnarfData,
  calculateLastFinalizedState,
} from "../common/helpers";
import { CalldataSubmissionData } from "../common/types";

kzg.loadTrustedSetup(`${__dirname}/../_testData/trusted_setup.txt`);

describe("Linea Rollup contract", () => {
  let lineaRollup: TestLineaRollup;
  let verifier: string;
  let callForwardingProxy: CallForwardingProxy;
  let forcedTransactionGateway: ForcedTransactionGateway;

  // eslint-disable-next-line @typescript-eslint/no-unused-vars
  let admin: SignerWithAddress;
  let securityCouncil: SignerWithAddress;
  let operator: SignerWithAddress;
  let nonAuthorizedAccount: SignerWithAddress;
  let roleAddresses: { addressWithRole: string; role: string }[];
  let forcedTransactionGatewayAddress: string;

  const { compressedData, prevShnarf, expectedShnarf, expectedX, expectedY, parentStateRootHash } =
    firstCompressedDataContent;
  const { expectedShnarf: secondExpectedShnarf } = secondCompressedDataContent;

  before(async () => {
    ({ admin, securityCouncil, operator, nonAuthorizedAccount } = await loadFixture(getAccountsFixture));
    roleAddresses = await loadFixture(getRoleAddressesFixture);
  });

  beforeEach(async () => {
    ({ verifier, lineaRollup } = await loadFixture(deployLineaRollupFixture));

    ({ forcedTransactionGateway } = await loadFixture(deployForcedTransactionGatewayFixture));
    forcedTransactionGatewayAddress = await forcedTransactionGateway.getAddress();
  });

  describe("Fallback/Receive tests", () => {
    const sendEthToContract = async (data: string) => {
      return admin.sendTransaction({ to: await lineaRollup.getAddress(), value: INITIAL_WITHDRAW_LIMIT, data });
    };

    it("Should fail to send eth to the lineaRollup contract through the fallback", async () => {
      await expect(sendEthToContract(EMPTY_CALLDATA)).to.be.reverted;
    });

    it("Should fail to send eth to the lineaRollup contract through the receive function", async () => {
      await expect(sendEthToContract("0x1234")).to.be.reverted;
    });
  });

  describe("Initialisation", () => {
    it("Should revert if verifier address is zero address", async () => {
      const initializationData = {
        initialStateRootHash: parentStateRootHash,
        initialL2BlockNumber: INITIAL_MIGRATION_BLOCK,
        genesisTimestamp: GENESIS_L2_TIMESTAMP,
        defaultVerifier: ADDRESS_ZERO,
        rateLimitPeriodInSeconds: ONE_DAY_IN_SECONDS,
        rateLimitAmountInWei: INITIAL_WITHDRAW_LIMIT,
        roleAddresses,
        pauseTypeRoles: LINEA_ROLLUP_PAUSE_TYPES_ROLES,
        unpauseTypeRoles: LINEA_ROLLUP_UNPAUSE_TYPES_ROLES,
        fallbackOperator: FALLBACK_OPERATOR_ADDRESS,
        defaultAdmin: securityCouncil.address,
      };

      const deployCall = deployUpgradableFromFactory("src/rollup/LineaRollup.sol:LineaRollup", [initializationData], {
        initializer: LINEA_ROLLUP_INITIALIZE_SIGNATURE,
        unsafeAllow: ["constructor", "incorrect-initializer-order"],
      });

      await expectRevertWithCustomError(lineaRollup, deployCall, "ZeroAddressNotAllowed");
    });

    it("Should revert if the fallback operator address is zero address", async () => {
      const initializationData = {
        initialStateRootHash: parentStateRootHash,
        initialL2BlockNumber: INITIAL_MIGRATION_BLOCK,
        genesisTimestamp: GENESIS_L2_TIMESTAMP,
        defaultVerifier: verifier,
        rateLimitPeriodInSeconds: ONE_DAY_IN_SECONDS,
        rateLimitAmountInWei: INITIAL_WITHDRAW_LIMIT,
        roleAddresses: [...roleAddresses.slice(1)],
        pauseTypeRoles: LINEA_ROLLUP_PAUSE_TYPES_ROLES,
        unpauseTypeRoles: LINEA_ROLLUP_UNPAUSE_TYPES_ROLES,
        fallbackOperator: ADDRESS_ZERO,
        defaultAdmin: securityCouncil.address,
      };

      const deployCall = deployUpgradableFromFactory("TestLineaRollup", [initializationData], {
        initializer: LINEA_ROLLUP_INITIALIZE_SIGNATURE,
        unsafeAllow: ["constructor", "incorrect-initializer-order"],
      });

      await expectRevertWithCustomError(lineaRollup, deployCall, "ZeroAddressNotAllowed");
    });

    it("Should revert if the default admin address is zero address", async () => {
      const initializationData = {
        initialStateRootHash: parentStateRootHash,
        initialL2BlockNumber: INITIAL_MIGRATION_BLOCK,
        genesisTimestamp: GENESIS_L2_TIMESTAMP,
        defaultVerifier: verifier,
        rateLimitPeriodInSeconds: ONE_DAY_IN_SECONDS,
        rateLimitAmountInWei: INITIAL_WITHDRAW_LIMIT,
        roleAddresses: [...roleAddresses.slice(1)],
        pauseTypeRoles: LINEA_ROLLUP_PAUSE_TYPES_ROLES,
        unpauseTypeRoles: LINEA_ROLLUP_UNPAUSE_TYPES_ROLES,
        fallbackOperator: FALLBACK_OPERATOR_ADDRESS,
        defaultAdmin: ADDRESS_ZERO,
      };

      const deployCall = deployUpgradableFromFactory("TestLineaRollup", [initializationData], {
        initializer: LINEA_ROLLUP_INITIALIZE_SIGNATURE,
        unsafeAllow: ["constructor", "incorrect-initializer-order"],
      });

      await expectRevertWithCustomError(lineaRollup, deployCall, "ZeroAddressNotAllowed");
    });

    it("Should revert if an operator address is zero address", async () => {
      const initializationData = {
        initialStateRootHash: parentStateRootHash,
        initialL2BlockNumber: INITIAL_MIGRATION_BLOCK,
        genesisTimestamp: GENESIS_L2_TIMESTAMP,
        defaultVerifier: verifier,
        rateLimitPeriodInSeconds: ONE_DAY_IN_SECONDS,
        rateLimitAmountInWei: INITIAL_WITHDRAW_LIMIT,
        roleAddresses: [{ addressWithRole: ADDRESS_ZERO, role: DEFAULT_ADMIN_ROLE }, ...roleAddresses.slice(1)],
        pauseTypeRoles: LINEA_ROLLUP_PAUSE_TYPES_ROLES,
        unpauseTypeRoles: LINEA_ROLLUP_UNPAUSE_TYPES_ROLES,
        fallbackOperator: FALLBACK_OPERATOR_ADDRESS,
        defaultAdmin: securityCouncil.address,
      };

      const deployCall = deployUpgradableFromFactory("TestLineaRollup", [initializationData], {
        initializer: LINEA_ROLLUP_INITIALIZE_SIGNATURE,
        unsafeAllow: ["constructor", "incorrect-initializer-order"],
      });

      await expectRevertWithCustomError(lineaRollup, deployCall, "ZeroAddressNotAllowed");
    });

    it("Should store verifier address in storage", async () => {
      ({ verifier, lineaRollup } = await loadFixture(deployLineaRollupFixture));
      expect(await lineaRollup.verifiers(0)).to.be.equal(verifier);
    });

    it("Should assign the OPERATOR_ROLE to operator addresses", async () => {
      ({ verifier, lineaRollup } = await loadFixture(deployLineaRollupFixture));
      expect(await lineaRollup.hasRole(OPERATOR_ROLE, operator.address)).to.be.true;
    });

    it("Should assign the VERIFIER_SETTER_ROLE to securityCouncil addresses", async () => {
      ({ verifier, lineaRollup } = await loadFixture(deployLineaRollupFixture));
      expect(await lineaRollup.hasRole(VERIFIER_SETTER_ROLE, securityCouncil.address)).to.be.true;
    });

    it("Should assign the VERIFIER_UNSETTER_ROLE to securityCouncil addresses", async () => {
      ({ verifier, lineaRollup } = await loadFixture(deployLineaRollupFixture));
      expect(await lineaRollup.hasRole(VERIFIER_UNSETTER_ROLE, securityCouncil.address)).to.be.true;
    });

    it("Should store the startingRootHash in storage for the first block number", async () => {
      const initializationData = {
        initialStateRootHash: parentStateRootHash,
        initialL2BlockNumber: INITIAL_MIGRATION_BLOCK,
        genesisTimestamp: GENESIS_L2_TIMESTAMP,
        defaultVerifier: verifier,
        rateLimitPeriodInSeconds: ONE_DAY_IN_SECONDS,
        rateLimitAmountInWei: INITIAL_WITHDRAW_LIMIT,
        roleAddresses,
        pauseTypeRoles: LINEA_ROLLUP_PAUSE_TYPES_ROLES,
        unpauseTypeRoles: LINEA_ROLLUP_UNPAUSE_TYPES_ROLES,
        fallbackOperator: FALLBACK_OPERATOR_ADDRESS,
        defaultAdmin: securityCouncil.address,
      };

      const lineaRollup = await deployUpgradableFromFactory(
        "src/rollup/LineaRollup.sol:LineaRollup",
        [initializationData],
        {
          initializer: LINEA_ROLLUP_INITIALIZE_SIGNATURE,
          unsafeAllow: ["constructor", "incorrect-initializer-order"],
        },
      );

      expect(await lineaRollup.stateRootHashes(INITIAL_MIGRATION_BLOCK)).to.be.equal(parentStateRootHash);
    });

    it("Should assign the VERIFIER_SETTER_ROLE to both SecurityCouncil and Operator", async () => {
      const initializationData = {
        initialStateRootHash: parentStateRootHash,
        initialL2BlockNumber: INITIAL_MIGRATION_BLOCK,
        genesisTimestamp: GENESIS_L2_TIMESTAMP,
        defaultVerifier: verifier,
        rateLimitPeriodInSeconds: ONE_DAY_IN_SECONDS,
        rateLimitAmountInWei: INITIAL_WITHDRAW_LIMIT,
        roleAddresses: [...roleAddresses, { addressWithRole: operator.address, role: VERIFIER_SETTER_ROLE }],
        pauseTypeRoles: LINEA_ROLLUP_PAUSE_TYPES_ROLES,
        unpauseTypeRoles: LINEA_ROLLUP_UNPAUSE_TYPES_ROLES,
        fallbackOperator: FALLBACK_OPERATOR_ADDRESS,
        defaultAdmin: securityCouncil.address,
      };

      const lineaRollup = await deployUpgradableFromFactory(
        "src/rollup/LineaRollup.sol:LineaRollup",
        [initializationData],
        {
          initializer: LINEA_ROLLUP_INITIALIZE_SIGNATURE,
          unsafeAllow: ["constructor", "incorrect-initializer-order"],
        },
      );

      expect(await lineaRollup.hasRole(VERIFIER_SETTER_ROLE, securityCouncil.address)).to.be.true;
      expect(await lineaRollup.hasRole(VERIFIER_SETTER_ROLE, operator.address)).to.be.true;
    });

    it("Should have the correct contract version", async () => {
      ({ verifier, lineaRollup } = await loadFixture(deployLineaRollupFixture));
      expect(await lineaRollup.CONTRACT_VERSION()).to.equal("7.0");
    });

    it("Should revert if the initialize function is called a second time", async () => {
      ({ verifier, lineaRollup } = await loadFixture(deployLineaRollupFixture));
      const initializeCall = lineaRollup.initialize({
        initialStateRootHash: parentStateRootHash,
        initialL2BlockNumber: INITIAL_MIGRATION_BLOCK,
        genesisTimestamp: GENESIS_L2_TIMESTAMP,
        defaultVerifier: verifier,
        rateLimitPeriodInSeconds: ONE_DAY_IN_SECONDS,
        rateLimitAmountInWei: INITIAL_WITHDRAW_LIMIT,
        roleAddresses,
        pauseTypeRoles: LINEA_ROLLUP_PAUSE_TYPES_ROLES,
        unpauseTypeRoles: LINEA_ROLLUP_UNPAUSE_TYPES_ROLES,
        fallbackOperator: FALLBACK_OPERATOR_ADDRESS,
        defaultAdmin: securityCouncil.address,
      });

      await expectRevertWithReason(initializeCall, INITIALIZED_ALREADY_MESSAGE);
    });
  });

  describe("Upgrading / reinitialisation", () => {
    it("Should revert if the forced transaction gateway is address(0)", async () => {
      const upgradeCall = lineaRollup.reinitializeLineaRollupV7(ADDRESS_ZERO);

      await expectRevertWithCustomError(lineaRollup, upgradeCall, "ZeroAddressNotAllowed");
    });

    it("Should grant FORCED_TRANSACTION_SENDER_ROLE to the forced transaction gateway ", async () => {
      await lineaRollup.connect(securityCouncil).reinitializeLineaRollupV7(forcedTransactionGatewayAddress);

      expect(await lineaRollup.hasRole(FORCED_TRANSACTION_SENDER_ROLE, forcedTransactionGatewayAddress)).true;
    });

    it("Should set the next forced transaction number to 1", async () => {
      await lineaRollup.connect(securityCouncil).reinitializeLineaRollupV7(forcedTransactionGatewayAddress);

      expect(await lineaRollup.nextForcedTransactionNumber()).to.equal(1n);
    });

    it("Next contract version number should be 7.0", async () => {
      await lineaRollup.connect(securityCouncil).reinitializeLineaRollupV7(forcedTransactionGatewayAddress);

      expect(await lineaRollup.CONTRACT_VERSION()).to.equal("7.0");
    });

    it("Next contract version number should be 7.0", async () => {
      const upgradeCall = lineaRollup
        .connect(securityCouncil)
        .reinitializeLineaRollupV7(forcedTransactionGatewayAddress);

      expectEvent(lineaRollup, upgradeCall, "LineaRollupVersionChanged", ["6.0", "7.0"]);
    });

    it("Fails to reinitialize twice", async () => {
      await lineaRollup.connect(securityCouncil).reinitializeLineaRollupV7(forcedTransactionGatewayAddress);

      const secondUpgradeCall = lineaRollup
        .connect(securityCouncil)
        .reinitializeLineaRollupV7(forcedTransactionGatewayAddress);

      expectRevertWithReason(secondUpgradeCall, INITIALIZED_ALREADY_MESSAGE);
    });
  });

  describe("Change verifier address", () => {
    it("Should revert if the caller has not the VERIFIER_SETTER_ROLE", async () => {
      const setVerifierCall = lineaRollup.connect(nonAuthorizedAccount).setVerifierAddress(verifier, 2);

      await expectRevertWithReason(
        setVerifierCall,
        buildAccessErrorMessage(nonAuthorizedAccount, VERIFIER_SETTER_ROLE),
      );
    });

    it("Should revert if the address being set is the zero address", async () => {
      await lineaRollup.connect(securityCouncil).grantRole(VERIFIER_SETTER_ROLE, securityCouncil.address);

      const setVerifierCall = lineaRollup.connect(securityCouncil).setVerifierAddress(ADDRESS_ZERO, 2);
      await expectRevertWithCustomError(lineaRollup, setVerifierCall, "ZeroAddressNotAllowed");
    });

    it("Should set the new verifier address", async () => {
      await lineaRollup.connect(securityCouncil).grantRole(VERIFIER_SETTER_ROLE, securityCouncil.address);

      await lineaRollup.connect(securityCouncil).setVerifierAddress(verifier, 2);
      expect(await lineaRollup.verifiers(2)).to.be.equal(verifier);
    });

    it("Should remove verifier address in storage ", async () => {
      ({ verifier, lineaRollup } = await loadFixture(deployLineaRollupFixture));
      await lineaRollup.connect(securityCouncil).unsetVerifierAddress(0);

      expect(await lineaRollup.verifiers(0)).to.be.equal(ADDRESS_ZERO);
    });

    it("Should revert when removing verifier address if the caller has not the VERIFIER_UNSETTER_ROLE ", async () => {
      ({ verifier, lineaRollup } = await loadFixture(deployLineaRollupFixture));

      await expect(lineaRollup.connect(nonAuthorizedAccount).unsetVerifierAddress(0)).to.be.revertedWith(
        buildAccessErrorMessage(nonAuthorizedAccount, VERIFIER_UNSETTER_ROLE),
      );
    });

    it("Should emit the correct event", async () => {
      await lineaRollup.connect(securityCouncil).grantRole(VERIFIER_SETTER_ROLE, securityCouncil.address);

      const oldVerifierAddress = await lineaRollup.verifiers(2);

      const setVerifierCall = lineaRollup.connect(securityCouncil).setVerifierAddress(verifier, 2);
      let expectedArgs = [verifier, 2, securityCouncil.address, oldVerifierAddress];

      await expectEvent(lineaRollup, setVerifierCall, "VerifierAddressChanged", expectedArgs);

      await lineaRollup.connect(securityCouncil).unsetVerifierAddress(2);

      const unsetVerifierCall = lineaRollup.connect(securityCouncil).unsetVerifierAddress(2);
      expectedArgs = [ADDRESS_ZERO, 2, securityCouncil.address, oldVerifierAddress];

      await expectEvent(lineaRollup, unsetVerifierCall, "VerifierAddressChanged", expectedArgs);
    });
  });

  describe("Data submission tests", () => {
    beforeEach(async () => {
      await lineaRollup.setLastFinalizedBlock(0);
    });

    const [DATA_ONE] = generateCallDataSubmission(0, 1);

    it("Fails when the compressed data is empty", async () => {
      const [submissionData] = generateCallDataSubmission(0, 1);
      submissionData.compressedData = EMPTY_CALLDATA;

      const submitDataCall = lineaRollup
        .connect(operator)
        .submitDataAsCalldata(submissionData, prevShnarf, secondExpectedShnarf, { gasLimit: 30_000_000 });
      await expectRevertWithCustomError(lineaRollup, submitDataCall, "EmptySubmissionData");
    });

    it("Should fail when the parent shnarf does not exist", async () => {
      const [submissionData] = generateCallDataSubmission(0, 1);
      const nonExistingParentShnarf = generateRandomBytes(32);
      const asyncCall = lineaRollup
        .connect(operator)
        .submitDataAsCalldata(submissionData, nonExistingParentShnarf, expectedShnarf, { gasLimit: 30_000_000 });

      await expectRevertWithCustomError(lineaRollup, asyncCall, "ParentBlobNotSubmitted", [nonExistingParentShnarf]);
    });

    it("Should succesfully submit 1 compressed data chunk setting values", async () => {
      const [submissionData] = generateCallDataSubmission(0, 1);

      await expect(
        lineaRollup
          .connect(operator)
          .submitDataAsCalldata(submissionData, prevShnarf, expectedShnarf, { gasLimit: 30_000_000 }),
      ).to.not.be.reverted;

      const blobShnarfExists = await lineaRollup.blobShnarfExists(expectedShnarf);
      expect(blobShnarfExists).to.equal(1n);
    });

    it("Should successfully submit 2 compressed data chunks in two transactions", async () => {
      const [firstSubmissionData, secondSubmissionData] = generateCallDataSubmission(0, 2);

      await expect(
        lineaRollup
          .connect(operator)
          .submitDataAsCalldata(firstSubmissionData, prevShnarf, expectedShnarf, { gasLimit: 30_000_000 }),
      ).to.not.be.reverted;

      await expect(
        lineaRollup.connect(operator).submitDataAsCalldata(secondSubmissionData, expectedShnarf, secondExpectedShnarf, {
          gasLimit: 30_000_000,
        }),
      ).to.not.be.reverted;

      const blobShnarfExists = await lineaRollup.blobShnarfExists(expectedShnarf);
      expect(blobShnarfExists).to.equal(1n);
    });

    it("Should emit an event while submitting 1 compressed data chunk", async () => {
      const [submissionData] = generateCallDataSubmission(0, 1);

      const submitDataCall = lineaRollup
        .connect(operator)
        .submitDataAsCalldata(submissionData, prevShnarf, expectedShnarf, { gasLimit: 30_000_000 });
      const eventArgs = [prevShnarf, expectedShnarf, submissionData.finalStateRootHash];

      await expectEvent(lineaRollup, submitDataCall, "DataSubmittedV3", eventArgs);
    });

    it("Should fail if the final state root hash is empty", async () => {
      const [submissionData] = generateCallDataSubmission(0, 1);

      submissionData.finalStateRootHash = HASH_ZERO;

      const submitDataCall = lineaRollup
        .connect(operator)
        .submitDataAsCalldata(submissionData, prevShnarf, expectedShnarf, { gasLimit: 30_000_000 });

      // TODO: Make the failure shnarf dynamic and computed
      await expectRevertWithCustomError(lineaRollup, submitDataCall, "FinalShnarfWrong", [
        expectedShnarf,
        "0xf53c28b2287f506b4df1b9de48cf3601392d54a73afe400a6f8f4ded2e0929ad",
      ]);
    });

    it("Should fail to submit where expected shnarf is wrong", async () => {
      const [firstSubmissionData, secondSubmissionData] = generateCallDataSubmission(0, 2);

      await expect(
        lineaRollup
          .connect(operator)
          .submitDataAsCalldata(firstSubmissionData, prevShnarf, expectedShnarf, { gasLimit: 30_000_000 }),
      ).to.not.be.reverted;

      const wrongComputedShnarf = generateRandomBytes(32);

      const submitDataCall = lineaRollup
        .connect(operator)
        .submitDataAsCalldata(secondSubmissionData, expectedShnarf, wrongComputedShnarf, { gasLimit: 30_000_000 });

      const eventArgs = [wrongComputedShnarf, secondExpectedShnarf];

      await expectRevertWithCustomError(lineaRollup, submitDataCall, "FinalShnarfWrong", eventArgs);
    });

    it("Should revert if the caller does not have the OPERATOR_ROLE", async () => {
      const submitDataCall = lineaRollup
        .connect(nonAuthorizedAccount)
        .submitDataAsCalldata(DATA_ONE, prevShnarf, expectedShnarf, { gasLimit: 30_000_000 });

      await expectRevertWithReason(submitDataCall, buildAccessErrorMessage(nonAuthorizedAccount, OPERATOR_ROLE));
    });

    it("Should revert if GENERAL_PAUSE_TYPE is enabled", async () => {
      await lineaRollup.connect(securityCouncil).pauseByType(GENERAL_PAUSE_TYPE);

      const submitDataCall = lineaRollup
        .connect(operator)
        .submitDataAsCalldata(DATA_ONE, prevShnarf, expectedShnarf, { gasLimit: 30_000_000 });

      await expectRevertWithCustomError(lineaRollup, submitDataCall, "IsPaused", [GENERAL_PAUSE_TYPE]);
    });

    it("Should revert if CALLDATA_SUBMISSION_PAUSE_TYPE is enabled", async () => {
      await lineaRollup.connect(securityCouncil).pauseByType(CALLDATA_SUBMISSION_PAUSE_TYPE);

      const submitDataCall = lineaRollup
        .connect(operator)
        .submitDataAsCalldata(DATA_ONE, prevShnarf, expectedShnarf, { gasLimit: 30_000_000 });

      await expectRevertWithCustomError(lineaRollup, submitDataCall, "IsPaused", [CALLDATA_SUBMISSION_PAUSE_TYPE]);
    });

    it("Should revert with DataAlreadySubmitted when submitting same compressed data twice in 2 separate transactions", async () => {
      await lineaRollup
        .connect(operator)
        .submitDataAsCalldata(DATA_ONE, prevShnarf, expectedShnarf, { gasLimit: 30_000_000 });

      const submitDataCall = lineaRollup
        .connect(operator)
        .submitDataAsCalldata(DATA_ONE, prevShnarf, expectedShnarf, { gasLimit: 30_000_000 });

      await expectRevertWithCustomError(lineaRollup, submitDataCall, "DataAlreadySubmitted", [expectedShnarf]);
    });

    it("Should revert with DataAlreadySubmitted when submitting same data, differing block numbers", async () => {
      await lineaRollup
        .connect(operator)
        .submitDataAsCalldata(DATA_ONE, prevShnarf, expectedShnarf, { gasLimit: 30_000_000 });

      const [dataOneCopy] = generateCallDataSubmission(0, 1);

      const submitDataCall = lineaRollup
        .connect(operator)
        .submitDataAsCalldata(dataOneCopy, prevShnarf, expectedShnarf, { gasLimit: 30_000_000 });

      await expectRevertWithCustomError(lineaRollup, submitDataCall, "DataAlreadySubmitted", [expectedShnarf]);
    });

    it("Should revert when snarkHash is zero hash", async () => {
      const submissionData: CalldataSubmissionData = {
        ...DATA_ONE,
        snarkHash: HASH_ZERO,
      };

      const submitDataCall = lineaRollup
        .connect(operator)
        .submitDataAsCalldata(submissionData, prevShnarf, expectedShnarf, { gasLimit: 30_000_000 });

      // TODO: Make the failure shnarf dynamic and computed
      await expectRevertWithCustomError(lineaRollup, submitDataCall, "FinalShnarfWrong", [
        expectedShnarf,
        "0xa6b52564082728b51bb81a4fa92cfb4ec3af8de3f18b5d68ec27b89eead93293",
      ]);
    });
  });

  describe("Validate L2 computed rolling hash", () => {
    it("Should revert if l1 message number == 0 and l1 rolling hash is not empty", async () => {
      const l1MessageNumber = 0;
      const l1RollingHash = generateRandomBytes(32);

      await expectRevertWithCustomError(
        lineaRollup,
        lineaRollup.validateL2ComputedRollingHash(l1MessageNumber, l1RollingHash),
        "MissingMessageNumberForRollingHash",
        [l1RollingHash],
      );
    });

    it("Should revert if l1 message number != 0 and l1 rolling hash is empty", async () => {
      const l1MessageNumber = 1n;
      const l1RollingHash = HASH_ZERO;

      await expectRevertWithCustomError(
        lineaRollup,
        lineaRollup.validateL2ComputedRollingHash(l1MessageNumber, l1RollingHash),
        "MissingRollingHashForMessageNumber",
        [l1MessageNumber],
      );
    });

    it("Should revert if l1RollingHash does not exist on L1", async () => {
      const l1MessageNumber = 1n;
      const l1RollingHash = generateRandomBytes(32);

      await expectRevertWithCustomError(
        lineaRollup,
        lineaRollup.validateL2ComputedRollingHash(l1MessageNumber, l1RollingHash),
        "L1RollingHashDoesNotExistOnL1",
        [l1MessageNumber, l1RollingHash],
      );
    });

    it("Should succeed if l1 message number == 0 and l1 rolling hash is empty", async () => {
      const l1MessageNumber = 0;
      const l1RollingHash = HASH_ZERO;
      await expect(lineaRollup.validateL2ComputedRollingHash(l1MessageNumber, l1RollingHash)).to.not.be.reverted;
    });

    it("Should succeed if l1 message number != 0, l1 rolling hash is not empty and exists on L1", async () => {
      const l1MessageNumber = 1n;
      const messageHash = generateRandomBytes(32);

      await lineaRollup.addRollingHash(l1MessageNumber, messageHash);

      const l1RollingHash = calculateRollingHash(HASH_ZERO, messageHash);

      await expect(lineaRollup.validateL2ComputedRollingHash(l1MessageNumber, l1RollingHash)).to.not.be.reverted;
    });
  });

  describe("Calculate Y value for Compressed Data", () => {
    it("Should successfully calculate y", async () => {
      const compressedDataBytes = ethers.decodeBase64(compressedData);

      expect(await lineaRollup.calculateY(compressedDataBytes, expectedX, { gasLimit: 30_000_000 })).to.equal(
        expectedY,
      );
    });

    it("Should revert if first byte is no zero", async () => {
      const compressedDataBytes = encodeData(
        ["bytes32", "bytes32", "bytes32"],
        [generateRandomBytes(32), HASH_WITHOUT_ZERO_FIRST_BYTE, generateRandomBytes(32)],
      );

      await expectRevertWithCustomError(
        lineaRollup,
        lineaRollup.calculateY(compressedDataBytes, expectedX, { gasLimit: 30_000_000 }),
        "FirstByteIsNotZero",
      );
    });

    it("Should revert if bytes length is not a multiple of 32", async () => {
      const compressedDataBytes = generateRandomBytes(56);

      await expectRevertWithCustomError(
        lineaRollup,
        lineaRollup.calculateY(compressedDataBytes, expectedX, { gasLimit: 30_000_000 }),
        "BytesLengthNotMultipleOf32",
      );
    });
  });

  describe("fallback operator Role", () => {
    const expectedLastFinalizedState = calculateLastFinalizedState(
      0n,
      HASH_ZERO,
      0n,
      HASH_ZERO,
      DEFAULT_LAST_FINALIZED_TIMESTAMP,
    );

    it("Should revert if trying to set fallback operator role before six months have passed", async () => {
      const initialBlock = await ethers.provider.getBlock("latest");

      await expectRevertWithCustomError(
        lineaRollup,
        lineaRollup.setFallbackOperator(0n, HASH_ZERO, 0n, HASH_ZERO, BigInt(initialBlock!.timestamp)),
        "LastFinalizationTimeNotLapsed",
      );
    });

    it("Should revert if the time has passed and the last finalized timestamp does not match", async () => {
      await networkTime.increase(SIX_MONTHS_IN_SECONDS);
      const actualSentState = calculateLastFinalizedState(0n, HASH_ZERO, 0n, HASH_ZERO, 123456789n);

      await expectRevertWithCustomError(
        lineaRollup,
        lineaRollup.setFallbackOperator(0n, HASH_ZERO, 0n, HASH_ZERO, 123456789n),
        "FinalizationStateIncorrect",
        [expectedLastFinalizedState, actualSentState],
      );
    });

    it("Should revert if the time has passed and the last finalized L1 message number does not match", async () => {
      await networkTime.increase(SIX_MONTHS_IN_SECONDS);
      const actualSentState = calculateLastFinalizedState(
        1n,
        HASH_ZERO,
        0n,
        HASH_ZERO,
        DEFAULT_LAST_FINALIZED_TIMESTAMP,
      );

      await expectRevertWithCustomError(
        lineaRollup,
        lineaRollup.setFallbackOperator(1n, HASH_ZERO, 0n, HASH_ZERO, DEFAULT_LAST_FINALIZED_TIMESTAMP),
        "FinalizationStateIncorrect",
        [expectedLastFinalizedState, actualSentState],
      );
    });

    it("Should revert if the time has passed and the last finalized L1 rolling hash does not match", async () => {
      await networkTime.increase(SIX_MONTHS_IN_SECONDS);
      const random32Bytes = generateRandomBytes(32);
      const actualSentState = calculateLastFinalizedState(
        0n,
        random32Bytes,
        0n,
        HASH_ZERO,
        DEFAULT_LAST_FINALIZED_TIMESTAMP,
      );

      await expectRevertWithCustomError(
        lineaRollup,
        lineaRollup.setFallbackOperator(0n, random32Bytes, 0n, HASH_ZERO, DEFAULT_LAST_FINALIZED_TIMESTAMP),
        "FinalizationStateIncorrect",
        [expectedLastFinalizedState, actualSentState],
      );
    });

    it("Should set the fallback operator role after six months have passed", async () => {
      await networkTime.increase(SIX_MONTHS_IN_SECONDS);

      await expectEvent(
        lineaRollup,
        lineaRollup.setFallbackOperator(0n, HASH_ZERO, 0n, HASH_ZERO, DEFAULT_LAST_FINALIZED_TIMESTAMP),
        "FallbackOperatorRoleGranted",
        [admin.address, FALLBACK_OPERATOR_ADDRESS],
      );

      expect(await lineaRollup.hasRole(OPERATOR_ROLE, FALLBACK_OPERATOR_ADDRESS)).to.be.true;
    });

    it("Should revert if trying to renounce role as fallback operator", async () => {
      await networkTime.increase(SIX_MONTHS_IN_SECONDS);

      await expectEvent(
        lineaRollup,
        lineaRollup.setFallbackOperator(0n, HASH_ZERO, 0n, HASH_ZERO, DEFAULT_LAST_FINALIZED_TIMESTAMP),
        "FallbackOperatorRoleGranted",
        [admin.address, FALLBACK_OPERATOR_ADDRESS],
      );

      expect(await lineaRollup.hasRole(OPERATOR_ROLE, FALLBACK_OPERATOR_ADDRESS)).to.be.true;

      const renounceCall = lineaRollup.renounceRole(OPERATOR_ROLE, FALLBACK_OPERATOR_ADDRESS);

      expectRevertWithCustomError(lineaRollup, renounceCall, "OnlyNonFallbackOperator");
    });

    it("Should renounce role if not fallback operator", async () => {
      expect(await lineaRollup.hasRole(OPERATOR_ROLE, operator.address)).to.be.true;

      const renounceCall = lineaRollup.connect(operator).renounceRole(OPERATOR_ROLE, operator.address);
      const args = [OPERATOR_ROLE, operator.address, operator.address];
      expectEvent(lineaRollup, renounceCall, "RoleRevoked", args);
    });

    it("Should fail to accept ETH on the CallForwardingProxy receive function", async () => {
      callForwardingProxy = await deployCallForwardingProxy(await lineaRollup.getAddress());
      const forwardingProxyAddress = await callForwardingProxy.getAddress();

      const tx = {
        to: forwardingProxyAddress,
        value: ethers.parseEther("0.1"),
      };

      await expectRevertWithReason(admin.sendTransaction(tx), "ETH not accepted");
    });

    it("Should be able to submit blobs and finalize via callforwarding proxy", async () => {
      callForwardingProxy = await deployCallForwardingProxy(await lineaRollup.getAddress());
      const forwardingProxyAddress = await callForwardingProxy.getAddress();

      expect(await lineaRollup.currentL2BlockNumber()).to.equal(0);

      // Deploy new LineaRollup implementation
      const newLineaRollupFactory = await ethers.getContractFactory(
        "src/_testing/unit/rollup/TestLineaRollup.sol:TestLineaRollup",
      );
      const newLineaRollup = await upgrades.upgradeProxy(lineaRollup, newLineaRollupFactory, {
        unsafeAllowRenames: true,
        unsafeAllow: ["incorrect-initializer-order"],
      });

      const upgradedContract = await newLineaRollup.waitForDeployment();

<<<<<<< HEAD
      await upgradedContract.setFallbackOperatorManually(forwardingProxyAddress);
=======
      await upgradedContract.setFallbackOperatorAddress(forwardingProxyAddress);
>>>>>>> 80285197

      // Grants deployed callforwarding proxy as operator
      await networkTime.increase(SIX_MONTHS_IN_SECONDS);

      await expectEvent(
        upgradedContract,
        upgradedContract.setFallbackOperator(0n, HASH_ZERO, 0n, HASH_ZERO, DEFAULT_LAST_FINALIZED_TIMESTAMP),
        "FallbackOperatorRoleGranted",
        [admin.address, forwardingProxyAddress],
      );

      // Submit 2 blobs
      await sendBlobTransactionViaCallForwarder(upgradedContract, 0, 2, forwardingProxyAddress);
      // Submit another 2 blobs
      await sendBlobTransactionViaCallForwarder(upgradedContract, 2, 4, forwardingProxyAddress);

      // Finalize 4 blobs
      await expectSuccessfulFinalizeViaCallForwarder(
        blobAggregatedProof1To155,
        4,
        fourthCompressedDataContent.finalStateRootHash,
        generateBlobParentShnarfData,
        false,
        HASH_ZERO,
        0n,
        forwardingProxyAddress,
        upgradedContract,
      );
    });
  });
});<|MERGE_RESOLUTION|>--- conflicted
+++ resolved
@@ -799,11 +799,7 @@
 
       const upgradedContract = await newLineaRollup.waitForDeployment();
 
-<<<<<<< HEAD
-      await upgradedContract.setFallbackOperatorManually(forwardingProxyAddress);
-=======
       await upgradedContract.setFallbackOperatorAddress(forwardingProxyAddress);
->>>>>>> 80285197
 
       // Grants deployed callforwarding proxy as operator
       await networkTime.increase(SIX_MONTHS_IN_SECONDS);
