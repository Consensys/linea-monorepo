--- conflicted
+++ resolved
@@ -42,13 +42,9 @@
   OPERATOR_ROLE,
   TEST_PUBLIC_VERIFIER_INDEX,
   LINEA_ROLLUP_INITIALIZE_SIGNATURE,
-<<<<<<< HEAD
-  BLOB_SUBMISSION_PAUSE_TYPE,
   DEFAULT_LAST_FINALIZED_TIMESTAMP,
-=======
   ADDRESS_ZERO,
   STATE_DATA_SUBMISSION_PAUSE_TYPE,
->>>>>>> a89790d5
 } from "../../common/constants";
 import { deployUpgradableFromFactory } from "../../common/deployment";
 import {
