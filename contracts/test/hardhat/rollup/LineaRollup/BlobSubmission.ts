import { SignerWithAddress } from "@nomicfoundation/hardhat-ethers/signers";
import { loadFixture } from "@nomicfoundation/hardhat-network-helpers";
import * as fs from "fs";
import * as kzg from "c-kzg";
import { expect } from "chai";
import { BaseContract, Transaction } from "ethers";
import { ethers } from "hardhat";

import betaV4_BlobData from "../../_testData/betaV4_1/20106872-20107472-bcv0.0-ccv0.0-d27541dec7352a8bb7067b2e061e9d2de9af04502a915f5f69a456aebe2ae8f0-getZkBlobCompressionProof.json";
import betaV4_FinalizationData from "../../_testData/betaV4_1/proof/20106872-20107472-da29c954a5734a97a851964dc88ec7034f5f3ebd569d3f88b43acc00c9263124-getZkAggregatedProof.json";

import blobAggregatedProof1To155 from "../../_testData/compressedDataEip4844/aggregatedProof-1-155.json";
import blobMultipleAggregatedProof1To81 from "../../_testData/compressedDataEip4844/multipleProofs/aggregatedProof-1-81.json";
import blobMultipleAggregatedProof82To153 from "../../_testData/compressedDataEip4844/multipleProofs/aggregatedProof-82-153.json";
import firstCompressedDataContent from "../../_testData/compressedData/blocks-1-46.json";
import secondCompressedDataContent from "../../_testData/compressedData/blocks-47-81.json";
import fourthCompressedDataContent from "../../_testData/compressedData/blocks-115-155.json";
import fourthCompressedDataMultipleContent from "../../_testData/compressedData/multipleProofs/blocks-120-153.json";

import { LINEA_ROLLUP_PAUSE_TYPES_ROLES, LINEA_ROLLUP_UNPAUSE_TYPES_ROLES } from "contracts/common/constants";
import { TestLineaRollup } from "contracts/typechain-types";
import {
  deployLineaRollupFixture,
  deployRevertingVerifier,
  expectSuccessfulFinalize,
  getAccountsFixture,
  getVersionedBlobFiles,
  getRoleAddressesFixture,
  getWalletForIndex,
  sendBlobTransaction,
  sendVersionedBlobTransactionFromFile,
} from "../helpers";
import {
  FALLBACK_OPERATOR_ADDRESS,
  GENERAL_PAUSE_TYPE,
  HASH_ZERO,
  INITIAL_WITHDRAW_LIMIT,
  ONE_DAY_IN_SECONDS,
  OPERATOR_ROLE,
  TEST_PUBLIC_VERIFIER_INDEX,
  LINEA_ROLLUP_INITIALIZE_SIGNATURE,
  BLOB_SUBMISSION_PAUSE_TYPE,
  DEFAULT_LAST_FINALIZED_TIMESTAMP,
} from "../../common/constants";
import { deployUpgradableFromFactory } from "../../common/deployment";
import {
  generateFinalizationData,
  generateRandomBytes,
  generateKeccak256,
  expectEvent,
  buildAccessErrorMessage,
  expectRevertWithCustomError,
  expectRevertWithReason,
  generateBlobDataSubmission,
  generateBlobParentShnarfData,
  expectEventDirectFromReceiptData,
} from "../../common/helpers";

describe("Linea Rollup contract: EIP-4844 Blob submission tests", () => {
  let lineaRollup: TestLineaRollup;
  let revertingVerifier: string;

  // eslint-disable-next-line @typescript-eslint/no-unused-vars
  let securityCouncil: SignerWithAddress;
  let operator: SignerWithAddress;
  let nonAuthorizedAccount: SignerWithAddress;
  let roleAddresses: { addressWithRole: string; role: string }[];
  const { prevShnarf } = firstCompressedDataContent;

  before(async () => {
    ({ securityCouncil, operator, nonAuthorizedAccount } = await loadFixture(getAccountsFixture));
    roleAddresses = await loadFixture(getRoleAddressesFixture);
  });

  beforeEach(async () => {
    ({ lineaRollup } = await loadFixture(deployLineaRollupFixture));
    await lineaRollup.setLastFinalizedBlock(0);
    await lineaRollup.setupParentShnarf(prevShnarf);
  });

  it("Should successfully submit blobs", async () => {
    const operatorHDSigner = getWalletForIndex(2);
    const lineaRollupAddress = await lineaRollup.getAddress();
    const { blobDataSubmission, compressedBlobs, parentShnarf, finalShnarf } = generateBlobDataSubmission(0, 1);

    const encodedCall = lineaRollup.interface.encodeFunctionData("submitBlobs", [
      blobDataSubmission,
      parentShnarf,
      finalShnarf,
    ]);

    const { maxFeePerGas, maxPriorityFeePerGas } = await ethers.provider.getFeeData();
    const nonce = await operatorHDSigner.getNonce();

    const transaction = Transaction.from({
      data: encodedCall,
      maxPriorityFeePerGas: maxPriorityFeePerGas!,
      maxFeePerGas: maxFeePerGas!,
      to: lineaRollupAddress,
      chainId: (await ethers.provider.getNetwork()).chainId,
      type: 3,
      nonce,
      value: 0,
      gasLimit: 5_000_000,
      kzg,
      maxFeePerBlobGas: 1n,
      blobs: compressedBlobs,
    });

    const signedTx = await operatorHDSigner.signTransaction(transaction);

    const txResponse = await ethers.provider.broadcastTransaction(signedTx);
    const receipt = await ethers.provider.getTransactionReceipt(txResponse.hash);
    expect(receipt).is.not.null;

    const expectedEventArgs = [
      parentShnarf,
      finalShnarf,
      blobDataSubmission[blobDataSubmission.length - 1].finalStateRootHash,
    ];

    expectEventDirectFromReceiptData(lineaRollup as BaseContract, receipt!, "DataSubmittedV3", expectedEventArgs);

    const blobShnarfExists = await lineaRollup.blobShnarfExists(finalShnarf);
    expect(blobShnarfExists).to.equal(1n);
  });

  it("Fails the blob submission when the parent shnarf is missing", async () => {
    const operatorHDSigner = getWalletForIndex(2);

    const lineaRollupAddress = await lineaRollup.getAddress();
    const { blobDataSubmission, compressedBlobs, finalShnarf } = generateBlobDataSubmission(0, 1);
    const nonExistingParentShnarf = generateRandomBytes(32);

    const encodedCall = lineaRollup.interface.encodeFunctionData("submitBlobs", [
      blobDataSubmission,
      nonExistingParentShnarf,
      finalShnarf,
    ]);

    const { maxFeePerGas, maxPriorityFeePerGas } = await ethers.provider.getFeeData();
    const nonce = await operatorHDSigner.getNonce();

    const transaction = Transaction.from({
      data: encodedCall,
      maxPriorityFeePerGas: maxPriorityFeePerGas!,
      maxFeePerGas: maxFeePerGas!,
      to: lineaRollupAddress,
      chainId: (await ethers.provider.getNetwork()).chainId,
      type: 3,
      nonce,
      value: 0,
      gasLimit: 5_000_000,
      kzg,
      maxFeePerBlobGas: 1n,
      blobs: compressedBlobs,
    });

    const signedTx = await operatorHDSigner.signTransaction(transaction);

    await expectRevertWithCustomError(
      lineaRollup,
      ethers.provider.broadcastTransaction(signedTx),
      "ParentBlobNotSubmitted",
      [nonExistingParentShnarf],
    );
  });

  it("Fails when the blob submission data is missing", async () => {
    const operatorHDSigner = getWalletForIndex(2);

    const lineaRollupAddress = await lineaRollup.getAddress();
    const { compressedBlobs, parentShnarf, finalShnarf } = generateBlobDataSubmission(0, 1);

    const encodedCall = lineaRollup.interface.encodeFunctionData("submitBlobs", [[], parentShnarf, finalShnarf]);

    const { maxFeePerGas, maxPriorityFeePerGas } = await ethers.provider.getFeeData();
    const nonce = await operatorHDSigner.getNonce();

    const transaction = Transaction.from({
      data: encodedCall,
      maxPriorityFeePerGas: maxPriorityFeePerGas!,
      maxFeePerGas: maxFeePerGas!,
      to: lineaRollupAddress,
      chainId: (await ethers.provider.getNetwork()).chainId,
      type: 3,
      nonce,
      value: 0,
      gasLimit: 5_000_000,
      kzg,
      maxFeePerBlobGas: 1n,
      blobs: compressedBlobs,
    });

    const signedTx = await operatorHDSigner.signTransaction(transaction);

    await expectRevertWithCustomError(
      lineaRollup,
      ethers.provider.broadcastTransaction(signedTx),
      "BlobSubmissionDataIsMissing",
    );
  });

  it("Should revert if the caller does not have the OPERATOR_ROLE", async () => {
    const { blobDataSubmission, parentShnarf, finalShnarf } = generateBlobDataSubmission(0, 1);

    await expectRevertWithReason(
      lineaRollup.connect(nonAuthorizedAccount).submitBlobs(blobDataSubmission, parentShnarf, finalShnarf),
      buildAccessErrorMessage(nonAuthorizedAccount, OPERATOR_ROLE),
    );
  });

  it("Should revert if GENERAL_PAUSE_TYPE is enabled", async () => {
    const { blobDataSubmission, parentShnarf, finalShnarf } = generateBlobDataSubmission(0, 1);

    await lineaRollup.connect(securityCouncil).pauseByType(GENERAL_PAUSE_TYPE);

    await expectRevertWithCustomError(
      lineaRollup,
      lineaRollup.connect(operator).submitBlobs(blobDataSubmission, parentShnarf, finalShnarf),
      "IsPaused",
      [GENERAL_PAUSE_TYPE],
    );
  });

  it("Should revert if BLOB_SUBMISSION_PAUSE_TYPE is enabled", async () => {
    const { blobDataSubmission, parentShnarf, finalShnarf } = generateBlobDataSubmission(0, 1);

    await lineaRollup.connect(securityCouncil).pauseByType(BLOB_SUBMISSION_PAUSE_TYPE);

    await expectRevertWithCustomError(
      lineaRollup,
      lineaRollup.connect(operator).submitBlobs(blobDataSubmission, parentShnarf, finalShnarf),
      "IsPaused",
      [BLOB_SUBMISSION_PAUSE_TYPE],
    );
  });

  it("Should revert if the blob data is empty at any index", async () => {
    const operatorHDSigner = getWalletForIndex(2);
    const lineaRollupAddress = await lineaRollup.getAddress();
    const { blobDataSubmission, compressedBlobs, parentShnarf, finalShnarf } = generateBlobDataSubmission(0, 2);

    const encodedCall = lineaRollup.interface.encodeFunctionData("submitBlobs", [
      blobDataSubmission,
      parentShnarf,
      finalShnarf,
    ]);

    const { maxFeePerGas, maxPriorityFeePerGas } = await ethers.provider.getFeeData();
    const nonce = await operatorHDSigner.getNonce();

    const transaction = Transaction.from({
      data: encodedCall,
      maxPriorityFeePerGas: maxPriorityFeePerGas!,
      maxFeePerGas: maxFeePerGas!,
      to: lineaRollupAddress,
      chainId: (await ethers.provider.getNetwork()).chainId,
      type: 3,
      nonce,
      value: 0,
      gasLimit: 5_000_000,
      kzg,
      maxFeePerBlobGas: 1n,
      blobs: [compressedBlobs[0]],
    });

    const signedTx = await operatorHDSigner.signTransaction(transaction);

    await expectRevertWithCustomError(
      lineaRollup,
      ethers.provider.broadcastTransaction(signedTx),
      "EmptyBlobDataAtIndex",
      [1n],
    );
  });

  it("Should fail if the final state root hash is empty", async () => {
    const operatorHDSigner = getWalletForIndex(2);

    const lineaRollupAddress = await lineaRollup.getAddress();
    const { blobDataSubmission, compressedBlobs, parentShnarf, finalShnarf } = generateBlobDataSubmission(0, 1);

    blobDataSubmission[0].finalStateRootHash = HASH_ZERO;

    const encodedCall = lineaRollup.interface.encodeFunctionData("submitBlobs", [
      blobDataSubmission,
      parentShnarf,
      finalShnarf,
    ]);

    const { maxFeePerGas, maxPriorityFeePerGas } = await ethers.provider.getFeeData();
    const nonce = await operatorHDSigner.getNonce();

    const transaction = Transaction.from({
      data: encodedCall,
      maxPriorityFeePerGas: maxPriorityFeePerGas!,
      maxFeePerGas: maxFeePerGas!,
      to: lineaRollupAddress,
      chainId: (await ethers.provider.getNetwork()).chainId,
      type: 3,
      nonce,
      value: 0,
      gasLimit: 5_000_000,
      kzg,
      maxFeePerBlobGas: 1n,
      blobs: compressedBlobs,
    });

    const signedTx = await operatorHDSigner.signTransaction(transaction);

    // TODO: Make the failure shnarf dynamic and computed
    await expectRevertWithCustomError(lineaRollup, ethers.provider.broadcastTransaction(signedTx), "FinalShnarfWrong", [
      finalShnarf,
      "0x22f8fb954df8328627fe9c48b60192f4d970a92891417aaadea39300ca244d36",
    ]);
  });

  it("Should revert when snarkHash is zero hash", async () => {
    const operatorHDSigner = getWalletForIndex(2);

    const lineaRollupAddress = await lineaRollup.getAddress();
    const { blobDataSubmission, compressedBlobs, parentShnarf, finalShnarf } = generateBlobDataSubmission(0, 1);

    // Set the snarkHash to HASH_ZERO for a specific index
    const emptyDataIndex = 0;
    blobDataSubmission[emptyDataIndex].snarkHash = generateRandomBytes(32);

    const encodedCall = lineaRollup.interface.encodeFunctionData("submitBlobs", [
      blobDataSubmission,
      parentShnarf,
      finalShnarf,
    ]);

    const { maxFeePerGas, maxPriorityFeePerGas } = await ethers.provider.getFeeData();
    const nonce = await operatorHDSigner.getNonce();

    const transaction = Transaction.from({
      data: encodedCall,
      maxPriorityFeePerGas: maxPriorityFeePerGas!,
      maxFeePerGas: maxFeePerGas!,
      to: lineaRollupAddress,
      chainId: (await ethers.provider.getNetwork()).chainId,
      type: 3,
      nonce,
      value: 0,
      gasLimit: 5_000_000,
      kzg,
      maxFeePerBlobGas: 1n,
      blobs: compressedBlobs,
    });

    const signedTx = await operatorHDSigner.signTransaction(transaction);

    await expectRevertWithCustomError(
      lineaRollup,
      ethers.provider.broadcastTransaction(signedTx),
      "PointEvaluationFailed",
    );
  });

  it("Should revert if the final shnarf is wrong", async () => {
    const operatorHDSigner = getWalletForIndex(2);
    const lineaRollupAddress = await lineaRollup.getAddress();
    const { blobDataSubmission, compressedBlobs, parentShnarf, finalShnarf } = generateBlobDataSubmission(0, 2);
    const badFinalShnarf = generateRandomBytes(32);

    const encodedCall = lineaRollup.interface.encodeFunctionData("submitBlobs", [
      blobDataSubmission,
      parentShnarf,
      badFinalShnarf,
    ]);

    const { maxFeePerGas, maxPriorityFeePerGas } = await ethers.provider.getFeeData();
    const nonce = await operatorHDSigner.getNonce();

    const transaction = Transaction.from({
      data: encodedCall,
      maxPriorityFeePerGas: maxPriorityFeePerGas!,
      maxFeePerGas: maxFeePerGas!,
      to: lineaRollupAddress,
      chainId: (await ethers.provider.getNetwork()).chainId,
      type: 3,
      nonce,
      value: 0,
      gasLimit: 5_000_000,
      kzg,
      maxFeePerBlobGas: 1n,
      blobs: compressedBlobs,
    });

    const signedTx = await operatorHDSigner.signTransaction(transaction);

    await expectRevertWithCustomError(lineaRollup, ethers.provider.broadcastTransaction(signedTx), "FinalShnarfWrong", [
      badFinalShnarf,
      finalShnarf,
    ]);
  });

  it("Should revert if the data has already been submitted", async () => {
    await sendBlobTransaction(lineaRollup, 0, 1);

    const operatorHDSigner = getWalletForIndex(2);

    const lineaRollupAddress = await lineaRollup.getAddress();
    const { blobDataSubmission, compressedBlobs, parentShnarf, finalShnarf } = generateBlobDataSubmission(0, 1);

    // Try to submit the same blob data again
    const encodedCall2 = lineaRollup.interface.encodeFunctionData("submitBlobs", [
      blobDataSubmission,
      parentShnarf,
      finalShnarf,
    ]);

    const { maxFeePerGas: maxFeePerGas2, maxPriorityFeePerGas: maxPriorityFeePerGas2 } =
      await ethers.provider.getFeeData();
    const nonce2 = await operatorHDSigner.getNonce();

    const transaction2 = Transaction.from({
      data: encodedCall2,
      maxPriorityFeePerGas: maxPriorityFeePerGas2!,
      maxFeePerGas: maxFeePerGas2!,
      to: lineaRollupAddress,
      chainId: (await ethers.provider.getNetwork()).chainId,
      type: 3,
      nonce: nonce2,
      value: 0,
      gasLimit: 5_000_000,
      kzg,
      maxFeePerBlobGas: 1n,
      blobs: compressedBlobs,
    });

    const signedTx2 = await operatorHDSigner.signTransaction(transaction2);

    await expectRevertWithCustomError(
      lineaRollup,
      ethers.provider.broadcastTransaction(signedTx2),
      "DataAlreadySubmitted",
      [finalShnarf],
    );
  });

  it("Should revert with PointEvaluationFailed when point evaluation fails", async () => {
    const operatorHDSigner = getWalletForIndex(2);

    const lineaRollupAddress = await lineaRollup.getAddress();
    const { blobDataSubmission, compressedBlobs, parentShnarf, finalShnarf } = generateBlobDataSubmission(0, 1);

    // Modify the kzgProof to an invalid value to trigger the PointEvaluationFailed revert
    blobDataSubmission[0].kzgProof = HASH_ZERO;

    const encodedCall = lineaRollup.interface.encodeFunctionData("submitBlobs", [
      blobDataSubmission,
      parentShnarf,
      finalShnarf,
    ]);

    const { maxFeePerGas, maxPriorityFeePerGas } = await ethers.provider.getFeeData();
    const nonce = await operatorHDSigner.getNonce();

    const transaction = Transaction.from({
      data: encodedCall,
      maxPriorityFeePerGas: maxPriorityFeePerGas!,
      maxFeePerGas: maxFeePerGas!,
      to: lineaRollupAddress,
      chainId: (await ethers.provider.getNetwork()).chainId,
      type: 3,
      nonce,
      value: 0,
      gasLimit: 5_000_000,
      kzg,
      maxFeePerBlobGas: 1n,
      blobs: compressedBlobs,
    });

    const signedTx = await operatorHDSigner.signTransaction(transaction);

    await expectRevertWithCustomError(
      lineaRollup,
      ethers.provider.broadcastTransaction(signedTx),
      "PointEvaluationFailed",
    );
  });

  it("Should submit 2 blobs, then submit another 2 blobs and finalize", async () => {
    // Submit 2 blobs
    await sendBlobTransaction(lineaRollup, 0, 2);
    // Submit another 2 blobs
    await sendBlobTransaction(lineaRollup, 2, 4);
    // Finalize 4 blobs
    await expectSuccessfulFinalize(
      lineaRollup,
      operator,
      blobAggregatedProof1To155,
      4,
      fourthCompressedDataContent.finalStateRootHash,
      generateBlobParentShnarfData,
    );
  });

  it("Should revert if there is less data than blobs", async () => {
    const operatorHDSigner = getWalletForIndex(2);
    const lineaRollupAddress = await lineaRollup.getAddress();

    const {
      blobDataSubmission: blobSubmission,
      compressedBlobs: compressedBlobs,
      parentShnarf: parentShnarf,
      finalShnarf: finalShnarf,
    } = generateBlobDataSubmission(0, 2, true);

    const encodedCall = lineaRollup.interface.encodeFunctionData("submitBlobs", [
      [blobSubmission[0]],
      parentShnarf,
      finalShnarf,
    ]);

    const { maxFeePerGas, maxPriorityFeePerGas } = await ethers.provider.getFeeData();
    const nonce = await operatorHDSigner.getNonce();

    const transaction = Transaction.from({
      data: encodedCall,
      maxPriorityFeePerGas: maxPriorityFeePerGas!,
      maxFeePerGas: maxFeePerGas!,
      to: lineaRollupAddress,
      chainId: (await ethers.provider.getNetwork()).chainId,
      type: 3,
      nonce: nonce,
      value: 0,
      gasLimit: 5_000_000,
      kzg,
      maxFeePerBlobGas: 1n,
      blobs: compressedBlobs,
    });

    const signedTx = await operatorHDSigner.signTransaction(transaction);
    await expectRevertWithCustomError(
      lineaRollup,
      ethers.provider.broadcastTransaction(signedTx),
      "BlobSubmissionDataEmpty",
      [1],
    );
  });

  it("Should fail to finalize with not enough gas for the rollup (pre-verifier)", async () => {
    // Submit 2 blobs
    await sendBlobTransaction(lineaRollup, 0, 2);
    // Submit another 2 blobs
    await sendBlobTransaction(lineaRollup, 2, 4);

    // Finalize 4 blobs
    const finalizationData = await generateFinalizationData({
      l1RollingHash: blobAggregatedProof1To155.l1RollingHash,
      l1RollingHashMessageNumber: BigInt(blobAggregatedProof1To155.l1RollingHashMessageNumber),
      lastFinalizedTimestamp: BigInt(blobAggregatedProof1To155.parentAggregationLastBlockTimestamp),
      endBlockNumber: BigInt(blobAggregatedProof1To155.finalBlockNumber),
      parentStateRootHash: blobAggregatedProof1To155.parentStateRootHash,
      finalTimestamp: BigInt(blobAggregatedProof1To155.finalTimestamp),
      l2MerkleRoots: blobAggregatedProof1To155.l2MerkleRoots,
      l2MerkleTreesDepth: BigInt(blobAggregatedProof1To155.l2MerkleTreesDepth),
      l2MessagingBlocksOffsets: blobAggregatedProof1To155.l2MessagingBlocksOffsets,
      aggregatedProof: blobAggregatedProof1To155.aggregatedProof,
      shnarfData: generateBlobParentShnarfData(4, false),
    });
    finalizationData.lastFinalizedL1RollingHash = HASH_ZERO;
    finalizationData.lastFinalizedL1RollingHashMessageNumber = 0n;

    await lineaRollup.setRollingHash(
      blobAggregatedProof1To155.l1RollingHashMessageNumber,
      blobAggregatedProof1To155.l1RollingHash,
    );

    const finalizeCompressedCall = lineaRollup
      .connect(operator)
      .finalizeBlocks(blobAggregatedProof1To155.aggregatedProof, TEST_PUBLIC_VERIFIER_INDEX, finalizationData, {
        gasLimit: 80_000,
      });

    // there is no reason
    await expect(finalizeCompressedCall).to.be.reverted;
  });

  it("Should fail to finalize with not enough gas to verify", async () => {
    // Submit 2 blobs
    await sendBlobTransaction(lineaRollup, 0, 2);
    // Submit another 2 blobs
    await sendBlobTransaction(lineaRollup, 2, 4);

    // Finalize 4 blobs
    const finalizationData = await generateFinalizationData({
      l1RollingHash: blobAggregatedProof1To155.l1RollingHash,
      l1RollingHashMessageNumber: BigInt(blobAggregatedProof1To155.l1RollingHashMessageNumber),
      lastFinalizedTimestamp: BigInt(blobAggregatedProof1To155.parentAggregationLastBlockTimestamp),
      endBlockNumber: BigInt(blobAggregatedProof1To155.finalBlockNumber),
      parentStateRootHash: blobAggregatedProof1To155.parentStateRootHash,
      finalTimestamp: BigInt(blobAggregatedProof1To155.finalTimestamp),
      l2MerkleRoots: blobAggregatedProof1To155.l2MerkleRoots,
      l2MerkleTreesDepth: BigInt(blobAggregatedProof1To155.l2MerkleTreesDepth),
      l2MessagingBlocksOffsets: blobAggregatedProof1To155.l2MessagingBlocksOffsets,
      aggregatedProof: blobAggregatedProof1To155.aggregatedProof,
      shnarfData: generateBlobParentShnarfData(4, false),
    });
    finalizationData.lastFinalizedL1RollingHash = HASH_ZERO;
    finalizationData.lastFinalizedL1RollingHashMessageNumber = 0n;

    await lineaRollup.setRollingHash(
      blobAggregatedProof1To155.l1RollingHashMessageNumber,
      blobAggregatedProof1To155.l1RollingHash,
    );

    const finalizeCompressedCall = lineaRollup
      .connect(operator)
      .finalizeBlocks(blobAggregatedProof1To155.aggregatedProof, TEST_PUBLIC_VERIFIER_INDEX, finalizationData, {
        gasLimit: 400000,
      });

    await expectRevertWithCustomError(
      lineaRollup,
      finalizeCompressedCall,
      "InvalidProofOrProofVerificationRanOutOfGas",
      ["error pairing"],
    );
  });

  const testCases = [
    { revertScenario: 0n, title: "Should fail to finalize via EMPTY_REVERT scenario with 'Unknown'" },
    { revertScenario: 1n, title: "Should fail to finalize via GAS_GUZZLE scenario with 'Unknown'" },
  ];

  testCases.forEach(({ revertScenario, title }) => {
    it(title, async () => {
      revertingVerifier = await deployRevertingVerifier(revertScenario);
      await lineaRollup.connect(securityCouncil).setVerifierAddress(revertingVerifier, 0);

      // Submit 2 blobs
      await sendBlobTransaction(lineaRollup, 0, 2);
      // Submit another 2 blobs
      await sendBlobTransaction(lineaRollup, 2, 4);

      // Finalize 4 blobs
      const finalizationData = await generateFinalizationData({
        l1RollingHash: blobAggregatedProof1To155.l1RollingHash,
        l1RollingHashMessageNumber: BigInt(blobAggregatedProof1To155.l1RollingHashMessageNumber),
        lastFinalizedTimestamp: BigInt(blobAggregatedProof1To155.parentAggregationLastBlockTimestamp),
        endBlockNumber: BigInt(blobAggregatedProof1To155.finalBlockNumber),
        parentStateRootHash: blobAggregatedProof1To155.parentStateRootHash,
        finalTimestamp: BigInt(blobAggregatedProof1To155.finalTimestamp),
        l2MerkleRoots: blobAggregatedProof1To155.l2MerkleRoots,
        l2MerkleTreesDepth: BigInt(blobAggregatedProof1To155.l2MerkleTreesDepth),
        l2MessagingBlocksOffsets: blobAggregatedProof1To155.l2MessagingBlocksOffsets,
        aggregatedProof: blobAggregatedProof1To155.aggregatedProof,
        shnarfData: generateBlobParentShnarfData(4, false),
      });
      finalizationData.lastFinalizedL1RollingHash = HASH_ZERO;
      finalizationData.lastFinalizedL1RollingHashMessageNumber = 0n;

      await lineaRollup.setRollingHash(
        blobAggregatedProof1To155.l1RollingHashMessageNumber,
        blobAggregatedProof1To155.l1RollingHash,
      );

      const finalizeCompressedCall = lineaRollup
        .connect(operator)
        .finalizeBlocks(blobAggregatedProof1To155.aggregatedProof, TEST_PUBLIC_VERIFIER_INDEX, finalizationData, {
          gasLimit: 400000,
        });

      await expectRevertWithCustomError(
        lineaRollup,
        finalizeCompressedCall,
        "InvalidProofOrProofVerificationRanOutOfGas",
        ["Unknown"],
      );
    });
  });

  it("Should fail to finalize if there are missing forced transactions", async () => {
    // Submit 2 blobs
    await sendBlobTransaction(lineaRollup, 0, 2, true);
    // Submit another 2 blobs
    await sendBlobTransaction(lineaRollup, 2, 4, true);

    await lineaRollup.setForcedTransactionBlockNumber(BigInt(blobAggregatedProof1To155.finalBlockNumber));

    const expectedErrorTransactionNumber = 1; // first transaction

    const finalizationData = await generateFinalizationData({
      l1RollingHash: blobAggregatedProof1To155.l1RollingHash,
      l1RollingHashMessageNumber: BigInt(blobAggregatedProof1To155.l1RollingHashMessageNumber),
      lastFinalizedTimestamp: BigInt(blobAggregatedProof1To155.parentAggregationLastBlockTimestamp),
      endBlockNumber: BigInt(blobAggregatedProof1To155.finalBlockNumber),
      parentStateRootHash: HASH_ZERO, // Manipulate for bypass
      finalTimestamp: BigInt(blobAggregatedProof1To155.finalTimestamp),
      l2MerkleRoots: blobAggregatedProof1To155.l2MerkleRoots,
      l2MerkleTreesDepth: BigInt(blobAggregatedProof1To155.l2MerkleTreesDepth),
      l2MessagingBlocksOffsets: blobAggregatedProof1To155.l2MessagingBlocksOffsets,
      aggregatedProof: blobAggregatedProof1To155.aggregatedProof,
      shnarfData: generateBlobParentShnarfData(4, false),
      lastFinalizedL1RollingHash: HASH_ZERO,
      lastFinalizedL1RollingHashMessageNumber: 0n,
    });

    await lineaRollup.setRollingHash(
      blobAggregatedProof1To155.l1RollingHashMessageNumber,
      blobAggregatedProof1To155.l1RollingHash,
    );

    await lineaRollup.setLastFinalizedBlock(10_000_000);

    expectRevertWithCustomError(
      lineaRollup,
      lineaRollup
        .connect(operator)
        .finalizeBlocks(blobAggregatedProof1To155.aggregatedProof, TEST_PUBLIC_VERIFIER_INDEX, finalizationData),
      "FinalizationDataMissingForcedTransaction",
      [expectedErrorTransactionNumber],
    );
  });

  it("Should successfully submit 2 blobs twice then finalize in two separate finalizations", async () => {
    // Submit 2 blobs
    await sendBlobTransaction(lineaRollup, 0, 2, true);
    // Submit another 2 blobs
    await sendBlobTransaction(lineaRollup, 2, 4, true);
    // Finalize first 2 blobs
    await expectSuccessfulFinalize(
      lineaRollup,
      operator,
      blobMultipleAggregatedProof1To81,
      2,
      secondCompressedDataContent.finalStateRootHash,
      generateBlobParentShnarfData,
      true,
    );

    // Finalize second 2 blobs
    await expectSuccessfulFinalize(
      lineaRollup,
      operator,
      blobMultipleAggregatedProof82To153,
      4,
      fourthCompressedDataMultipleContent.finalStateRootHash,
      generateBlobParentShnarfData,
      true,
      blobMultipleAggregatedProof1To81.l1RollingHash,
      BigInt(blobMultipleAggregatedProof1To81.l1RollingHashMessageNumber),
    );
  });

  it("Should successfully submit 2 blobs twice then finalize in two separate finalizations using 3 and then 5 finalizationState fields", async () => {
    // Explicitly use the 3 fields to simulate an existing finalization
    await lineaRollup.setLastFinalizedStateV6(0, HASH_ZERO, DEFAULT_LAST_FINALIZED_TIMESTAMP);

    // Submit 2 blobs
    await sendBlobTransaction(lineaRollup, 0, 2, true);
    // Submit another 2 blobs
    await sendBlobTransaction(lineaRollup, 2, 4, true);
    // Finalize first 2 blobs
    await expectSuccessfulFinalize(
      lineaRollup,
      operator,
      blobMultipleAggregatedProof1To81,
      2,
      secondCompressedDataContent.finalStateRootHash,
      generateBlobParentShnarfData,
      true,
      HASH_ZERO,
      0n,
      generateRandomBytes(32),
      0n,
    );

    // Finalize second 2 blobs
    await expectSuccessfulFinalize(
      lineaRollup,
      operator,
      blobMultipleAggregatedProof82To153,
      4,
      fourthCompressedDataMultipleContent.finalStateRootHash,
      generateBlobParentShnarfData,
      true,
      blobMultipleAggregatedProof1To81.l1RollingHash,
      BigInt(blobMultipleAggregatedProof1To81.l1RollingHashMessageNumber),
    );
  });

  it("Should fail to prove if last finalized is higher than proving range", async () => {
    // Submit 2 blobs
    await sendBlobTransaction(lineaRollup, 0, 2, true);
    // Submit another 2 blobs
    await sendBlobTransaction(lineaRollup, 2, 4, true);

    await lineaRollup.setLastFinalizedBlock(10_000_000);

    const finalizationData = await generateFinalizationData({
      l1RollingHash: blobAggregatedProof1To155.l1RollingHash,
      l1RollingHashMessageNumber: BigInt(blobAggregatedProof1To155.l1RollingHashMessageNumber),
      lastFinalizedTimestamp: BigInt(blobAggregatedProof1To155.parentAggregationLastBlockTimestamp),
      endBlockNumber: BigInt(blobAggregatedProof1To155.finalBlockNumber),
      parentStateRootHash: HASH_ZERO, // Manipulate for bypass
      finalTimestamp: BigInt(blobAggregatedProof1To155.finalTimestamp),
      l2MerkleRoots: blobAggregatedProof1To155.l2MerkleRoots,
      l2MerkleTreesDepth: BigInt(blobAggregatedProof1To155.l2MerkleTreesDepth),
      l2MessagingBlocksOffsets: blobAggregatedProof1To155.l2MessagingBlocksOffsets,
      aggregatedProof: blobAggregatedProof1To155.aggregatedProof,
      shnarfData: generateBlobParentShnarfData(4, false),
      lastFinalizedL1RollingHash: HASH_ZERO,
      lastFinalizedL1RollingHashMessageNumber: 0n,
    });

    await lineaRollup.setRollingHash(
      blobAggregatedProof1To155.l1RollingHashMessageNumber,
      blobAggregatedProof1To155.l1RollingHash,
    );

    await lineaRollup.setLastFinalizedBlock(10_000_000);

    expectRevertWithCustomError(
      lineaRollup,
      lineaRollup
        .connect(operator)
        .finalizeBlocks(blobAggregatedProof1To155.aggregatedProof, TEST_PUBLIC_VERIFIER_INDEX, finalizationData),
      "InvalidProof",
    );
  });

  describe("Prover Beta V4_1", () => {
    it("Can submit blobs and finalize with Prover Beta V4_1", async () => {
      // *** ARRANGE ***
      // custom verifier deploy.

      const sepoliaFullVerifierFactory = await ethers.getContractFactory(
        "src/verifiers/beta-v4.1/PlonkVerifierSepolia.sol:PlonkVerifierSepoliaFull",
      );
<<<<<<< HEAD

      // Setup finalize call
      const finalizationData = await generateFinalizationData({
        l1RollingHash: betaV2_FinalizationData.l1RollingHash,
        l1RollingHashMessageNumber: BigInt(betaV2_FinalizationData.l1RollingHashMessageNumber),
        lastFinalizedTimestamp: BigInt(betaV2_FinalizationData.parentAggregationLastBlockTimestamp),
        endBlockNumber: BigInt(betaV2_FinalizationData.finalBlockNumber),
        parentStateRootHash: betaV2_FinalizationData.parentStateRootHash,
        finalTimestamp: BigInt(betaV2_FinalizationData.finalTimestamp),
        l2MerkleRoots: betaV2_FinalizationData.l2MerkleRoots,
        l2MerkleTreesDepth: BigInt(betaV2_FinalizationData.l2MerkleTreesDepth),
        l2MessagingBlocksOffsets: betaV2_FinalizationData.l2MessagingBlocksOffsets,
        aggregatedProof: betaV2_FinalizationData.aggregatedProof,
        shnarfData: {
          parentShnarf: finalBlobFile.prevShnarf,
          snarkHash: finalBlobFile.snarkHash,
          finalStateRootHash: finalBlobFile.finalStateRootHash,
          dataEvaluationPoint: finalBlobFile.expectedX,
          dataEvaluationClaim: finalBlobFile.expectedY,
        },
      });

      finalizationData.lastFinalizedL1RollingHash = betaV2_FinalizationData.parentAggregationLastL1RollingHash;
      finalizationData.lastFinalizedL1RollingHashMessageNumber = BigInt(
        betaV2_FinalizationData.parentAggregationLastL1RollingHashMessageNumber,
      );

      // Setup LineaRollup state so that its references to past state, mirror the references in the finalization proof
      await betaV2_LineaRollup.setLastFinalizedShnarf(betaV2_FinalizationData.parentAggregationFinalShnarf);

      await betaV2_LineaRollup.setLastFinalizedState(
        betaV2_FinalizationData.parentAggregationLastL1RollingHashMessageNumber,
        betaV2_FinalizationData.parentAggregationLastL1RollingHash,
        0n,
        HASH_ZERO,
        betaV2_FinalizationData.parentAggregationLastBlockTimestamp,
      );

      await betaV2_LineaRollup.setRollingHash(
        betaV2_FinalizationData.l1RollingHashMessageNumber,
        betaV2_FinalizationData.l1RollingHash,
      );

      // *** ACT ***
      const finalizeCompressedCall = betaV2_LineaRollup
        .connect(operator)
        .finalizeBlocks(betaV2_FinalizationData.aggregatedProof, TEST_PUBLIC_VERIFIER_INDEX, finalizationData);

      // *** ASSERT ***
      const eventArgs = [
        BigInt(betaV2_FinalizationData.lastFinalizedBlockNumber) + 1n,
        finalizationData.endBlockNumber,
        betaV2_FinalizationData.finalShnarf,
        finalizationData.parentStateRootHash,
        finalBlobFile.finalStateRootHash,
      ];

      await expectEvent(betaV2_LineaRollup, finalizeCompressedCall, "DataFinalizedV3", eventArgs);

      const [expectedFinalStateRootHash, lastFinalizedBlockNumber, lastFinalizedState] = await Promise.all([
        betaV2_LineaRollup.stateRootHashes(finalizationData.endBlockNumber),
        betaV2_LineaRollup.currentL2BlockNumber(),
        betaV2_LineaRollup.currentFinalizedState(),
      ]);

      expect(expectedFinalStateRootHash).to.equal(finalizationData.shnarfData.finalStateRootHash);
      expect(lastFinalizedBlockNumber).to.equal(finalizationData.endBlockNumber);
      expect(lastFinalizedState).to.equal(
        generateKeccak256(
          ["uint256", "bytes32", "uint256", "bytes32", "uint256"],
          [
            finalizationData.l1RollingHashMessageNumber,
            finalizationData.l1RollingHash,
            0n,
            HASH_ZERO,
            finalizationData.finalTimestamp,
          ],
        ),
      );
    });

    it("Should fail to finalize Prover Beta V2 blobs with Dev Verifier", async () => {
      // *** ARRANGE ***
      const devVerifier = await deployPlonkVerifierDev();
=======
      const verifier = await sepoliaFullVerifierFactory.deploy();
      await verifier.waitForDeployment();
      const mainnetFullVerifier = await verifier.getAddress();
>>>>>>> 0c8bee77

      // Deploy and initialize LineaRollup
      const initializationData = {
        initialStateRootHash: betaV4_FinalizationData.parentStateRootHash,
        initialL2BlockNumber: betaV4_FinalizationData.lastFinalizedBlockNumber,
        genesisTimestamp: betaV4_FinalizationData.parentAggregationLastBlockTimestamp,
        defaultVerifier: mainnetFullVerifier,
        rateLimitPeriodInSeconds: ONE_DAY_IN_SECONDS,
        rateLimitAmountInWei: INITIAL_WITHDRAW_LIMIT,
        roleAddresses,
        pauseTypeRoles: LINEA_ROLLUP_PAUSE_TYPES_ROLES,
        unpauseTypeRoles: LINEA_ROLLUP_UNPAUSE_TYPES_ROLES,
        fallbackOperator: FALLBACK_OPERATOR_ADDRESS,
        defaultAdmin: securityCouncil.address,
      };

      const betaV4_1_LineaRollup = (await deployUpgradableFromFactory("TestLineaRollup", [initializationData], {
        initializer: LINEA_ROLLUP_INITIALIZE_SIGNATURE,
        unsafeAllow: ["constructor", "incorrect-initializer-order"],
      })) as unknown as TestLineaRollup;

      await betaV4_1_LineaRollup.setupParentShnarf(betaV4_FinalizationData.parentAggregationFinalShnarf);

      // Send blobs
      const blobFiles = getVersionedBlobFiles("betaV4_1");

      await betaV4_1_LineaRollup.setupParentShnarf(betaV4_BlobData.prevShnarf);

      for (let i = 0; i < blobFiles.length; i++) {
        await sendVersionedBlobTransactionFromFile(lineaRollup, blobFiles[i], betaV4_1_LineaRollup, "betaV4_1");
      }

      const finalBlobFile = JSON.parse(
        fs.readFileSync(`${__dirname}/../../_testData/betaV4_1/${blobFiles.slice(-1)[0]}`, "utf-8"),
      );

      // Setup finalize call
      const finalizationData = await generateFinalizationData({
        l1RollingHash: betaV4_FinalizationData.l1RollingHash,
        l1RollingHashMessageNumber: BigInt(betaV4_FinalizationData.l1RollingHashMessageNumber),
        lastFinalizedTimestamp: BigInt(betaV4_FinalizationData.parentAggregationLastBlockTimestamp),
        endBlockNumber: BigInt(betaV4_FinalizationData.finalBlockNumber),
        parentStateRootHash: betaV4_FinalizationData.parentStateRootHash,
        finalTimestamp: BigInt(betaV4_FinalizationData.finalTimestamp),
        l2MerkleRoots: betaV4_FinalizationData.l2MerkleRoots,
        l2MerkleTreesDepth: BigInt(betaV4_FinalizationData.l2MerkleTreesDepth),
        l2MessagingBlocksOffsets: betaV4_FinalizationData.l2MessagingBlocksOffsets,
        aggregatedProof: betaV4_FinalizationData.aggregatedProof,
        shnarfData: {
          parentShnarf: finalBlobFile.prevShnarf,
          snarkHash: finalBlobFile.snarkHash,
          finalStateRootHash: finalBlobFile.finalStateRootHash,
          dataEvaluationPoint: finalBlobFile.expectedX,
          dataEvaluationClaim: finalBlobFile.expectedY,
        },
      });

      finalizationData.lastFinalizedL1RollingHash = betaV4_FinalizationData.parentAggregationLastL1RollingHash;
      finalizationData.lastFinalizedL1RollingHashMessageNumber = BigInt(
        betaV4_FinalizationData.parentAggregationLastL1RollingHashMessageNumber,
      );

      // Setup LineaRollup state so that its references to past state, mirror the references in the finalization proof
      await betaV4_1_LineaRollup.setLastFinalizedShnarf(betaV4_FinalizationData.parentAggregationFinalShnarf);
      await betaV4_1_LineaRollup.setLastFinalizedState(
        betaV4_FinalizationData.parentAggregationLastL1RollingHashMessageNumber,
        betaV4_FinalizationData.parentAggregationLastL1RollingHash,
        betaV4_FinalizationData.parentAggregationLastBlockTimestamp,
      );
<<<<<<< HEAD
      await betaV1_4LineaRollup.setLastFinalizedState(
        betaV1_4PostReleaseFinalizationData.parentAggregationLastL1RollingHashMessageNumber,
        betaV1_4PostReleaseFinalizationData.parentAggregationLastL1RollingHash,
        0n,
        HASH_ZERO,
        betaV1_4PostReleaseFinalizationData.parentAggregationLastBlockTimestamp,
      );

      await betaV1_4LineaRollup.setRollingHash(
        betaV1_4PostReleaseFinalizationData.l1RollingHashMessageNumber,
        betaV1_4PostReleaseFinalizationData.l1RollingHash,
=======
      await betaV4_1_LineaRollup.setRollingHash(
        betaV4_FinalizationData.l1RollingHashMessageNumber,
        betaV4_FinalizationData.l1RollingHash,
>>>>>>> 0c8bee77
      );

      // *** ACT ***
      const finalizeCompressedCall = betaV4_1_LineaRollup
        .connect(operator)
        .finalizeBlocks(betaV4_FinalizationData.aggregatedProof, TEST_PUBLIC_VERIFIER_INDEX, finalizationData);

      // *** ASSERT ***
<<<<<<< HEAD
      await expectRevertWithCustomError(betaV1_4LineaRollup, finalizeCompressedCall, "InvalidProof");
    });

    // currently skipped due to setup time for case generation
    it.skip("Can migrate Dev Verifier to Prover Beta V2 successfully", async () => {
      /**
       * Test outline
       * 1. Submit blob and finalize with old verifier
       * 2. Set to new verifier
       * 3. Submit blob and finalize with new verifier
       */

      const devVerifier = await deployPlonkVerifierDev();
      const newMainnetFullVerifier = await deployPlonkVerifierMainnetFull();

      const initializationData = {
        initialStateRootHash: betaV1_4PreReleaseFinalizationData.parentStateRootHash,
        initialL2BlockNumber: betaV1_4PreReleaseFinalizationData.lastFinalizedBlockNumber,
        genesisTimestamp: betaV1_4PreReleaseFinalizationData.parentAggregationLastBlockTimestamp,
        defaultVerifier: devVerifier,
        rateLimitPeriodInSeconds: ONE_DAY_IN_SECONDS,
        rateLimitAmountInWei: INITIAL_WITHDRAW_LIMIT,
        roleAddresses,
        pauseTypeRoles: LINEA_ROLLUP_PAUSE_TYPES_ROLES,
        unpauseTypeRoles: LINEA_ROLLUP_UNPAUSE_TYPES_ROLES,
        fallbackOperator: FALLBACK_OPERATOR_ADDRESS,
        defaultAdmin: securityCouncil.address,
      };

      const lineaRollup = (await deployUpgradableFromFactory("TestLineaRollup", [initializationData], {
        initializer: LINEA_ROLLUP_INITIALIZE_SIGNATURE,
        unsafeAllow: ["constructor", "incorrect-initializer-order"],
      })) as unknown as TestLineaRollup;

      /**
       * PHASE 1 - Submit blobs and finalize with old verifier
       */

      // Submit blobs
      await lineaRollup.setupParentShnarf(betaV1_4PreReleaseFinalizationData.parentAggregationFinalShnarf);
      const blobFiles = getVersionedBlobFiles("betaV1_4/preRelease");
      for (let i = 0; i < blobFiles.length; i++) {
        await sendVersionedBlobTransactionFromFile(lineaRollup, blobFiles[i], lineaRollup, "betaV1_4/preRelease");
      }
      const finalBlobFile = JSON.parse(
        fs.readFileSync(`${__dirname}/../../_testData/betaV1_4/preRelease/${blobFiles.slice(-1)[0]}`, "utf-8"),
      );

      // Finalize
      const finalizationData = await generateFinalizationData({
        l1RollingHash: betaV1_4PreReleaseFinalizationData.l1RollingHash,
        l1RollingHashMessageNumber: BigInt(betaV1_4PreReleaseFinalizationData.l1RollingHashMessageNumber),
        lastFinalizedTimestamp: BigInt(betaV1_4PreReleaseFinalizationData.parentAggregationLastBlockTimestamp),
        endBlockNumber: BigInt(betaV1_4PreReleaseFinalizationData.finalBlockNumber),
        parentStateRootHash: betaV1_4PreReleaseFinalizationData.parentStateRootHash,
        finalTimestamp: BigInt(betaV1_4PreReleaseFinalizationData.finalTimestamp),
        l2MerkleRoots: betaV1_4PreReleaseFinalizationData.l2MerkleRoots,
        l2MerkleTreesDepth: BigInt(betaV1_4PreReleaseFinalizationData.l2MerkleTreesDepth),
        l2MessagingBlocksOffsets: betaV1_4PreReleaseFinalizationData.l2MessagingBlocksOffsets,
        aggregatedProof: betaV1_4PreReleaseFinalizationData.aggregatedProof,
        shnarfData: {
          parentShnarf: finalBlobFile.prevShnarf,
          snarkHash: finalBlobFile.snarkHash,
          finalStateRootHash: finalBlobFile.finalStateRootHash,
          dataEvaluationPoint: finalBlobFile.expectedX,
          dataEvaluationClaim: finalBlobFile.expectedY,
        },
      });
      finalizationData.lastFinalizedL1RollingHash =
        betaV1_4PreReleaseFinalizationData.parentAggregationLastL1RollingHash;
      finalizationData.lastFinalizedL1RollingHashMessageNumber = BigInt(
        betaV1_4PreReleaseFinalizationData.parentAggregationLastL1RollingHashMessageNumber,
      );

      await lineaRollup.setLastFinalizedShnarf(betaV1_4PreReleaseFinalizationData.parentAggregationFinalShnarf);
      await lineaRollup.setLastFinalizedState(
        betaV1_4PreReleaseFinalizationData.parentAggregationLastL1RollingHashMessageNumber,
        betaV1_4PreReleaseFinalizationData.parentAggregationLastL1RollingHash,
        0n,
        HASH_ZERO,
        betaV1_4PreReleaseFinalizationData.parentAggregationLastBlockTimestamp,
      );

      await lineaRollup.setRollingHash(
        betaV1_4PreReleaseFinalizationData.l1RollingHashMessageNumber,
        betaV1_4PreReleaseFinalizationData.l1RollingHash,
      );

      const finalizeCompressedCall = lineaRollup
        .connect(operator)
        .finalizeBlocks(
          betaV1_4PreReleaseFinalizationData.aggregatedProof,
          TEST_PUBLIC_VERIFIER_INDEX,
          finalizationData,
        );

=======
>>>>>>> 0c8bee77
      const eventArgs = [
        BigInt(betaV4_FinalizationData.lastFinalizedBlockNumber) + 1n,
        finalizationData.endBlockNumber,
        betaV4_FinalizationData.finalShnarf,
        finalizationData.parentStateRootHash,
        finalBlobFile.finalStateRootHash,
      ];

      await expectEvent(betaV4_1_LineaRollup, finalizeCompressedCall, "DataFinalizedV3", eventArgs);

      const [expectedFinalStateRootHash, lastFinalizedBlockNumber, lastFinalizedState] = await Promise.all([
        betaV4_1_LineaRollup.stateRootHashes(finalizationData.endBlockNumber),
        betaV4_1_LineaRollup.currentL2BlockNumber(),
        betaV4_1_LineaRollup.currentFinalizedState(),
      ]);

      expect(expectedFinalStateRootHash).to.equal(finalizationData.shnarfData.finalStateRootHash);
      expect(lastFinalizedBlockNumber).to.equal(finalizationData.endBlockNumber);
      expect(lastFinalizedState).to.equal(
        generateKeccak256(
          ["uint256", "bytes32", "uint256", "bytes32", "uint256"],
          [
            finalizationData.l1RollingHashMessageNumber,
            finalizationData.l1RollingHash,
            0n,
            HASH_ZERO,
            finalizationData.finalTimestamp,
          ],
        ),
      );
<<<<<<< HEAD

      /**
       * PHASE 2 - Set to new verifier
       */

      await lineaRollup
        .connect(securityCouncil)
        .setVerifierAddress(newMainnetFullVerifier, TEST_NEW_PUBLIC_VERIFIER_INDEX);

      /**
       * PHASE 3 - Submit blobs and finalize with new verifier
       */

      // Submit blobs
      const newBlobFiles = getVersionedBlobFiles("betaV1_4/postRelease");
      for (let i = 0; i < newBlobFiles.length; i++) {
        await sendVersionedBlobTransactionFromFile(lineaRollup, newBlobFiles[i], lineaRollup, "betaV1_4/postRelease");
      }
      const newFinalBlobFile = JSON.parse(
        fs.readFileSync(`${__dirname}/../../_testData/betaV1_4/postRelease/${newBlobFiles.slice(-1)[0]}`, "utf-8"),
      );

      // Finalize
      const newFinalizationData = await generateFinalizationData({
        l1RollingHash: betaV1_4PostReleaseFinalizationData.l1RollingHash,
        l1RollingHashMessageNumber: BigInt(betaV1_4PostReleaseFinalizationData.l1RollingHashMessageNumber),
        lastFinalizedTimestamp: BigInt(betaV1_4PostReleaseFinalizationData.parentAggregationLastBlockTimestamp),
        endBlockNumber: BigInt(betaV1_4PostReleaseFinalizationData.finalBlockNumber),
        parentStateRootHash: betaV1_4PostReleaseFinalizationData.parentStateRootHash,
        finalTimestamp: BigInt(betaV1_4PostReleaseFinalizationData.finalTimestamp),
        l2MerkleRoots: betaV1_4PostReleaseFinalizationData.l2MerkleRoots,
        l2MerkleTreesDepth: BigInt(betaV1_4PostReleaseFinalizationData.l2MerkleTreesDepth),
        l2MessagingBlocksOffsets: betaV1_4PostReleaseFinalizationData.l2MessagingBlocksOffsets,
        aggregatedProof: betaV1_4PostReleaseFinalizationData.aggregatedProof,
        shnarfData: {
          parentShnarf: newFinalBlobFile.prevShnarf,
          snarkHash: newFinalBlobFile.snarkHash,
          finalStateRootHash: newFinalBlobFile.finalStateRootHash,
          dataEvaluationPoint: newFinalBlobFile.expectedX,
          dataEvaluationClaim: newFinalBlobFile.expectedY,
        },
      });
      newFinalizationData.lastFinalizedL1RollingHash =
        betaV1_4PostReleaseFinalizationData.parentAggregationLastL1RollingHash;
      newFinalizationData.lastFinalizedL1RollingHashMessageNumber = BigInt(
        betaV1_4PostReleaseFinalizationData.parentAggregationLastL1RollingHashMessageNumber,
      );

      const newFinalizeCompressedCall = lineaRollup
        .connect(operator)
        .finalizeBlocks(
          betaV1_4PostReleaseFinalizationData.aggregatedProof,
          TEST_NEW_PUBLIC_VERIFIER_INDEX,
          newFinalizationData,
        );

      const newEventArgs = [
        BigInt(betaV1_4PostReleaseFinalizationData.lastFinalizedBlockNumber) + 1n,
        newFinalizationData.endBlockNumber,
        betaV1_4PostReleaseFinalizationData.finalShnarf,
        newFinalizationData.parentStateRootHash,
        newFinalBlobFile.finalStateRootHash,
      ];

      await expectEvent(lineaRollup, newFinalizeCompressedCall, "DataFinalizedV3", newEventArgs);

      const [newExpectedFinalStateRootHash, newLastFinalizedBlockNumber, newLastFinalizedState] = await Promise.all([
        lineaRollup.stateRootHashes(newFinalizationData.endBlockNumber),
        lineaRollup.currentL2BlockNumber(),
        lineaRollup.currentFinalizedState(),
      ]);

      expect(newExpectedFinalStateRootHash).to.equal(newFinalizationData.shnarfData.finalStateRootHash);
      expect(newLastFinalizedBlockNumber).to.equal(newFinalizationData.endBlockNumber);
      expect(newLastFinalizedState).to.equal(
        generateKeccak256(
          ["uint256", "bytes32", "uint256", "bytes32", "uint256"],
          [
            newFinalizationData.l1RollingHashMessageNumber,
            newFinalizationData.l1RollingHash,
            0n,
            HASH_ZERO,
            newFinalizationData.finalTimestamp,
          ],
        ),
      );
=======
>>>>>>> 0c8bee77
    });
  });
});<|MERGE_RESOLUTION|>--- conflicted
+++ resolved
@@ -833,96 +833,9 @@
       const sepoliaFullVerifierFactory = await ethers.getContractFactory(
         "src/verifiers/beta-v4.1/PlonkVerifierSepolia.sol:PlonkVerifierSepoliaFull",
       );
-<<<<<<< HEAD
-
-      // Setup finalize call
-      const finalizationData = await generateFinalizationData({
-        l1RollingHash: betaV2_FinalizationData.l1RollingHash,
-        l1RollingHashMessageNumber: BigInt(betaV2_FinalizationData.l1RollingHashMessageNumber),
-        lastFinalizedTimestamp: BigInt(betaV2_FinalizationData.parentAggregationLastBlockTimestamp),
-        endBlockNumber: BigInt(betaV2_FinalizationData.finalBlockNumber),
-        parentStateRootHash: betaV2_FinalizationData.parentStateRootHash,
-        finalTimestamp: BigInt(betaV2_FinalizationData.finalTimestamp),
-        l2MerkleRoots: betaV2_FinalizationData.l2MerkleRoots,
-        l2MerkleTreesDepth: BigInt(betaV2_FinalizationData.l2MerkleTreesDepth),
-        l2MessagingBlocksOffsets: betaV2_FinalizationData.l2MessagingBlocksOffsets,
-        aggregatedProof: betaV2_FinalizationData.aggregatedProof,
-        shnarfData: {
-          parentShnarf: finalBlobFile.prevShnarf,
-          snarkHash: finalBlobFile.snarkHash,
-          finalStateRootHash: finalBlobFile.finalStateRootHash,
-          dataEvaluationPoint: finalBlobFile.expectedX,
-          dataEvaluationClaim: finalBlobFile.expectedY,
-        },
-      });
-
-      finalizationData.lastFinalizedL1RollingHash = betaV2_FinalizationData.parentAggregationLastL1RollingHash;
-      finalizationData.lastFinalizedL1RollingHashMessageNumber = BigInt(
-        betaV2_FinalizationData.parentAggregationLastL1RollingHashMessageNumber,
-      );
-
-      // Setup LineaRollup state so that its references to past state, mirror the references in the finalization proof
-      await betaV2_LineaRollup.setLastFinalizedShnarf(betaV2_FinalizationData.parentAggregationFinalShnarf);
-
-      await betaV2_LineaRollup.setLastFinalizedState(
-        betaV2_FinalizationData.parentAggregationLastL1RollingHashMessageNumber,
-        betaV2_FinalizationData.parentAggregationLastL1RollingHash,
-        0n,
-        HASH_ZERO,
-        betaV2_FinalizationData.parentAggregationLastBlockTimestamp,
-      );
-
-      await betaV2_LineaRollup.setRollingHash(
-        betaV2_FinalizationData.l1RollingHashMessageNumber,
-        betaV2_FinalizationData.l1RollingHash,
-      );
-
-      // *** ACT ***
-      const finalizeCompressedCall = betaV2_LineaRollup
-        .connect(operator)
-        .finalizeBlocks(betaV2_FinalizationData.aggregatedProof, TEST_PUBLIC_VERIFIER_INDEX, finalizationData);
-
-      // *** ASSERT ***
-      const eventArgs = [
-        BigInt(betaV2_FinalizationData.lastFinalizedBlockNumber) + 1n,
-        finalizationData.endBlockNumber,
-        betaV2_FinalizationData.finalShnarf,
-        finalizationData.parentStateRootHash,
-        finalBlobFile.finalStateRootHash,
-      ];
-
-      await expectEvent(betaV2_LineaRollup, finalizeCompressedCall, "DataFinalizedV3", eventArgs);
-
-      const [expectedFinalStateRootHash, lastFinalizedBlockNumber, lastFinalizedState] = await Promise.all([
-        betaV2_LineaRollup.stateRootHashes(finalizationData.endBlockNumber),
-        betaV2_LineaRollup.currentL2BlockNumber(),
-        betaV2_LineaRollup.currentFinalizedState(),
-      ]);
-
-      expect(expectedFinalStateRootHash).to.equal(finalizationData.shnarfData.finalStateRootHash);
-      expect(lastFinalizedBlockNumber).to.equal(finalizationData.endBlockNumber);
-      expect(lastFinalizedState).to.equal(
-        generateKeccak256(
-          ["uint256", "bytes32", "uint256", "bytes32", "uint256"],
-          [
-            finalizationData.l1RollingHashMessageNumber,
-            finalizationData.l1RollingHash,
-            0n,
-            HASH_ZERO,
-            finalizationData.finalTimestamp,
-          ],
-        ),
-      );
-    });
-
-    it("Should fail to finalize Prover Beta V2 blobs with Dev Verifier", async () => {
-      // *** ARRANGE ***
-      const devVerifier = await deployPlonkVerifierDev();
-=======
       const verifier = await sepoliaFullVerifierFactory.deploy();
       await verifier.waitForDeployment();
       const mainnetFullVerifier = await verifier.getAddress();
->>>>>>> 0c8bee77
 
       // Deploy and initialize LineaRollup
       const initializationData = {
@@ -987,28 +900,14 @@
 
       // Setup LineaRollup state so that its references to past state, mirror the references in the finalization proof
       await betaV4_1_LineaRollup.setLastFinalizedShnarf(betaV4_FinalizationData.parentAggregationFinalShnarf);
-      await betaV4_1_LineaRollup.setLastFinalizedState(
+      await betaV4_1_LineaRollup.setLastFinalizedStateV6(
         betaV4_FinalizationData.parentAggregationLastL1RollingHashMessageNumber,
         betaV4_FinalizationData.parentAggregationLastL1RollingHash,
         betaV4_FinalizationData.parentAggregationLastBlockTimestamp,
       );
-<<<<<<< HEAD
-      await betaV1_4LineaRollup.setLastFinalizedState(
-        betaV1_4PostReleaseFinalizationData.parentAggregationLastL1RollingHashMessageNumber,
-        betaV1_4PostReleaseFinalizationData.parentAggregationLastL1RollingHash,
-        0n,
-        HASH_ZERO,
-        betaV1_4PostReleaseFinalizationData.parentAggregationLastBlockTimestamp,
-      );
-
-      await betaV1_4LineaRollup.setRollingHash(
-        betaV1_4PostReleaseFinalizationData.l1RollingHashMessageNumber,
-        betaV1_4PostReleaseFinalizationData.l1RollingHash,
-=======
       await betaV4_1_LineaRollup.setRollingHash(
         betaV4_FinalizationData.l1RollingHashMessageNumber,
         betaV4_FinalizationData.l1RollingHash,
->>>>>>> 0c8bee77
       );
 
       // *** ACT ***
@@ -1017,105 +916,6 @@
         .finalizeBlocks(betaV4_FinalizationData.aggregatedProof, TEST_PUBLIC_VERIFIER_INDEX, finalizationData);
 
       // *** ASSERT ***
-<<<<<<< HEAD
-      await expectRevertWithCustomError(betaV1_4LineaRollup, finalizeCompressedCall, "InvalidProof");
-    });
-
-    // currently skipped due to setup time for case generation
-    it.skip("Can migrate Dev Verifier to Prover Beta V2 successfully", async () => {
-      /**
-       * Test outline
-       * 1. Submit blob and finalize with old verifier
-       * 2. Set to new verifier
-       * 3. Submit blob and finalize with new verifier
-       */
-
-      const devVerifier = await deployPlonkVerifierDev();
-      const newMainnetFullVerifier = await deployPlonkVerifierMainnetFull();
-
-      const initializationData = {
-        initialStateRootHash: betaV1_4PreReleaseFinalizationData.parentStateRootHash,
-        initialL2BlockNumber: betaV1_4PreReleaseFinalizationData.lastFinalizedBlockNumber,
-        genesisTimestamp: betaV1_4PreReleaseFinalizationData.parentAggregationLastBlockTimestamp,
-        defaultVerifier: devVerifier,
-        rateLimitPeriodInSeconds: ONE_DAY_IN_SECONDS,
-        rateLimitAmountInWei: INITIAL_WITHDRAW_LIMIT,
-        roleAddresses,
-        pauseTypeRoles: LINEA_ROLLUP_PAUSE_TYPES_ROLES,
-        unpauseTypeRoles: LINEA_ROLLUP_UNPAUSE_TYPES_ROLES,
-        fallbackOperator: FALLBACK_OPERATOR_ADDRESS,
-        defaultAdmin: securityCouncil.address,
-      };
-
-      const lineaRollup = (await deployUpgradableFromFactory("TestLineaRollup", [initializationData], {
-        initializer: LINEA_ROLLUP_INITIALIZE_SIGNATURE,
-        unsafeAllow: ["constructor", "incorrect-initializer-order"],
-      })) as unknown as TestLineaRollup;
-
-      /**
-       * PHASE 1 - Submit blobs and finalize with old verifier
-       */
-
-      // Submit blobs
-      await lineaRollup.setupParentShnarf(betaV1_4PreReleaseFinalizationData.parentAggregationFinalShnarf);
-      const blobFiles = getVersionedBlobFiles("betaV1_4/preRelease");
-      for (let i = 0; i < blobFiles.length; i++) {
-        await sendVersionedBlobTransactionFromFile(lineaRollup, blobFiles[i], lineaRollup, "betaV1_4/preRelease");
-      }
-      const finalBlobFile = JSON.parse(
-        fs.readFileSync(`${__dirname}/../../_testData/betaV1_4/preRelease/${blobFiles.slice(-1)[0]}`, "utf-8"),
-      );
-
-      // Finalize
-      const finalizationData = await generateFinalizationData({
-        l1RollingHash: betaV1_4PreReleaseFinalizationData.l1RollingHash,
-        l1RollingHashMessageNumber: BigInt(betaV1_4PreReleaseFinalizationData.l1RollingHashMessageNumber),
-        lastFinalizedTimestamp: BigInt(betaV1_4PreReleaseFinalizationData.parentAggregationLastBlockTimestamp),
-        endBlockNumber: BigInt(betaV1_4PreReleaseFinalizationData.finalBlockNumber),
-        parentStateRootHash: betaV1_4PreReleaseFinalizationData.parentStateRootHash,
-        finalTimestamp: BigInt(betaV1_4PreReleaseFinalizationData.finalTimestamp),
-        l2MerkleRoots: betaV1_4PreReleaseFinalizationData.l2MerkleRoots,
-        l2MerkleTreesDepth: BigInt(betaV1_4PreReleaseFinalizationData.l2MerkleTreesDepth),
-        l2MessagingBlocksOffsets: betaV1_4PreReleaseFinalizationData.l2MessagingBlocksOffsets,
-        aggregatedProof: betaV1_4PreReleaseFinalizationData.aggregatedProof,
-        shnarfData: {
-          parentShnarf: finalBlobFile.prevShnarf,
-          snarkHash: finalBlobFile.snarkHash,
-          finalStateRootHash: finalBlobFile.finalStateRootHash,
-          dataEvaluationPoint: finalBlobFile.expectedX,
-          dataEvaluationClaim: finalBlobFile.expectedY,
-        },
-      });
-      finalizationData.lastFinalizedL1RollingHash =
-        betaV1_4PreReleaseFinalizationData.parentAggregationLastL1RollingHash;
-      finalizationData.lastFinalizedL1RollingHashMessageNumber = BigInt(
-        betaV1_4PreReleaseFinalizationData.parentAggregationLastL1RollingHashMessageNumber,
-      );
-
-      await lineaRollup.setLastFinalizedShnarf(betaV1_4PreReleaseFinalizationData.parentAggregationFinalShnarf);
-      await lineaRollup.setLastFinalizedState(
-        betaV1_4PreReleaseFinalizationData.parentAggregationLastL1RollingHashMessageNumber,
-        betaV1_4PreReleaseFinalizationData.parentAggregationLastL1RollingHash,
-        0n,
-        HASH_ZERO,
-        betaV1_4PreReleaseFinalizationData.parentAggregationLastBlockTimestamp,
-      );
-
-      await lineaRollup.setRollingHash(
-        betaV1_4PreReleaseFinalizationData.l1RollingHashMessageNumber,
-        betaV1_4PreReleaseFinalizationData.l1RollingHash,
-      );
-
-      const finalizeCompressedCall = lineaRollup
-        .connect(operator)
-        .finalizeBlocks(
-          betaV1_4PreReleaseFinalizationData.aggregatedProof,
-          TEST_PUBLIC_VERIFIER_INDEX,
-          finalizationData,
-        );
-
-=======
->>>>>>> 0c8bee77
       const eventArgs = [
         BigInt(betaV4_FinalizationData.lastFinalizedBlockNumber) + 1n,
         finalizationData.endBlockNumber,
@@ -1146,95 +946,6 @@
           ],
         ),
       );
-<<<<<<< HEAD
-
-      /**
-       * PHASE 2 - Set to new verifier
-       */
-
-      await lineaRollup
-        .connect(securityCouncil)
-        .setVerifierAddress(newMainnetFullVerifier, TEST_NEW_PUBLIC_VERIFIER_INDEX);
-
-      /**
-       * PHASE 3 - Submit blobs and finalize with new verifier
-       */
-
-      // Submit blobs
-      const newBlobFiles = getVersionedBlobFiles("betaV1_4/postRelease");
-      for (let i = 0; i < newBlobFiles.length; i++) {
-        await sendVersionedBlobTransactionFromFile(lineaRollup, newBlobFiles[i], lineaRollup, "betaV1_4/postRelease");
-      }
-      const newFinalBlobFile = JSON.parse(
-        fs.readFileSync(`${__dirname}/../../_testData/betaV1_4/postRelease/${newBlobFiles.slice(-1)[0]}`, "utf-8"),
-      );
-
-      // Finalize
-      const newFinalizationData = await generateFinalizationData({
-        l1RollingHash: betaV1_4PostReleaseFinalizationData.l1RollingHash,
-        l1RollingHashMessageNumber: BigInt(betaV1_4PostReleaseFinalizationData.l1RollingHashMessageNumber),
-        lastFinalizedTimestamp: BigInt(betaV1_4PostReleaseFinalizationData.parentAggregationLastBlockTimestamp),
-        endBlockNumber: BigInt(betaV1_4PostReleaseFinalizationData.finalBlockNumber),
-        parentStateRootHash: betaV1_4PostReleaseFinalizationData.parentStateRootHash,
-        finalTimestamp: BigInt(betaV1_4PostReleaseFinalizationData.finalTimestamp),
-        l2MerkleRoots: betaV1_4PostReleaseFinalizationData.l2MerkleRoots,
-        l2MerkleTreesDepth: BigInt(betaV1_4PostReleaseFinalizationData.l2MerkleTreesDepth),
-        l2MessagingBlocksOffsets: betaV1_4PostReleaseFinalizationData.l2MessagingBlocksOffsets,
-        aggregatedProof: betaV1_4PostReleaseFinalizationData.aggregatedProof,
-        shnarfData: {
-          parentShnarf: newFinalBlobFile.prevShnarf,
-          snarkHash: newFinalBlobFile.snarkHash,
-          finalStateRootHash: newFinalBlobFile.finalStateRootHash,
-          dataEvaluationPoint: newFinalBlobFile.expectedX,
-          dataEvaluationClaim: newFinalBlobFile.expectedY,
-        },
-      });
-      newFinalizationData.lastFinalizedL1RollingHash =
-        betaV1_4PostReleaseFinalizationData.parentAggregationLastL1RollingHash;
-      newFinalizationData.lastFinalizedL1RollingHashMessageNumber = BigInt(
-        betaV1_4PostReleaseFinalizationData.parentAggregationLastL1RollingHashMessageNumber,
-      );
-
-      const newFinalizeCompressedCall = lineaRollup
-        .connect(operator)
-        .finalizeBlocks(
-          betaV1_4PostReleaseFinalizationData.aggregatedProof,
-          TEST_NEW_PUBLIC_VERIFIER_INDEX,
-          newFinalizationData,
-        );
-
-      const newEventArgs = [
-        BigInt(betaV1_4PostReleaseFinalizationData.lastFinalizedBlockNumber) + 1n,
-        newFinalizationData.endBlockNumber,
-        betaV1_4PostReleaseFinalizationData.finalShnarf,
-        newFinalizationData.parentStateRootHash,
-        newFinalBlobFile.finalStateRootHash,
-      ];
-
-      await expectEvent(lineaRollup, newFinalizeCompressedCall, "DataFinalizedV3", newEventArgs);
-
-      const [newExpectedFinalStateRootHash, newLastFinalizedBlockNumber, newLastFinalizedState] = await Promise.all([
-        lineaRollup.stateRootHashes(newFinalizationData.endBlockNumber),
-        lineaRollup.currentL2BlockNumber(),
-        lineaRollup.currentFinalizedState(),
-      ]);
-
-      expect(newExpectedFinalStateRootHash).to.equal(newFinalizationData.shnarfData.finalStateRootHash);
-      expect(newLastFinalizedBlockNumber).to.equal(newFinalizationData.endBlockNumber);
-      expect(newLastFinalizedState).to.equal(
-        generateKeccak256(
-          ["uint256", "bytes32", "uint256", "bytes32", "uint256"],
-          [
-            newFinalizationData.l1RollingHashMessageNumber,
-            newFinalizationData.l1RollingHash,
-            0n,
-            HASH_ZERO,
-            newFinalizationData.finalTimestamp,
-          ],
-        ),
-      );
-=======
->>>>>>> 0c8bee77
     });
   });
 });