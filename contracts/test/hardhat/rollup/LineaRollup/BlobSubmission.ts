import { SignerWithAddress } from "@nomicfoundation/hardhat-ethers/signers";
import { loadFixture } from "@nomicfoundation/hardhat-network-helpers";
import * as fs from "fs";
import * as kzg from "c-kzg";
import { expect } from "chai";
import { BaseContract, Transaction } from "ethers";
import { ethers } from "hardhat";

import betaV1_4PreReleaseFinalizationData from "../../_testData/betaV1_4/preRelease/proof/17865582-12865637-getZkAggregatedProof.json";
import betaV1_4PostReleaseFinalizationData from "../../_testData/betaV1_4/postRelease/proof/17865638-17865747-getZkAggregatedProof.json";
import blobAggregatedProof1To155 from "../../_testData/compressedDataEip4844/aggregatedProof-1-155.json";
import blobMultipleAggregatedProof1To81 from "../../_testData/compressedDataEip4844/multipleProofs/aggregatedProof-1-81.json";
import blobMultipleAggregatedProof82To153 from "../../_testData/compressedDataEip4844/multipleProofs/aggregatedProof-82-153.json";
import firstCompressedDataContent from "../../_testData/compressedData/blocks-1-46.json";
import secondCompressedDataContent from "../../_testData/compressedData/blocks-47-81.json";
import fourthCompressedDataContent from "../../_testData/compressedData/blocks-115-155.json";
import fourthCompressedDataMultipleContent from "../../_testData/compressedData/multipleProofs/blocks-120-153.json";

import { LINEA_ROLLUP_PAUSE_TYPES_ROLES, LINEA_ROLLUP_UNPAUSE_TYPES_ROLES } from "contracts/common/constants";
import { TestLineaRollup } from "contracts/typechain-types";
import {
  deployLineaRollupFixture,
  deployPlonkVerifierMainnetFull,
  deployRevertingVerifier,
  expectSuccessfulFinalize,
  getAccountsFixture,
  getVersionedBlobFiles,
  getRoleAddressesFixture,
  getWalletForIndex,
  sendBlobTransaction,
  sendVersionedBlobTransactionFromFile,
  deployPlonkVerifierDev,
} from "../helpers";
import {
  FALLBACK_OPERATOR_ADDRESS,
  GENERAL_PAUSE_TYPE,
  HASH_ZERO,
  INITIAL_WITHDRAW_LIMIT,
  ONE_DAY_IN_SECONDS,
  OPERATOR_ROLE,
  TEST_PUBLIC_VERIFIER_INDEX,
  TEST_NEW_PUBLIC_VERIFIER_INDEX,
  LINEA_ROLLUP_INITIALIZE_SIGNATURE,
  BLOB_SUBMISSION_PAUSE_TYPE,
  DEFAULT_LAST_FINALIZED_TIMESTAMP,
} from "../../common/constants";
import { deployUpgradableFromFactory } from "../../common/deployment";
import {
  generateFinalizationData,
  generateRandomBytes,
  generateKeccak256,
  expectEvent,
  buildAccessErrorMessage,
  expectRevertWithCustomError,
  expectRevertWithReason,
  generateBlobDataSubmission,
  generateBlobParentShnarfData,
  expectEventDirectFromReceiptData,
} from "../../common/helpers";

describe("Linea Rollup contract: EIP-4844 Blob submission tests", () => {
  let lineaRollup: TestLineaRollup;
  let revertingVerifier: string;

  // eslint-disable-next-line @typescript-eslint/no-unused-vars
  let securityCouncil: SignerWithAddress;
  let operator: SignerWithAddress;
  let nonAuthorizedAccount: SignerWithAddress;
  let roleAddresses: { addressWithRole: string; role: string }[];
  const { prevShnarf } = firstCompressedDataContent;

  before(async () => {
    ({ securityCouncil, operator, nonAuthorizedAccount } = await loadFixture(getAccountsFixture));
    roleAddresses = await loadFixture(getRoleAddressesFixture);
  });

  beforeEach(async () => {
    ({ lineaRollup } = await loadFixture(deployLineaRollupFixture));
    await lineaRollup.setLastFinalizedBlock(0);
    await lineaRollup.setupParentShnarf(prevShnarf);
  });

  it("Should successfully submit blobs", async () => {
    const operatorHDSigner = getWalletForIndex(2);
    const lineaRollupAddress = await lineaRollup.getAddress();
    const { blobDataSubmission, compressedBlobs, parentShnarf, finalShnarf } = generateBlobDataSubmission(0, 1);

    const encodedCall = lineaRollup.interface.encodeFunctionData("submitBlobs", [
      blobDataSubmission,
      parentShnarf,
      finalShnarf,
    ]);

    const { maxFeePerGas, maxPriorityFeePerGas } = await ethers.provider.getFeeData();
    const nonce = await operatorHDSigner.getNonce();

    const transaction = Transaction.from({
      data: encodedCall,
      maxPriorityFeePerGas: maxPriorityFeePerGas!,
      maxFeePerGas: maxFeePerGas!,
      to: lineaRollupAddress,
      chainId: (await ethers.provider.getNetwork()).chainId,
      type: 3,
      nonce,
      value: 0,
      gasLimit: 5_000_000,
      kzg,
      maxFeePerBlobGas: 1n,
      blobs: compressedBlobs,
    });

    const signedTx = await operatorHDSigner.signTransaction(transaction);

    const txResponse = await ethers.provider.broadcastTransaction(signedTx);
    const receipt = await ethers.provider.getTransactionReceipt(txResponse.hash);
    expect(receipt).is.not.null;

    const expectedEventArgs = [
      parentShnarf,
      finalShnarf,
      blobDataSubmission[blobDataSubmission.length - 1].finalStateRootHash,
    ];

    expectEventDirectFromReceiptData(lineaRollup as BaseContract, receipt!, "DataSubmittedV3", expectedEventArgs);

    const blobShnarfExists = await lineaRollup.blobShnarfExists(finalShnarf);
    expect(blobShnarfExists).to.equal(1n);
  });

  it("Fails the blob submission when the parent shnarf is missing", async () => {
    const operatorHDSigner = getWalletForIndex(2);

    const lineaRollupAddress = await lineaRollup.getAddress();
    const { blobDataSubmission, compressedBlobs, finalShnarf } = generateBlobDataSubmission(0, 1);
    const nonExistingParentShnarf = generateRandomBytes(32);

    const encodedCall = lineaRollup.interface.encodeFunctionData("submitBlobs", [
      blobDataSubmission,
      nonExistingParentShnarf,
      finalShnarf,
    ]);

    const { maxFeePerGas, maxPriorityFeePerGas } = await ethers.provider.getFeeData();
    const nonce = await operatorHDSigner.getNonce();

    const transaction = Transaction.from({
      data: encodedCall,
      maxPriorityFeePerGas: maxPriorityFeePerGas!,
      maxFeePerGas: maxFeePerGas!,
      to: lineaRollupAddress,
      chainId: (await ethers.provider.getNetwork()).chainId,
      type: 3,
      nonce,
      value: 0,
      gasLimit: 5_000_000,
      kzg,
      maxFeePerBlobGas: 1n,
      blobs: compressedBlobs,
    });

    const signedTx = await operatorHDSigner.signTransaction(transaction);

    await expectRevertWithCustomError(
      lineaRollup,
      ethers.provider.broadcastTransaction(signedTx),
      "ParentBlobNotSubmitted",
      [nonExistingParentShnarf],
    );
  });

  it("Fails when the blob submission data is missing", async () => {
    const operatorHDSigner = getWalletForIndex(2);

    const lineaRollupAddress = await lineaRollup.getAddress();
    const { compressedBlobs, parentShnarf, finalShnarf } = generateBlobDataSubmission(0, 1);

    const encodedCall = lineaRollup.interface.encodeFunctionData("submitBlobs", [[], parentShnarf, finalShnarf]);

    const { maxFeePerGas, maxPriorityFeePerGas } = await ethers.provider.getFeeData();
    const nonce = await operatorHDSigner.getNonce();

    const transaction = Transaction.from({
      data: encodedCall,
      maxPriorityFeePerGas: maxPriorityFeePerGas!,
      maxFeePerGas: maxFeePerGas!,
      to: lineaRollupAddress,
      chainId: (await ethers.provider.getNetwork()).chainId,
      type: 3,
      nonce,
      value: 0,
      gasLimit: 5_000_000,
      kzg,
      maxFeePerBlobGas: 1n,
      blobs: compressedBlobs,
    });

    const signedTx = await operatorHDSigner.signTransaction(transaction);

    await expectRevertWithCustomError(
      lineaRollup,
      ethers.provider.broadcastTransaction(signedTx),
      "BlobSubmissionDataIsMissing",
    );
  });

  it("Should revert if the caller does not have the OPERATOR_ROLE", async () => {
    const { blobDataSubmission, parentShnarf, finalShnarf } = generateBlobDataSubmission(0, 1);

    await expectRevertWithReason(
      lineaRollup.connect(nonAuthorizedAccount).submitBlobs(blobDataSubmission, parentShnarf, finalShnarf),
      buildAccessErrorMessage(nonAuthorizedAccount, OPERATOR_ROLE),
    );
  });

  it("Should revert if GENERAL_PAUSE_TYPE is enabled", async () => {
    const { blobDataSubmission, parentShnarf, finalShnarf } = generateBlobDataSubmission(0, 1);

    await lineaRollup.connect(securityCouncil).pauseByType(GENERAL_PAUSE_TYPE);

    await expectRevertWithCustomError(
      lineaRollup,
      lineaRollup.connect(operator).submitBlobs(blobDataSubmission, parentShnarf, finalShnarf),
      "IsPaused",
      [GENERAL_PAUSE_TYPE],
    );
  });

  it("Should revert if BLOB_SUBMISSION_PAUSE_TYPE is enabled", async () => {
    const { blobDataSubmission, parentShnarf, finalShnarf } = generateBlobDataSubmission(0, 1);

    await lineaRollup.connect(securityCouncil).pauseByType(BLOB_SUBMISSION_PAUSE_TYPE);

    await expectRevertWithCustomError(
      lineaRollup,
      lineaRollup.connect(operator).submitBlobs(blobDataSubmission, parentShnarf, finalShnarf),
      "IsPaused",
      [BLOB_SUBMISSION_PAUSE_TYPE],
    );
  });

  it("Should revert if the blob data is empty at any index", async () => {
    const operatorHDSigner = getWalletForIndex(2);
    const lineaRollupAddress = await lineaRollup.getAddress();
    const { blobDataSubmission, compressedBlobs, parentShnarf, finalShnarf } = generateBlobDataSubmission(0, 2);

    const encodedCall = lineaRollup.interface.encodeFunctionData("submitBlobs", [
      blobDataSubmission,
      parentShnarf,
      finalShnarf,
    ]);

    const { maxFeePerGas, maxPriorityFeePerGas } = await ethers.provider.getFeeData();
    const nonce = await operatorHDSigner.getNonce();

    const transaction = Transaction.from({
      data: encodedCall,
      maxPriorityFeePerGas: maxPriorityFeePerGas!,
      maxFeePerGas: maxFeePerGas!,
      to: lineaRollupAddress,
      chainId: (await ethers.provider.getNetwork()).chainId,
      type: 3,
      nonce,
      value: 0,
      gasLimit: 5_000_000,
      kzg,
      maxFeePerBlobGas: 1n,
      blobs: [compressedBlobs[0]],
    });

    const signedTx = await operatorHDSigner.signTransaction(transaction);

    await expectRevertWithCustomError(
      lineaRollup,
      ethers.provider.broadcastTransaction(signedTx),
      "EmptyBlobDataAtIndex",
      [1n],
    );
  });

  it("Should fail if the final state root hash is empty", async () => {
    const operatorHDSigner = getWalletForIndex(2);

    const lineaRollupAddress = await lineaRollup.getAddress();
    const { blobDataSubmission, compressedBlobs, parentShnarf, finalShnarf } = generateBlobDataSubmission(0, 1);

    blobDataSubmission[0].finalStateRootHash = HASH_ZERO;

    const encodedCall = lineaRollup.interface.encodeFunctionData("submitBlobs", [
      blobDataSubmission,
      parentShnarf,
      finalShnarf,
    ]);

    const { maxFeePerGas, maxPriorityFeePerGas } = await ethers.provider.getFeeData();
    const nonce = await operatorHDSigner.getNonce();

    const transaction = Transaction.from({
      data: encodedCall,
      maxPriorityFeePerGas: maxPriorityFeePerGas!,
      maxFeePerGas: maxFeePerGas!,
      to: lineaRollupAddress,
      chainId: (await ethers.provider.getNetwork()).chainId,
      type: 3,
      nonce,
      value: 0,
      gasLimit: 5_000_000,
      kzg,
      maxFeePerBlobGas: 1n,
      blobs: compressedBlobs,
    });

    const signedTx = await operatorHDSigner.signTransaction(transaction);

    // TODO: Make the failure shnarf dynamic and computed
    await expectRevertWithCustomError(lineaRollup, ethers.provider.broadcastTransaction(signedTx), "FinalShnarfWrong", [
      finalShnarf,
      "0x22f8fb954df8328627fe9c48b60192f4d970a92891417aaadea39300ca244d36",
    ]);
  });

  it("Should revert when snarkHash is zero hash", async () => {
    const operatorHDSigner = getWalletForIndex(2);

    const lineaRollupAddress = await lineaRollup.getAddress();
    const { blobDataSubmission, compressedBlobs, parentShnarf, finalShnarf } = generateBlobDataSubmission(0, 1);

    // Set the snarkHash to HASH_ZERO for a specific index
    const emptyDataIndex = 0;
    blobDataSubmission[emptyDataIndex].snarkHash = generateRandomBytes(32);

    const encodedCall = lineaRollup.interface.encodeFunctionData("submitBlobs", [
      blobDataSubmission,
      parentShnarf,
      finalShnarf,
    ]);

    const { maxFeePerGas, maxPriorityFeePerGas } = await ethers.provider.getFeeData();
    const nonce = await operatorHDSigner.getNonce();

    const transaction = Transaction.from({
      data: encodedCall,
      maxPriorityFeePerGas: maxPriorityFeePerGas!,
      maxFeePerGas: maxFeePerGas!,
      to: lineaRollupAddress,
      chainId: (await ethers.provider.getNetwork()).chainId,
      type: 3,
      nonce,
      value: 0,
      gasLimit: 5_000_000,
      kzg,
      maxFeePerBlobGas: 1n,
      blobs: compressedBlobs,
    });

    const signedTx = await operatorHDSigner.signTransaction(transaction);

    await expectRevertWithCustomError(
      lineaRollup,
      ethers.provider.broadcastTransaction(signedTx),
      "PointEvaluationFailed",
    );
  });

  it("Should revert if the final shnarf is wrong", async () => {
    const operatorHDSigner = getWalletForIndex(2);
    const lineaRollupAddress = await lineaRollup.getAddress();
    const { blobDataSubmission, compressedBlobs, parentShnarf, finalShnarf } = generateBlobDataSubmission(0, 2);
    const badFinalShnarf = generateRandomBytes(32);

    const encodedCall = lineaRollup.interface.encodeFunctionData("submitBlobs", [
      blobDataSubmission,
      parentShnarf,
      badFinalShnarf,
    ]);

    const { maxFeePerGas, maxPriorityFeePerGas } = await ethers.provider.getFeeData();
    const nonce = await operatorHDSigner.getNonce();

    const transaction = Transaction.from({
      data: encodedCall,
      maxPriorityFeePerGas: maxPriorityFeePerGas!,
      maxFeePerGas: maxFeePerGas!,
      to: lineaRollupAddress,
      chainId: (await ethers.provider.getNetwork()).chainId,
      type: 3,
      nonce,
      value: 0,
      gasLimit: 5_000_000,
      kzg,
      maxFeePerBlobGas: 1n,
      blobs: compressedBlobs,
    });

    const signedTx = await operatorHDSigner.signTransaction(transaction);

    await expectRevertWithCustomError(lineaRollup, ethers.provider.broadcastTransaction(signedTx), "FinalShnarfWrong", [
      badFinalShnarf,
      finalShnarf,
    ]);
  });

  it("Should revert if the data has already been submitted", async () => {
    await sendBlobTransaction(lineaRollup, 0, 1);

    const operatorHDSigner = getWalletForIndex(2);

    const lineaRollupAddress = await lineaRollup.getAddress();
    const { blobDataSubmission, compressedBlobs, parentShnarf, finalShnarf } = generateBlobDataSubmission(0, 1);

    // Try to submit the same blob data again
    const encodedCall2 = lineaRollup.interface.encodeFunctionData("submitBlobs", [
      blobDataSubmission,
      parentShnarf,
      finalShnarf,
    ]);

    const { maxFeePerGas: maxFeePerGas2, maxPriorityFeePerGas: maxPriorityFeePerGas2 } =
      await ethers.provider.getFeeData();
    const nonce2 = await operatorHDSigner.getNonce();

    const transaction2 = Transaction.from({
      data: encodedCall2,
      maxPriorityFeePerGas: maxPriorityFeePerGas2!,
      maxFeePerGas: maxFeePerGas2!,
      to: lineaRollupAddress,
      chainId: (await ethers.provider.getNetwork()).chainId,
      type: 3,
      nonce: nonce2,
      value: 0,
      gasLimit: 5_000_000,
      kzg,
      maxFeePerBlobGas: 1n,
      blobs: compressedBlobs,
    });

    const signedTx2 = await operatorHDSigner.signTransaction(transaction2);

    await expectRevertWithCustomError(
      lineaRollup,
      ethers.provider.broadcastTransaction(signedTx2),
      "DataAlreadySubmitted",
      [finalShnarf],
    );
  });

  it("Should revert with PointEvaluationFailed when point evaluation fails", async () => {
    const operatorHDSigner = getWalletForIndex(2);

    const lineaRollupAddress = await lineaRollup.getAddress();
    const { blobDataSubmission, compressedBlobs, parentShnarf, finalShnarf } = generateBlobDataSubmission(0, 1);

    // Modify the kzgProof to an invalid value to trigger the PointEvaluationFailed revert
    blobDataSubmission[0].kzgProof = HASH_ZERO;

    const encodedCall = lineaRollup.interface.encodeFunctionData("submitBlobs", [
      blobDataSubmission,
      parentShnarf,
      finalShnarf,
    ]);

    const { maxFeePerGas, maxPriorityFeePerGas } = await ethers.provider.getFeeData();
    const nonce = await operatorHDSigner.getNonce();

    const transaction = Transaction.from({
      data: encodedCall,
      maxPriorityFeePerGas: maxPriorityFeePerGas!,
      maxFeePerGas: maxFeePerGas!,
      to: lineaRollupAddress,
      chainId: (await ethers.provider.getNetwork()).chainId,
      type: 3,
      nonce,
      value: 0,
      gasLimit: 5_000_000,
      kzg,
      maxFeePerBlobGas: 1n,
      blobs: compressedBlobs,
    });

    const signedTx = await operatorHDSigner.signTransaction(transaction);

    await expectRevertWithCustomError(
      lineaRollup,
      ethers.provider.broadcastTransaction(signedTx),
      "PointEvaluationFailed",
    );
  });

  it("Should submit 2 blobs, then submit another 2 blobs and finalize", async () => {
    // Submit 2 blobs
    await sendBlobTransaction(lineaRollup, 0, 2);
    // Submit another 2 blobs
    await sendBlobTransaction(lineaRollup, 2, 4);
    // Finalize 4 blobs
    await expectSuccessfulFinalize(
      lineaRollup,
      operator,
      blobAggregatedProof1To155,
      4,
      fourthCompressedDataContent.finalStateRootHash,
      generateBlobParentShnarfData,
    );
  });

  it("Should revert if there is less data than blobs", async () => {
    const operatorHDSigner = getWalletForIndex(2);
    const lineaRollupAddress = await lineaRollup.getAddress();

    const {
      blobDataSubmission: blobSubmission,
      compressedBlobs: compressedBlobs,
      parentShnarf: parentShnarf,
      finalShnarf: finalShnarf,
    } = generateBlobDataSubmission(0, 2, true);

    const encodedCall = lineaRollup.interface.encodeFunctionData("submitBlobs", [
      [blobSubmission[0]],
      parentShnarf,
      finalShnarf,
    ]);

    const { maxFeePerGas, maxPriorityFeePerGas } = await ethers.provider.getFeeData();
    const nonce = await operatorHDSigner.getNonce();

    const transaction = Transaction.from({
      data: encodedCall,
      maxPriorityFeePerGas: maxPriorityFeePerGas!,
      maxFeePerGas: maxFeePerGas!,
      to: lineaRollupAddress,
      chainId: (await ethers.provider.getNetwork()).chainId,
      type: 3,
      nonce: nonce,
      value: 0,
      gasLimit: 5_000_000,
      kzg,
      maxFeePerBlobGas: 1n,
      blobs: compressedBlobs,
    });

    const signedTx = await operatorHDSigner.signTransaction(transaction);
    await expectRevertWithCustomError(
      lineaRollup,
      ethers.provider.broadcastTransaction(signedTx),
      "BlobSubmissionDataEmpty",
      [1],
    );
  });

  it("Should fail to finalize with not enough gas for the rollup (pre-verifier)", async () => {
    // Submit 2 blobs
    await sendBlobTransaction(lineaRollup, 0, 2);
    // Submit another 2 blobs
    await sendBlobTransaction(lineaRollup, 2, 4);

    // Finalize 4 blobs
    const finalizationData = await generateFinalizationData({
      l1RollingHash: blobAggregatedProof1To155.l1RollingHash,
      l1RollingHashMessageNumber: BigInt(blobAggregatedProof1To155.l1RollingHashMessageNumber),
      lastFinalizedTimestamp: BigInt(blobAggregatedProof1To155.parentAggregationLastBlockTimestamp),
      endBlockNumber: BigInt(blobAggregatedProof1To155.finalBlockNumber),
      parentStateRootHash: blobAggregatedProof1To155.parentStateRootHash,
      finalTimestamp: BigInt(blobAggregatedProof1To155.finalTimestamp),
      l2MerkleRoots: blobAggregatedProof1To155.l2MerkleRoots,
      l2MerkleTreesDepth: BigInt(blobAggregatedProof1To155.l2MerkleTreesDepth),
      l2MessagingBlocksOffsets: blobAggregatedProof1To155.l2MessagingBlocksOffsets,
      aggregatedProof: blobAggregatedProof1To155.aggregatedProof,
      shnarfData: generateBlobParentShnarfData(4, false),
    });
    finalizationData.lastFinalizedL1RollingHash = HASH_ZERO;
    finalizationData.lastFinalizedL1RollingHashMessageNumber = 0n;

    await lineaRollup.setRollingHash(
      blobAggregatedProof1To155.l1RollingHashMessageNumber,
      blobAggregatedProof1To155.l1RollingHash,
    );

    const finalizeCompressedCall = lineaRollup
      .connect(operator)
      .finalizeBlocks(blobAggregatedProof1To155.aggregatedProof, TEST_PUBLIC_VERIFIER_INDEX, finalizationData, {
        gasLimit: 50000,
      });

    // there is no reason
    await expect(finalizeCompressedCall).to.be.reverted;
  });

  it("Should fail to finalize with not enough gas to verify", async () => {
    // Submit 2 blobs
    await sendBlobTransaction(lineaRollup, 0, 2);
    // Submit another 2 blobs
    await sendBlobTransaction(lineaRollup, 2, 4);

    // Finalize 4 blobs
    const finalizationData = await generateFinalizationData({
      l1RollingHash: blobAggregatedProof1To155.l1RollingHash,
      l1RollingHashMessageNumber: BigInt(blobAggregatedProof1To155.l1RollingHashMessageNumber),
      lastFinalizedTimestamp: BigInt(blobAggregatedProof1To155.parentAggregationLastBlockTimestamp),
      endBlockNumber: BigInt(blobAggregatedProof1To155.finalBlockNumber),
      parentStateRootHash: blobAggregatedProof1To155.parentStateRootHash,
      finalTimestamp: BigInt(blobAggregatedProof1To155.finalTimestamp),
      l2MerkleRoots: blobAggregatedProof1To155.l2MerkleRoots,
      l2MerkleTreesDepth: BigInt(blobAggregatedProof1To155.l2MerkleTreesDepth),
      l2MessagingBlocksOffsets: blobAggregatedProof1To155.l2MessagingBlocksOffsets,
      aggregatedProof: blobAggregatedProof1To155.aggregatedProof,
      shnarfData: generateBlobParentShnarfData(4, false),
    });
    finalizationData.lastFinalizedL1RollingHash = HASH_ZERO;
    finalizationData.lastFinalizedL1RollingHashMessageNumber = 0n;

    await lineaRollup.setRollingHash(
      blobAggregatedProof1To155.l1RollingHashMessageNumber,
      blobAggregatedProof1To155.l1RollingHash,
    );

    const finalizeCompressedCall = lineaRollup
      .connect(operator)
      .finalizeBlocks(blobAggregatedProof1To155.aggregatedProof, TEST_PUBLIC_VERIFIER_INDEX, finalizationData, {
        gasLimit: 400000,
      });

    await expectRevertWithCustomError(
      lineaRollup,
      finalizeCompressedCall,
      "InvalidProofOrProofVerificationRanOutOfGas",
      ["error pairing"],
    );
  });

  const testCases = [
    { revertScenario: 0n, title: "Should fail to finalize via EMPTY_REVERT scenario with 'Unknown'" },
    { revertScenario: 1n, title: "Should fail to finalize via GAS_GUZZLE scenario with 'Unknown'" },
  ];

  testCases.forEach(({ revertScenario, title }) => {
    it(title, async () => {
      revertingVerifier = await deployRevertingVerifier(revertScenario);
      await lineaRollup.connect(securityCouncil).setVerifierAddress(revertingVerifier, 0);

      // Submit 2 blobs
      await sendBlobTransaction(lineaRollup, 0, 2);
      // Submit another 2 blobs
      await sendBlobTransaction(lineaRollup, 2, 4);

      // Finalize 4 blobs
      const finalizationData = await generateFinalizationData({
        l1RollingHash: blobAggregatedProof1To155.l1RollingHash,
        l1RollingHashMessageNumber: BigInt(blobAggregatedProof1To155.l1RollingHashMessageNumber),
        lastFinalizedTimestamp: BigInt(blobAggregatedProof1To155.parentAggregationLastBlockTimestamp),
        endBlockNumber: BigInt(blobAggregatedProof1To155.finalBlockNumber),
        parentStateRootHash: blobAggregatedProof1To155.parentStateRootHash,
        finalTimestamp: BigInt(blobAggregatedProof1To155.finalTimestamp),
        l2MerkleRoots: blobAggregatedProof1To155.l2MerkleRoots,
        l2MerkleTreesDepth: BigInt(blobAggregatedProof1To155.l2MerkleTreesDepth),
        l2MessagingBlocksOffsets: blobAggregatedProof1To155.l2MessagingBlocksOffsets,
        aggregatedProof: blobAggregatedProof1To155.aggregatedProof,
        shnarfData: generateBlobParentShnarfData(4, false),
      });
      finalizationData.lastFinalizedL1RollingHash = HASH_ZERO;
      finalizationData.lastFinalizedL1RollingHashMessageNumber = 0n;

      await lineaRollup.setRollingHash(
        blobAggregatedProof1To155.l1RollingHashMessageNumber,
        blobAggregatedProof1To155.l1RollingHash,
      );

      const finalizeCompressedCall = lineaRollup
        .connect(operator)
        .finalizeBlocks(blobAggregatedProof1To155.aggregatedProof, TEST_PUBLIC_VERIFIER_INDEX, finalizationData, {
          gasLimit: 400000,
        });

      await expectRevertWithCustomError(
        lineaRollup,
        finalizeCompressedCall,
        "InvalidProofOrProofVerificationRanOutOfGas",
        ["Unknown"],
      );
    });
  });

  it("Should fail to finalize if there are missing forced transactions", async () => {
    // Submit 2 blobs
    await sendBlobTransaction(lineaRollup, 0, 2, true);
    // Submit another 2 blobs
    await sendBlobTransaction(lineaRollup, 2, 4, true);

    await lineaRollup.setForcedTransactionBlockNumber(BigInt(blobAggregatedProof1To155.finalBlockNumber));

    const expectedErrorTransactionNumber = 1; // first transaction

    const finalizationData = await generateFinalizationData({
      l1RollingHash: blobAggregatedProof1To155.l1RollingHash,
      l1RollingHashMessageNumber: BigInt(blobAggregatedProof1To155.l1RollingHashMessageNumber),
      lastFinalizedTimestamp: BigInt(blobAggregatedProof1To155.parentAggregationLastBlockTimestamp),
      endBlockNumber: BigInt(blobAggregatedProof1To155.finalBlockNumber),
      parentStateRootHash: HASH_ZERO, // Manipulate for bypass
      finalTimestamp: BigInt(blobAggregatedProof1To155.finalTimestamp),
      l2MerkleRoots: blobAggregatedProof1To155.l2MerkleRoots,
      l2MerkleTreesDepth: BigInt(blobAggregatedProof1To155.l2MerkleTreesDepth),
      l2MessagingBlocksOffsets: blobAggregatedProof1To155.l2MessagingBlocksOffsets,
      aggregatedProof: blobAggregatedProof1To155.aggregatedProof,
      shnarfData: generateBlobParentShnarfData(4, false),
      lastFinalizedL1RollingHash: HASH_ZERO,
      lastFinalizedL1RollingHashMessageNumber: 0n,
    });

    await lineaRollup.setRollingHash(
      blobAggregatedProof1To155.l1RollingHashMessageNumber,
      blobAggregatedProof1To155.l1RollingHash,
    );

    await lineaRollup.setLastFinalizedBlock(10_000_000);

    expectRevertWithCustomError(
      lineaRollup,
      lineaRollup
        .connect(operator)
        .finalizeBlocks(blobAggregatedProof1To155.aggregatedProof, TEST_PUBLIC_VERIFIER_INDEX, finalizationData),
      "FinalizationDataMissingForcedTransaction",
      [expectedErrorTransactionNumber],
    );
  });

  it("Should successfully submit 2 blobs twice then finalize in two separate finalizations", async () => {
    // Submit 2 blobs
    await sendBlobTransaction(lineaRollup, 0, 2, true);
    // Submit another 2 blobs
    await sendBlobTransaction(lineaRollup, 2, 4, true);
    // Finalize first 2 blobs
    await expectSuccessfulFinalize(
      lineaRollup,
      operator,
      blobMultipleAggregatedProof1To81,
      2,
      secondCompressedDataContent.finalStateRootHash,
      generateBlobParentShnarfData,
      true,
    );

    // Finalize second 2 blobs
    await expectSuccessfulFinalize(
      lineaRollup,
      operator,
      blobMultipleAggregatedProof82To153,
      4,
      fourthCompressedDataMultipleContent.finalStateRootHash,
      generateBlobParentShnarfData,
      true,
      blobMultipleAggregatedProof1To81.l1RollingHash,
      BigInt(blobMultipleAggregatedProof1To81.l1RollingHashMessageNumber),
    );
  });

  it("Should successfully submit 2 blobs twice then finalize in two separate finalizations using 3 and then 5 finalizationState fields", async () => {
    // Explicitly use the 3 fields to simulate an existing finalization
    await lineaRollup.setLastFinalizedStateV6(0, HASH_ZERO, DEFAULT_LAST_FINALIZED_TIMESTAMP);

    // Submit 2 blobs
    await sendBlobTransaction(lineaRollup, 0, 2, true);
    // Submit another 2 blobs
    await sendBlobTransaction(lineaRollup, 2, 4, true);
    // Finalize first 2 blobs
    await expectSuccessfulFinalize(
      lineaRollup,
      operator,
      blobMultipleAggregatedProof1To81,
      2,
      secondCompressedDataContent.finalStateRootHash,
      generateBlobParentShnarfData,
      true,
      HASH_ZERO,
      0n,
      generateRandomBytes(32),
      0n,
    );

    // Finalize second 2 blobs
    await expectSuccessfulFinalize(
      lineaRollup,
      operator,
      blobMultipleAggregatedProof82To153,
      4,
      fourthCompressedDataMultipleContent.finalStateRootHash,
      generateBlobParentShnarfData,
      true,
      blobMultipleAggregatedProof1To81.l1RollingHash,
      BigInt(blobMultipleAggregatedProof1To81.l1RollingHashMessageNumber),
    );
  });

  it("Should fail to prove if last finalized is higher than proving range", async () => {
    // Submit 2 blobs
    await sendBlobTransaction(lineaRollup, 0, 2, true);
    // Submit another 2 blobs
    await sendBlobTransaction(lineaRollup, 2, 4, true);

    await lineaRollup.setLastFinalizedBlock(10_000_000);

    const finalizationData = await generateFinalizationData({
      l1RollingHash: blobAggregatedProof1To155.l1RollingHash,
      l1RollingHashMessageNumber: BigInt(blobAggregatedProof1To155.l1RollingHashMessageNumber),
      lastFinalizedTimestamp: BigInt(blobAggregatedProof1To155.parentAggregationLastBlockTimestamp),
      endBlockNumber: BigInt(blobAggregatedProof1To155.finalBlockNumber),
      parentStateRootHash: HASH_ZERO, // Manipulate for bypass
      finalTimestamp: BigInt(blobAggregatedProof1To155.finalTimestamp),
      l2MerkleRoots: blobAggregatedProof1To155.l2MerkleRoots,
      l2MerkleTreesDepth: BigInt(blobAggregatedProof1To155.l2MerkleTreesDepth),
      l2MessagingBlocksOffsets: blobAggregatedProof1To155.l2MessagingBlocksOffsets,
      aggregatedProof: blobAggregatedProof1To155.aggregatedProof,
      shnarfData: generateBlobParentShnarfData(4, false),
      lastFinalizedL1RollingHash: HASH_ZERO,
      lastFinalizedL1RollingHashMessageNumber: 0n,
    });

    await lineaRollup.setRollingHash(
      blobAggregatedProof1To155.l1RollingHashMessageNumber,
      blobAggregatedProof1To155.l1RollingHash,
    );

    await lineaRollup.setLastFinalizedBlock(10_000_000);

    expectRevertWithCustomError(
      lineaRollup,
      lineaRollup
        .connect(operator)
        .finalizeBlocks(blobAggregatedProof1To155.aggregatedProof, TEST_PUBLIC_VERIFIER_INDEX, finalizationData),
      "InvalidProof",
    );
  });

<<<<<<< HEAD
  describe("Prover Beta V1", () => {
    it("Can submit blobs and finalize with Prover Beta V1", async () => {
      // *** ARRANGE ***
      const sepoliaFullVerifier = await deployPlonkVerifierSepoliaFull();

      // Deploy and initialize LineaRollup
      const initializationData = {
        initialStateRootHash: betaV1FinalizationData.parentStateRootHash,
        initialL2BlockNumber: betaV1FinalizationData.lastFinalizedBlockNumber,
        genesisTimestamp: betaV1FinalizationData.parentAggregationLastBlockTimestamp,
        defaultVerifier: sepoliaFullVerifier,
        rateLimitPeriodInSeconds: ONE_DAY_IN_SECONDS,
        rateLimitAmountInWei: INITIAL_WITHDRAW_LIMIT,
        roleAddresses,
        pauseTypeRoles: LINEA_ROLLUP_PAUSE_TYPES_ROLES,
        unpauseTypeRoles: LINEA_ROLLUP_UNPAUSE_TYPES_ROLES,
        fallbackOperator: FALLBACK_OPERATOR_ADDRESS,
        defaultAdmin: securityCouncil.address,
      };

      const betaV1LineaRollup = (await deployUpgradableFromFactory("TestLineaRollup", [initializationData], {
        initializer: LINEA_ROLLUP_INITIALIZE_SIGNATURE,
        unsafeAllow: ["constructor", "incorrect-initializer-order"],
      })) as unknown as TestLineaRollup;

      await betaV1LineaRollup.setupParentShnarf(betaV1FinalizationData.parentAggregationFinalShnarf);

      // Send blobs
      const blobFiles = getVersionedBlobFiles("betaV1");

      for (let i = 0; i < blobFiles.length; i++) {
        await sendVersionedBlobTransactionFromFile(lineaRollup, blobFiles[i], betaV1LineaRollup, "betaV1");
      }

      const finalBlobFile = JSON.parse(
        fs.readFileSync(`${__dirname}/../../_testData/betaV1/${blobFiles.slice(-1)[0]}`, "utf-8"),
      );

      // Setup finalize call
      const finalizationData = await generateFinalizationData({
        l1RollingHash: betaV1FinalizationData.l1RollingHash,
        l1RollingHashMessageNumber: BigInt(betaV1FinalizationData.l1RollingHashMessageNumber),
        lastFinalizedTimestamp: BigInt(betaV1FinalizationData.parentAggregationLastBlockTimestamp),
        endBlockNumber: BigInt(betaV1FinalizationData.finalBlockNumber),
        parentStateRootHash: betaV1FinalizationData.parentStateRootHash,
        finalTimestamp: BigInt(betaV1FinalizationData.finalTimestamp),
        l2MerkleRoots: betaV1FinalizationData.l2MerkleRoots,
        l2MerkleTreesDepth: BigInt(betaV1FinalizationData.l2MerkleTreesDepth),
        l2MessagingBlocksOffsets: betaV1FinalizationData.l2MessagingBlocksOffsets,
        aggregatedProof: betaV1FinalizationData.aggregatedProof,
        shnarfData: {
          parentShnarf: finalBlobFile.prevShnarf,
          snarkHash: finalBlobFile.snarkHash,
          finalStateRootHash: finalBlobFile.finalStateRootHash,
          dataEvaluationPoint: finalBlobFile.expectedX,
          dataEvaluationClaim: finalBlobFile.expectedY,
        },
        lastFinalizedL1RollingHash: betaV1FinalizationData.parentAggregationLastL1RollingHash,
        lastFinalizedL1RollingHashMessageNumber: BigInt(
          betaV1FinalizationData.parentAggregationLastL1RollingHashMessageNumber,
        ),
      });

      // Setup LineaRollup state so that its references to past state, mirror the references in the finalization proof
      await betaV1LineaRollup.setLastFinalizedShnarf(betaV1FinalizationData.parentAggregationFinalShnarf);
      await betaV1LineaRollup.setLastFinalizedState(
        betaV1FinalizationData.parentAggregationLastL1RollingHashMessageNumber,
        betaV1FinalizationData.parentAggregationLastL1RollingHash,
        0n,
        HASH_ZERO,
        betaV1FinalizationData.parentAggregationLastBlockTimestamp,
      );

      await betaV1LineaRollup.setRollingHash(
        betaV1FinalizationData.l1RollingHashMessageNumber,
        betaV1FinalizationData.l1RollingHash,
      );

      // *** ACT ***
      const finalizeCompressedCall = betaV1LineaRollup
        .connect(operator)
        .finalizeBlocks(betaV1FinalizationData.aggregatedProof, TEST_PUBLIC_VERIFIER_INDEX, finalizationData);

      // *** ASSERT ***
      const eventArgs = [
        BigInt(betaV1FinalizationData.lastFinalizedBlockNumber) + 1n,
        finalizationData.endBlockNumber,
        betaV1FinalizationData.finalShnarf,
        finalizationData.parentStateRootHash,
        finalBlobFile.finalStateRootHash,
      ];

      await expectEvent(betaV1LineaRollup, finalizeCompressedCall, "DataFinalizedV3", eventArgs);

      const [expectedFinalStateRootHash, lastFinalizedBlockNumber, lastFinalizedState] = await Promise.all([
        betaV1LineaRollup.stateRootHashes(finalizationData.endBlockNumber),
        betaV1LineaRollup.currentL2BlockNumber(),
        betaV1LineaRollup.currentFinalizedState(),
      ]);

      expect(expectedFinalStateRootHash).to.equal(finalizationData.shnarfData.finalStateRootHash);
      expect(lastFinalizedBlockNumber).to.equal(finalizationData.endBlockNumber);
      expect(lastFinalizedState).to.equal(
        generateKeccak256(
          ["uint256", "bytes32", "uint256", "bytes32", "uint256"],
          [
            finalizationData.l1RollingHashMessageNumber,
            finalizationData.l1RollingHash,
            0n,
            HASH_ZERO,
            finalizationData.finalTimestamp,
          ],
        ),
      );
    });
  });

=======
>>>>>>> 72a15de3
  describe("Prover Beta V1.4", () => {
    it("Can submit blobs and finalize with Prover Beta V1.4", async () => {
      // *** ARRANGE ***
      const mainnetFullVerifier = await deployPlonkVerifierMainnetFull();

      // Deploy and initialize LineaRollup
      const initializationData = {
        initialStateRootHash: betaV1_4PostReleaseFinalizationData.parentStateRootHash,
        initialL2BlockNumber: betaV1_4PostReleaseFinalizationData.lastFinalizedBlockNumber,
        genesisTimestamp: betaV1_4PostReleaseFinalizationData.parentAggregationLastBlockTimestamp,
        defaultVerifier: mainnetFullVerifier,
        rateLimitPeriodInSeconds: ONE_DAY_IN_SECONDS,
        rateLimitAmountInWei: INITIAL_WITHDRAW_LIMIT,
        roleAddresses,
        pauseTypeRoles: LINEA_ROLLUP_PAUSE_TYPES_ROLES,
        unpauseTypeRoles: LINEA_ROLLUP_UNPAUSE_TYPES_ROLES,
        fallbackOperator: FALLBACK_OPERATOR_ADDRESS,
        defaultAdmin: securityCouncil.address,
      };

      const betaV1_4LineaRollup = (await deployUpgradableFromFactory("TestLineaRollup", [initializationData], {
        initializer: LINEA_ROLLUP_INITIALIZE_SIGNATURE,
        unsafeAllow: ["constructor", "incorrect-initializer-order"],
      })) as unknown as TestLineaRollup;

      await betaV1_4LineaRollup.setupParentShnarf(betaV1_4PostReleaseFinalizationData.parentAggregationFinalShnarf);

      // Send blobs
      const blobFiles = getVersionedBlobFiles("betaV1_4/postRelease");

      for (let i = 0; i < blobFiles.length; i++) {
        await sendVersionedBlobTransactionFromFile(
          lineaRollup,
          blobFiles[i],
          betaV1_4LineaRollup,
          "betaV1_4/postRelease",
        );
      }

      const finalBlobFile = JSON.parse(
        fs.readFileSync(`${__dirname}/../../_testData/betaV1_4/postRelease/${blobFiles.slice(-1)[0]}`, "utf-8"),
      );

      // Setup finalize call
      const finalizationData = await generateFinalizationData({
        l1RollingHash: betaV1_4PostReleaseFinalizationData.l1RollingHash,
        l1RollingHashMessageNumber: BigInt(betaV1_4PostReleaseFinalizationData.l1RollingHashMessageNumber),
        lastFinalizedTimestamp: BigInt(betaV1_4PostReleaseFinalizationData.parentAggregationLastBlockTimestamp),
        endBlockNumber: BigInt(betaV1_4PostReleaseFinalizationData.finalBlockNumber),
        parentStateRootHash: betaV1_4PostReleaseFinalizationData.parentStateRootHash,
        finalTimestamp: BigInt(betaV1_4PostReleaseFinalizationData.finalTimestamp),
        l2MerkleRoots: betaV1_4PostReleaseFinalizationData.l2MerkleRoots,
        l2MerkleTreesDepth: BigInt(betaV1_4PostReleaseFinalizationData.l2MerkleTreesDepth),
        l2MessagingBlocksOffsets: betaV1_4PostReleaseFinalizationData.l2MessagingBlocksOffsets,
        aggregatedProof: betaV1_4PostReleaseFinalizationData.aggregatedProof,
        shnarfData: {
          parentShnarf: finalBlobFile.prevShnarf,
          snarkHash: finalBlobFile.snarkHash,
          finalStateRootHash: finalBlobFile.finalStateRootHash,
          dataEvaluationPoint: finalBlobFile.expectedX,
          dataEvaluationClaim: finalBlobFile.expectedY,
        },
      });

      finalizationData.lastFinalizedL1RollingHash =
        betaV1_4PostReleaseFinalizationData.parentAggregationLastL1RollingHash;
      finalizationData.lastFinalizedL1RollingHashMessageNumber = BigInt(
        betaV1_4PostReleaseFinalizationData.parentAggregationLastL1RollingHashMessageNumber,
      );

      // Setup LineaRollup state so that its references to past state, mirror the references in the finalization proof
      await betaV1_4LineaRollup.setLastFinalizedShnarf(
        betaV1_4PostReleaseFinalizationData.parentAggregationFinalShnarf,
      );

      await betaV1_4LineaRollup.setLastFinalizedState(
        betaV1_4PostReleaseFinalizationData.parentAggregationLastL1RollingHashMessageNumber,
        betaV1_4PostReleaseFinalizationData.parentAggregationLastL1RollingHash,
        0n,
        HASH_ZERO,
        betaV1_4PostReleaseFinalizationData.parentAggregationLastBlockTimestamp,
      );

      await betaV1_4LineaRollup.setRollingHash(
        betaV1_4PostReleaseFinalizationData.l1RollingHashMessageNumber,
        betaV1_4PostReleaseFinalizationData.l1RollingHash,
      );

      // *** ACT ***
      const finalizeCompressedCall = betaV1_4LineaRollup
        .connect(operator)
        .finalizeBlocks(
          betaV1_4PostReleaseFinalizationData.aggregatedProof,
          TEST_PUBLIC_VERIFIER_INDEX,
          finalizationData,
        );

      // *** ASSERT ***
      const eventArgs = [
        BigInt(betaV1_4PostReleaseFinalizationData.lastFinalizedBlockNumber) + 1n,
        finalizationData.endBlockNumber,
        betaV1_4PostReleaseFinalizationData.finalShnarf,
        finalizationData.parentStateRootHash,
        finalBlobFile.finalStateRootHash,
      ];

      await expectEvent(betaV1_4LineaRollup, finalizeCompressedCall, "DataFinalizedV3", eventArgs);

      const [expectedFinalStateRootHash, lastFinalizedBlockNumber, lastFinalizedState] = await Promise.all([
        betaV1_4LineaRollup.stateRootHashes(finalizationData.endBlockNumber),
        betaV1_4LineaRollup.currentL2BlockNumber(),
        betaV1_4LineaRollup.currentFinalizedState(),
      ]);

      expect(expectedFinalStateRootHash).to.equal(finalizationData.shnarfData.finalStateRootHash);
      expect(lastFinalizedBlockNumber).to.equal(finalizationData.endBlockNumber);
      expect(lastFinalizedState).to.equal(
        generateKeccak256(
          ["uint256", "bytes32", "uint256", "bytes32", "uint256"],
          [
            finalizationData.l1RollingHashMessageNumber,
            finalizationData.l1RollingHash,
            0n,
            HASH_ZERO,
            finalizationData.finalTimestamp,
          ],
        ),
      );
    });

    it("Should fail to finalize Prover Beta V1.4 blobs with Dev Verifier", async () => {
      // *** ARRANGE ***
      const devVerifier = await deployPlonkVerifierDev();

      // Deploy and initialize LineaRollup
      const initializationData = {
        initialStateRootHash: betaV1_4PostReleaseFinalizationData.parentStateRootHash,
        initialL2BlockNumber: betaV1_4PostReleaseFinalizationData.lastFinalizedBlockNumber,
        genesisTimestamp: betaV1_4PostReleaseFinalizationData.parentAggregationLastBlockTimestamp,
        defaultVerifier: devVerifier,
        rateLimitPeriodInSeconds: ONE_DAY_IN_SECONDS,
        rateLimitAmountInWei: INITIAL_WITHDRAW_LIMIT,
        roleAddresses,
        pauseTypeRoles: LINEA_ROLLUP_PAUSE_TYPES_ROLES,
        unpauseTypeRoles: LINEA_ROLLUP_UNPAUSE_TYPES_ROLES,
        fallbackOperator: FALLBACK_OPERATOR_ADDRESS,
        defaultAdmin: securityCouncil.address,
      };

      const betaV1_4LineaRollup = (await deployUpgradableFromFactory("TestLineaRollup", [initializationData], {
        initializer: LINEA_ROLLUP_INITIALIZE_SIGNATURE,
        unsafeAllow: ["constructor", "incorrect-initializer-order"],
      })) as unknown as TestLineaRollup;

      await betaV1_4LineaRollup.setupParentShnarf(betaV1_4PostReleaseFinalizationData.parentAggregationFinalShnarf);

      // Send blobs
      const blobFiles = getVersionedBlobFiles("betaV1_4/postRelease");

      for (let i = 0; i < blobFiles.length; i++) {
        await sendVersionedBlobTransactionFromFile(
          lineaRollup,
          blobFiles[i],
          betaV1_4LineaRollup,
          "betaV1_4/postRelease",
        );
      }

      const finalBlobFile = JSON.parse(
        fs.readFileSync(`${__dirname}/../../_testData/betaV1_4/postRelease/${blobFiles.slice(-1)[0]}`, "utf-8"),
      );

      // Setup finalize call
      const finalizationData = await generateFinalizationData({
        l1RollingHash: betaV1_4PostReleaseFinalizationData.l1RollingHash,
        l1RollingHashMessageNumber: BigInt(betaV1_4PostReleaseFinalizationData.l1RollingHashMessageNumber),
        lastFinalizedTimestamp: BigInt(betaV1_4PostReleaseFinalizationData.parentAggregationLastBlockTimestamp),
        endBlockNumber: BigInt(betaV1_4PostReleaseFinalizationData.finalBlockNumber),
        parentStateRootHash: betaV1_4PostReleaseFinalizationData.parentStateRootHash,
        finalTimestamp: BigInt(betaV1_4PostReleaseFinalizationData.finalTimestamp),
        l2MerkleRoots: betaV1_4PostReleaseFinalizationData.l2MerkleRoots,
        l2MerkleTreesDepth: BigInt(betaV1_4PostReleaseFinalizationData.l2MerkleTreesDepth),
        l2MessagingBlocksOffsets: betaV1_4PostReleaseFinalizationData.l2MessagingBlocksOffsets,
        aggregatedProof: betaV1_4PostReleaseFinalizationData.aggregatedProof,
        shnarfData: {
          parentShnarf: finalBlobFile.prevShnarf,
          snarkHash: finalBlobFile.snarkHash,
          finalStateRootHash: finalBlobFile.finalStateRootHash,
          dataEvaluationPoint: finalBlobFile.expectedX,
          dataEvaluationClaim: finalBlobFile.expectedY,
        },
      });

      finalizationData.lastFinalizedL1RollingHash =
        betaV1_4PostReleaseFinalizationData.parentAggregationLastL1RollingHash;
      finalizationData.lastFinalizedL1RollingHashMessageNumber = BigInt(
        betaV1_4PostReleaseFinalizationData.parentAggregationLastL1RollingHashMessageNumber,
      );

      // Setup LineaRollup state so that its references to past state, mirror the references in the finalization proof
      await betaV1_4LineaRollup.setLastFinalizedShnarf(
        betaV1_4PostReleaseFinalizationData.parentAggregationFinalShnarf,
      );
      await betaV1_4LineaRollup.setLastFinalizedState(
        betaV1_4PostReleaseFinalizationData.parentAggregationLastL1RollingHashMessageNumber,
        betaV1_4PostReleaseFinalizationData.parentAggregationLastL1RollingHash,
        0n,
        HASH_ZERO,
        betaV1_4PostReleaseFinalizationData.parentAggregationLastBlockTimestamp,
      );

      await betaV1_4LineaRollup.setRollingHash(
        betaV1_4PostReleaseFinalizationData.l1RollingHashMessageNumber,
        betaV1_4PostReleaseFinalizationData.l1RollingHash,
      );

      // *** ACT ***
      const finalizeCompressedCall = betaV1_4LineaRollup
        .connect(operator)
        .finalizeBlocks(
          betaV1_4PostReleaseFinalizationData.aggregatedProof,
          TEST_PUBLIC_VERIFIER_INDEX,
          finalizationData,
        );

      // *** ASSERT ***
      await expectRevertWithCustomError(betaV1_4LineaRollup, finalizeCompressedCall, "InvalidProof");
    });

    it("Can migrate Dev Verifier to Prover Beta V1.4 successfully", async () => {
      /**
       * Test outline
       * 1. Submit blob and finalize with old verifier
       * 2. Set to new verifier
       * 3. Submit blob and finalize with new verifier
       */

      const devVerifier = await deployPlonkVerifierDev();
      const newMainnetFullVerifier = await deployPlonkVerifierMainnetFull();

      const initializationData = {
        initialStateRootHash: betaV1_4PreReleaseFinalizationData.parentStateRootHash,
        initialL2BlockNumber: betaV1_4PreReleaseFinalizationData.lastFinalizedBlockNumber,
        genesisTimestamp: betaV1_4PreReleaseFinalizationData.parentAggregationLastBlockTimestamp,
        defaultVerifier: devVerifier,
        rateLimitPeriodInSeconds: ONE_DAY_IN_SECONDS,
        rateLimitAmountInWei: INITIAL_WITHDRAW_LIMIT,
        roleAddresses,
        pauseTypeRoles: LINEA_ROLLUP_PAUSE_TYPES_ROLES,
        unpauseTypeRoles: LINEA_ROLLUP_UNPAUSE_TYPES_ROLES,
        fallbackOperator: FALLBACK_OPERATOR_ADDRESS,
        defaultAdmin: securityCouncil.address,
      };

      const lineaRollup = (await deployUpgradableFromFactory("TestLineaRollup", [initializationData], {
        initializer: LINEA_ROLLUP_INITIALIZE_SIGNATURE,
        unsafeAllow: ["constructor", "incorrect-initializer-order"],
      })) as unknown as TestLineaRollup;

      /**
       * PHASE 1 - Submit blobs and finalize with old verifier
       */

      // Submit blobs
      await lineaRollup.setupParentShnarf(betaV1_4PreReleaseFinalizationData.parentAggregationFinalShnarf);
      const blobFiles = getVersionedBlobFiles("betaV1_4/preRelease");
      for (let i = 0; i < blobFiles.length; i++) {
        await sendVersionedBlobTransactionFromFile(lineaRollup, blobFiles[i], lineaRollup, "betaV1_4/preRelease");
      }
      const finalBlobFile = JSON.parse(
        fs.readFileSync(`${__dirname}/../../_testData/betaV1_4/preRelease/${blobFiles.slice(-1)[0]}`, "utf-8"),
      );

      // Finalize
      const finalizationData = await generateFinalizationData({
        l1RollingHash: betaV1_4PreReleaseFinalizationData.l1RollingHash,
        l1RollingHashMessageNumber: BigInt(betaV1_4PreReleaseFinalizationData.l1RollingHashMessageNumber),
        lastFinalizedTimestamp: BigInt(betaV1_4PreReleaseFinalizationData.parentAggregationLastBlockTimestamp),
        endBlockNumber: BigInt(betaV1_4PreReleaseFinalizationData.finalBlockNumber),
        parentStateRootHash: betaV1_4PreReleaseFinalizationData.parentStateRootHash,
        finalTimestamp: BigInt(betaV1_4PreReleaseFinalizationData.finalTimestamp),
        l2MerkleRoots: betaV1_4PreReleaseFinalizationData.l2MerkleRoots,
        l2MerkleTreesDepth: BigInt(betaV1_4PreReleaseFinalizationData.l2MerkleTreesDepth),
        l2MessagingBlocksOffsets: betaV1_4PreReleaseFinalizationData.l2MessagingBlocksOffsets,
        aggregatedProof: betaV1_4PreReleaseFinalizationData.aggregatedProof,
        shnarfData: {
          parentShnarf: finalBlobFile.prevShnarf,
          snarkHash: finalBlobFile.snarkHash,
          finalStateRootHash: finalBlobFile.finalStateRootHash,
          dataEvaluationPoint: finalBlobFile.expectedX,
          dataEvaluationClaim: finalBlobFile.expectedY,
        },
      });
      finalizationData.lastFinalizedL1RollingHash =
        betaV1_4PreReleaseFinalizationData.parentAggregationLastL1RollingHash;
      finalizationData.lastFinalizedL1RollingHashMessageNumber = BigInt(
        betaV1_4PreReleaseFinalizationData.parentAggregationLastL1RollingHashMessageNumber,
      );

      await lineaRollup.setLastFinalizedShnarf(betaV1_4PreReleaseFinalizationData.parentAggregationFinalShnarf);
      await lineaRollup.setLastFinalizedState(
        betaV1_4PreReleaseFinalizationData.parentAggregationLastL1RollingHashMessageNumber,
        betaV1_4PreReleaseFinalizationData.parentAggregationLastL1RollingHash,
        0n,
        HASH_ZERO,
        betaV1_4PreReleaseFinalizationData.parentAggregationLastBlockTimestamp,
      );

      await lineaRollup.setRollingHash(
        betaV1_4PreReleaseFinalizationData.l1RollingHashMessageNumber,
        betaV1_4PreReleaseFinalizationData.l1RollingHash,
      );

      const finalizeCompressedCall = lineaRollup
        .connect(operator)
        .finalizeBlocks(
          betaV1_4PreReleaseFinalizationData.aggregatedProof,
          TEST_PUBLIC_VERIFIER_INDEX,
          finalizationData,
        );

      const eventArgs = [
        BigInt(betaV1_4PreReleaseFinalizationData.lastFinalizedBlockNumber) + 1n,
        finalizationData.endBlockNumber,
        betaV1_4PreReleaseFinalizationData.finalShnarf,
        finalizationData.parentStateRootHash,
        finalBlobFile.finalStateRootHash,
      ];

      await expectEvent(lineaRollup, finalizeCompressedCall, "DataFinalizedV3", eventArgs);

      const [expectedFinalStateRootHash, lastFinalizedBlockNumber, lastFinalizedState] = await Promise.all([
        lineaRollup.stateRootHashes(finalizationData.endBlockNumber),
        lineaRollup.currentL2BlockNumber(),
        lineaRollup.currentFinalizedState(),
      ]);

      expect(expectedFinalStateRootHash).to.equal(finalizationData.shnarfData.finalStateRootHash);
      expect(lastFinalizedBlockNumber).to.equal(finalizationData.endBlockNumber);
      expect(lastFinalizedState).to.equal(
        generateKeccak256(
          ["uint256", "bytes32", "uint256", "bytes32", "uint256"],
          [
            finalizationData.l1RollingHashMessageNumber,
            finalizationData.l1RollingHash,
            0n,
            HASH_ZERO,
            finalizationData.finalTimestamp,
          ],
        ),
      );

      /**
       * PHASE 2 - Set to new verifier
       */

      await lineaRollup
        .connect(securityCouncil)
        .setVerifierAddress(newMainnetFullVerifier, TEST_NEW_PUBLIC_VERIFIER_INDEX);

      /**
       * PHASE 3 - Submit blobs and finalize with new verifier
       */

      // Submit blobs
      const newBlobFiles = getVersionedBlobFiles("betaV1_4/postRelease");
      for (let i = 0; i < newBlobFiles.length; i++) {
        await sendVersionedBlobTransactionFromFile(lineaRollup, newBlobFiles[i], lineaRollup, "betaV1_4/postRelease");
      }
      const newFinalBlobFile = JSON.parse(
        fs.readFileSync(`${__dirname}/../../_testData/betaV1_4/postRelease/${newBlobFiles.slice(-1)[0]}`, "utf-8"),
      );

      // Finalize
      const newFinalizationData = await generateFinalizationData({
        l1RollingHash: betaV1_4PostReleaseFinalizationData.l1RollingHash,
        l1RollingHashMessageNumber: BigInt(betaV1_4PostReleaseFinalizationData.l1RollingHashMessageNumber),
        lastFinalizedTimestamp: BigInt(betaV1_4PostReleaseFinalizationData.parentAggregationLastBlockTimestamp),
        endBlockNumber: BigInt(betaV1_4PostReleaseFinalizationData.finalBlockNumber),
        parentStateRootHash: betaV1_4PostReleaseFinalizationData.parentStateRootHash,
        finalTimestamp: BigInt(betaV1_4PostReleaseFinalizationData.finalTimestamp),
        l2MerkleRoots: betaV1_4PostReleaseFinalizationData.l2MerkleRoots,
        l2MerkleTreesDepth: BigInt(betaV1_4PostReleaseFinalizationData.l2MerkleTreesDepth),
        l2MessagingBlocksOffsets: betaV1_4PostReleaseFinalizationData.l2MessagingBlocksOffsets,
        aggregatedProof: betaV1_4PostReleaseFinalizationData.aggregatedProof,
        shnarfData: {
          parentShnarf: newFinalBlobFile.prevShnarf,
          snarkHash: newFinalBlobFile.snarkHash,
          finalStateRootHash: newFinalBlobFile.finalStateRootHash,
          dataEvaluationPoint: newFinalBlobFile.expectedX,
          dataEvaluationClaim: newFinalBlobFile.expectedY,
        },
      });
      newFinalizationData.lastFinalizedL1RollingHash =
        betaV1_4PostReleaseFinalizationData.parentAggregationLastL1RollingHash;
      newFinalizationData.lastFinalizedL1RollingHashMessageNumber = BigInt(
        betaV1_4PostReleaseFinalizationData.parentAggregationLastL1RollingHashMessageNumber,
      );

      const newFinalizeCompressedCall = lineaRollup
        .connect(operator)
        .finalizeBlocks(
          betaV1_4PostReleaseFinalizationData.aggregatedProof,
          TEST_NEW_PUBLIC_VERIFIER_INDEX,
          newFinalizationData,
        );

      const newEventArgs = [
        BigInt(betaV1_4PostReleaseFinalizationData.lastFinalizedBlockNumber) + 1n,
        newFinalizationData.endBlockNumber,
        betaV1_4PostReleaseFinalizationData.finalShnarf,
        newFinalizationData.parentStateRootHash,
        newFinalBlobFile.finalStateRootHash,
      ];

      await expectEvent(lineaRollup, newFinalizeCompressedCall, "DataFinalizedV3", newEventArgs);

      const [newExpectedFinalStateRootHash, newLastFinalizedBlockNumber, newLastFinalizedState] = await Promise.all([
        lineaRollup.stateRootHashes(newFinalizationData.endBlockNumber),
        lineaRollup.currentL2BlockNumber(),
        lineaRollup.currentFinalizedState(),
      ]);

      expect(newExpectedFinalStateRootHash).to.equal(newFinalizationData.shnarfData.finalStateRootHash);
      expect(newLastFinalizedBlockNumber).to.equal(newFinalizationData.endBlockNumber);
      expect(newLastFinalizedState).to.equal(
        generateKeccak256(
          ["uint256", "bytes32", "uint256", "bytes32", "uint256"],
          [
            newFinalizationData.l1RollingHashMessageNumber,
            newFinalizationData.l1RollingHash,
            0n,
            HASH_ZERO,
            newFinalizationData.finalTimestamp,
          ],
        ),
      );
    });
  });
});<|MERGE_RESOLUTION|>--- conflicted
+++ resolved
@@ -827,126 +827,6 @@
     );
   });
 
-<<<<<<< HEAD
-  describe("Prover Beta V1", () => {
-    it("Can submit blobs and finalize with Prover Beta V1", async () => {
-      // *** ARRANGE ***
-      const sepoliaFullVerifier = await deployPlonkVerifierSepoliaFull();
-
-      // Deploy and initialize LineaRollup
-      const initializationData = {
-        initialStateRootHash: betaV1FinalizationData.parentStateRootHash,
-        initialL2BlockNumber: betaV1FinalizationData.lastFinalizedBlockNumber,
-        genesisTimestamp: betaV1FinalizationData.parentAggregationLastBlockTimestamp,
-        defaultVerifier: sepoliaFullVerifier,
-        rateLimitPeriodInSeconds: ONE_DAY_IN_SECONDS,
-        rateLimitAmountInWei: INITIAL_WITHDRAW_LIMIT,
-        roleAddresses,
-        pauseTypeRoles: LINEA_ROLLUP_PAUSE_TYPES_ROLES,
-        unpauseTypeRoles: LINEA_ROLLUP_UNPAUSE_TYPES_ROLES,
-        fallbackOperator: FALLBACK_OPERATOR_ADDRESS,
-        defaultAdmin: securityCouncil.address,
-      };
-
-      const betaV1LineaRollup = (await deployUpgradableFromFactory("TestLineaRollup", [initializationData], {
-        initializer: LINEA_ROLLUP_INITIALIZE_SIGNATURE,
-        unsafeAllow: ["constructor", "incorrect-initializer-order"],
-      })) as unknown as TestLineaRollup;
-
-      await betaV1LineaRollup.setupParentShnarf(betaV1FinalizationData.parentAggregationFinalShnarf);
-
-      // Send blobs
-      const blobFiles = getVersionedBlobFiles("betaV1");
-
-      for (let i = 0; i < blobFiles.length; i++) {
-        await sendVersionedBlobTransactionFromFile(lineaRollup, blobFiles[i], betaV1LineaRollup, "betaV1");
-      }
-
-      const finalBlobFile = JSON.parse(
-        fs.readFileSync(`${__dirname}/../../_testData/betaV1/${blobFiles.slice(-1)[0]}`, "utf-8"),
-      );
-
-      // Setup finalize call
-      const finalizationData = await generateFinalizationData({
-        l1RollingHash: betaV1FinalizationData.l1RollingHash,
-        l1RollingHashMessageNumber: BigInt(betaV1FinalizationData.l1RollingHashMessageNumber),
-        lastFinalizedTimestamp: BigInt(betaV1FinalizationData.parentAggregationLastBlockTimestamp),
-        endBlockNumber: BigInt(betaV1FinalizationData.finalBlockNumber),
-        parentStateRootHash: betaV1FinalizationData.parentStateRootHash,
-        finalTimestamp: BigInt(betaV1FinalizationData.finalTimestamp),
-        l2MerkleRoots: betaV1FinalizationData.l2MerkleRoots,
-        l2MerkleTreesDepth: BigInt(betaV1FinalizationData.l2MerkleTreesDepth),
-        l2MessagingBlocksOffsets: betaV1FinalizationData.l2MessagingBlocksOffsets,
-        aggregatedProof: betaV1FinalizationData.aggregatedProof,
-        shnarfData: {
-          parentShnarf: finalBlobFile.prevShnarf,
-          snarkHash: finalBlobFile.snarkHash,
-          finalStateRootHash: finalBlobFile.finalStateRootHash,
-          dataEvaluationPoint: finalBlobFile.expectedX,
-          dataEvaluationClaim: finalBlobFile.expectedY,
-        },
-        lastFinalizedL1RollingHash: betaV1FinalizationData.parentAggregationLastL1RollingHash,
-        lastFinalizedL1RollingHashMessageNumber: BigInt(
-          betaV1FinalizationData.parentAggregationLastL1RollingHashMessageNumber,
-        ),
-      });
-
-      // Setup LineaRollup state so that its references to past state, mirror the references in the finalization proof
-      await betaV1LineaRollup.setLastFinalizedShnarf(betaV1FinalizationData.parentAggregationFinalShnarf);
-      await betaV1LineaRollup.setLastFinalizedState(
-        betaV1FinalizationData.parentAggregationLastL1RollingHashMessageNumber,
-        betaV1FinalizationData.parentAggregationLastL1RollingHash,
-        0n,
-        HASH_ZERO,
-        betaV1FinalizationData.parentAggregationLastBlockTimestamp,
-      );
-
-      await betaV1LineaRollup.setRollingHash(
-        betaV1FinalizationData.l1RollingHashMessageNumber,
-        betaV1FinalizationData.l1RollingHash,
-      );
-
-      // *** ACT ***
-      const finalizeCompressedCall = betaV1LineaRollup
-        .connect(operator)
-        .finalizeBlocks(betaV1FinalizationData.aggregatedProof, TEST_PUBLIC_VERIFIER_INDEX, finalizationData);
-
-      // *** ASSERT ***
-      const eventArgs = [
-        BigInt(betaV1FinalizationData.lastFinalizedBlockNumber) + 1n,
-        finalizationData.endBlockNumber,
-        betaV1FinalizationData.finalShnarf,
-        finalizationData.parentStateRootHash,
-        finalBlobFile.finalStateRootHash,
-      ];
-
-      await expectEvent(betaV1LineaRollup, finalizeCompressedCall, "DataFinalizedV3", eventArgs);
-
-      const [expectedFinalStateRootHash, lastFinalizedBlockNumber, lastFinalizedState] = await Promise.all([
-        betaV1LineaRollup.stateRootHashes(finalizationData.endBlockNumber),
-        betaV1LineaRollup.currentL2BlockNumber(),
-        betaV1LineaRollup.currentFinalizedState(),
-      ]);
-
-      expect(expectedFinalStateRootHash).to.equal(finalizationData.shnarfData.finalStateRootHash);
-      expect(lastFinalizedBlockNumber).to.equal(finalizationData.endBlockNumber);
-      expect(lastFinalizedState).to.equal(
-        generateKeccak256(
-          ["uint256", "bytes32", "uint256", "bytes32", "uint256"],
-          [
-            finalizationData.l1RollingHashMessageNumber,
-            finalizationData.l1RollingHash,
-            0n,
-            HASH_ZERO,
-            finalizationData.finalTimestamp,
-          ],
-        ),
-      );
-    });
-  });
-
-=======
->>>>>>> 72a15de3
   describe("Prover Beta V1.4", () => {
     it("Can submit blobs and finalize with Prover Beta V1.4", async () => {
       // *** ARRANGE ***
