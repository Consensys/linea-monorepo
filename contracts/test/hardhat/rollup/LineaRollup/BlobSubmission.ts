import { SignerWithAddress } from "@nomicfoundation/hardhat-ethers/signers";
import { loadFixture } from "@nomicfoundation/hardhat-network-helpers";
import * as fs from "fs";
import * as kzg from "c-kzg";
import { expect } from "chai";
import { BaseContract, Transaction } from "ethers";
import { ethers } from "hardhat";

import hierarchical_conglomeration_BlobData_Sepolia from "../../_testData/hierarchical_conglomeration/sepolia/20106872-20107472-bcv0.0-ccv0.0-d27541dec7352a8bb7067b2e061e9d2de9af04502a915f5f69a456aebe2ae8f0-getZkBlobCompressionProof.json";
import hierarchical_conglomeration_FinalizationData_Sepolia from "../../_testData/hierarchical_conglomeration/sepolia/proof/20106872-20107472-da29c954a5734a97a851964dc88ec7034f5f3ebd569d3f88b43acc00c9263124-getZkAggregatedProof.json";

import hierarchical_conglomeration_BlobData_Mainnet from "../../_testData/hierarchical_conglomeration/mainnet/25472845-25473115-bcv0.0-ccv0.0-81da22585f32b849b1d3ec3dd1aa0c027b517112f3b3bcc4aad086d59967af30-getZkBlobCompressionProof.json";
import hierarchical_conglomeration_FinalizationData_Mainnet from "../../_testData/hierarchical_conglomeration/mainnet/proof/25472845-25473115-e76c58a6fad553315848a4e8f1793bfef5667a5434de1fdbc45d4a324c3301d6-getZkAggregatedProof.json";

import blobAggregatedProof1To155 from "../../_testData/compressedDataEip4844/aggregatedProof-1-155.json";
import blobMultipleAggregatedProof1To81 from "../../_testData/compressedDataEip4844/multipleProofs/aggregatedProof-1-81.json";
import blobMultipleAggregatedProof82To153 from "../../_testData/compressedDataEip4844/multipleProofs/aggregatedProof-82-153.json";
import firstCompressedDataContent from "../../_testData/compressedData/blocks-1-46.json";
import secondCompressedDataContent from "../../_testData/compressedData/blocks-47-81.json";
import fourthCompressedDataContent from "../../_testData/compressedData/blocks-115-155.json";
import fourthCompressedDataMultipleContent from "../../_testData/compressedData/multipleProofs/blocks-120-153.json";

import { LINEA_ROLLUP_PAUSE_TYPES_ROLES, LINEA_ROLLUP_UNPAUSE_TYPES_ROLES } from "contracts/common/constants";
import { TestLineaRollup } from "contracts/typechain-types";
import {
  deployLineaRollupFixture,
  deployRevertingVerifier,
  expectSuccessfulFinalize,
  getAccountsFixture,
  getVersionedBlobFiles,
  getRoleAddressesFixture,
  getWalletForIndex,
  sendBlobTransaction,
  sendVersionedBlobTransactionFromFile,
} from "../helpers";
import {
  FALLBACK_OPERATOR_ADDRESS,
  GENERAL_PAUSE_TYPE,
  HASH_ZERO,
  INITIAL_WITHDRAW_LIMIT,
  ONE_DAY_IN_SECONDS,
  OPERATOR_ROLE,
  TEST_PUBLIC_VERIFIER_INDEX,
  LINEA_ROLLUP_INITIALIZE_SIGNATURE,
  BLOB_SUBMISSION_PAUSE_TYPE,
  DEFAULT_LAST_FINALIZED_TIMESTAMP,
} from "../../common/constants";
import { deployUpgradableFromFactory } from "../../common/deployment";
import {
  generateFinalizationData,
  generateRandomBytes,
  generateKeccak256,
  expectEvent,
  buildAccessErrorMessage,
  expectRevertWithCustomError,
  expectRevertWithReason,
  generateBlobDataSubmission,
  generateBlobParentShnarfData,
  expectEventDirectFromReceiptData,
} from "../../common/helpers";

describe("Linea Rollup contract: EIP-4844 Blob submission tests", () => {
  let lineaRollup: TestLineaRollup;
  let revertingVerifier: string;

  // eslint-disable-next-line @typescript-eslint/no-unused-vars
  let securityCouncil: SignerWithAddress;
  let operator: SignerWithAddress;
  let nonAuthorizedAccount: SignerWithAddress;
  let roleAddresses: { addressWithRole: string; role: string }[];
  const { prevShnarf } = firstCompressedDataContent;

  before(async () => {
    ({ securityCouncil, operator, nonAuthorizedAccount } = await loadFixture(getAccountsFixture));
    roleAddresses = await loadFixture(getRoleAddressesFixture);
  });

  beforeEach(async () => {
    ({ lineaRollup } = await loadFixture(deployLineaRollupFixture));
    await lineaRollup.setLastFinalizedBlock(0);
    await lineaRollup.setupParentShnarf(prevShnarf);
  });

  it("Should successfully submit blobs", async () => {
    const operatorHDSigner = getWalletForIndex(2);
    const lineaRollupAddress = await lineaRollup.getAddress();
    const { blobDataSubmission, compressedBlobs, parentShnarf, finalShnarf } = generateBlobDataSubmission(0, 1);

    const encodedCall = lineaRollup.interface.encodeFunctionData("submitBlobs", [
      blobDataSubmission,
      parentShnarf,
      finalShnarf,
    ]);

    const { maxFeePerGas, maxPriorityFeePerGas } = await ethers.provider.getFeeData();
    const nonce = await operatorHDSigner.getNonce();

    const transaction = Transaction.from({
      data: encodedCall,
      maxPriorityFeePerGas: maxPriorityFeePerGas!,
      maxFeePerGas: maxFeePerGas!,
      to: lineaRollupAddress,
      chainId: (await ethers.provider.getNetwork()).chainId,
      type: 3,
      nonce,
      value: 0,
      gasLimit: 5_000_000,
      kzg,
      maxFeePerBlobGas: 1n,
      blobs: compressedBlobs,
    });

    const signedTx = await operatorHDSigner.signTransaction(transaction);

    const txResponse = await ethers.provider.broadcastTransaction(signedTx);
    const receipt = await ethers.provider.getTransactionReceipt(txResponse.hash);
    expect(receipt).is.not.null;

    const expectedEventArgs = [
      parentShnarf,
      finalShnarf,
      blobDataSubmission[blobDataSubmission.length - 1].finalStateRootHash,
    ];

    expectEventDirectFromReceiptData(lineaRollup as BaseContract, receipt!, "DataSubmittedV3", expectedEventArgs);

    const blobShnarfExists = await lineaRollup.blobShnarfExists(finalShnarf);
    expect(blobShnarfExists).to.equal(1n);
  });

  it("Fails the blob submission when the parent shnarf is missing", async () => {
    const operatorHDSigner = getWalletForIndex(2);

    const lineaRollupAddress = await lineaRollup.getAddress();
    const { blobDataSubmission, compressedBlobs, finalShnarf } = generateBlobDataSubmission(0, 1);
    const nonExistingParentShnarf = generateRandomBytes(32);

    const encodedCall = lineaRollup.interface.encodeFunctionData("submitBlobs", [
      blobDataSubmission,
      nonExistingParentShnarf,
      finalShnarf,
    ]);

    const { maxFeePerGas, maxPriorityFeePerGas } = await ethers.provider.getFeeData();
    const nonce = await operatorHDSigner.getNonce();

    const transaction = Transaction.from({
      data: encodedCall,
      maxPriorityFeePerGas: maxPriorityFeePerGas!,
      maxFeePerGas: maxFeePerGas!,
      to: lineaRollupAddress,
      chainId: (await ethers.provider.getNetwork()).chainId,
      type: 3,
      nonce,
      value: 0,
      gasLimit: 5_000_000,
      kzg,
      maxFeePerBlobGas: 1n,
      blobs: compressedBlobs,
    });

    const signedTx = await operatorHDSigner.signTransaction(transaction);

    await expectRevertWithCustomError(
      lineaRollup,
      ethers.provider.broadcastTransaction(signedTx),
      "ParentBlobNotSubmitted",
      [nonExistingParentShnarf],
    );
  });

  it("Fails when the blob submission data is missing", async () => {
    const operatorHDSigner = getWalletForIndex(2);

    const lineaRollupAddress = await lineaRollup.getAddress();
    const { compressedBlobs, parentShnarf, finalShnarf } = generateBlobDataSubmission(0, 1);

    const encodedCall = lineaRollup.interface.encodeFunctionData("submitBlobs", [[], parentShnarf, finalShnarf]);

    const { maxFeePerGas, maxPriorityFeePerGas } = await ethers.provider.getFeeData();
    const nonce = await operatorHDSigner.getNonce();

    const transaction = Transaction.from({
      data: encodedCall,
      maxPriorityFeePerGas: maxPriorityFeePerGas!,
      maxFeePerGas: maxFeePerGas!,
      to: lineaRollupAddress,
      chainId: (await ethers.provider.getNetwork()).chainId,
      type: 3,
      nonce,
      value: 0,
      gasLimit: 5_000_000,
      kzg,
      maxFeePerBlobGas: 1n,
      blobs: compressedBlobs,
    });

    const signedTx = await operatorHDSigner.signTransaction(transaction);

    await expectRevertWithCustomError(
      lineaRollup,
      ethers.provider.broadcastTransaction(signedTx),
      "BlobSubmissionDataIsMissing",
    );
  });

  it("Should revert if the caller does not have the OPERATOR_ROLE", async () => {
    const { blobDataSubmission, parentShnarf, finalShnarf } = generateBlobDataSubmission(0, 1);

    await expectRevertWithReason(
      lineaRollup.connect(nonAuthorizedAccount).submitBlobs(blobDataSubmission, parentShnarf, finalShnarf),
      buildAccessErrorMessage(nonAuthorizedAccount, OPERATOR_ROLE),
    );
  });

  it("Should revert if GENERAL_PAUSE_TYPE is enabled", async () => {
    const { blobDataSubmission, parentShnarf, finalShnarf } = generateBlobDataSubmission(0, 1);

    await lineaRollup.connect(securityCouncil).pauseByType(GENERAL_PAUSE_TYPE);

    await expectRevertWithCustomError(
      lineaRollup,
      lineaRollup.connect(operator).submitBlobs(blobDataSubmission, parentShnarf, finalShnarf),
      "IsPaused",
      [GENERAL_PAUSE_TYPE],
    );
  });

  it("Should revert if BLOB_SUBMISSION_PAUSE_TYPE is enabled", async () => {
    const { blobDataSubmission, parentShnarf, finalShnarf } = generateBlobDataSubmission(0, 1);

    await lineaRollup.connect(securityCouncil).pauseByType(BLOB_SUBMISSION_PAUSE_TYPE);

    await expectRevertWithCustomError(
      lineaRollup,
      lineaRollup.connect(operator).submitBlobs(blobDataSubmission, parentShnarf, finalShnarf),
      "IsPaused",
      [BLOB_SUBMISSION_PAUSE_TYPE],
    );
  });

  it("Should revert if the blob data is empty at any index", async () => {
    const operatorHDSigner = getWalletForIndex(2);
    const lineaRollupAddress = await lineaRollup.getAddress();
    const { blobDataSubmission, compressedBlobs, parentShnarf, finalShnarf } = generateBlobDataSubmission(0, 2);

    const encodedCall = lineaRollup.interface.encodeFunctionData("submitBlobs", [
      blobDataSubmission,
      parentShnarf,
      finalShnarf,
    ]);

    const { maxFeePerGas, maxPriorityFeePerGas } = await ethers.provider.getFeeData();
    const nonce = await operatorHDSigner.getNonce();

    const transaction = Transaction.from({
      data: encodedCall,
      maxPriorityFeePerGas: maxPriorityFeePerGas!,
      maxFeePerGas: maxFeePerGas!,
      to: lineaRollupAddress,
      chainId: (await ethers.provider.getNetwork()).chainId,
      type: 3,
      nonce,
      value: 0,
      gasLimit: 5_000_000,
      kzg,
      maxFeePerBlobGas: 1n,
      blobs: [compressedBlobs[0]],
    });

    const signedTx = await operatorHDSigner.signTransaction(transaction);

    await expectRevertWithCustomError(
      lineaRollup,
      ethers.provider.broadcastTransaction(signedTx),
      "EmptyBlobDataAtIndex",
      [1n],
    );
  });

  it("Should fail if the final state root hash is empty", async () => {
    const operatorHDSigner = getWalletForIndex(2);

    const lineaRollupAddress = await lineaRollup.getAddress();
    const { blobDataSubmission, compressedBlobs, parentShnarf, finalShnarf } = generateBlobDataSubmission(0, 1);

    blobDataSubmission[0].finalStateRootHash = HASH_ZERO;

    const encodedCall = lineaRollup.interface.encodeFunctionData("submitBlobs", [
      blobDataSubmission,
      parentShnarf,
      finalShnarf,
    ]);

    const { maxFeePerGas, maxPriorityFeePerGas } = await ethers.provider.getFeeData();
    const nonce = await operatorHDSigner.getNonce();

    const transaction = Transaction.from({
      data: encodedCall,
      maxPriorityFeePerGas: maxPriorityFeePerGas!,
      maxFeePerGas: maxFeePerGas!,
      to: lineaRollupAddress,
      chainId: (await ethers.provider.getNetwork()).chainId,
      type: 3,
      nonce,
      value: 0,
      gasLimit: 5_000_000,
      kzg,
      maxFeePerBlobGas: 1n,
      blobs: compressedBlobs,
    });

    const signedTx = await operatorHDSigner.signTransaction(transaction);

    // TODO: Make the failure shnarf dynamic and computed
    await expectRevertWithCustomError(lineaRollup, ethers.provider.broadcastTransaction(signedTx), "FinalShnarfWrong", [
      finalShnarf,
      "0x22f8fb954df8328627fe9c48b60192f4d970a92891417aaadea39300ca244d36",
    ]);
  });

  it("Should revert when snarkHash is zero hash", async () => {
    const operatorHDSigner = getWalletForIndex(2);

    const lineaRollupAddress = await lineaRollup.getAddress();
    const { blobDataSubmission, compressedBlobs, parentShnarf, finalShnarf } = generateBlobDataSubmission(0, 1);

    // Set the snarkHash to HASH_ZERO for a specific index
    const emptyDataIndex = 0;
    blobDataSubmission[emptyDataIndex].snarkHash = generateRandomBytes(32);

    const encodedCall = lineaRollup.interface.encodeFunctionData("submitBlobs", [
      blobDataSubmission,
      parentShnarf,
      finalShnarf,
    ]);

    const { maxFeePerGas, maxPriorityFeePerGas } = await ethers.provider.getFeeData();
    const nonce = await operatorHDSigner.getNonce();

    const transaction = Transaction.from({
      data: encodedCall,
      maxPriorityFeePerGas: maxPriorityFeePerGas!,
      maxFeePerGas: maxFeePerGas!,
      to: lineaRollupAddress,
      chainId: (await ethers.provider.getNetwork()).chainId,
      type: 3,
      nonce,
      value: 0,
      gasLimit: 5_000_000,
      kzg,
      maxFeePerBlobGas: 1n,
      blobs: compressedBlobs,
    });

    const signedTx = await operatorHDSigner.signTransaction(transaction);

    await expectRevertWithCustomError(
      lineaRollup,
      ethers.provider.broadcastTransaction(signedTx),
      "PointEvaluationFailed",
    );
  });

  it("Should revert if the final shnarf is wrong", async () => {
    const operatorHDSigner = getWalletForIndex(2);
    const lineaRollupAddress = await lineaRollup.getAddress();
    const { blobDataSubmission, compressedBlobs, parentShnarf, finalShnarf } = generateBlobDataSubmission(0, 2);
    const badFinalShnarf = generateRandomBytes(32);

    const encodedCall = lineaRollup.interface.encodeFunctionData("submitBlobs", [
      blobDataSubmission,
      parentShnarf,
      badFinalShnarf,
    ]);

    const { maxFeePerGas, maxPriorityFeePerGas } = await ethers.provider.getFeeData();
    const nonce = await operatorHDSigner.getNonce();

    const transaction = Transaction.from({
      data: encodedCall,
      maxPriorityFeePerGas: maxPriorityFeePerGas!,
      maxFeePerGas: maxFeePerGas!,
      to: lineaRollupAddress,
      chainId: (await ethers.provider.getNetwork()).chainId,
      type: 3,
      nonce,
      value: 0,
      gasLimit: 5_000_000,
      kzg,
      maxFeePerBlobGas: 1n,
      blobs: compressedBlobs,
    });

    const signedTx = await operatorHDSigner.signTransaction(transaction);

    await expectRevertWithCustomError(lineaRollup, ethers.provider.broadcastTransaction(signedTx), "FinalShnarfWrong", [
      badFinalShnarf,
      finalShnarf,
    ]);
  });

  it("Should revert if the data has already been submitted", async () => {
    await sendBlobTransaction(lineaRollup, 0, 1);

    const operatorHDSigner = getWalletForIndex(2);

    const lineaRollupAddress = await lineaRollup.getAddress();
    const { blobDataSubmission, compressedBlobs, parentShnarf, finalShnarf } = generateBlobDataSubmission(0, 1);

    // Try to submit the same blob data again
    const encodedCall2 = lineaRollup.interface.encodeFunctionData("submitBlobs", [
      blobDataSubmission,
      parentShnarf,
      finalShnarf,
    ]);

    const { maxFeePerGas: maxFeePerGas2, maxPriorityFeePerGas: maxPriorityFeePerGas2 } =
      await ethers.provider.getFeeData();
    const nonce2 = await operatorHDSigner.getNonce();

    const transaction2 = Transaction.from({
      data: encodedCall2,
      maxPriorityFeePerGas: maxPriorityFeePerGas2!,
      maxFeePerGas: maxFeePerGas2!,
      to: lineaRollupAddress,
      chainId: (await ethers.provider.getNetwork()).chainId,
      type: 3,
      nonce: nonce2,
      value: 0,
      gasLimit: 5_000_000,
      kzg,
      maxFeePerBlobGas: 1n,
      blobs: compressedBlobs,
    });

    const signedTx2 = await operatorHDSigner.signTransaction(transaction2);

    await expectRevertWithCustomError(
      lineaRollup,
      ethers.provider.broadcastTransaction(signedTx2),
      "DataAlreadySubmitted",
      [finalShnarf],
    );
  });

  it("Should revert with PointEvaluationFailed when point evaluation fails", async () => {
    const operatorHDSigner = getWalletForIndex(2);

    const lineaRollupAddress = await lineaRollup.getAddress();
    const { blobDataSubmission, compressedBlobs, parentShnarf, finalShnarf } = generateBlobDataSubmission(0, 1);

    // Modify the kzgProof to an invalid value to trigger the PointEvaluationFailed revert
    blobDataSubmission[0].kzgProof = HASH_ZERO;

    const encodedCall = lineaRollup.interface.encodeFunctionData("submitBlobs", [
      blobDataSubmission,
      parentShnarf,
      finalShnarf,
    ]);

    const { maxFeePerGas, maxPriorityFeePerGas } = await ethers.provider.getFeeData();
    const nonce = await operatorHDSigner.getNonce();

    const transaction = Transaction.from({
      data: encodedCall,
      maxPriorityFeePerGas: maxPriorityFeePerGas!,
      maxFeePerGas: maxFeePerGas!,
      to: lineaRollupAddress,
      chainId: (await ethers.provider.getNetwork()).chainId,
      type: 3,
      nonce,
      value: 0,
      gasLimit: 5_000_000,
      kzg,
      maxFeePerBlobGas: 1n,
      blobs: compressedBlobs,
    });

    const signedTx = await operatorHDSigner.signTransaction(transaction);

    await expectRevertWithCustomError(
      lineaRollup,
      ethers.provider.broadcastTransaction(signedTx),
      "PointEvaluationFailed",
    );
  });

  it("Should submit 2 blobs, then submit another 2 blobs and finalize", async () => {
    // Submit 2 blobs
    await sendBlobTransaction(lineaRollup, 0, 2);
    // Submit another 2 blobs
    await sendBlobTransaction(lineaRollup, 2, 4);
    // Finalize 4 blobs
    await expectSuccessfulFinalize(
      lineaRollup,
      operator,
      blobAggregatedProof1To155,
      4,
      fourthCompressedDataContent.finalStateRootHash,
      generateBlobParentShnarfData,
    );
  });

  it("Should revert if there is less data than blobs", async () => {
    const operatorHDSigner = getWalletForIndex(2);
    const lineaRollupAddress = await lineaRollup.getAddress();

    const {
      blobDataSubmission: blobSubmission,
      compressedBlobs: compressedBlobs,
      parentShnarf: parentShnarf,
      finalShnarf: finalShnarf,
    } = generateBlobDataSubmission(0, 2, true);

    const encodedCall = lineaRollup.interface.encodeFunctionData("submitBlobs", [
      [blobSubmission[0]],
      parentShnarf,
      finalShnarf,
    ]);

    const { maxFeePerGas, maxPriorityFeePerGas } = await ethers.provider.getFeeData();
    const nonce = await operatorHDSigner.getNonce();

    const transaction = Transaction.from({
      data: encodedCall,
      maxPriorityFeePerGas: maxPriorityFeePerGas!,
      maxFeePerGas: maxFeePerGas!,
      to: lineaRollupAddress,
      chainId: (await ethers.provider.getNetwork()).chainId,
      type: 3,
      nonce: nonce,
      value: 0,
      gasLimit: 5_000_000,
      kzg,
      maxFeePerBlobGas: 1n,
      blobs: compressedBlobs,
    });

    const signedTx = await operatorHDSigner.signTransaction(transaction);
    await expectRevertWithCustomError(
      lineaRollup,
      ethers.provider.broadcastTransaction(signedTx),
      "BlobSubmissionDataEmpty",
      [1],
    );
  });

  it("Should fail to finalize with not enough gas for the rollup (pre-verifier)", async () => {
    // Submit 2 blobs
    await sendBlobTransaction(lineaRollup, 0, 2);
    // Submit another 2 blobs
    await sendBlobTransaction(lineaRollup, 2, 4);

    // Finalize 4 blobs
    const finalizationData = await generateFinalizationData({
      l1RollingHash: blobAggregatedProof1To155.l1RollingHash,
      l1RollingHashMessageNumber: BigInt(blobAggregatedProof1To155.l1RollingHashMessageNumber),
      lastFinalizedTimestamp: BigInt(blobAggregatedProof1To155.parentAggregationLastBlockTimestamp),
      endBlockNumber: BigInt(blobAggregatedProof1To155.finalBlockNumber),
      parentStateRootHash: blobAggregatedProof1To155.parentStateRootHash,
      finalTimestamp: BigInt(blobAggregatedProof1To155.finalTimestamp),
      l2MerkleRoots: blobAggregatedProof1To155.l2MerkleRoots,
      l2MerkleTreesDepth: BigInt(blobAggregatedProof1To155.l2MerkleTreesDepth),
      l2MessagingBlocksOffsets: blobAggregatedProof1To155.l2MessagingBlocksOffsets,
      aggregatedProof: blobAggregatedProof1To155.aggregatedProof,
      shnarfData: generateBlobParentShnarfData(4, false),
    });
    finalizationData.lastFinalizedL1RollingHash = HASH_ZERO;
    finalizationData.lastFinalizedL1RollingHashMessageNumber = 0n;

    await lineaRollup.setRollingHash(
      blobAggregatedProof1To155.l1RollingHashMessageNumber,
      blobAggregatedProof1To155.l1RollingHash,
    );

    const finalizeCompressedCall = lineaRollup
      .connect(operator)
      .finalizeBlocks(blobAggregatedProof1To155.aggregatedProof, TEST_PUBLIC_VERIFIER_INDEX, finalizationData, {
        gasLimit: 80_000,
      });

    // there is no reason
    await expect(finalizeCompressedCall).to.be.reverted;
  });

  it("Should fail to finalize with not enough gas to verify", async () => {
    // Submit 2 blobs
    await sendBlobTransaction(lineaRollup, 0, 2);
    // Submit another 2 blobs
    await sendBlobTransaction(lineaRollup, 2, 4);

    // Finalize 4 blobs
    const finalizationData = await generateFinalizationData({
      l1RollingHash: blobAggregatedProof1To155.l1RollingHash,
      l1RollingHashMessageNumber: BigInt(blobAggregatedProof1To155.l1RollingHashMessageNumber),
      lastFinalizedTimestamp: BigInt(blobAggregatedProof1To155.parentAggregationLastBlockTimestamp),
      endBlockNumber: BigInt(blobAggregatedProof1To155.finalBlockNumber),
      parentStateRootHash: blobAggregatedProof1To155.parentStateRootHash,
      finalTimestamp: BigInt(blobAggregatedProof1To155.finalTimestamp),
      l2MerkleRoots: blobAggregatedProof1To155.l2MerkleRoots,
      l2MerkleTreesDepth: BigInt(blobAggregatedProof1To155.l2MerkleTreesDepth),
      l2MessagingBlocksOffsets: blobAggregatedProof1To155.l2MessagingBlocksOffsets,
      aggregatedProof: blobAggregatedProof1To155.aggregatedProof,
      shnarfData: generateBlobParentShnarfData(4, false),
    });
    finalizationData.lastFinalizedL1RollingHash = HASH_ZERO;
    finalizationData.lastFinalizedL1RollingHashMessageNumber = 0n;

    await lineaRollup.setRollingHash(
      blobAggregatedProof1To155.l1RollingHashMessageNumber,
      blobAggregatedProof1To155.l1RollingHash,
    );

    const finalizeCompressedCall = lineaRollup
      .connect(operator)
      .finalizeBlocks(blobAggregatedProof1To155.aggregatedProof, TEST_PUBLIC_VERIFIER_INDEX, finalizationData, {
        gasLimit: 400000,
      });

    await expectRevertWithCustomError(
      lineaRollup,
      finalizeCompressedCall,
      "InvalidProofOrProofVerificationRanOutOfGas",
      ["error pairing"],
    );
  });

  const testCases = [
    { revertScenario: 0n, title: "Should fail to finalize via EMPTY_REVERT scenario with 'Unknown'" },
    { revertScenario: 1n, title: "Should fail to finalize via GAS_GUZZLE scenario with 'Unknown'" },
  ];

  testCases.forEach(({ revertScenario, title }) => {
    it(title, async () => {
      revertingVerifier = await deployRevertingVerifier(revertScenario);
      await lineaRollup.connect(securityCouncil).setVerifierAddress(revertingVerifier, 0);

      // Submit 2 blobs
      await sendBlobTransaction(lineaRollup, 0, 2);
      // Submit another 2 blobs
      await sendBlobTransaction(lineaRollup, 2, 4);

      // Finalize 4 blobs
      const finalizationData = await generateFinalizationData({
        l1RollingHash: blobAggregatedProof1To155.l1RollingHash,
        l1RollingHashMessageNumber: BigInt(blobAggregatedProof1To155.l1RollingHashMessageNumber),
        lastFinalizedTimestamp: BigInt(blobAggregatedProof1To155.parentAggregationLastBlockTimestamp),
        endBlockNumber: BigInt(blobAggregatedProof1To155.finalBlockNumber),
        parentStateRootHash: blobAggregatedProof1To155.parentStateRootHash,
        finalTimestamp: BigInt(blobAggregatedProof1To155.finalTimestamp),
        l2MerkleRoots: blobAggregatedProof1To155.l2MerkleRoots,
        l2MerkleTreesDepth: BigInt(blobAggregatedProof1To155.l2MerkleTreesDepth),
        l2MessagingBlocksOffsets: blobAggregatedProof1To155.l2MessagingBlocksOffsets,
        aggregatedProof: blobAggregatedProof1To155.aggregatedProof,
        shnarfData: generateBlobParentShnarfData(4, false),
      });
      finalizationData.lastFinalizedL1RollingHash = HASH_ZERO;
      finalizationData.lastFinalizedL1RollingHashMessageNumber = 0n;

      await lineaRollup.setRollingHash(
        blobAggregatedProof1To155.l1RollingHashMessageNumber,
        blobAggregatedProof1To155.l1RollingHash,
      );

      const finalizeCompressedCall = lineaRollup
        .connect(operator)
        .finalizeBlocks(blobAggregatedProof1To155.aggregatedProof, TEST_PUBLIC_VERIFIER_INDEX, finalizationData, {
          gasLimit: 400000,
        });

      await expectRevertWithCustomError(
        lineaRollup,
        finalizeCompressedCall,
        "InvalidProofOrProofVerificationRanOutOfGas",
        ["Unknown"],
      );
    });
  });

  it("Should fail to finalize if there are missing forced transactions", async () => {
    // Submit 2 blobs
    await sendBlobTransaction(lineaRollup, 0, 2, true);
    // Submit another 2 blobs
    await sendBlobTransaction(lineaRollup, 2, 4, true);

    await lineaRollup.setForcedTransactionBlockNumber(BigInt(blobAggregatedProof1To155.finalBlockNumber));

    const expectedErrorTransactionNumber = 1; // first transaction

    const finalizationData = await generateFinalizationData({
      l1RollingHash: blobAggregatedProof1To155.l1RollingHash,
      l1RollingHashMessageNumber: BigInt(blobAggregatedProof1To155.l1RollingHashMessageNumber),
      lastFinalizedTimestamp: BigInt(blobAggregatedProof1To155.parentAggregationLastBlockTimestamp),
      endBlockNumber: BigInt(blobAggregatedProof1To155.finalBlockNumber),
      parentStateRootHash: HASH_ZERO, // Manipulate for bypass
      finalTimestamp: BigInt(blobAggregatedProof1To155.finalTimestamp),
      l2MerkleRoots: blobAggregatedProof1To155.l2MerkleRoots,
      l2MerkleTreesDepth: BigInt(blobAggregatedProof1To155.l2MerkleTreesDepth),
      l2MessagingBlocksOffsets: blobAggregatedProof1To155.l2MessagingBlocksOffsets,
      aggregatedProof: blobAggregatedProof1To155.aggregatedProof,
      shnarfData: generateBlobParentShnarfData(4, false),
      lastFinalizedL1RollingHash: HASH_ZERO,
      lastFinalizedL1RollingHashMessageNumber: 0n,
    });

    await lineaRollup.setRollingHash(
      blobAggregatedProof1To155.l1RollingHashMessageNumber,
      blobAggregatedProof1To155.l1RollingHash,
    );

    await lineaRollup.setLastFinalizedBlock(10_000_000);

    expectRevertWithCustomError(
      lineaRollup,
      lineaRollup
        .connect(operator)
        .finalizeBlocks(blobAggregatedProof1To155.aggregatedProof, TEST_PUBLIC_VERIFIER_INDEX, finalizationData),
      "FinalizationDataMissingForcedTransaction",
      [expectedErrorTransactionNumber],
    );
  });

  it("Should successfully submit 2 blobs twice then finalize in two separate finalizations", async () => {
    // Submit 2 blobs
    await sendBlobTransaction(lineaRollup, 0, 2, true);
    // Submit another 2 blobs
    await sendBlobTransaction(lineaRollup, 2, 4, true);
    // Finalize first 2 blobs
    await expectSuccessfulFinalize(
      lineaRollup,
      operator,
      blobMultipleAggregatedProof1To81,
      2,
      secondCompressedDataContent.finalStateRootHash,
      generateBlobParentShnarfData,
      true,
    );

    // Finalize second 2 blobs
    await expectSuccessfulFinalize(
      lineaRollup,
      operator,
      blobMultipleAggregatedProof82To153,
      4,
      fourthCompressedDataMultipleContent.finalStateRootHash,
      generateBlobParentShnarfData,
      true,
      blobMultipleAggregatedProof1To81.l1RollingHash,
      BigInt(blobMultipleAggregatedProof1To81.l1RollingHashMessageNumber),
    );
  });

  it("Should successfully submit 2 blobs twice then finalize in two separate finalizations using 3 and then 5 finalizationState fields", async () => {
    // Explicitly use the 3 fields to simulate an existing finalization
    await lineaRollup.setLastFinalizedStateV6(0, HASH_ZERO, DEFAULT_LAST_FINALIZED_TIMESTAMP);

    // Submit 2 blobs
    await sendBlobTransaction(lineaRollup, 0, 2, true);
    // Submit another 2 blobs
    await sendBlobTransaction(lineaRollup, 2, 4, true);
    // Finalize first 2 blobs
    await expectSuccessfulFinalize(
      lineaRollup,
      operator,
      blobMultipleAggregatedProof1To81,
      2,
      secondCompressedDataContent.finalStateRootHash,
      generateBlobParentShnarfData,
      true,
      HASH_ZERO,
      0n,
      generateRandomBytes(32),
      0n,
    );

    // Finalize second 2 blobs
    await expectSuccessfulFinalize(
      lineaRollup,
      operator,
      blobMultipleAggregatedProof82To153,
      4,
      fourthCompressedDataMultipleContent.finalStateRootHash,
      generateBlobParentShnarfData,
      true,
      blobMultipleAggregatedProof1To81.l1RollingHash,
      BigInt(blobMultipleAggregatedProof1To81.l1RollingHashMessageNumber),
    );
  });

  it("Should fail to prove if last finalized is higher than proving range", async () => {
    // Submit 2 blobs
    await sendBlobTransaction(lineaRollup, 0, 2, true);
    // Submit another 2 blobs
    await sendBlobTransaction(lineaRollup, 2, 4, true);

    await lineaRollup.setLastFinalizedBlock(10_000_000);

    const finalizationData = await generateFinalizationData({
      l1RollingHash: blobAggregatedProof1To155.l1RollingHash,
      l1RollingHashMessageNumber: BigInt(blobAggregatedProof1To155.l1RollingHashMessageNumber),
      lastFinalizedTimestamp: BigInt(blobAggregatedProof1To155.parentAggregationLastBlockTimestamp),
      endBlockNumber: BigInt(blobAggregatedProof1To155.finalBlockNumber),
      parentStateRootHash: HASH_ZERO, // Manipulate for bypass
      finalTimestamp: BigInt(blobAggregatedProof1To155.finalTimestamp),
      l2MerkleRoots: blobAggregatedProof1To155.l2MerkleRoots,
      l2MerkleTreesDepth: BigInt(blobAggregatedProof1To155.l2MerkleTreesDepth),
      l2MessagingBlocksOffsets: blobAggregatedProof1To155.l2MessagingBlocksOffsets,
      aggregatedProof: blobAggregatedProof1To155.aggregatedProof,
      shnarfData: generateBlobParentShnarfData(4, false),
      lastFinalizedL1RollingHash: HASH_ZERO,
      lastFinalizedL1RollingHashMessageNumber: 0n,
    });

    await lineaRollup.setRollingHash(
      blobAggregatedProof1To155.l1RollingHashMessageNumber,
      blobAggregatedProof1To155.l1RollingHash,
    );

    await lineaRollup.setLastFinalizedBlock(10_000_000);

    expectRevertWithCustomError(
      lineaRollup,
      lineaRollup
        .connect(operator)
        .finalizeBlocks(blobAggregatedProof1To155.aggregatedProof, TEST_PUBLIC_VERIFIER_INDEX, finalizationData),
      "InvalidProof",
    );
  });

  describe("Hierarchical Conglomeration Prover", () => {
    it("Can submit blobs and finalize with hierarchical conglomeration Prover Beta on Sepolia", async () => {
      // *** ARRANGE ***
      // custom verifier deploy.

      const sepoliaFullVerifierFactory = await ethers.getContractFactory(
        "src/verifiers/hierarchical_conglomeration/PlonkVerifierSepolia.sol:PlonkVerifierSepoliaFull",
      );
      const verifier = await sepoliaFullVerifierFactory.deploy();
      await verifier.waitForDeployment();
      const mainnetFullVerifier = await verifier.getAddress();

      // Deploy and initialize LineaRollup
      const initializationData = {
        initialStateRootHash: hierarchical_conglomeration_FinalizationData_Sepolia.parentStateRootHash,
        initialL2BlockNumber: hierarchical_conglomeration_FinalizationData_Sepolia.lastFinalizedBlockNumber,
        genesisTimestamp: hierarchical_conglomeration_FinalizationData_Sepolia.parentAggregationLastBlockTimestamp,
        defaultVerifier: mainnetFullVerifier,
        rateLimitPeriodInSeconds: ONE_DAY_IN_SECONDS,
        rateLimitAmountInWei: INITIAL_WITHDRAW_LIMIT,
        roleAddresses,
        pauseTypeRoles: LINEA_ROLLUP_PAUSE_TYPES_ROLES,
        unpauseTypeRoles: LINEA_ROLLUP_UNPAUSE_TYPES_ROLES,
        fallbackOperator: FALLBACK_OPERATOR_ADDRESS,
        defaultAdmin: securityCouncil.address,
      };

      const hierarchical_conglomeration_LineaRollup = (await deployUpgradableFromFactory(
        "TestLineaRollup",
        [initializationData],
        {
          initializer: LINEA_ROLLUP_INITIALIZE_SIGNATURE,
          unsafeAllow: ["constructor", "incorrect-initializer-order"],
        },
      )) as unknown as TestLineaRollup;

      await hierarchical_conglomeration_LineaRollup.setupParentShnarf(
        hierarchical_conglomeration_FinalizationData_Sepolia.parentAggregationFinalShnarf,
      );

      // Send blobs
      const blobFiles = getVersionedBlobFiles("hierarchical_conglomeration/sepolia");

      await hierarchical_conglomeration_LineaRollup.setupParentShnarf(
        hierarchical_conglomeration_BlobData_Sepolia.prevShnarf,
      );

      for (let i = 0; i < blobFiles.length; i++) {
        await sendVersionedBlobTransactionFromFile(
          lineaRollup,
          blobFiles[i],
          hierarchical_conglomeration_LineaRollup,
          "hierarchical_conglomeration/sepolia",
        );
      }

      const finalBlobFile = JSON.parse(
        fs.readFileSync(
          `${__dirname}/../../_testData/hierarchical_conglomeration/sepolia/${blobFiles.slice(-1)[0]}`,
          "utf-8",
        ),
      );

      // Setup finalize call
      const finalizationData = await generateFinalizationData({
        l1RollingHash: hierarchical_conglomeration_FinalizationData_Sepolia.l1RollingHash,
        l1RollingHashMessageNumber: BigInt(
          hierarchical_conglomeration_FinalizationData_Sepolia.l1RollingHashMessageNumber,
        ),
        lastFinalizedTimestamp: BigInt(
          hierarchical_conglomeration_FinalizationData_Sepolia.parentAggregationLastBlockTimestamp,
        ),
        endBlockNumber: BigInt(hierarchical_conglomeration_FinalizationData_Sepolia.finalBlockNumber),
        parentStateRootHash: hierarchical_conglomeration_FinalizationData_Sepolia.parentStateRootHash,
        finalTimestamp: BigInt(hierarchical_conglomeration_FinalizationData_Sepolia.finalTimestamp),
        l2MerkleRoots: hierarchical_conglomeration_FinalizationData_Sepolia.l2MerkleRoots,
        l2MerkleTreesDepth: BigInt(hierarchical_conglomeration_FinalizationData_Sepolia.l2MerkleTreesDepth),
        l2MessagingBlocksOffsets: hierarchical_conglomeration_FinalizationData_Sepolia.l2MessagingBlocksOffsets,
        aggregatedProof: hierarchical_conglomeration_FinalizationData_Sepolia.aggregatedProof,
        shnarfData: {
          parentShnarf: finalBlobFile.prevShnarf,
          snarkHash: finalBlobFile.snarkHash,
          finalStateRootHash: finalBlobFile.finalStateRootHash,
          dataEvaluationPoint: finalBlobFile.expectedX,
          dataEvaluationClaim: finalBlobFile.expectedY,
        },
      });

      finalizationData.lastFinalizedL1RollingHash =
        hierarchical_conglomeration_FinalizationData_Sepolia.parentAggregationLastL1RollingHash;
      finalizationData.lastFinalizedL1RollingHashMessageNumber = BigInt(
        hierarchical_conglomeration_FinalizationData_Sepolia.parentAggregationLastL1RollingHashMessageNumber,
      );

      // Setup LineaRollup state so that its references to past state, mirror the references in the finalization proof
<<<<<<< HEAD
      await betaV4_1_LineaRollup.setLastFinalizedShnarf(betaV4_1_FinalizationData_Sepolia.parentAggregationFinalShnarf);
      await betaV4_1_LineaRollup.setLastFinalizedState(
        betaV4_1_FinalizationData_Sepolia.parentAggregationLastL1RollingHashMessageNumber,
        betaV4_1_FinalizationData_Sepolia.parentAggregationLastL1RollingHash,
        0n,
        HASH_ZERO,
        betaV4_1_FinalizationData_Sepolia.parentAggregationLastBlockTimestamp,
      );

      await betaV4_1_LineaRollup.setRollingHash(
        betaV4_1_FinalizationData_Sepolia.l1RollingHashMessageNumber,
        betaV4_1_FinalizationData_Sepolia.l1RollingHash,
=======
      await hierarchical_conglomeration_LineaRollup.setLastFinalizedShnarf(
        hierarchical_conglomeration_FinalizationData_Sepolia.parentAggregationFinalShnarf,
      );
      await hierarchical_conglomeration_LineaRollup.setLastFinalizedState(
        hierarchical_conglomeration_FinalizationData_Sepolia.parentAggregationLastL1RollingHashMessageNumber,
        hierarchical_conglomeration_FinalizationData_Sepolia.parentAggregationLastL1RollingHash,
        hierarchical_conglomeration_FinalizationData_Sepolia.parentAggregationLastBlockTimestamp,
      );
      await hierarchical_conglomeration_LineaRollup.setRollingHash(
        hierarchical_conglomeration_FinalizationData_Sepolia.l1RollingHashMessageNumber,
        hierarchical_conglomeration_FinalizationData_Sepolia.l1RollingHash,
>>>>>>> 270a68d8
      );

      // *** ACT ***
      const finalizeCompressedCall = hierarchical_conglomeration_LineaRollup
        .connect(operator)
        .finalizeBlocks(
          hierarchical_conglomeration_FinalizationData_Sepolia.aggregatedProof,
          TEST_PUBLIC_VERIFIER_INDEX,
          finalizationData,
        );

      // *** ASSERT ***
      const eventArgs = [
        BigInt(hierarchical_conglomeration_FinalizationData_Sepolia.lastFinalizedBlockNumber) + 1n,
        finalizationData.endBlockNumber,
        hierarchical_conglomeration_FinalizationData_Sepolia.finalShnarf,
        finalizationData.parentStateRootHash,
        finalBlobFile.finalStateRootHash,
      ];

      await expectEvent(hierarchical_conglomeration_LineaRollup, finalizeCompressedCall, "DataFinalizedV3", eventArgs);

      const [expectedFinalStateRootHash, lastFinalizedBlockNumber, lastFinalizedState] = await Promise.all([
        hierarchical_conglomeration_LineaRollup.stateRootHashes(finalizationData.endBlockNumber),
        hierarchical_conglomeration_LineaRollup.currentL2BlockNumber(),
        hierarchical_conglomeration_LineaRollup.currentFinalizedState(),
      ]);

      expect(expectedFinalStateRootHash).to.equal(finalizationData.shnarfData.finalStateRootHash);
      expect(lastFinalizedBlockNumber).to.equal(finalizationData.endBlockNumber);
      expect(lastFinalizedState).to.equal(
        generateKeccak256(
          ["uint256", "bytes32", "uint256", "bytes32", "uint256"],
          [
            finalizationData.l1RollingHashMessageNumber,
            finalizationData.l1RollingHash,
            0n,
            HASH_ZERO,
            finalizationData.finalTimestamp,
          ],
        ),
      );
    });

    it("Can submit blobs and finalize with hierarchical conglomeration Prover on Mainnet", async () => {
      // *** ARRANGE ***
      // custom verifier deploy.

      const mainnetFullVerifierFactory = await ethers.getContractFactory(
        "src/verifiers/hierarchical_conglomeration/PlonkVerifierMainnet.sol:PlonkVerifierMainnetFull",
      );
      const verifier = await mainnetFullVerifierFactory.deploy();
      await verifier.waitForDeployment();
      const mainnetFullVerifier = await verifier.getAddress();

      // Deploy and initialize LineaRollup
      const initializationData = {
        initialStateRootHash: hierarchical_conglomeration_FinalizationData_Mainnet.parentStateRootHash,
        initialL2BlockNumber: hierarchical_conglomeration_FinalizationData_Mainnet.lastFinalizedBlockNumber,
        genesisTimestamp: hierarchical_conglomeration_FinalizationData_Mainnet.parentAggregationLastBlockTimestamp,
        defaultVerifier: mainnetFullVerifier,
        rateLimitPeriodInSeconds: ONE_DAY_IN_SECONDS,
        rateLimitAmountInWei: INITIAL_WITHDRAW_LIMIT,
        roleAddresses,
        pauseTypeRoles: LINEA_ROLLUP_PAUSE_TYPES_ROLES,
        unpauseTypeRoles: LINEA_ROLLUP_UNPAUSE_TYPES_ROLES,
        fallbackOperator: FALLBACK_OPERATOR_ADDRESS,
        defaultAdmin: securityCouncil.address,
      };

      const hierarchical_conglomeration_LineaRollup = (await deployUpgradableFromFactory(
        "TestLineaRollup",
        [initializationData],
        {
          initializer: LINEA_ROLLUP_INITIALIZE_SIGNATURE,
          unsafeAllow: ["constructor", "incorrect-initializer-order"],
        },
      )) as unknown as TestLineaRollup;

      await hierarchical_conglomeration_LineaRollup.setupParentShnarf(
        hierarchical_conglomeration_FinalizationData_Mainnet.parentAggregationFinalShnarf,
      );

      // Send blobs
      const blobFiles = getVersionedBlobFiles("hierarchical_conglomeration/mainnet");

      await hierarchical_conglomeration_LineaRollup.setupParentShnarf(
        hierarchical_conglomeration_BlobData_Mainnet.prevShnarf,
      );

      for (let i = 0; i < blobFiles.length; i++) {
        await sendVersionedBlobTransactionFromFile(
          lineaRollup,
          blobFiles[i],
          hierarchical_conglomeration_LineaRollup,
          "hierarchical_conglomeration/mainnet",
        );
      }

      const finalBlobFile = JSON.parse(
        fs.readFileSync(
          `${__dirname}/../../_testData/hierarchical_conglomeration/mainnet/${blobFiles.slice(-1)[0]}`,
          "utf-8",
        ),
      );

      // Setup finalize call
      const finalizationData = await generateFinalizationData({
        l1RollingHash: hierarchical_conglomeration_FinalizationData_Mainnet.l1RollingHash,
        l1RollingHashMessageNumber: BigInt(
          hierarchical_conglomeration_FinalizationData_Mainnet.l1RollingHashMessageNumber,
        ),
        lastFinalizedTimestamp: BigInt(
          hierarchical_conglomeration_FinalizationData_Mainnet.parentAggregationLastBlockTimestamp,
        ),
        endBlockNumber: BigInt(hierarchical_conglomeration_FinalizationData_Mainnet.finalBlockNumber),
        parentStateRootHash: hierarchical_conglomeration_FinalizationData_Mainnet.parentStateRootHash,
        finalTimestamp: BigInt(hierarchical_conglomeration_FinalizationData_Mainnet.finalTimestamp),
        l2MerkleRoots: hierarchical_conglomeration_FinalizationData_Mainnet.l2MerkleRoots,
        l2MerkleTreesDepth: BigInt(hierarchical_conglomeration_FinalizationData_Mainnet.l2MerkleTreesDepth),
        l2MessagingBlocksOffsets: hierarchical_conglomeration_FinalizationData_Mainnet.l2MessagingBlocksOffsets,
        aggregatedProof: hierarchical_conglomeration_FinalizationData_Mainnet.aggregatedProof,
        shnarfData: {
          parentShnarf: finalBlobFile.prevShnarf,
          snarkHash: finalBlobFile.snarkHash,
          finalStateRootHash: finalBlobFile.finalStateRootHash,
          dataEvaluationPoint: finalBlobFile.expectedX,
          dataEvaluationClaim: finalBlobFile.expectedY,
        },
      });

      finalizationData.lastFinalizedL1RollingHash =
        hierarchical_conglomeration_FinalizationData_Mainnet.parentAggregationLastL1RollingHash;
      finalizationData.lastFinalizedL1RollingHashMessageNumber = BigInt(
        hierarchical_conglomeration_FinalizationData_Mainnet.parentAggregationLastL1RollingHashMessageNumber,
      );

      // Setup LineaRollup state so that its references to past state, mirror the references in the finalization proof
<<<<<<< HEAD
      await betaV4_1_LineaRollup.setLastFinalizedShnarf(betaV4_1_FinalizationData_Mainnet.parentAggregationFinalShnarf);
      await betaV4_1_LineaRollup.setLastFinalizedState(
        betaV4_1_FinalizationData_Mainnet.parentAggregationLastL1RollingHashMessageNumber,
        betaV4_1_FinalizationData_Mainnet.parentAggregationLastL1RollingHash,
        0n,
        HASH_ZERO,
        betaV4_1_FinalizationData_Mainnet.parentAggregationLastBlockTimestamp,
=======
      await hierarchical_conglomeration_LineaRollup.setLastFinalizedShnarf(
        hierarchical_conglomeration_FinalizationData_Mainnet.parentAggregationFinalShnarf,
      );
      await hierarchical_conglomeration_LineaRollup.setLastFinalizedState(
        hierarchical_conglomeration_FinalizationData_Mainnet.parentAggregationLastL1RollingHashMessageNumber,
        hierarchical_conglomeration_FinalizationData_Mainnet.parentAggregationLastL1RollingHash,
        hierarchical_conglomeration_FinalizationData_Mainnet.parentAggregationLastBlockTimestamp,
>>>>>>> 270a68d8
      );
      await hierarchical_conglomeration_LineaRollup.setRollingHash(
        hierarchical_conglomeration_FinalizationData_Mainnet.l1RollingHashMessageNumber,
        hierarchical_conglomeration_FinalizationData_Mainnet.l1RollingHash,
      );

      // *** ACT ***
      const finalizeCompressedCall = hierarchical_conglomeration_LineaRollup
        .connect(operator)
        .finalizeBlocks(
          hierarchical_conglomeration_FinalizationData_Mainnet.aggregatedProof,
          TEST_PUBLIC_VERIFIER_INDEX,
          finalizationData,
        );

      // *** ASSERT ***
      const eventArgs = [
        BigInt(hierarchical_conglomeration_FinalizationData_Mainnet.lastFinalizedBlockNumber) + 1n,
        finalizationData.endBlockNumber,
        hierarchical_conglomeration_FinalizationData_Mainnet.finalShnarf,
        finalizationData.parentStateRootHash,
        finalBlobFile.finalStateRootHash,
      ];

      await expectEvent(hierarchical_conglomeration_LineaRollup, finalizeCompressedCall, "DataFinalizedV3", eventArgs);

      const [expectedFinalStateRootHash, lastFinalizedBlockNumber, lastFinalizedState] = await Promise.all([
        hierarchical_conglomeration_LineaRollup.stateRootHashes(finalizationData.endBlockNumber),
        hierarchical_conglomeration_LineaRollup.currentL2BlockNumber(),
        hierarchical_conglomeration_LineaRollup.currentFinalizedState(),
      ]);

      expect(expectedFinalStateRootHash).to.equal(finalizationData.shnarfData.finalStateRootHash);
      expect(lastFinalizedBlockNumber).to.equal(finalizationData.endBlockNumber);
      expect(lastFinalizedState).to.equal(
        generateKeccak256(
          ["uint256", "bytes32", "uint256", "bytes32", "uint256"],
          [
            finalizationData.l1RollingHashMessageNumber,
            finalizationData.l1RollingHash,
            0n,
            HASH_ZERO,
            finalizationData.finalTimestamp,
          ],
        ),
      );
    });
  });
});<|MERGE_RESOLUTION|>--- conflicted
+++ resolved
@@ -923,24 +923,10 @@
       );
 
       // Setup LineaRollup state so that its references to past state, mirror the references in the finalization proof
-<<<<<<< HEAD
-      await betaV4_1_LineaRollup.setLastFinalizedShnarf(betaV4_1_FinalizationData_Sepolia.parentAggregationFinalShnarf);
-      await betaV4_1_LineaRollup.setLastFinalizedState(
-        betaV4_1_FinalizationData_Sepolia.parentAggregationLastL1RollingHashMessageNumber,
-        betaV4_1_FinalizationData_Sepolia.parentAggregationLastL1RollingHash,
-        0n,
-        HASH_ZERO,
-        betaV4_1_FinalizationData_Sepolia.parentAggregationLastBlockTimestamp,
-      );
-
-      await betaV4_1_LineaRollup.setRollingHash(
-        betaV4_1_FinalizationData_Sepolia.l1RollingHashMessageNumber,
-        betaV4_1_FinalizationData_Sepolia.l1RollingHash,
-=======
       await hierarchical_conglomeration_LineaRollup.setLastFinalizedShnarf(
         hierarchical_conglomeration_FinalizationData_Sepolia.parentAggregationFinalShnarf,
       );
-      await hierarchical_conglomeration_LineaRollup.setLastFinalizedState(
+      await hierarchical_conglomeration_LineaRollup.setLastFinalizedStateV6(
         hierarchical_conglomeration_FinalizationData_Sepolia.parentAggregationLastL1RollingHashMessageNumber,
         hierarchical_conglomeration_FinalizationData_Sepolia.parentAggregationLastL1RollingHash,
         hierarchical_conglomeration_FinalizationData_Sepolia.parentAggregationLastBlockTimestamp,
@@ -948,7 +934,6 @@
       await hierarchical_conglomeration_LineaRollup.setRollingHash(
         hierarchical_conglomeration_FinalizationData_Sepolia.l1RollingHashMessageNumber,
         hierarchical_conglomeration_FinalizationData_Sepolia.l1RollingHash,
->>>>>>> 270a68d8
       );
 
       // *** ACT ***
@@ -1087,23 +1072,13 @@
       );
 
       // Setup LineaRollup state so that its references to past state, mirror the references in the finalization proof
-<<<<<<< HEAD
-      await betaV4_1_LineaRollup.setLastFinalizedShnarf(betaV4_1_FinalizationData_Mainnet.parentAggregationFinalShnarf);
-      await betaV4_1_LineaRollup.setLastFinalizedState(
-        betaV4_1_FinalizationData_Mainnet.parentAggregationLastL1RollingHashMessageNumber,
-        betaV4_1_FinalizationData_Mainnet.parentAggregationLastL1RollingHash,
-        0n,
-        HASH_ZERO,
-        betaV4_1_FinalizationData_Mainnet.parentAggregationLastBlockTimestamp,
-=======
       await hierarchical_conglomeration_LineaRollup.setLastFinalizedShnarf(
         hierarchical_conglomeration_FinalizationData_Mainnet.parentAggregationFinalShnarf,
       );
-      await hierarchical_conglomeration_LineaRollup.setLastFinalizedState(
+      await hierarchical_conglomeration_LineaRollup.setLastFinalizedStateV6(
         hierarchical_conglomeration_FinalizationData_Mainnet.parentAggregationLastL1RollingHashMessageNumber,
         hierarchical_conglomeration_FinalizationData_Mainnet.parentAggregationLastL1RollingHash,
         hierarchical_conglomeration_FinalizationData_Mainnet.parentAggregationLastBlockTimestamp,
->>>>>>> 270a68d8
       );
       await hierarchical_conglomeration_LineaRollup.setRollingHash(
         hierarchical_conglomeration_FinalizationData_Mainnet.l1RollingHashMessageNumber,
