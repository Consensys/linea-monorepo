--- conflicted
+++ resolved
@@ -40,13 +40,8 @@
   OPERATOR_ROLE,
   TEST_PUBLIC_VERIFIER_INDEX,
   LINEA_ROLLUP_INITIALIZE_SIGNATURE,
-<<<<<<< HEAD
-  BLOB_SUBMISSION_PAUSE_TYPE,
-  ADDRESS_ZERO,
-=======
   ADDRESS_ZERO,
   STATE_DATA_SUBMISSION_PAUSE_TYPE,
->>>>>>> c49aa2c9
 } from "../../common/constants";
 import { deployUpgradableFromFactory } from "../../common/deployment";
 import {
@@ -764,13 +759,8 @@
         rateLimitPeriodInSeconds: ONE_DAY_IN_SECONDS,
         rateLimitAmountInWei: INITIAL_WITHDRAW_LIMIT,
         roleAddresses,
-<<<<<<< HEAD
-        pauseTypeRoles: LINEA_ROLLUP_PAUSE_TYPES_ROLES,
-        unpauseTypeRoles: LINEA_ROLLUP_UNPAUSE_TYPES_ROLES,
-=======
         pauseTypeRoles: LINEA_ROLLUP_V8_PAUSE_TYPES_ROLES,
         unpauseTypeRoles: LINEA_ROLLUP_V8_UNPAUSE_TYPES_ROLES,
->>>>>>> c49aa2c9
         defaultAdmin: securityCouncil.address,
         shnarfProvider: ADDRESS_ZERO,
       };
@@ -916,13 +906,8 @@
         rateLimitPeriodInSeconds: ONE_DAY_IN_SECONDS,
         rateLimitAmountInWei: INITIAL_WITHDRAW_LIMIT,
         roleAddresses,
-<<<<<<< HEAD
-        pauseTypeRoles: LINEA_ROLLUP_PAUSE_TYPES_ROLES,
-        unpauseTypeRoles: LINEA_ROLLUP_UNPAUSE_TYPES_ROLES,
-=======
         pauseTypeRoles: LINEA_ROLLUP_V8_PAUSE_TYPES_ROLES,
         unpauseTypeRoles: LINEA_ROLLUP_V8_UNPAUSE_TYPES_ROLES,
->>>>>>> c49aa2c9
         defaultAdmin: securityCouncil.address,
         shnarfProvider: ADDRESS_ZERO,
       };
