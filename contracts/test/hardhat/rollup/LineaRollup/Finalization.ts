--- conflicted
+++ resolved
@@ -1,6 +1,5 @@
 import { SignerWithAddress } from "@nomicfoundation/hardhat-ethers/signers";
 import { loadFixture, time as networkTime } from "@nomicfoundation/hardhat-network-helpers";
-import { expect } from "chai";
 import { ethers } from "hardhat";
 
 import aggregatedProof1To81 from "../../_testData/compressedData/multipleProofs/aggregatedProof-1-81.json";
@@ -20,11 +19,7 @@
   EMPTY_CALLDATA,
   FINALIZATION_PAUSE_TYPE,
   DEFAULT_LAST_FINALIZED_TIMESTAMP,
-<<<<<<< HEAD
-  LINEA_ROLLUP_INITIALIZE_SIGNATURE,
   HARDHAT_CHAIN_ID,
-=======
->>>>>>> 439cc108
 } from "../../common/constants";
 import {
   calculateRollingHash,
@@ -329,115 +324,6 @@
         await expectRevertWithCustomError(lineaRollup, finalizeCall, "FinalBlockStateEqualsZeroHash");
       });
     });
-<<<<<<< HEAD
-
-    it("Can submit blobs and finalize with Prover Beta V1", async () => {
-      const blobFiles = getBetaV1BlobFiles();
-      const finalBlobFile = JSON.parse(
-        fs.readFileSync(`${__dirname}/../../_testData/betaV1/${blobFiles.slice(-1)[0]}`, "utf-8"),
-      );
-      sepoliaFullVerifier = await deployPlonkVerifierSepoliaFull();
-
-      const initializationData = {
-        initialStateRootHash: betaV1FinalizationData.parentStateRootHash,
-        initialL2BlockNumber: betaV1FinalizationData.lastFinalizedBlockNumber,
-        genesisTimestamp: betaV1FinalizationData.parentAggregationLastBlockTimestamp,
-        defaultVerifier: sepoliaFullVerifier,
-        rateLimitPeriodInSeconds: ONE_DAY_IN_SECONDS,
-        rateLimitAmountInWei: INITIAL_WITHDRAW_LIMIT,
-        roleAddresses,
-        pauseTypeRoles: LINEA_ROLLUP_PAUSE_TYPES_ROLES,
-        unpauseTypeRoles: LINEA_ROLLUP_UNPAUSE_TYPES_ROLES,
-        fallbackOperator: FALLBACK_OPERATOR_ADDRESS,
-        defaultAdmin: securityCouncil.address,
-      };
-
-      const betaV1LineaRollup = (await deployUpgradableFromFactory("TestLineaRollup", [initializationData], {
-        initializer: LINEA_ROLLUP_INITIALIZE_SIGNATURE,
-        unsafeAllow: ["constructor", "incorrect-initializer-order"],
-      })) as unknown as TestLineaRollup;
-
-      await betaV1LineaRollup.setupParentShnarf(betaV1FinalizationData.parentAggregationFinalShnarf);
-      await betaV1LineaRollup.setLastFinalizedShnarf(betaV1FinalizationData.parentAggregationFinalShnarf);
-
-      for (let i = 0; i < blobFiles.length; i++) {
-        await sendBlobTransactionFromFile(lineaRollup, blobFiles[i], betaV1LineaRollup);
-      }
-
-      const finalizationData = await generateFinalizationData({
-        l1RollingHash: betaV1FinalizationData.l1RollingHash,
-        l1RollingHashMessageNumber: BigInt(betaV1FinalizationData.l1RollingHashMessageNumber),
-        lastFinalizedTimestamp: BigInt(betaV1FinalizationData.parentAggregationLastBlockTimestamp),
-        endBlockNumber: BigInt(betaV1FinalizationData.finalBlockNumber),
-        parentStateRootHash: betaV1FinalizationData.parentStateRootHash,
-        finalTimestamp: BigInt(betaV1FinalizationData.finalTimestamp),
-        l2MerkleRoots: betaV1FinalizationData.l2MerkleRoots,
-        l2MerkleTreesDepth: BigInt(betaV1FinalizationData.l2MerkleTreesDepth),
-        l2MessagingBlocksOffsets: betaV1FinalizationData.l2MessagingBlocksOffsets,
-        aggregatedProof: betaV1FinalizationData.aggregatedProof,
-        shnarfData: {
-          parentShnarf: finalBlobFile.prevShnarf,
-          snarkHash: finalBlobFile.snarkHash,
-          finalStateRootHash: finalBlobFile.finalStateRootHash,
-          dataEvaluationPoint: finalBlobFile.expectedX,
-          dataEvaluationClaim: finalBlobFile.expectedY,
-        },
-      });
-
-      finalizationData.lastFinalizedL1RollingHash = betaV1FinalizationData.parentAggregationLastL1RollingHash;
-      finalizationData.lastFinalizedL1RollingHashMessageNumber = BigInt(
-        betaV1FinalizationData.parentAggregationLastL1RollingHashMessageNumber,
-      );
-
-      await betaV1LineaRollup.setLastFinalizedState(
-        betaV1FinalizationData.parentAggregationLastL1RollingHashMessageNumber,
-        betaV1FinalizationData.parentAggregationLastL1RollingHash,
-        0n,
-        HASH_ZERO,
-        betaV1FinalizationData.parentAggregationLastBlockTimestamp,
-      );
-      await betaV1LineaRollup.setRollingHash(
-        betaV1FinalizationData.l1RollingHashMessageNumber,
-        betaV1FinalizationData.l1RollingHash,
-      );
-
-      const finalizeCompressedCall = betaV1LineaRollup
-        .connect(operator)
-        .finalizeBlocks(betaV1FinalizationData.aggregatedProof, TEST_PUBLIC_VERIFIER_INDEX, finalizationData);
-
-      const eventArgs = [
-        BigInt(betaV1FinalizationData.lastFinalizedBlockNumber) + 1n,
-        finalizationData.endBlockNumber,
-        betaV1FinalizationData.finalShnarf,
-        finalizationData.parentStateRootHash,
-        finalBlobFile.finalStateRootHash,
-      ];
-
-      await expectEvent(betaV1LineaRollup, finalizeCompressedCall, "DataFinalizedV3", eventArgs);
-
-      const [expectedFinalStateRootHash, lastFinalizedBlockNumber, lastFinalizedState] = await Promise.all([
-        betaV1LineaRollup.stateRootHashes(finalizationData.endBlockNumber),
-        betaV1LineaRollup.currentL2BlockNumber(),
-        betaV1LineaRollup.currentFinalizedState(),
-      ]);
-
-      expect(expectedFinalStateRootHash).to.equal(finalizationData.shnarfData.finalStateRootHash);
-      expect(lastFinalizedBlockNumber).to.equal(finalizationData.endBlockNumber);
-      expect(lastFinalizedState).to.equal(
-        generateKeccak256(
-          ["uint256", "bytes32", "uint256", "bytes32", "uint256"],
-          [
-            finalizationData.l1RollingHashMessageNumber,
-            finalizationData.l1RollingHash,
-            0,
-            HASH_ZERO,
-            finalizationData.finalTimestamp,
-          ],
-        ),
-      );
-    });
-=======
->>>>>>> 439cc108
   });
 
   describe("Compressed data finalization with proof", () => {
