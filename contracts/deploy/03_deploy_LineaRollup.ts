import { DeployFunction } from "hardhat-deploy/types";
import { HardhatRuntimeEnvironment } from "hardhat/types";
import { deployUpgradableFromFactory, requireEnv } from "../scripts/hardhat/utils";
import { validateDeployBranchAndTags } from "../utils/auditedDeployVerifier";
import { getDeployedContractAddress, tryStoreAddress } from "../utils/storeAddress";
import { tryVerifyContract } from "../utils/verifyContract";
import {
  BLOB_SUBMISSION_PAUSE_TYPE,
  CALLDATA_SUBMISSION_PAUSE_TYPE,
  DEFAULT_ADMIN_ROLE,
  FINALIZATION_PAUSE_TYPE,
  FINALIZE_WITHOUT_PROOF_ROLE,
  GENERAL_PAUSE_TYPE,
  L1_L2_PAUSE_TYPE,
  L2_L1_PAUSE_TYPE,
  PAUSE_ALL_ROLE,
  PAUSE_FINALIZE_WITHPROOF_ROLE,
  PAUSE_L1_L2_ROLE,
  PAUSE_L2_BLOB_SUBMISSION_ROLE,
  PAUSE_L2_L1_ROLE,
  UNPAUSE_ALL_ROLE,
  UNPAUSE_FINALIZE_WITHPROOF_ROLE,
  UNPAUSE_L1_L2_ROLE,
  UNPAUSE_L2_BLOB_SUBMISSION_ROLE,
  UNPAUSE_L2_L1_ROLE,
  VERIFIER_SETTER_ROLE,
  VERIFIER_UNSETTER_ROLE,
  OPERATOR_ROLE,
  LINEA_ROLLUP_INITIALIZE_SIGNATURE,
} from "contracts/test/utils/constants";

const func: DeployFunction = async function (hre: HardhatRuntimeEnvironment) {
  const { deployments } = hre;
  validateDeployBranchAndTags(hre.network.name);

  const contractName = "LineaRollup";
  const verifierName = "PlonkVerifier";
  const existingContractAddress = await getDeployedContractAddress(contractName, deployments);
  let verifierAddress = await getDeployedContractAddress(verifierName, deployments);
  if (verifierAddress === undefined) {
    if (process.env["PLONKVERIFIER_ADDRESS"] !== undefined) {
      console.log(`Using environment variable for PlonkVerifier , ${process.env["PLONKVERIFIER_ADDRESS"]}`);
      verifierAddress = process.env["PLONKVERIFIER_ADDRESS"];
    } else {
      throw "Missing PLONKVERIFIER_ADDRESS environment variable";
    }
  } else {
    console.log(`Using deployed variable for PlonkVerifier , ${verifierAddress}`);
  }

  // LineaRollup DEPLOYED AS UPGRADEABLE PROXY
  const LineaRollup_initialStateRootHash = requireEnv("LINEA_ROLLUP_INITIAL_STATE_ROOT_HASH");
  const LineaRollup_initialL2BlockNumber = requireEnv("LINEA_ROLLUP_INITIAL_L2_BLOCK_NUMBER");
  const LineaRollup_securityCouncil = requireEnv("LINEA_ROLLUP_SECURITY_COUNCIL");
  const LineaRollup_operators = requireEnv("LINEA_ROLLUP_OPERATORS").split(",");
  const LineaRollup_rateLimitPeriodInSeconds = requireEnv("LINEA_ROLLUP_RATE_LIMIT_PERIOD");
  const LineaRollup_rateLimitAmountInWei = requireEnv("LINEA_ROLLUP_RATE_LIMIT_AMOUNT");
  const LineaRollup_genesisTimestamp = requireEnv("LINEA_ROLLUP_GENESIS_TIMESTAMP");
<<<<<<< HEAD
  const MultiCallAddress = "0xcA11bde05977b3631167028862bE2a173976CA11";
=======
  const LineaRollup_roleAddresses = process.env["LINEA_ROLLUP_ROLE_ADDRESSES"];
  const LineaRollup_pauseTypeRoles = process.env["LINEA_ROLLUP_PAUSE_TYPE_ROLES"];
  const LineaRollup_unpauseTypeRoles = process.env["LINEA_ROLLUP_UNPAUSE_TYPE_ROLES"];
>>>>>>> 65f7000f

  let pauseTypeRoles = [];
  const pauseTypeRolesDefault = [
    { pauseType: GENERAL_PAUSE_TYPE, role: PAUSE_ALL_ROLE },
    { pauseType: L1_L2_PAUSE_TYPE, role: PAUSE_L1_L2_ROLE },
    { pauseType: L2_L1_PAUSE_TYPE, role: PAUSE_L2_L1_ROLE },
    { pauseType: BLOB_SUBMISSION_PAUSE_TYPE, role: PAUSE_L2_BLOB_SUBMISSION_ROLE },
    { pauseType: CALLDATA_SUBMISSION_PAUSE_TYPE, role: PAUSE_L2_BLOB_SUBMISSION_ROLE },
    { pauseType: FINALIZATION_PAUSE_TYPE, role: PAUSE_FINALIZE_WITHPROOF_ROLE },
  ];

  if (LineaRollup_pauseTypeRoles !== undefined) {
    console.log("Using provided LINEA_ROLLUP_PAUSE_TYPE_ROLES environment variable");
    pauseTypeRoles = JSON.parse(LineaRollup_pauseTypeRoles);
  } else {
    console.log("Using default pauseTypeRoles");
    pauseTypeRoles = pauseTypeRolesDefault;
  }

  let unpauseTypeRoles = [];
  const unpauseTypeRolesDefault = [
    { pauseType: GENERAL_PAUSE_TYPE, role: UNPAUSE_ALL_ROLE },
    { pauseType: L1_L2_PAUSE_TYPE, role: UNPAUSE_L1_L2_ROLE },
    { pauseType: L2_L1_PAUSE_TYPE, role: UNPAUSE_L2_L1_ROLE },
    { pauseType: BLOB_SUBMISSION_PAUSE_TYPE, role: UNPAUSE_L2_BLOB_SUBMISSION_ROLE },
    { pauseType: CALLDATA_SUBMISSION_PAUSE_TYPE, role: UNPAUSE_L2_BLOB_SUBMISSION_ROLE },
    { pauseType: FINALIZATION_PAUSE_TYPE, role: UNPAUSE_FINALIZE_WITHPROOF_ROLE },
  ];

  if (LineaRollup_unpauseTypeRoles !== undefined) {
    console.log("Using provided LINEA_ROLLUP_UNPAUSE_TYPE_ROLES environment variable");
    unpauseTypeRoles = JSON.parse(LineaRollup_unpauseTypeRoles);
  } else {
    console.log("Using default unpauseTypeRoles");
    unpauseTypeRoles = unpauseTypeRolesDefault;
  }

  let roleAddresses = [];
  const roleAddressesDefault = [
    { addressWithRole: LineaRollup_securityCouncil, role: DEFAULT_ADMIN_ROLE },
    { addressWithRole: LineaRollup_securityCouncil, role: VERIFIER_SETTER_ROLE },
    { addressWithRole: LineaRollup_securityCouncil, role: VERIFIER_UNSETTER_ROLE },
    { addressWithRole: LineaRollup_securityCouncil, role: PAUSE_ALL_ROLE },
    { addressWithRole: LineaRollup_securityCouncil, role: UNPAUSE_ALL_ROLE },
    { addressWithRole: LineaRollup_securityCouncil, role: PAUSE_L2_BLOB_SUBMISSION_ROLE },
    { addressWithRole: LineaRollup_securityCouncil, role: UNPAUSE_L2_BLOB_SUBMISSION_ROLE },
    { addressWithRole: LineaRollup_securityCouncil, role: PAUSE_FINALIZE_WITHPROOF_ROLE },
    { addressWithRole: LineaRollup_securityCouncil, role: UNPAUSE_FINALIZE_WITHPROOF_ROLE },
    { addressWithRole: LineaRollup_securityCouncil, role: FINALIZE_WITHOUT_PROOF_ROLE },
  ];

  for (let i = 0; i < LineaRollup_operators.length; i++) {
    roleAddressesDefault.push({ addressWithRole: LineaRollup_operators[i], role: OPERATOR_ROLE });
  }

  if (LineaRollup_roleAddresses !== undefined) {
    console.log("Using provided LINEA_ROLLUP_ROLE_ADDRESSES environment variable");
    roleAddresses = JSON.parse(LineaRollup_roleAddresses);
  } else {
    console.log("Using default roleAddresses");
    roleAddresses = roleAddressesDefault;
  }

  if (existingContractAddress === undefined) {
    console.log(`Deploying initial version, NB: the address will be saved if env SAVE_ADDRESS=true.`);
  } else {
    console.log(`Deploying new version, NB: ${existingContractAddress} will be overwritten if env SAVE_ADDRESS=true.`);
  }
  const contract = await deployUpgradableFromFactory(
    "LineaRollup",
    [
<<<<<<< HEAD
      LineaRollup_initialStateRootHash,
      LineaRollup_initialL2BlockNumber,
      verifierAddress,
      LineaRollup_securityCouncil,
      LineaRollup_operators?.split(","),
      LineaRollup_rateLimitPeriodInSeconds,
      LineaRollup_rateLimitAmountInWei,
      LineaRollup_genesisTimestamp,
      MultiCallAddress,
    ],
    {
      initializer: "initialize(bytes32,uint256,address,address,address[],uint256,uint256,uint256,address)",
=======
      {
        initialStateRootHash: LineaRollup_initialStateRootHash,
        initialL2BlockNumber: LineaRollup_initialL2BlockNumber,
        genesisTimestamp: LineaRollup_genesisTimestamp,
        defaultVerifier: verifierAddress,
        rateLimitPeriodInSeconds: LineaRollup_rateLimitPeriodInSeconds,
        rateLimitAmountInWei: LineaRollup_rateLimitAmountInWei,
        roleAddresses: roleAddresses,
        pauseTypeRoles: pauseTypeRoles,
        unpauseTypeRoles: unpauseTypeRoles,
      },
    ],
    {
      initializer: LINEA_ROLLUP_INITIALIZE_SIGNATURE,
>>>>>>> 65f7000f
      unsafeAllow: ["constructor"],
    },
  );
  const contractAddress = await contract.getAddress();
  const txReceipt = await contract.deploymentTransaction()?.wait();
  if (!txReceipt) {
    throw "Contract deployment transaction receipt not found.";
  }

  console.log(`${contractName} deployed: address=${contractAddress} blockNumber=${txReceipt.blockNumber}`);

  await tryStoreAddress(hre.network.name, contractName, contractAddress, txReceipt.hash);

  await tryVerifyContract(contractAddress);
};

export default func;
func.tags = ["LineaRollup"];<|MERGE_RESOLUTION|>--- conflicted
+++ resolved
@@ -56,13 +56,10 @@
   const LineaRollup_rateLimitPeriodInSeconds = requireEnv("LINEA_ROLLUP_RATE_LIMIT_PERIOD");
   const LineaRollup_rateLimitAmountInWei = requireEnv("LINEA_ROLLUP_RATE_LIMIT_AMOUNT");
   const LineaRollup_genesisTimestamp = requireEnv("LINEA_ROLLUP_GENESIS_TIMESTAMP");
-<<<<<<< HEAD
   const MultiCallAddress = "0xcA11bde05977b3631167028862bE2a173976CA11";
-=======
   const LineaRollup_roleAddresses = process.env["LINEA_ROLLUP_ROLE_ADDRESSES"];
   const LineaRollup_pauseTypeRoles = process.env["LINEA_ROLLUP_PAUSE_TYPE_ROLES"];
   const LineaRollup_unpauseTypeRoles = process.env["LINEA_ROLLUP_UNPAUSE_TYPE_ROLES"];
->>>>>>> 65f7000f
 
   let pauseTypeRoles = [];
   const pauseTypeRolesDefault = [
@@ -134,20 +131,6 @@
   const contract = await deployUpgradableFromFactory(
     "LineaRollup",
     [
-<<<<<<< HEAD
-      LineaRollup_initialStateRootHash,
-      LineaRollup_initialL2BlockNumber,
-      verifierAddress,
-      LineaRollup_securityCouncil,
-      LineaRollup_operators?.split(","),
-      LineaRollup_rateLimitPeriodInSeconds,
-      LineaRollup_rateLimitAmountInWei,
-      LineaRollup_genesisTimestamp,
-      MultiCallAddress,
-    ],
-    {
-      initializer: "initialize(bytes32,uint256,address,address,address[],uint256,uint256,uint256,address)",
-=======
       {
         initialStateRootHash: LineaRollup_initialStateRootHash,
         initialL2BlockNumber: LineaRollup_initialL2BlockNumber,
@@ -158,11 +141,11 @@
         roleAddresses: roleAddresses,
         pauseTypeRoles: pauseTypeRoles,
         unpauseTypeRoles: unpauseTypeRoles,
+        gatewayOperator: MultiCallAddress,
       },
     ],
     {
       initializer: LINEA_ROLLUP_INITIALIZE_SIGNATURE,
->>>>>>> 65f7000f
       unsafeAllow: ["constructor"],
     },
   );
