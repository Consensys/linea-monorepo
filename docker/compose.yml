--- conflicted
+++ resolved
@@ -425,13 +425,8 @@
   l1-el-node:
     container_name: l1-el-node
     hostname: l1-el-node
-<<<<<<< HEAD
     image: hyperledger/besu:24.10.0
-    profiles: [ "l1", "debug" ]
-=======
-    image: hyperledger/besu:24.6.0
     profiles: [ "l1", "debug", "external-to-monorepo" ]
->>>>>>> 011de090
     depends_on:
       l1-node-genesis-generator:
           condition: service_completed_successfully
