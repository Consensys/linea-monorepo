volumes:
  local-dev:
    name: "linea-local-dev"
  logs:
    name: "linea-logs"

networks:
  linea:
    driver: bridge
    ipam:
      config:
        - subnet: 11.11.11.0/24
  l1-network:
    driver: bridge
    ipam:
      config:
        - subnet: 10.10.10.0/24

# To debug inside the network and volumes
# docker run --rm -it --network=docker_linea -v=linea-local-dev:/data -v=linea-logs:/logs weibeld/ubuntu-networking bash

services:
  sequencer:
    hostname: sequencer
    container_name: sequencer
    image: consensys/linea-besu:${SEQUENCER_TAG:-24.10-delivery34}
    profiles: [ "l2", "l2-bc", "debug", "external-to-monorepo" ]
    depends_on:
      linea-besu-sequencer-plugin-downloader:
        condition: service_completed_successfully
      linea-besu-sequencer-finalized-tag-updater-plugin-downloader:
        condition: service_completed_successfully
    ports:
      - "8545:8545"
      - "8546:8546"
      - "8550:8550"
      - "19545:9545" # metrics
      - "30301:30301"
      - "30305:30303"
    healthcheck:
      test: [ "CMD-SHELL", "bash -c \"[ -f /tmp/pid ]\"" ]
      interval: 1s
      timeout: 1s
      retries: 120
    restart: "no"
    environment:
      LOG4J_CONFIGURATION_FILE: /var/lib/besu/log4j.xml
    entrypoint:
      - /bin/bash
      - -c
      - |
        /opt/besu/bin/besu-untuned \
        --config-file=/var/lib/besu/sequencer.config.toml \
        --node-private-key-file="/var/lib/besu/key" \
        --plugin-linea-l1-polling-interval="PT12S" \
        --plugin-linea-l1-smart-contract-address="0xCf7Ed3AccA5a467e9e704C703E8D87F634fB0Fc9" \
        --plugin-linea-l1-rpc-endpoint="http://l1-el-node:8545" \
        --plugin-linea-rejected-tx-endpoint="http://transaction-exclusion-api:8080" \
        --plugin-linea-node-type="SEQUENCER"
    volumes:
      - ./config/linea-besu-sequencer/sequencer.config.toml:/var/lib/besu/sequencer.config.toml:ro
      - ./config/linea-besu-sequencer/deny-list.txt:/var/lib/besu/deny-list.txt:ro
      - ./config/linea-local-dev-genesis-PoA-besu.json/:/var/lib/besu/genesis.json:ro
      - ./config/linea-besu-sequencer/key:/var/lib/besu/key:ro
      - ./config/linea-besu-sequencer/log4j.xml:/var/lib/besu/log4j.xml:ro
      - ../config/common/traces-limits-besu-v1.toml:/var/lib/besu/traces-limits.toml:ro
      - ../tmp/linea-besu-sequencer/plugins:/opt/besu/plugins/
    networks:
      l1-network:
      linea:
        ipv4_address: 11.11.11.101

  linea-besu-sequencer-plugin-downloader:
    image: busybox:1.36.1
    # profiles: ["l2", "l2-bc"] this works locally but breakes on CI, maybe Docker compose version issue
    command: [ "sh", "/file-downloader.sh", "https://github.com/Consensys/linea-sequencer/releases/download/v0.1.4-test35/besu-sequencer-plugins-v0.1.4-test35.jar",  "/linea-besu-sequencer" ]
    volumes:
      - ./scripts/file-downloader.sh:/file-downloader.sh:ro
      - ../tmp/linea-besu-sequencer/plugins:/linea-besu-sequencer/

  linea-besu-sequencer-finalized-tag-updater-plugin-downloader:
    image: busybox:1.36.1
    command: [ "sh", "/file-downloader.sh", "https://github.com/Consensys/linea-monorepo/releases/download/finalized-tag-updater-v0.0.2/finalized-tag-updater-v0.0.2.jar", "/linea-besu-sequencer" ]
    volumes:
      - ./scripts/file-downloader.sh:/file-downloader.sh:ro
      - ../tmp/linea-besu-sequencer/plugins:/linea-besu-sequencer/

  l2-node:
    container_name: l2-node
    hostname: l2-node
    image: consensys/linea-geth:${ZKGETH_TAG:-0588665}
    platform: linux/amd64
    profiles: [ "l2", "l2-bc", "debug", "external-to-monorepo" ]
    depends_on:
      sequencer:
        condition: service_healthy
    ports:
      - "8845:8545"
      - "8846:8546"
      - "30306:30303"
    environment:
      DATA_DIR: "/data/l2-zkgeth-l2-node/"
      BOOTNODES: "enode://14408801a444dafc44afbccce2eb755f902aed3b5743fed787b3c790e021fef28b8c827ed896aa4e8fb46e22bd67c39f994a73768b4b382f8597b0d44370e15d@11.11.11.101:30303"
      NETRESTRICT: "11.11.11.0/24"
      DISABLE_ZKEVM: "true"
      MAX_BLOCK_GAS: 10000000  #10M
      MAX_BLOCKDATA_BYTES: 35000 #35 KBytes
      MAX_TXDATA_BYTES: 30000 #30 KBytes
      ZKGETH_LOWER_GAS_MARGIN_PERCENTS: 120
      ZKGETH_UPPER_GAS_MARGIN_PERCENTS: 300
    entrypoint: ""
    command: [ "sh", "/scripts/node.sh", "1337", "/genesis.json", "0x0", "0x1C9C380", "0xF4240" ]
    volumes:
      - ./geth/scripts:/scripts:ro
      - ./config/linea-local-dev-genesis-PoA.json:/genesis.json:ro
      - ./geth/geth-l2-node.key:/boot.key:ro
      - local-dev:/data/
    networks:
      linea:
        ipv4_address: 11.11.11.209

  l2-node-besu:
    hostname: l2-node-besu
    container_name: l2-node-besu
    image: consensys/linea-besu:24.10-delivery34
    profiles: [ "l2", "l2-bc", "debug", "external-to-monorepo" ]
    depends_on:
      sequencer:
        condition: service_healthy
    ports:
      - "9045:8545"
      - "9046:8546"
      - "9050:8550"
      - "9051:8548"
      - "30309:30303"
    healthcheck:
      test: [ "CMD-SHELL", "bash -c \"[ -f /tmp/pid ]\"" ]
      interval: 1s
      timeout: 1s
      retries: 120
    restart: "no"
    environment:
      LOG4J_CONFIGURATION_FILE: /var/lib/besu/log4j.xml
    entrypoint:
      - /bin/bash
      - -c
      - |
        /opt/besu/bin/besu-untuned \
        --config-file=/var/lib/besu/l2-node-besu.config.toml \
        --genesis-file=/var/lib/besu/genesis.json \
        --plugin-linea-l1-polling-interval="PT12S" \
        --plugin-linea-l1-smart-contract-address="0xCf7Ed3AccA5a467e9e704C703E8D87F634fB0Fc9" \
        --plugin-linea-l1-rpc-endpoint="http://l1-el-node:8545" \
        --plugin-linea-rejected-tx-endpoint="http://transaction-exclusion-api:8080" \
        --plugin-linea-node-type="RPC" \
        --bootnodes=enode://14408801a444dafc44afbccce2eb755f902aed3b5743fed787b3c790e021fef28b8c827ed896aa4e8fb46e22bd67c39f994a73768b4b382f8597b0d44370e15d@11.11.11.101:30303
    volumes:
      - ./config/l2-node-besu/l2-node-besu-config.toml:/var/lib/besu/l2-node-besu.config.toml:ro
      - ./config/linea-besu-sequencer/deny-list.txt:/var/lib/besu/deny-list.txt:ro
      - ./config/l2-node-besu/log4j.xml:/var/lib/besu/log4j.xml:ro
      - ./config/linea-local-dev-genesis-PoA-besu.json/:/var/lib/besu/genesis.json:ro
      - ../config/common/traces-limits-besu-v1.toml:/var/lib/besu/traces-limits.toml:ro
      - ../tmp/linea-besu-sequencer/plugins:/opt/besu/plugins/
      - ../tmp/local/:/data/:rw
    networks:
      l1-network:
      linea:
        ipv4_address: 11.11.11.119

  traces-node:
    container_name: traces-node
    hostname: traces-node
    image: consensys/linea-geth:${ZKGETH_TAG:-0588665}
    platform: linux/amd64
    profiles: [ "l2", "l2-bc", "debug", "external-to-monorepo" ]
    depends_on:
      sequencer:
        condition: service_healthy
    ports:
      - "8645:8545" # http
      - "8646:8546" # websockets
      - "8651:8551" # engine_ API
    environment:
      DATA_DIR: "/l2-zkgeth-traces-node/"
      NETRESTRICT: "11.11.11.0/24"
      # ETHSTATS_URL: "zkgeth-traces-node:${WS_SECRET:-dummy-secret}@l2-ethstats:3000"
      BOOTNODES: "enode://14408801a444dafc44afbccce2eb755f902aed3b5743fed787b3c790e021fef28b8c827ed896aa4e8fb46e22bd67c39f994a73768b4b382f8597b0d44370e15d@11.11.11.101:30303"
      TRACES_DIR: "/data/traces/raw"
      MAX_BLOCK_GAS: 10000000  #10M
      MAX_BLOCKDATA_BYTES: 35000 #35 KBytes
      MAX_TXDATA_BYTES: 30000 #30 KBytes
      VERSION: "0.2.0"
      TRACES_FILE_EXTENSION: ".json.gz"
    entrypoint: ""
    command: [ "sh", "/scripts/node.sh", "1337", "/genesis.json", "0xa", "0x1C9C380", "0xF4240" ]
    volumes:
      - ./geth/scripts:/scripts:ro
      - ./config/linea-local-dev-genesis-PoA.json:/genesis.json:ro
      - local-dev:/data/
    #      - ../tmp/:/data/
    networks:
      linea:
        ipv4_address: 11.11.11.102

  prover:
    container_name: prover
    hostname: prover
    image: consensys/linea-prover:b4550ce-untested
    platform: linux/amd64
    # to avoid spinning up on CI for now
    profiles: [ "l2" ]
    environment:
      GOMAXPROCS: 16
      CONTROLLER_CONFIG: "/opt/linea/prover/config/controller/controller.config.toml"
      GOMEMLIMIT: "10GiB"
      WORKER_ID: prover-i1 # keep this prover- to mimic prod env prover-aggregation-91
    volumes:
      - local-dev:/data
      - logs:/logs
      - ./config/prover/v2/prover-controller.config.toml:/opt/linea/prover/config/controller/controller.config.toml
      - ./config/prover/v2/prover-execution.config.toml:/opt/linea/prover/config/executor/execution.config.toml
      - ./config/prover/v2/prover-decompression.config.toml:/opt/linea/prover/config/executor/decompression.config.toml
      - ./config/prover/v2/prover-aggregation.config.toml:/opt/linea/prover/config/executor/aggregation.config.toml
      - ../config/common/traces-limits-v1.toml:/opt/linea/prover/config/executor/traces-limits-M.toml
    networks:
      linea:
        ipv4_address: 11.11.11.108

  postman:
    container_name: postman
    hostname: postman
    image: consensys/linea-postman:${POSTMAN_TAG:-5a6fdf3}
    profiles: [ "l2", "debug" ]
    platform: linux/amd64
    restart: on-failure
    depends_on:
      sequencer:
        condition: service_healthy
      postgres:
        condition: service_healthy
    environment:
      L1_RPC_URL: "http://l1-el-node:8545"
      L1_CONTRACT_ADDRESS: "0xCf7Ed3AccA5a467e9e704C703E8D87F634fB0Fc9"
      # WARNING: FOR LOCAL DEV ONLY - DO NOT REUSE THESE KEYS ELSEWHERE
      L1_SIGNER_PRIVATE_KEY: "0x8b3a350cf5c34c9194ca85829a2df0ec3153be0318b5e2d3348e872092edffba"
      L1_LISTENER_INTERVAL: 2000
      L1_LISTENER_INITIAL_FROM_BLOCK: 0
      L1_LISTENER_BLOCK_CONFIRMATION: 1
      L1_MAX_BLOCKS_TO_FETCH_LOGS: 1000
      L1_MAX_GAS_FEE_ENFORCED: "true"
      L2_RPC_URL: "http://l2-node:8545"
      L2_CONTRACT_ADDRESS: "0xe537D669CA013d86EBeF1D64e40fC74CADC91987"
      # WARNING: FOR LOCAL DEV ONLY - DO NOT REUSE THESE KEYS ELSEWHERE
      L2_SIGNER_PRIVATE_KEY: "0xfcf854e0a0bc6fd7e97d7050e61a362c915cecd6767a32267b22e8b7af572e58"
      L2_LISTENER_INTERVAL: 2000
      L2_LISTENER_INITIAL_FROM_BLOCK: 0
      L2_LISTENER_BLOCK_CONFIRMATION: 0 # set confirmation as zero since L2 block won't auto increase
      L2_MAX_BLOCKS_TO_FETCH_LOGS: 1000
      L2_MAX_GAS_FEE_ENFORCED: "false"
      L2_MESSAGE_TREE_DEPTH: 5
      MESSAGE_SUBMISSION_TIMEOUT: 300000
      MAX_FETCH_MESSAGES_FROM_DB: 1000
      MAX_NONCE_DIFF: 10000
      MAX_FEE_PER_GAS: 100000000000
      GAS_ESTIMATION_PERCENTILE: 50
      PROFIT_MARGIN: 0.0
      MAX_NUMBER_OF_RETRIES: 100
      RETRY_DELAY_IN_SECONDS: 30
      MAX_CLAIM_GAS_LIMIT: 2560000
      L1_L2_EOA_ENABLED: "true"
      L1_L2_CALLDATA_ENABLED: "true"
      L1_L2_AUTO_CLAIM_ENABLED: "true"
      L2_L1_EOA_ENABLED: "true"
      L2_L1_CALLDATA_ENABLED: "true"
      L2_L1_AUTO_CLAIM_ENABLED: "true"
      POSTGRES_HOST: "postgres"
      POSTGRES_PORT: 5432
      POSTGRES_USER: "postgres"
      POSTGRES_PASSWORD: "postgres"
      POSTGRES_DB: "postman_db"
    networks:
      l1-network:
        ipv4_address: 10.10.10.222
      linea:
        ipv4_address: 11.11.11.222

  traces-api:
    hostname: traces-api
    container_name: traces-api
    image: consensys/linea-traces-api-facade:${TRACES_API_TAG:-e9f2bcc}
    profiles: [ "l2", "debug" ]
    restart: on-failure
    depends_on:
      traces-node:
        condition: service_started
    ports:
      - "8080:8080"
    command: [ 'java', '-Dvertx.configurationFile=config/vertx-options.json', '-Dlog4j2.configurationFile=config/log4j2-dev.xml', '-jar', 'libs/app-all.jar', 'config/traces-app-docker.config.toml', ]
    volumes:
      - ../config/traces-api/traces-app-docker.config.toml:/opt/consensys/linea/traces-api-facade/config/traces-app-docker.config.toml:ro
      - ../config/traces-api/vertx-options.json:/opt/consensys/linea/traces-api-facade/config/vertx-options.json:ro
      - ../config/traces-api/log4j2-dev.xml:/opt/consensys/linea/traces-api-facade/config/log4j2-dev.xml:ro
      - local-dev:/data/
    networks:
      linea:
        ipv4_address: 11.11.11.105

  transaction-exclusion-api:
    hostname: transaction-exclusion-api
    container_name: transaction-exclusion-api
    image: consensys/linea-transaction-exclusion-api:${TRANSACTION_EXCLUSION_API_TAG:-cd58916}
    profiles: [ "l2", "debug" ]
    restart: on-failure
    depends_on:
      postgres:
        condition: service_healthy
    ports:
      - "8082:8080"
    command: [ 'java', '-Dvertx.configurationFile=config/vertx-options.json', '-Dlog4j2.configurationFile=config/log4j2-dev.xml', '-jar', 'libs/transaction-exclusion-api.jar', 'config/transaction-exclusion-app-docker.config.toml', ]
    volumes:
      - ../config/transaction-exclusion-api/transaction-exclusion-app-docker.config.toml:/opt/consensys/linea/transaction-exclusion-api/config/transaction-exclusion-app-docker.config.toml:ro
      - ../config/transaction-exclusion-api/vertx-options.json:/opt/consensys/linea/transaction-exclusion-api/config/vertx-options.json:ro
      - ../config/transaction-exclusion-api/log4j2-dev.xml:/opt/consensys/linea/transaction-exclusion-api/config/log4j2-dev.xml:ro
      - local-dev:/data/
    networks:
      linea:
        ipv4_address: 11.11.11.110

  coordinator:
    hostname: coordinator
    container_name: coordinator
    image: consensys/linea-coordinator:${COORDINATOR_TAG:-2ee4363}
    platform: linux/amd64
    profiles: [ "l2", "debug" ]
    depends_on:
      postgres:
        condition: service_healthy
      l1-el-node:
        condition: service_started
      sequencer:
        condition: service_started
      shomei:
        condition: service_started
      shomei-frontend:
        condition: service_started
    ports:
      - "9545:9545"
    restart: on-failure
    command: [ 'java', '-Dvertx.configurationFile=/var/lib/coordinator/vertx-options.json', '-Dlog4j2.configurationFile=/var/lib/coordinator/log4j2-dev.xml', '-jar', 'libs/coordinator.jar', '--traces-limits', 'config/traces-limits-v1.toml', '--smart-contract-errors', 'config/smart-contract-errors.toml', '--gas-price-cap-time-of-day-multipliers', 'config/gas-price-cap-time-of-day-multipliers.toml', 'config/coordinator-docker.config.toml', 'config/coordinator-docker-web3signer-override.config.toml' ]
    volumes:
      - ../config/coordinator/coordinator-docker.config.toml:/opt/consensys/linea/coordinator/config/coordinator-docker.config.toml:ro
      - ../config/coordinator/coordinator-docker-web3signer-override.config.toml:/opt/consensys/linea/coordinator/config/coordinator-docker-web3signer-override.config.toml:ro
      - ../config/common/traces-limits-v1.toml:/opt/consensys/linea/coordinator/config/traces-limits-v1.toml:ro
      - ../config/common/smart-contract-errors.toml:/opt/consensys/linea/coordinator/config/smart-contract-errors.toml:ro
      - ../config/common/gas-price-cap-time-of-day-multipliers.toml:/opt/consensys/linea/coordinator/config/gas-price-cap-time-of-day-multipliers.toml:ro
      - ../config/coordinator/vertx-options.json:/var/lib/coordinator/vertx-options.json:ro
      - ../config/coordinator/log4j2-dev.xml:/var/lib/coordinator/log4j2-dev.xml:ro
      - ../testdata/type2state-manager/state-proof.json:/opt/consensys/linea/coordinator/testdata/type2state-manager/state-proof.json
      - local-dev:/data/
    networks:
      l1-network:
        ipv4_address: 10.10.10.106
      linea:
        ipv4_address: 11.11.11.106

  web3signer:
    hostname: web3signer
    container_name: web3signer
    image: consensys/web3signer:23.3-jdk17
    profiles: [ "l2", "debug", "external-to-monorepo" ]
    ports:
      - "9000:9000"
    command:
      - --key-store-path=/keyFiles/
      - --http-host-allowlist=*
      - eth1
    volumes:
      - ./web3signer/keyFiles/:/keyFiles/
    networks:
      - linea

  l2-ethstats:
    container_name: l2-ethstats
    image: puppeth/ethstats:latest
    profiles: [ "l2-observability", "debug" ]
    environment:
      WS_SECRET: ${WS_SECRET:-dummy-secret}
    ports:
      - "3000:3000"
    restart: on-failure
    networks:
      linea:
        ipv4_address: 11.11.11.200

  postgres:
    image: postgres:14.5
    hostname: postgres
    container_name: postgres
    profiles: [ "l2", "debug", "external-to-monorepo" ]
    environment:
      POSTGRES_USER: ${POSTGRES_USER:-postgres}
      POSTGRES_PASSWORD: ${POSTGRES_PASSWORD:-postgres}
      PGDATA: /data/postgres
    command: postgres -c config_file=/etc/postgresql/postgresql.conf
    # uncomment command below if you need to log and debug queries to PG
    #    command:
    #      - postgres
    #      - -c
    #      - config_file=/etc/postgresql/postgresql.conf
    ports:
      - "5432:5432"
    healthcheck:
      test: [ "CMD-SHELL", "pg_isready" ]
      interval: 1s
      timeout: 1s
      retries: 120
    restart: unless-stopped
    volumes:
      - ./postgres/init:/docker-entrypoint-initdb.d/
      - ./postgres/conf/:/etc/postgresql/
    networks:
      - linea
      - l1-network

  l1-el-node:
    container_name: l1-el-node
    hostname: l1-el-node
    image: hyperledger/besu:24.10.0
<<<<<<< HEAD
    profiles: [ "l1", "debug" ]
=======
    profiles: [ "l1", "debug", "external-to-monorepo" ]
>>>>>>> a66c9b1d
    depends_on:
      l1-node-genesis-generator:
          condition: service_completed_successfully
    healthcheck:
      test: [ "CMD-SHELL", "bash -c \"[ -f /tmp/pid ]\"" ]
      interval: 1s
      timeout: 1s
      retries: 120
    environment:
      LOG4J_CONFIGURATION_FILE: /var/lib/besu/log4j.xml
    entrypoint:
      - /bin/bash
      - -c
      - |
        /opt/besu/bin/besu-untuned --config-file=/config/config.toml
    volumes:
      - ./config/l1-node/el/besu.key:/config/keys/besu.key:ro
      - ./config/l1-node/el/config.toml:/config/config.toml:ro
      - ./config/l1-node/jwtsecret.txt:/config/jwtsecret.txt:ro
      - ./config/l1-node/el/log4j.xml:/var/lib/besu/log4j.xml:ro
      - local-dev:/data
    ports:
      - "8445:8545"
      - "8446:8546"
      - "8551:8551/tcp"
      - "30303:30303"
      - "9001:9001/tcp"
    networks:
      l1-network:
        ipv4_address: 10.10.10.201

  l1-cl-node:
    container_name: l1-cl-node
    hostname: l1-cl-node
    image: consensys/teku:24.2.0
    profiles: [ "l1", "debug", "external-to-monorepo" ]
    depends_on:
      l1-el-node:
        condition: service_healthy
      l1-node-genesis-generator:
        condition: service_completed_successfully
    command: [ "--config-file=/config/config-file.yaml" ]
    volumes:
      - ./config/l1-node/cl/teku.key:/config/keys/teku.key:ro
      - ./config/l1-node/cl/teku-keys:/config/keys/teku-keys:ro
      - ./config/l1-node/cl/teku-secrets:/config/keys/teku-secrets:ro
      - ./config/l1-node/jwtsecret.txt:/config/jwtsecret.txt:ro
      - ./config/l1-node/cl/config.yaml:/config/config-file.yaml:ro
      - local-dev:/data
    ports:
      - "9002:9000"
      - "8008:8008/tcp"
      - "4003:4000/tcp"
      - "5051/tcp"
    networks:
      l1-network:
        ipv4_address: 10.10.10.202

  l1-node-genesis-generator:
    build:
      context: ./config/l1-node/
    profiles: [ "l1", "debug", "external-to-monorepo" ]
    entrypoint:
      - /bin/sh
      - -c
      - |
        /config/generate-genesis.sh \
        --genesis-time ${L1_GENESIS_TIME} \
        --l1-genesis /config/l1-genesis.json \
        --network-config /config/network-config.yml \
        --mnemonics /config/mnemonics.yaml \
        --output-dir /data/l1-node-config
    volumes:
      - ./config/l1-node/cl/network-config.yml:/config/network-config.yml:ro
      - ./config/l1-node/cl/mnemonics.yaml:/config/mnemonics.yaml:ro
      - ./config/l1-node/el/genesis.json:/config/l1-genesis.json
      - ./config/l1-node/generate-genesis.sh:/config/generate-genesis.sh
      - local-dev:/data

  l1-blockscout:
    container_name: l1-blockscout
    hostname: l1-blockscout
    image: blockscout/blockscout:${BLOCKSCOUT_TAG:-5.0.0}
    profiles: [ "debug" ]
    depends_on:
      postgres:
        condition: service_healthy
      l1-el-node:
        condition: service_started
    command: bash -c "bin/blockscout eval \"Elixir.Explorer.ReleaseTasks.create_and_migrate()\" && bin/blockscout start"
    env_file:
      - ../config/blockscout/l1-blockscout.env
    environment:
      ETHEREUM_JSONRPC_HTTP_URL: http://l1-el-node:8545/
      ETHEREUM_JSONRPC_TRACE_URL: http://l1-el-node:8545/
      ETHEREUM_JSONRPC_WS_URL: ws://l1-el-node:8546/
      DATABASE_URL: postgresql://${POSTGRES_USER:-postgres}:${POSTGRES_PASSWORD:-postgres}@postgres:5432/l1_blockscout_db?ssl=false
      ECTO_USE_SSL: 'false'
    ports:
      - "4001:4000"
    volumes:
      - ./config/l1-node/el/genesis.json:/app/genesis.json:ro
    networks:
      - l1-network

  zkbesu-shomei:
    image: consensys/linea-besu:linea-delivery-27
    hostname: zkbesu-shomei
    container_name: zkbesu-shomei
    profiles: [ "l2", "l2-bc", "external-to-monorepo" ]
    depends_on:
      shomei-plugin-downloader:
        condition: service_completed_successfully
      sequencer:
        condition: service_healthy
    privileged: true
    restart: always
    user: root
    ports:
      - "8945:8545" # http
      - "8946:8546" # websockets
      - "8950:8550"
      - "30307:30303"
    healthcheck:
      test: [ "CMD-SHELL", "bash -c \"[ -f /tmp/pid ]\"" ]
      interval: 1s
      timeout: 1s
      retries: 120
    networks:
      linea:
        ipv4_address: 11.11.11.113
    environment:
      LOG4J_CONFIGURATION_FILE: /var/lib/besu/log4j.xml
    entrypoint:
      - /bin/bash
      - -c
      - |
        /opt/besu/bin/besu-untuned \
        --config-file=/var/lib/besu/zkbesu-config.toml \
        --genesis-file=/var/lib/besu/genesis.json \
        --plugin-shomei-http-host="11.11.11.114" \
        --plugin-shomei-http-port=8888 \
        --Xbonsai-limit-trie-logs-enabled=false \
        --bootnodes=enode://14408801a444dafc44afbccce2eb755f902aed3b5743fed787b3c790e021fef28b8c827ed896aa4e8fb46e22bd67c39f994a73768b4b382f8597b0d44370e15d@11.11.11.101:30303

    volumes:
      - ./config/zkbesu-shomei/zkbesu-config.toml:/var/lib/besu/zkbesu-config.toml:ro
      - ./config/zkbesu-shomei/log4j.xml:/var/lib/besu/log4j.xml:ro
      - ./config/linea-local-dev-genesis-PoA-besu.json/:/var/lib/besu/genesis.json:ro
      - ../tmp/zkbesu-shomei/plugins:/opt/besu/plugins/

  shomei:
    image: consensys/linea-shomei:2.2.0
    hostname: shomei
    container_name: shomei
    profiles: [ "l2", "l2-bc", "external-to-monorepo" ]
    depends_on:
      zkbesu-shomei:
        condition: service_started
    privileged: true
    user: root
    ports:
      - "8998:8888"
    healthcheck:
      test: [ "CMD-SHELL", "bash -c \"[ -f /data/shomei/LOCK ]\"" ]
      interval: 1s
      timeout: 1s
      retries: 60
    networks:
      linea:
        ipv4_address: 11.11.11.114
    environment:
      LOG4J_CONFIGURATION_FILE: /log4j.xml
    command:
      - --besu-rpc-http-host=11.11.11.113
      - --besu-rpc-http-port=8545
      - --rpc-http-host=11.11.11.114
      - --rpc-http-host-allow-list=*
      - --rpc-http-port=8888
      - --min-confirmations-before-importing=0
      - --trace-start-block-number=0
      - --data-path=/data/shomei
    volumes:
      - local-dev:/data/
      - ./config/shomei/log4j.xml:/log4j.xml:ro
  #      - ../tmp/local/shomei:/data/shomei/:z

  shomei-frontend:
    image: consensys/linea-shomei:2.2.0
    hostname: shomei-frontend
    container_name: shomei-frontend
    profiles: [ "l2", "l2-bc", "external-to-monorepo" ]
    depends_on:
      zkbesu-shomei:
        condition: service_started
    privileged: true
    user: root
    restart: always
    ports:
      - "8889:8888"
    healthcheck:
      test: [ "CMD-SHELL", "bash -c \"[ -f /data/shomei/LOCK ]\"" ]
      interval: 1s
      timeout: 1s
      retries: 60
    networks:
      linea:
        ipv4_address: 11.11.11.107
    environment:
      LOG4J_CONFIGURATION_FILE: /log4j.xml
    command:
      - --besu-rpc-http-host=11.11.11.113
      - --besu-rpc-http-port=8545
      - --rpc-http-host=11.11.11.107
      - --rpc-http-host-allow-list=*
      - --rpc-http-port=8888
      - --min-confirmations-before-importing=0
      - --trace-start-block-number=0
      - --data-path=/data/shomei-frontend
      - --metrics-http-host=0.0.0.0
      - --metrics-http-port=9545
      - --enable-trace-generation=false
      - --enable-finalized-block-limit=true
      - --use-finalized-block-number=0
      - --use-finalized-block-hash=0x0ca7c811d834d51a08e390bef9ae24db8623338bad13176d420b2f03bc282b90 #some unlikely hash

    volumes:
      - local-dev:/data/
      - ./config/shomei/log4j.xml:/log4j.xml:ro

  shomei-plugin-downloader:
    container_name: shomei-plugin-downloader
    profiles: [ "l2", "l2-bc", "external-to-monorepo" ]
    image: busybox:1.36.1
    command: [ "sh", "/file-downloader.sh", "https://github.com/Consensys/besu-shomei-plugin/releases/download/v0.3.1/besu-shomei-plugin-v0.3.1.jar",  "/shomei-plugin" ]
    volumes:
      - ./scripts/file-downloader.sh:/file-downloader.sh:ro
      - ../tmp/zkbesu-shomei/plugins:/shomei-plugin/

  l2-blockscout:
    container_name: l2-blockscout
    hostname: l2-blockscout
    image: blockscout/blockscout:${BLOCKSCOUT_TAG:-5.0.0}
    profiles: [ "debug" ]
    depends_on:
      postgres:
        condition: service_healthy
      l2-node:
        condition: service_started
    # - smart-contract-verifier not supported for v0.1
    command: bash -c "bin/blockscout eval \"Elixir.Explorer.ReleaseTasks.create_and_migrate()\" && bin/blockscout start"
    env_file:
      - ../config/blockscout/l2-blockscout.env
    environment:
      ETHEREUM_JSONRPC_HTTP_URL: http://l2-node:8545/
      ETHEREUM_JSONRPC_TRACE_URL: http://l2-node:8545/
      ETHEREUM_JSONRPC_WS_URL: ws://l2-node:8546/
      DATABASE_URL: postgresql://${POSTGRES_USER:-postgres}:${POSTGRES_PASSWORD:-postgres}@postgres:5432/l2_blockscout_db?ssl=false
      ECTO_USE_SSL: 'false'
    ports:
      - "4000:4000"
    volumes:
      - ./config/linea-local-dev-genesis-PoA.json:/app/genesis.json:ro
    networks:
      - linea

  loki:
    container_name: loki
    hostname: loki
    image: grafana/loki:2.9.7
    profiles: [ "observability" ]
    ports:
      - "3100:3100"
    command: -config.file=/etc/loki/loki-config.yaml
    volumes:
      - ./config/observability/loki-config.yaml:/etc/loki/loki-config.yaml
    networks:
      - linea

  promtail:
    container_name: promtail
    hostname: promtail
    image: grafana/promtail:2.9.7 # use same version as loki
    profiles: [ "observability" ]
    volumes:
      - ./config/observability/promtail-config.yaml:/etc/promtail/promtail-config.yaml
      - ./../tmp/logs/:/var/log/
    command: -config.file=/etc/promtail/promtail-config.yaml
    networks:
      - linea

  prometheus:
    container_name: prometheus
    hostname: prometheus
    image: prom/prometheus:v2.26.0
    profiles: [ "observability" ]
    ports:
      - "9090:9090"
    volumes:
      - ./config/observability/prometheus-config.yaml:/etc/prometheus/prometheus-config.yaml
    command:
      - '--config.file=/etc/prometheus/prometheus-config.yaml'
    networks:
      - linea

  grafana:
    container_name: grafana
    hostname: grafana
    image: grafana/grafana:10.2.2
    profiles: [ "observability" ]
    ports:
      - "3001:3000"
    volumes:
      - ./config/observability/grafana.ini:/etc/grafana/grafana.ini
      - ./config/observability/grafana-datasources:/etc/grafana/provisioning/datasources
    depends_on:
      - loki
    networks:
      - linea
<|MERGE_RESOLUTION|>--- conflicted
+++ resolved
@@ -426,11 +426,7 @@
     container_name: l1-el-node
     hostname: l1-el-node
     image: hyperledger/besu:24.10.0
-<<<<<<< HEAD
-    profiles: [ "l1", "debug" ]
-=======
     profiles: [ "l1", "debug", "external-to-monorepo" ]
->>>>>>> a66c9b1d
     depends_on:
       l1-node-genesis-generator:
           condition: service_completed_successfully
