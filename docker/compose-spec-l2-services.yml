# To debug inside the network and volumes:
# docker run --rm -it --network=docker_linea -v=linea-local-dev:/data -v=linea-logs:/logs weibeld/ubuntu-networking bash

services:
  l2-genesis-initialization:
    image: busybox:latest
    container_name: l2-genesis-intialization
    environment:
      CREATE_EMPTY_BLOCKS: ${CREATE_EMPTY_BLOCKS:-false}
    entrypoint: [ "sh","/initialization/init.sh" ]
    volumes:
      - ./config/l2-genesis-initialization/:/initialization:rw
      - ../config/coordinator/coordinator-config-v2.toml:/coordinator/coordinator-config-v2.toml:ro

  maru:
    image: consensys/maru:${MARU_TAG:-9839958}
    hostname: maru
    container_name: maru
    profiles: [ "l2", "l2-bc", "debug", "external-to-monorepo" ]
    depends_on:
      sequencer:
        condition: service_healthy
    command: [ 'java', '-Dlog4j2.configurationFile=configs/log4j.xml', '-jar', "maru.jar", '--maru-genesis-file', '/initialization/genesis-maru.json', '--config', 'configs/config.toml']
#    command: [ 'echo' , 'Forced exit to run in IntellIJ' ]
    volumes:
      - ./config/maru/sequencer.config.toml:/opt/consensys/maru/configs/config.toml:ro
      - ./config/maru/log4j.xml:/opt/consensys/maru/configs/log4j.xml:ro
      - ./config/maru/0x083e11f14b68d5ebeb4be3e3e0237ebbc5675ab5.key:/tmp/maru-db/private-key
      - ./config/l2-genesis-initialization:/initialization/:ro
    ports:
      # Attach the IDE's remote java debugger to localhost:5005 to debug maru
      - "5005:5005"
      - "8080:8080"
    networks:
      l1network:
      linea:
        ipv4_address: 11.11.11.210

  sequencer:
    hostname: sequencer
    container_name: sequencer
    image: consensys/linea-besu-package:${BESU_PACKAGE_TAG:-beta-v4.0-rc7-CANCUN-20250918042905-96f4544}
    profiles: [ "l2", "l2-bc", "debug", "external-to-monorepo" ]
    depends_on:
      l2-genesis-initialization:
        condition: service_completed_successfully
    ports:
      - "8545:8545"
      - "8546:8546"
      - "8550:8550"
      - "19545:9545" # metrics
      - "30301:30301"
      - "30305:30303"
    healthcheck:
      test: [ "CMD-SHELL", "bash -c \"[ -f /tmp/pid ]\"" ]
      interval: 1s
      timeout: 1s
      retries: 120
    restart: "no"
    environment:
      LOG4J_CONFIGURATION_FILE: /var/lib/besu/log4j.xml
    entrypoint: besu-untuned
    command:
      - --config-file=/var/lib/besu/sequencer.config.toml
      - --node-private-key-file=/var/lib/besu/key
      - --plugin-linea-l1-polling-interval=PT12S
      - --plugin-linea-l1-smart-contract-address=0xCf7Ed3AccA5a467e9e704C703E8D87F634fB0Fc9
      - --plugin-linea-l1-rpc-endpoint=http://l1-el-node:8545
      - --plugin-linea-rejected-tx-endpoint=http://transaction-exclusion-api:8080
      - --plugin-linea-node-type=SEQUENCER
    volumes:
      - ./config/linea-besu-sequencer/sequencer.config.toml:/var/lib/besu/sequencer.config.toml:ro
      - ./config/linea-besu-sequencer/deny-list.txt:/var/lib/besu/deny-list.txt:ro
      - ./config/linea-besu-sequencer/key:/var/lib/besu/key:ro
      - ./config/linea-besu-sequencer/log4j.xml:/var/lib/besu/log4j.xml:ro
      - ./config/linea-besu-sequencer/tls-files:/var/lib/besu/tls-files/
      - ../config/common/traces-limits-v2.toml:/var/lib/besu/traces-limits.toml:ro
      - ./config/l2-genesis-initialization:/initialization/:ro
    networks:
      l1network:
      linea:
        ipv4_address: 11.11.11.101

  l2-node:
    container_name: l2-node
    hostname: l2-node
    image: consensys/linea-geth:${ZKGETH_TAG:-0588665}
    platform: linux/amd64
    profiles: [ "l2", "debug" ]
    depends_on:
      sequencer:
        condition: service_healthy
    ports:
      - "8845:8545"
      - "8846:8546"
      - "30306:30303"
    environment:
      DATA_DIR: "/data/l2-zkgeth-l2-node/"
      BOOTNODES: "enode://14408801a444dafc44afbccce2eb755f902aed3b5743fed787b3c790e021fef28b8c827ed896aa4e8fb46e22bd67c39f994a73768b4b382f8597b0d44370e15d@11.11.11.101:30303"
      NETRESTRICT: "11.11.11.0/24"
      DISABLE_ZKEVM: "true"
      MAX_BLOCK_GAS: 10000000  #10M
      MAX_BLOCKDATA_BYTES: 35000 #35 KBytes
      MAX_TXDATA_BYTES: 30000 #30 KBytes
      ZKGETH_LOWER_GAS_MARGIN_PERCENTS: 120
      ZKGETH_UPPER_GAS_MARGIN_PERCENTS: 300
    entrypoint: [ "sh", "/scripts/node.sh", "1337", "/genesis.json", "0x0", "0x1C9C380", "0xF4240" ]
    volumes:
      - ./geth/scripts:/scripts:ro
      - ./config/linea-local-dev-genesis-PoA-geth.json:/genesis.json:ro
      - ./geth/geth-l2-node.key:/boot.key:ro
      - local-dev:/data/
    networks:
      linea:
        ipv4_address: 11.11.11.209

  l2-node-besu:
    hostname: l2-node-besu
    container_name: l2-node-besu
    image: consensys/linea-besu-package:${BESU_PACKAGE_TAG:-beta-v4.0-rc7-CANCUN-20250918042905-96f4544}
    profiles: [ "l2", "l2-bc", "debug", "external-to-monorepo" ]
    depends_on:
      sequencer:
        condition: service_healthy
    ports:
      - "9045:8545"
      - "9046:8546"
      - "9050:8550"
      - "9051:8548"
      - "30309:30303"
    healthcheck:
      test: [ "CMD-SHELL", "bash -c \"[ -f /tmp/pid ]\"" ]
      interval: 1s
      timeout: 1s
      retries: 120
    restart: "no"
    environment:
      LOG4J_CONFIGURATION_FILE: /var/lib/besu/log4j.xml
    entrypoint: besu-untuned
    command:
      - --config-file=/var/lib/besu/l2-node-besu.config.toml
      - --genesis-file=/initialization/genesis-besu.json
      - --plugin-linea-l1-polling-interval=PT12S
      - --plugin-linea-l1-smart-contract-address=0xCf7Ed3AccA5a467e9e704C703E8D87F634fB0Fc9
      - --plugin-linea-l1-rpc-endpoint=http://l1-el-node:8545
      - --plugin-linea-rejected-tx-endpoint=http://transaction-exclusion-api:8080
      - --plugin-linea-node-type=RPC
      - --bootnodes=enode://14408801a444dafc44afbccce2eb755f902aed3b5743fed787b3c790e021fef28b8c827ed896aa4e8fb46e22bd67c39f994a73768b4b382f8597b0d44370e15d@11.11.11.101:30303
    volumes:
      - ./config/l2-node-besu/l2-node-besu-config.toml:/var/lib/besu/l2-node-besu.config.toml:ro
      - ./config/linea-besu-sequencer/deny-list.txt:/var/lib/besu/deny-list.txt:ro
      - ./config/l2-node-besu/log4j.xml:/var/lib/besu/log4j.xml:ro
      - ../config/common/traces-limits-v2.toml:/var/lib/besu/traces-limits.toml:ro
      - ./config/l2-genesis-initialization:/initialization/:ro
      - ../tmp/local/:/data/:rw
    networks:
      l1network:
      linea:
        ipv4_address: 11.11.11.119

  l2-node-besu-follower:
    hostname: l2-node-besu-follower
    container_name: l2-node-besu-follower
    image: consensys/linea-besu-package:${BESU_PACKAGE_TAG:-beta-v4.0-rc7-CANCUN-20250918042905-96f4544}
    profiles: [ "l2", "l2-bc", "debug", "external-to-monorepo" ]
    depends_on:
      sequencer:
        condition: service_healthy
    ports:
      - "9245:8545"
      - "9246:8546"
      - "9250:8550"
      - "9251:8548"
      - "30310:30303"
    healthcheck:
      test: [ "CMD-SHELL", "bash -c \"[ -f /tmp/pid ]\"" ]
      interval: 1s
      timeout: 1s
      retries: 120
    restart: "no"
    environment:
      LOG4J_CONFIGURATION_FILE: /var/lib/besu/log4j.xml
    entrypoint: besu-untuned
    command:
      - --config-file=/var/lib/besu/l2-node-besu.config.toml
      - --genesis-file=/initialization/genesis-besu.json
      - --plugin-linea-l1-polling-interval=PT12S
      - --plugin-linea-l1-smart-contract-address=0xCf7Ed3AccA5a467e9e704C703E8D87F634fB0Fc9
      - --plugin-linea-l1-rpc-endpoint=http://l1-el-node:8545
      - --plugin-linea-rejected-tx-endpoint=http://transaction-exclusion-api:8080
      - --plugin-linea-node-type=RPC
      - --bootnodes=enode://14408801a444dafc44afbccce2eb755f902aed3b5743fed787b3c790e021fef28b8c827ed896aa4e8fb46e22bd67c39f994a73768b4b382f8597b0d44370e15d@11.11.11.101:30303
    volumes:
      - ./config/l2-node-besu/l2-node-besu-config.toml:/var/lib/besu/l2-node-besu.config.toml:ro
      - ./config/linea-besu-sequencer/deny-list.txt:/var/lib/besu/deny-list.txt:ro
      - ./config/l2-node-besu/log4j.xml:/var/lib/besu/log4j.xml:ro
      - ../config/common/traces-limits-v2.toml:/var/lib/besu/traces-limits.toml:ro
      - ./config/l2-genesis-initialization:/initialization/:ro
      - ../tmp/local/:/data/:rw
    networks:
      l1network:
      linea:
        ipv4_address: 11.11.11.120

  traces-node:
    hostname: traces-node
    container_name: traces-node
    image: consensys/linea-besu-package:${BESU_PACKAGE_TAG:-beta-v4.0-rc7-CANCUN-20250918042905-96f4544}
    profiles: [ "l2", "l2-bc", "debug", "external-to-monorepo" ]
    depends_on:
      sequencer:
        condition: service_healthy
    ports:
      - "8745:8545"
      - "8746:8546"
      - "8750:8550"
      - "8751:8548"
      - "30308:30303"
    healthcheck:
      test: [ "CMD-SHELL", "bash -c \"[ -f /tmp/pid ]\"" ]
      interval: 1s
      timeout: 1s
      retries: 120
    restart: "no"
    environment:
      JAVA_OPTS: -Xmx1g
      LOG4J_CONFIGURATION_FILE: /var/lib/besu/log4j.xml
    entrypoint: besu-untuned
    command:
      - --config-file=/var/lib/besu/traces-node.config.toml
      - --genesis-file=/initialization/genesis-besu.json
      - --bootnodes=enode://14408801a444dafc44afbccce2eb755f902aed3b5743fed787b3c790e021fef28b8c827ed896aa4e8fb46e22bd67c39f994a73768b4b382f8597b0d44370e15d@11.11.11.101:30303
    volumes:
      - ./config/traces-node/traces-node-config.toml:/var/lib/besu/traces-node.config.toml:ro
      - ./config/traces-node/log4j.xml:/var/lib/besu/log4j.xml:ro
      - ./config/l2-genesis-initialization:/initialization/:ro
      - ../tmp/local/:/data/:rw
    networks:
      linea:
        ipv4_address: 11.11.11.115

  prover-v3: # prover compatible with the traces from zkbesu
    container_name: prover-v3
    hostname: prover-v3
    image: consensys/linea-prover:${PROVER_TAG:-56c4809}
    platform: linux/amd64
    # to avoid spinning up on CI for now
    profiles: [ "l2" ]
    environment:
      GOMAXPROCS: 16
      CONFIG_FILE: "/opt/linea/prover/config.toml"
      GOMEMLIMIT: "10GiB"
      WORKER_ID: prover-i1 # keep this prover- to mimic prod env prover-aggregation-91
    volumes:
      - ../tmp/local/:/data/
      - logs:/logs
      - ./config/prover/v3/prover-config.toml:/opt/linea/prover/config.toml:ro
      - ../prover/prover-assets:/opt/linea/prover/prover-assets:ro
    networks:
      linea:
        ipv4_address: 11.11.11.109

  postman:
    container_name: postman
    hostname: postman
    image: consensys/linea-postman:${POSTMAN_TAG:-19735ce}
    profiles: [ "l2", "debug" ]
    restart: on-failure
    ports:
      - "9090:3000"
    depends_on:
      sequencer:
        condition: service_healthy
      postgres:
        condition: service_healthy
    env_file: "./config/postman/env"
    networks:
      l1network:
        ipv4_address: 10.10.10.222
      linea:
        ipv4_address: 11.11.11.222

  coordinator:
    hostname: coordinator
    container_name: coordinator
<<<<<<< HEAD
    image: consensys/linea-coordinator:${COORDINATOR_TAG:-fe77e2f}
=======
    image: consensys/linea-coordinator:${COORDINATOR_TAG:-b98c344}
>>>>>>> ff16a437
    profiles: [ "l2", "debug" ]
    depends_on:
      l2-genesis-initialization:
        condition: service_completed_successfully
      postgres:
        condition: service_healthy
      l1-el-node:
        condition: service_started
      sequencer:
        condition: service_started
      shomei:
        condition: service_started
#      shomei-frontend:
#        condition: service_started
    ports:
      - "9545:9545"
    restart: on-failure
    environment:
      config__override__type2-state-proof-provider__disabled: ${LINEA_COORDINATOR_DISABLE_TYPE2_STATE_PROOF_PROVIDER:-true}
      config__override__l1-submission__blob__signer__type: ${LINEA_COORDINATOR_SIGNER_TYPE:-web3j}
      config__override__l1-submission__aggregation__signer__type: ${LINEA_COORDINATOR_SIGNER_TYPE:-web3j}
      config__override__message-anchoring__signer__type: ${LINEA_COORDINATOR_SIGNER_TYPE:-web3j}
    command: [ 'java', '-agentlib:jdwp=transport=dt_socket,server=y,suspend=n,address=*:5005','-Dvertx.configurationFile=/var/lib/coordinator/vertx-options.json', '-Dlog4j2.configurationFile=/var/lib/coordinator/log4j2-dev.xml', '-jar', 'libs/coordinator.jar', '--traces-limits-v2', 'config/traces-limits-v2.toml', '--smart-contract-errors', 'config/smart-contract-errors.toml', '--gas-price-cap-time-of-day-multipliers', 'config/gas-price-cap-time-of-day-multipliers.toml', 'config/coordinator-config.toml']
    #command: [ 'echo', 'forced exit' ]
    volumes:
      - ./config/l2-genesis-initialization/coordinator-config-v2-hardforks.toml:/opt/consensys/linea/coordinator/config/coordinator-config.toml:ro
      - ../config/common/traces-limits-v2.toml:/opt/consensys/linea/coordinator/config/traces-limits-v2.toml:ro
      - ../config/common/smart-contract-errors.toml:/opt/consensys/linea/coordinator/config/smart-contract-errors.toml:ro
      - ../config/common/gas-price-cap-time-of-day-multipliers.toml:/opt/consensys/linea/coordinator/config/gas-price-cap-time-of-day-multipliers.toml:ro
      - ../config/coordinator/vertx-options.json:/var/lib/coordinator/vertx-options.json:ro
      - ../config/coordinator/log4j2-dev.xml:/var/lib/coordinator/log4j2-dev.xml:ro
      - ../config/coordinator/tls-files/:/tls-files/
      - ../tmp/local/:/data/
    networks:
      l1network:
        ipv4_address: 10.10.10.106
      linea:
        ipv4_address: 11.11.11.106

  web3signer:
    hostname: web3signer
    container_name: web3signer
    image: consensys/web3signer:25.2
    profiles: [ "l2", "debug", "external-to-monorepo" ]
    ports:
      - "9000:9000"
    command:
      - --key-store-path=/key-files/
      - --tls-keystore-file=/tls-files/web3signer-keystore.p12
      - --tls-keystore-password-file=/tls-files/web3signer-keystore-password.txt
      - --tls-known-clients-file=/tls-files/known-clients.txt
      - --http-host-allowlist=*
      - eth1
      - --chain-id=1337 #required but no impact as only used for proxying eth_sendTransaction
    volumes:
      - ./web3signer/key-files/:/key-files/
      - ./web3signer/tls-files/:/tls-files/
    networks:
      - linea

  postgres:
    image: postgres:16.0
    hostname: postgres
    container_name: postgres
    profiles: [ "l2", "debug", "external-to-monorepo", "staterecovery" ]
    environment:
      POSTGRES_USER: ${POSTGRES_USER:-postgres}
      POSTGRES_PASSWORD: ${POSTGRES_PASSWORD:-postgres}
      PGDATA: /data/postgres
    command: postgres -c config_file=/etc/postgresql/postgresql.conf
    # uncomment command below if you need to log and debug queries to PG
    #    command:
    #      - postgres
    #      - -c
    #      - config_file=/etc/postgresql/postgresql.conf
    ports:
      - "5432:5432"
    healthcheck:
      test: [ "CMD-SHELL", "pg_isready" ]
      interval: 1s
      timeout: 1s
      retries: 120
    restart: unless-stopped
    deploy:
      resources:
        limits:
          memory: 2G
          cpus: '1.0'
        reservations:
          memory: 512M
          cpus: '0.5'
    volumes:
      - ./postgres/init:/docker-entrypoint-initdb.d/
      - ./postgres/conf/:/etc/postgresql/
    networks:
      - linea
      - l1network

  zkbesu-shomei:
    image: consensys/linea-besu-package:${BESU_PACKAGE_TAG:-beta-v4.0-rc7-CANCUN-20250918042905-96f4544}
    hostname: zkbesu-shomei
    container_name: zkbesu-shomei
    profiles: [ "l2", "l2-bc", "external-to-monorepo" ]
    depends_on:
      sequencer:
        condition: service_healthy
    privileged: true
    restart: always
    user: root
    ports:
      - "8945:8545" # http
      - "8946:8546" # websockets
      - "8950:8550"
      - "30307:30303"
    healthcheck:
      test: [ "CMD-SHELL", "bash -c \"[ -f /tmp/pid ]\"" ]
      interval: 1s
      timeout: 1s
      retries: 120
    networks:
      linea:
        ipv4_address: 11.11.11.113
    environment:
      LOG4J_CONFIGURATION_FILE: /var/lib/besu/log4j.xml
      JAVA_OPTS: -Xmx512m
    entrypoint:
      - /bin/bash
      - -c
      - |
        /opt/besu/bin/besu \
        --config-file=/var/lib/besu/zkbesu-config.toml \
        --genesis-file=/initialization/genesis-besu.json \
        --plugin-shomei-http-host="11.11.11.114" \
        --plugin-shomei-http-port=8888 \
        --bonsai-limit-trie-logs-enabled=false \
        --plugin-shomei-zktrace-comparison-mode=31 \
        --bootnodes=enode://14408801a444dafc44afbccce2eb755f902aed3b5743fed787b3c790e021fef28b8c827ed896aa4e8fb46e22bd67c39f994a73768b4b382f8597b0d44370e15d@11.11.11.101:30303

    volumes:
      - ./config/zkbesu-shomei/zkbesu-config.toml:/var/lib/besu/zkbesu-config.toml:ro
      - ./config/zkbesu-shomei/log4j.xml:/var/lib/besu/log4j.xml:ro
      - ./config/l2-genesis-initialization:/initialization/:ro

  shomei:
    image: consensys/linea-shomei:2.3.0
    hostname: shomei
    container_name: shomei
    profiles: [ "l2", "l2-bc", "external-to-monorepo" ]
    depends_on:
      zkbesu-shomei:
        condition: service_started
    privileged: true
    user: root
    ports:
      - "8998:8888"
    healthcheck:
      test: [ "CMD-SHELL", "bash -c \"[ -f /data/shomei/LOCK ]\"" ]
      interval: 1s
      timeout: 1s
      retries: 60
    networks:
      linea:
        ipv4_address: 11.11.11.114
    environment:
      LOG4J_CONFIGURATION_FILE: /log4j.xml
    command:
      - --besu-rpc-http-host=11.11.11.113
      - --besu-rpc-http-port=8545
      - --rpc-http-host=11.11.11.114
      - --rpc-http-host-allow-list=*
      - --rpc-http-port=8888
      - --min-confirmations-before-importing=0
      - --trace-start-block-number=0
      - --data-path=/data/shomei
    volumes:
      - ./config/shomei/log4j.xml:/log4j.xml:ro
  #      - ../tmp/local/shomei:/data/shomei/:z

  shomei-frontend:
    image: consensys/linea-shomei:2.3.0
    hostname: shomei-frontend
    container_name: shomei-frontend
    profiles: [ "l2", "l2-bc", "external-to-monorepo" ]
    depends_on:
      zkbesu-shomei:
        condition: service_started
    privileged: true
    user: root
    restart: always
    ports:
      - "8889:8888"
    healthcheck:
      test: [ "CMD-SHELL", "bash -c \"[ -f /data/shomei/LOCK ]\"" ]
      interval: 1s
      timeout: 1s
      retries: 60
    networks:
      linea:
        ipv4_address: 11.11.11.107
    environment:
      LOG4J_CONFIGURATION_FILE: /log4j.xml
    command:
      - --besu-rpc-http-host=11.11.11.113
      - --besu-rpc-http-port=8545
      - --rpc-http-host=11.11.11.107
      - --rpc-http-host-allow-list=*
      - --rpc-http-port=8888
      - --min-confirmations-before-importing=0
      - --trace-start-block-number=0
      - --data-path=/data/shomei-frontend
      - --metrics-http-host=0.0.0.0
      - --metrics-http-port=9545
      - --enable-trace-generation=false
      - --enable-finalized-block-limit=true
      - --use-finalized-block-number=0
      - --use-finalized-block-hash=0x0ca7c811d834d51a08e390bef9ae24db8623338bad13176d420b2f03bc282b90 #some unlikely hash

    volumes:
      - ./config/shomei/log4j.xml:/log4j.xml:ro

  transaction-exclusion-api:
    hostname: transaction-exclusion-api
    container_name: transaction-exclusion-api
    image: consensys/linea-transaction-exclusion-api:${TRANSACTION_EXCLUSION_API_TAG:-8a0bcc8}
    profiles: [ "l2", "debug" ]
    restart: on-failure
    depends_on:
      postgres:
        condition: service_healthy
    ports:
      - "8082:8080"
    command: [ 'java', '-Dvertx.configurationFile=config/vertx-options.json', '-Dlog4j2.configurationFile=config/log4j2-dev.xml', '-jar', 'libs/transaction-exclusion-api.jar', 'config/transaction-exclusion-app-docker.config.toml', ]
    volumes:
      - ../config/transaction-exclusion-api/transaction-exclusion-app-docker.config.toml:/opt/consensys/linea/transaction-exclusion-api/config/transaction-exclusion-app-docker.config.toml:ro
      - ../config/transaction-exclusion-api/vertx-options.json:/opt/consensys/linea/transaction-exclusion-api/config/vertx-options.json:ro
      - ../config/transaction-exclusion-api/log4j2-dev.xml:/opt/consensys/linea/transaction-exclusion-api/config/log4j2-dev.xml:ro
    networks:
      linea:
        ipv4_address: 11.11.11.110

  ########################
  # Blob Scan stack, used for state recover app
  ########################
  blobscan-api:
    container_name: blobscan-api
    hostname: blobscan-api
    image: blossomlabs/blobscan-api:1.23.0
    platform: linux/amd64 # only linux available
    profiles: [ "staterecovery" ]
    ports:
      - "4001:4001"
    env_file: "./config/blobscan/env"
    restart: always
    #    healthcheck:
    #      test: [ "CMD", "curl", "-f", "http://localhost:4001/healthcheck" ]
    #      disable: true
    #      interval: 30s
    #      timeout: 10s
    #      retries: 20
    #      start_period: 5s
    networks:
      l1network:
        ipv4_address: 10.10.10.203
    depends_on:
      postgres:
        condition: service_healthy
      redis:
        condition: service_healthy
      l1-cl-node:
        condition: service_healthy
      l1-el-node:
        condition: service_healthy

  blobscan-indexer:
    container_name: blobscan-indexer
    hostname: blobscan-indexer
    image: blossomlabs/blobscan-indexer:0.3.4
    platform: linux/amd64 # only linux available
    profiles: [ "staterecovery" ]
    env_file: "./config/blobscan/env"
    networks:
      l1network:
        ipv4_address: 10.10.10.204
    restart: always
    depends_on:
      postgres:
        condition: service_healthy
      blobscan-api:
        condition: service_started
      l1-cl-node:
        condition: service_healthy
      l1-el-node:
        condition: service_healthy

  redis:
    container_name: redis
    hostname: redis
    image: "redis:7.4.1-alpine"
    profiles: [ "staterecovery" ]
    ports:
      - "6379:6379"
    environment:
      - REDIS_REPLICATION_MODE=master
      - REDIS_PASSWORD=s3cr3t
      - REDIS_USERNAME=blobscan
    healthcheck:
      test: [ "CMD", "redis-cli", "ping" ]
      interval: 30s
      timeout: 10s
      retries: 3
      start_period: 30s
    networks:
      l1network:
        ipv4_address: 10.10.10.205

  zkbesu-shomei-sr:
    image: consensys/linea-besu-package:${BESU_PACKAGE_TAG:-beta-v4.0-rc7-CANCUN-20250918042905-96f4544}
    hostname: zkbesu-shomei-sr
    container_name: zkbesu-shomei-sr
    profiles: [ "external-to-monorepo", "staterecovery" ]
    privileged: true
    user: root
    ports:
      - "9145:8545" # http
      - "9146:8546" # websockets
      - "9150:8550"
      - "10545:9545"
    healthcheck:
      test: [ "CMD-SHELL", "bash -c \"[ -f /tmp/pid ]\"" ]
      interval: 1s
      timeout: 1s
      retries: 120
    restart: "no"
    networks:
      l1network:
        ipv4_address: 10.10.10.206
      linea:
        ipv4_address: 11.11.11.116
    environment:
      LOG4J_CONFIGURATION_FILE: /var/lib/besu/log4j.xml
      L1_ROLLUP_CONTRACT_ADDRESS: ${L1_ROLLUP_CONTRACT_ADDRESS:-0xCf7Ed3AccA5a467e9e704C703E8D87F634fB0Fc9}
      STATERECOVERY_OVERRIDE_START_BLOCK_NUMBER: ${STATERECOVERY_OVERRIDE_START_BLOCK_NUMBER:-1}
    entrypoint:
      - /bin/bash
      - -c
      - |
        (rm /opt/besu/plugins/linea-staterecovery-besu-plugin-v* || true) && \
        (rm /opt/besu/plugins/linea-finalized-tag-updater* || true) && \
        ls -lh /opt/besu/plugins && \
        sed -i '/^CLASSPATH/c\CLASSPATH=/opt/besu/lib/\*\:/opt/besu/plugins/\*' /opt/besu/bin/besu-untuned && \
        /opt/besu/bin/besu-untuned \
        --config-file=/var/lib/besu/zkbesu-config.toml \
        --genesis-file=/var/lib/besu/genesis.json \
        --plugins=BesuShomeiRpcPlugin,ZkTrieLogPlugin,LineaStateRecoveryPlugin \
        --rpc-http-api=ADMIN,DEBUG,NET,ETH,WEB3,PLUGINS,MINER,SHOMEI \
        --bonsai-limit-trie-logs-enabled=false \
        --plugin-shomei-http-host="11.11.11.117" \
        --plugin-shomei-http-port=8888 \
        --plugin-staterecovery-l1-endpoint=http://l1-el-node:8545 \
        --plugin-staterecovery-l1-polling-interval=PT0.5S \
        --plugin-staterecovery-l1-earliest-search-block=EARLIEST \
        --plugin-staterecovery-l1-highest-search-block=LATEST \
        --plugin-staterecovery-shomei-endpoint=http://shomei-sr:8888 \
        --plugin-staterecovery-blobscan-endpoint=http://blobscan-api:4001 \
        --plugin-staterecovery-linea-sequencer-beneficiary-address=0x6d976c9b8ceee705d4fe8699b44e5eb58242f484 \
        --bootnodes=enode://14408801a444dafc44afbccce2eb755f902aed3b5743fed787b3c790e021fef28b8c827ed896aa4e8fb46e22bd67c39f994a73768b4b382f8597b0d44370e15d@11.11.11.101:30303
    volumes:
      - ./config/zkbesu-shomei/zkbesu-config.toml:/var/lib/besu/zkbesu-config.toml:ro
      - ./config/zkbesu-shomei/log4j-staterecovery.xml:/var/lib/besu/log4j.xml:ro
      - ./config/linea-local-dev-genesis-PoA-besu.json/:/var/lib/besu/genesis.json:ro
      - ../besu-plugins/state-recovery/besu-plugin/build/libs/linea-staterecovery-besu-plugin-SNAPSHOT.jar:/opt/besu/plugins/linea-staterecovery-besu-plugin-SNAPSHOT.jar

  shomei-sr:
    image: consensys/linea-shomei:2.3.0
    hostname: shomei-sr
    container_name: shomei-sr
    profiles: [ "external-to-monorepo", "staterecovery" ]
    depends_on:
      zkbesu-shomei-sr:
        condition: service_started
    privileged: true
    user: root
    ports:
      - "8890:8888"
    healthcheck:
      test: [ "CMD-SHELL", "bash -c \"[ -f /data/shomei/LOCK ]\"" ]
      interval: 1s
      timeout: 1s
      retries: 60
    networks:
      linea:
        ipv4_address: 11.11.11.117
    environment:
      LOG4J_CONFIGURATION_FILE: /log4j.xml
    command:
      - --besu-rpc-http-host=11.11.11.116
      - --besu-rpc-http-port=8545
      - --rpc-http-host=11.11.11.117
      - --rpc-http-host-allow-list=*
      - --rpc-http-port=8888
      - --min-confirmations-before-importing=0
      - --trace-start-block-number=0
    volumes:
      - ./config/shomei/log4j.xml:/log4j.xml:ro<|MERGE_RESOLUTION|>--- conflicted
+++ resolved
@@ -283,11 +283,7 @@
   coordinator:
     hostname: coordinator
     container_name: coordinator
-<<<<<<< HEAD
-    image: consensys/linea-coordinator:${COORDINATOR_TAG:-fe77e2f}
-=======
     image: consensys/linea-coordinator:${COORDINATOR_TAG:-b98c344}
->>>>>>> ff16a437
     profiles: [ "l2", "debug" ]
     depends_on:
       l2-genesis-initialization:
