--- conflicted
+++ resolved
@@ -1,6 +1,6 @@
 version: "3.9"
 
-# Define named volumes for each service
+# Define named volumes
 volumes:
   linea-sepolia-geth:
     name: "linea-sepolia-geth"
@@ -79,7 +79,6 @@
       - ./besu-genesis.json:/var/lib/besu/genesis.json:ro
       - ../config/linea-besu-sequencer/log4j.xml:/var/lib/besu/log4j.xml
       - ./static-nodes.json:/var/lib/besu/static-nodes.json
-<<<<<<< HEAD
       - linea-sepolia-besu:/data
 
   # Erigon initialization
@@ -120,9 +119,8 @@
     volumes:
       - ./genesis.json:/genesis.json:ro
       - linea-sepolia-erigon:/home/erigon/.local/share/erigon/
-      
-=======
-
+  
+  # Nethermind node
   nethermind-node:
     hostname: nethermind-node
     container_name: nethermind-node
@@ -140,5 +138,4 @@
       - 8545:8545
       - 8008:8008
     volumes:
-      - linea-sepolia:/nethermind/nethermind_db
->>>>>>> 447c222f
+      - linea-sepolia:/nethermind/nethermind_db