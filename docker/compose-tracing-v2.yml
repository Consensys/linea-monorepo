--- conflicted
+++ resolved
@@ -40,11 +40,6 @@
     extends:
       file: compose-spec-l2-services.yml
       service: sequencer
-<<<<<<< HEAD
-    volumes:
-      - ../config/common/traces-limits-besu-v2.toml:/var/lib/besu/traces-limits.toml:ro
-=======
->>>>>>> 73346939
 
   traces-node-v2:
     extends:
