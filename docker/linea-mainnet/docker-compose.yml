--- conflicted
+++ resolved
@@ -1,6 +1,6 @@
 version: "3.9"
 
-# Define named volumes for each service
+# Define named volumes
 volumes:
   linea-mainnet-geth:
     name: "linea-mainnet-geth"
@@ -49,7 +49,8 @@
       - ./genesis.json:/genesis.json:ro
       - linea-mainnet-geth:/root/.ethereum
 
-  # Besu node
+  # Besu node currently not peering with bootnodes - need to verify whether this is because they're at max peers or
+  # whether the docs have outdated enodes
   besu-node:
     hostname: besu-node
     container_name: besu-node
@@ -75,7 +76,6 @@
       - ./besu-genesis.json:/var/lib/besu/genesis.json:ro
       - ../config/linea-besu-sequencer/log4j.xml:/var/lib/besu/log4j.xml
       - ./static-nodes.json:/var/lib/besu/static-nodes.json
-<<<<<<< HEAD
       - linea-mainnet-besu:/data
 
   # Erigon initialization
@@ -117,8 +117,7 @@
       - ./genesis.json:/genesis.json:ro
       - linea-mainnet-erigon:/home/erigon/.local/share/erigon/
       
-=======
-
+  # Nethermind node
   nethermind-node:
     hostname: nethermind-node
     container_name: nethermind-node
@@ -136,5 +135,4 @@
       - 8545:8545
       - 8008:8008
     volumes:
-      - linea-mainnet:/nethermind/nethermind_db
->>>>>>> 447c222f
+      - linea-mainnet:/nethermind/nethermind_db