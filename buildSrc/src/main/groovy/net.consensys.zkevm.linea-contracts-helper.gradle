import java.util.concurrent.TimeUnit

if (!rootProject.tasks.getNames().contains("compileContracts")) {
  rootProject.tasks.register("compileContracts") {
    description = "Compiles contracts."
    inputs.dir("$rootDir/contracts/contracts")
    outputs.cacheIf { true }

<<<<<<< HEAD
tasks.register('compileContracts') {
  description = "Compiles contracts."
  inputs.dir("$rootDir/contracts")
  outputs.cacheIf { true }
  doLast {
    runRootMakefileCommand("compile-contracts-no-typechain", Map.of())
=======
    doLast {
      runRootMakefileCommand("compile-contracts", Map.of())
    }
>>>>>>> 7664e20c
  }
}

def runRootMakefileCommand(String command, Map<String, String> env) {
  def randomSuffix = UUID.randomUUID().toString()
  File outputFile = file("${command.replace(" ", "-")}-run-output-${randomSuffix}.txt")
  def deploymentProcessBuilder = new ProcessBuilder("make", "-C", project.rootDir.path, command)
  deploymentProcessBuilder.environment().putAll(env)
  deploymentProcessBuilder.redirectOutput(outputFile)
  deploymentProcessBuilder.redirectError(outputFile)
  def deploymentProcess = deploymentProcessBuilder.start()
  def processHasTerminated = deploymentProcess.waitFor(4, TimeUnit.MINUTES)
  def output = outputFile.text
  outputFile.delete()
  if (processHasTerminated && deploymentProcess.exitValue() != 0) {
    println(output)
    throw new GradleException("Deployment failed with exitCode=${deploymentProcess.exitValue()}, output=$output")
  } else if (!processHasTerminated) {
    println(output)
    throw new GradleException("Deployment timed out")
  }
  return output
}<|MERGE_RESOLUTION|>--- conflicted
+++ resolved
@@ -6,18 +6,9 @@
     inputs.dir("$rootDir/contracts/contracts")
     outputs.cacheIf { true }
 
-<<<<<<< HEAD
-tasks.register('compileContracts') {
-  description = "Compiles contracts."
-  inputs.dir("$rootDir/contracts")
-  outputs.cacheIf { true }
-  doLast {
-    runRootMakefileCommand("compile-contracts-no-typechain", Map.of())
-=======
     doLast {
-      runRootMakefileCommand("compile-contracts", Map.of())
+      runRootMakefileCommand("compile-contracts-no-typechain", Map.of())
     }
->>>>>>> 7664e20c
   }
 }
 
