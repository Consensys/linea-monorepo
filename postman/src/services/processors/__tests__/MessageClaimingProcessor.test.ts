import { describe, it, beforeEach } from "@jest/globals";
import { mock } from "jest-mock-extended";
import { DefaultGasProvider, Provider, Direction, OnChainMessageStatus } from "@consensys/linea-sdk";
import {
  Block,
  ContractTransactionResponse,
  ErrorDescription,
  EthersError,
  Overrides,
  Signer,
  TransactionReceipt,
  TransactionRequest,
  TransactionResponse,
} from "ethers";
import { TestLogger } from "../../../utils/testing/helpers";
import { MessageStatus } from "../../../core/enums";
import {
  DEFAULT_MAX_FEE_PER_GAS,
  TEST_ADDRESS_2,
  TEST_CONTRACT_ADDRESS_2,
  testAnchoredMessage,
  testClaimedMessage,
  testL2NetworkConfig,
  testUnderpricedAnchoredMessage,
  testZeroFeeAnchoredMessage,
} from "../../../utils/testing/constants";
import { IMessageRepository } from "../../../core/persistence/IMessageRepository";
import { IMessageClaimingProcessor } from "../../../core/services/processors/IMessageClaimingProcessor";
import { MessageClaimingProcessor } from "../MessageClaimingProcessor";
import { Message } from "../../../core/entities/Message";
import { ErrorParser } from "../../../utils/ErrorParser";
import { EthereumMessageDBService } from "../../persistence/EthereumMessageDBService";
import {
  DEFAULT_ENABLE_POSTMAN_SPONSORING,
  DEFAULT_GAS_ESTIMATION_PERCENTILE,
  DEFAULT_MAX_CLAIM_GAS_LIMIT,
  DEFAULT_MAX_FEE_PER_GAS_CAP,
  DEFAULT_MAX_NUMBER_OF_RETRIES,
  DEFAULT_MAX_POSTMAN_SPONSOR_GAS_LIMIT,
  DEFAULT_PROFIT_MARGIN,
  DEFAULT_RETRY_DELAY_IN_SECONDS,
} from "../../../core/constants";
import { EthereumTransactionValidationService } from "../../EthereumTransactionValidationService";
import { ILineaRollupClient } from "../../../core/clients/blockchain/ethereum/ILineaRollupClient";
import { IProvider } from "../../../core/clients/blockchain/IProvider";

describe("TestMessageClaimingProcessor", () => {
  let messageClaimingProcessor: IMessageClaimingProcessor;
  let gasProvider: DefaultGasProvider;
  let databaseService: EthereumMessageDBService;
  let transactionValidationService: EthereumTransactionValidationService;
  let mockedDate: Date;
  const lineaRollupContractMock =
    mock<
      ILineaRollupClient<
        Overrides,
        TransactionReceipt,
        TransactionResponse,
        ContractTransactionResponse,
        ErrorDescription
      >
    >();
  const provider = mock<IProvider<TransactionReceipt, Block, TransactionRequest, TransactionResponse, Provider>>();
  const signer = mock<Signer>();

  const logger = new TestLogger(MessageClaimingProcessor.name);

  beforeEach(() => {
    gasProvider = new DefaultGasProvider(provider, {
      maxFeePerGasCap: DEFAULT_MAX_FEE_PER_GAS_CAP,
      gasEstimationPercentile: DEFAULT_GAS_ESTIMATION_PERCENTILE,
      enforceMaxGasFee: false,
    });
    databaseService = new EthereumMessageDBService(gasProvider, mock<IMessageRepository<unknown>>());
    transactionValidationService = new EthereumTransactionValidationService(lineaRollupContractMock, gasProvider, {
      profitMargin: DEFAULT_PROFIT_MARGIN,
      maxClaimGasLimit: DEFAULT_MAX_CLAIM_GAS_LIMIT,
      isPostmanSponsorshipEnabled: DEFAULT_ENABLE_POSTMAN_SPONSORING,
      maxPostmanSponsorGasLimit: DEFAULT_MAX_POSTMAN_SPONSOR_GAS_LIMIT,
    });
    messageClaimingProcessor = new MessageClaimingProcessor(
      lineaRollupContractMock,
      signer,
      databaseService,
      transactionValidationService,
      {
        maxNonceDiff: 5,
        profitMargin: DEFAULT_PROFIT_MARGIN,
        maxNumberOfRetries: DEFAULT_MAX_NUMBER_OF_RETRIES,
        retryDelayInSeconds: DEFAULT_RETRY_DELAY_IN_SECONDS,
        maxClaimGasLimit: DEFAULT_MAX_CLAIM_GAS_LIMIT,
        direction: Direction.L2_TO_L1,
        originContractAddress: TEST_CONTRACT_ADDRESS_2,
      },
      logger,
    );

    mockedDate = new Date();
    jest.useFakeTimers();
    jest.setSystemTime(mockedDate);
  });

  afterEach(() => {
    jest.resetAllMocks();
  });

  describe("process", () => {
    it("Should return and log as error if claim tx nonce is higher than the max diff", async () => {
      const loggerErrorSpy = jest.spyOn(logger, "error");
      jest.spyOn(databaseService, "getLastClaimTxNonce").mockResolvedValue(100);
      jest.spyOn(signer, "getNonce").mockResolvedValue(80);

      await messageClaimingProcessor.process();

      expect(loggerErrorSpy).toHaveBeenCalledTimes(1);
      expect(loggerErrorSpy).toHaveBeenCalledWith(
        "Nonce returned from getNonce is an invalid value (e.g. null or undefined)",
      );
    });

    it("Should return without calling any get message status if getFirstMessageToClaim return null", async () => {
      const lineaRollupContractMsgStatusSpy = jest.spyOn(lineaRollupContractMock, "getMessageStatus");
      jest.spyOn(databaseService, "getLastClaimTxNonce").mockResolvedValue(100);
      jest.spyOn(signer, "getNonce").mockResolvedValue(99);
      jest
        .spyOn(gasProvider, "getGasFees")
        .mockResolvedValue({ maxFeePerGas: 1000000000n, maxPriorityFeePerGas: 1000000000n });
      jest.spyOn(databaseService, "getMessageToClaim").mockResolvedValue(null);

      await messageClaimingProcessor.process();

      expect(lineaRollupContractMsgStatusSpy).toHaveBeenCalledTimes(0);
    });

    it("Should log as warning and save message as zero fee if message has zero fee", async () => {
      const loggerWarnSpy = jest.spyOn(logger, "warn");
      const lineaRollupContractMsgStatusSpy = jest.spyOn(lineaRollupContractMock, "getMessageStatus");
      const messageRepositorySaveSpy = jest.spyOn(databaseService, "updateMessage");
      jest.spyOn(databaseService, "getLastClaimTxNonce").mockResolvedValue(100);
      jest.spyOn(signer, "getNonce").mockResolvedValue(99);
      jest
        .spyOn(gasProvider, "getGasFees")
        .mockResolvedValue({ maxFeePerGas: 1000000000n, maxPriorityFeePerGas: 1000000000n });
      jest.spyOn(databaseService, "getMessageToClaim").mockResolvedValue(testZeroFeeAnchoredMessage);
      jest.spyOn(transactionValidationService, "evaluateTransaction").mockResolvedValueOnce({
        hasZeroFee: true,
        isRateLimitExceeded: false,
        isUnderPriced: false,
        isForSponsorship: false,
        estimatedGasLimit: 50_000n,
        threshold: 5,
        maxPriorityFeePerGas: DEFAULT_MAX_FEE_PER_GAS,
        maxFeePerGas: DEFAULT_MAX_FEE_PER_GAS,
      });

      const expectedLoggingMessage = new Message(testZeroFeeAnchoredMessage);
      const expectedSavedMessage = new Message({
        ...testZeroFeeAnchoredMessage,
        status: MessageStatus.ZERO_FEE,
        updatedAt: mockedDate,
      });

      await messageClaimingProcessor.process();

      expect(lineaRollupContractMsgStatusSpy).toHaveBeenCalledTimes(1);
      expect(loggerWarnSpy).toHaveBeenCalledTimes(1);
      expect(loggerWarnSpy).toHaveBeenCalledWith(
        "Found message with zero fee. This message will not be processed: messageHash=%s",
        expectedLoggingMessage.messageHash,
      );
      expect(messageRepositorySaveSpy).toHaveBeenCalledTimes(1);
      expect(messageRepositorySaveSpy).toHaveBeenCalledWith(expectedSavedMessage);
    });

    it("Should log as info and save message as claimed if message was claimed", async () => {
      const loggerInfoSpy = jest.spyOn(logger, "info");
      const lineaRollupContractMsgStatusSpy = jest.spyOn(lineaRollupContractMock, "getMessageStatus");
      const messageRepositorySaveSpy = jest.spyOn(databaseService, "updateMessage");
      jest.spyOn(databaseService, "getLastClaimTxNonce").mockResolvedValue(100);
      jest.spyOn(signer, "getNonce").mockResolvedValue(99);
      jest
        .spyOn(gasProvider, "getGasFees")
        .mockResolvedValue({ maxFeePerGas: 1000000000n, maxPriorityFeePerGas: 1000000000n });
      jest.spyOn(databaseService, "getMessageToClaim").mockResolvedValue(testClaimedMessage);
      jest.spyOn(lineaRollupContractMock, "getMessageStatus").mockResolvedValue(OnChainMessageStatus.CLAIMED);
      const expectedLoggingMessage = new Message(testClaimedMessage);
      const expectedSavedMessage = new Message({ ...testClaimedMessage, updatedAt: mockedDate });

      await messageClaimingProcessor.process();

      expect(lineaRollupContractMsgStatusSpy).toHaveBeenCalledTimes(1);
      expect(loggerInfoSpy).toHaveBeenCalledTimes(1);
      expect(loggerInfoSpy).toHaveBeenCalledWith(
        "Found already claimed message: messageHash=%s",
        expectedLoggingMessage.messageHash,
      );
      expect(messageRepositorySaveSpy).toHaveBeenCalledTimes(1);
      expect(messageRepositorySaveSpy).toHaveBeenCalledWith(expectedSavedMessage);
    });

    it("Should log as warning and save message as non-executable if message gas limit was above max gas limit", async () => {
      const loggerWarnSpy = jest.spyOn(logger, "warn");
      const lineaRollupContractMsgStatusSpy = jest.spyOn(lineaRollupContractMock, "getMessageStatus");
      const messageRepositorySaveSpy = jest.spyOn(databaseService, "updateMessage");
      jest.spyOn(databaseService, "getLastClaimTxNonce").mockResolvedValue(100);
      jest.spyOn(signer, "getNonce").mockResolvedValue(99);
      jest
        .spyOn(gasProvider, "getGasFees")
        .mockResolvedValue({ maxFeePerGas: 1000000000n, maxPriorityFeePerGas: 1000000000n });
      jest.spyOn(databaseService, "getMessageToClaim").mockResolvedValue(testAnchoredMessage);
      jest.spyOn(lineaRollupContractMock, "getMessageStatus").mockResolvedValue(OnChainMessageStatus.CLAIMABLE);
      jest.spyOn(lineaRollupContractMock, "estimateClaimGas").mockResolvedValue(DEFAULT_MAX_CLAIM_GAS_LIMIT * 2n);
      const expectedLoggingMessage = new Message(testAnchoredMessage);
      const expectedSavedMessage = new Message({
        ...testAnchoredMessage,
        status: MessageStatus.NON_EXECUTABLE,
        updatedAt: mockedDate,
      });

      await messageClaimingProcessor.process();

      expect(lineaRollupContractMsgStatusSpy).toHaveBeenCalledTimes(1);
      expect(loggerWarnSpy).toHaveBeenCalledTimes(1);
      expect(loggerWarnSpy).toHaveBeenCalledWith(
        "Estimated gas limit is higher than the max allowed gas limit for this message: messageHash=%s messageInfo=%s estimatedGasLimit=%s maxAllowedGasLimit=%s",
        expectedLoggingMessage.messageHash,
        expectedLoggingMessage.toString(),
        undefined, // DEFAULT_MAX_CLAIM_GAS_LIMIT * 2n,
        testL2NetworkConfig.claiming.maxClaimGasLimit!.toString(),
      );
      expect(messageRepositorySaveSpy).toHaveBeenCalledTimes(1);
      expect(messageRepositorySaveSpy).toHaveBeenCalledWith(expectedSavedMessage);
    });

    it("Should log as warning and save message as fee underpriced if message fee was underpriced", async () => {
      const loggerWarnSpy = jest.spyOn(logger, "warn");
      const lineaRollupContractMsgStatusSpy = jest.spyOn(lineaRollupContractMock, "getMessageStatus");
      const messageRepositorySaveSpy = jest.spyOn(databaseService, "updateMessage");
      jest.spyOn(databaseService, "getLastClaimTxNonce").mockResolvedValue(100);
      jest.spyOn(signer, "getNonce").mockResolvedValue(99);
      jest
        .spyOn(gasProvider, "getGasFees")
        .mockResolvedValue({ maxFeePerGas: 1000000000n, maxPriorityFeePerGas: 1000000000n });
      jest.spyOn(databaseService, "getMessageToClaim").mockResolvedValue(testUnderpricedAnchoredMessage);
      jest.spyOn(lineaRollupContractMock, "getMessageStatus").mockResolvedValue(OnChainMessageStatus.CLAIMABLE);
      jest.spyOn(lineaRollupContractMock, "estimateClaimGas").mockResolvedValue(100_000n);
      const expectedLoggingMessage = new Message({
        ...testUnderpricedAnchoredMessage,
        claimGasEstimationThreshold: 10,
        updatedAt: mockedDate,
      });
      const expectedSavedMessage = new Message({
        ...testUnderpricedAnchoredMessage,
        claimGasEstimationThreshold: 10,
        status: MessageStatus.FEE_UNDERPRICED,
        updatedAt: mockedDate,
      });

      await messageClaimingProcessor.process();

      expect(lineaRollupContractMsgStatusSpy).toHaveBeenCalledTimes(1);
      expect(loggerWarnSpy).toHaveBeenCalledTimes(1);
      expect(loggerWarnSpy).toHaveBeenCalledWith(
        "Fee underpriced found in this message: messageHash=%s messageInfo=%s transactionGasLimit=%s maxFeePerGas=%s",
        expectedLoggingMessage.messageHash,
        expectedLoggingMessage.toString(),
        "100000",
        "1000000000",
      );
      expect(messageRepositorySaveSpy).toHaveBeenCalledTimes(2);
      //expect(messageRepositorySaveSpy).toHaveBeenNthCalledWith(1, [expectedLoggingMessage]);
      expect(messageRepositorySaveSpy).toHaveBeenNthCalledWith(2, expectedSavedMessage);
    });

    it("Should log as warning and save message with reset claimGasEstimationThreshold if rate limit exceeded on L1", async () => {
      const loggerWarnSpy = jest.spyOn(logger, "warn");
      const lineaRollupContractMsgStatusSpy = jest.spyOn(lineaRollupContractMock, "getMessageStatus");
      const messageRepositorySaveSpy = jest.spyOn(databaseService, "updateMessage");
      jest.spyOn(databaseService, "getLastClaimTxNonce").mockResolvedValue(100);
      jest.spyOn(signer, "getNonce").mockResolvedValue(99);
      jest
        .spyOn(gasProvider, "getGasFees")
        .mockResolvedValue({ maxFeePerGas: 1000000000n, maxPriorityFeePerGas: 1000000000n });
      jest.spyOn(databaseService, "getMessageToClaim").mockResolvedValue(testAnchoredMessage);
      jest.spyOn(lineaRollupContractMock, "getMessageStatus").mockResolvedValue(OnChainMessageStatus.CLAIMABLE);
      jest.spyOn(lineaRollupContractMock, "estimateClaimGas").mockResolvedValue(100_000n);
      jest.spyOn(lineaRollupContractMock, "isRateLimitExceeded").mockResolvedValue(true);
      const expectedLoggingMessage = new Message({
        ...testAnchoredMessage,
        claimGasEstimationThreshold: 10000000000,
        updatedAt: mockedDate,
      });

      await messageClaimingProcessor.process();

      expect(lineaRollupContractMsgStatusSpy).toHaveBeenCalledTimes(1);
      expect(messageRepositorySaveSpy).toHaveBeenCalledTimes(1);
      expect(messageRepositorySaveSpy).toHaveBeenCalledWith(expectedLoggingMessage);
      expect(loggerWarnSpy).toHaveBeenCalledTimes(1);
      expect(loggerWarnSpy).toHaveBeenCalledWith(
        "Rate limit exceeded for this message. It will be reprocessed later: messageHash=%s",
        expectedLoggingMessage.messageHash,
      );
    });

    it("Should update message if successful", async () => {
      const lineaRollupContractMsgStatusSpy = jest.spyOn(lineaRollupContractMock, "getMessageStatus");
      const messageRepositorySaveSpy = jest.spyOn(databaseService, "updateMessage");
      const messageRepositoryUpdateAtomicSpy = jest.spyOn(databaseService, "updateMessageWithClaimTxAtomic");
      jest.spyOn(databaseService, "getLastClaimTxNonce").mockResolvedValue(100);
      jest.spyOn(signer, "getNonce").mockResolvedValue(99);
      jest
        .spyOn(gasProvider, "getGasFees")
        .mockResolvedValue({ maxFeePerGas: 1000000000n, maxPriorityFeePerGas: 1000000000n });
      jest.spyOn(databaseService, "getMessageToClaim").mockResolvedValue(testAnchoredMessage);
      jest.spyOn(lineaRollupContractMock, "getMessageStatus").mockResolvedValue(OnChainMessageStatus.CLAIMABLE);
      jest.spyOn(lineaRollupContractMock, "estimateClaimGas").mockResolvedValue(100_000n);
      jest.spyOn(lineaRollupContractMock, "isRateLimitExceeded").mockResolvedValue(false);
      const expectedLoggingMessage = new Message({
        ...testAnchoredMessage,
        claimGasEstimationThreshold: 10000000000,
        updatedAt: mockedDate,
      });

      await messageClaimingProcessor.process();

      expect(lineaRollupContractMsgStatusSpy).toHaveBeenCalledTimes(1);
      expect(messageRepositorySaveSpy).toHaveBeenCalledTimes(1);
      expect(messageRepositorySaveSpy).toHaveBeenCalledWith(expectedLoggingMessage);
      expect(messageRepositoryUpdateAtomicSpy).toHaveBeenCalledTimes(1);
    });

    it("Should log as warn or error if update message throws a ACTION_REJECTED error", async () => {
      const loggerWarnOrErrorSpy = jest.spyOn(logger, "warnOrError");
      const lineaRollupContractMsgStatusSpy = jest.spyOn(lineaRollupContractMock, "getMessageStatus");
      const messageRepositorySaveSpy = jest.spyOn(databaseService, "updateMessage");
      const actionRejectedError = {
        code: "ACTION_REJECTED",
        shortMessage: "action rejected error for testing",
      };
      const messageRepositoryUpdateAtomicSpy = jest
        .spyOn(databaseService, "updateMessageWithClaimTxAtomic")
        .mockRejectedValue(actionRejectedError);
      jest.spyOn(databaseService, "getLastClaimTxNonce").mockResolvedValue(100);
      jest.spyOn(signer, "getNonce").mockResolvedValue(99);
      jest
        .spyOn(gasProvider, "getGasFees")
        .mockResolvedValue({ maxFeePerGas: 1000000000n, maxPriorityFeePerGas: 1000000000n });
      jest.spyOn(databaseService, "getMessageToClaim").mockResolvedValue(testAnchoredMessage);
      jest.spyOn(lineaRollupContractMock, "getMessageStatus").mockResolvedValue(OnChainMessageStatus.CLAIMABLE);
      jest.spyOn(lineaRollupContractMock, "estimateClaimGas").mockResolvedValue(100_000n);
      jest.spyOn(lineaRollupContractMock, "isRateLimitExceeded").mockResolvedValue(false);
      const expectedLoggingMessage = new Message({
        ...testAnchoredMessage,
        claimGasEstimationThreshold: 10000000000,
        updatedAt: mockedDate,
      });
      const expectedSavedMessage = new Message({
        ...testAnchoredMessage,
        claimGasEstimationThreshold: 10000000000,
        status: MessageStatus.NON_EXECUTABLE,
        updatedAt: mockedDate,
      });

      await messageClaimingProcessor.process();

      expect(lineaRollupContractMsgStatusSpy).toHaveBeenCalledTimes(1);
      expect(messageRepositorySaveSpy).toHaveBeenCalledTimes(2);
      expect(messageRepositorySaveSpy).toHaveBeenNthCalledWith(1, expectedLoggingMessage);
      expect(messageRepositorySaveSpy).toHaveBeenNthCalledWith(2, expectedSavedMessage);
      expect(messageRepositoryUpdateAtomicSpy).toHaveBeenCalledTimes(1);
      expect(loggerWarnOrErrorSpy).toHaveBeenCalledTimes(1);
      expect(loggerWarnOrErrorSpy).toHaveBeenCalledWith(actionRejectedError, {
        parsedError: ErrorParser.parseErrorWithMitigation(actionRejectedError as EthersError),
        messageHash: expectedLoggingMessage.messageHash,
      });
    });
  });

  describe("process with sponsorship", () => {
    beforeEach(() => {
      transactionValidationService = new EthereumTransactionValidationService(lineaRollupContractMock, gasProvider, {
        profitMargin: DEFAULT_PROFIT_MARGIN,
        maxClaimGasLimit: DEFAULT_MAX_CLAIM_GAS_LIMIT,
        isPostmanSponsorshipEnabled: true,
        maxPostmanSponsorGasLimit: DEFAULT_MAX_POSTMAN_SPONSOR_GAS_LIMIT,
      });
      messageClaimingProcessor = new MessageClaimingProcessor(
        lineaRollupContractMock,
        signer,
        databaseService,
        transactionValidationService,
        {
          maxNonceDiff: 5,
          profitMargin: DEFAULT_PROFIT_MARGIN,
          maxNumberOfRetries: DEFAULT_MAX_NUMBER_OF_RETRIES,
          retryDelayInSeconds: DEFAULT_RETRY_DELAY_IN_SECONDS,
          maxClaimGasLimit: DEFAULT_MAX_CLAIM_GAS_LIMIT,
          direction: Direction.L2_TO_L1,
          originContractAddress: TEST_CONTRACT_ADDRESS_2,
        },
        logger,
      );
    });

    it("Should successfully claim message with fee", async () => {
      const lineaRollupContractMsgStatusSpy = jest.spyOn(lineaRollupContractMock, "getMessageStatus");
<<<<<<< HEAD
=======
      const lineaRollupContractClaimSpy = jest.spyOn(lineaRollupContractMock, "claim");
>>>>>>> f73198b4
      const messageRepositorySaveSpy = jest.spyOn(databaseService, "updateMessage");
      const messageRepositoryUpdateAtomicSpy = jest.spyOn(databaseService, "updateMessageWithClaimTxAtomic");
      jest.spyOn(databaseService, "getLastClaimTxNonce").mockResolvedValue(100);
      jest.spyOn(signer, "getNonce").mockResolvedValue(99);
      jest
        .spyOn(gasProvider, "getGasFees")
        .mockResolvedValue({ maxFeePerGas: 1000000000n, maxPriorityFeePerGas: 1000000000n });
      jest.spyOn(databaseService, "getMessageToClaim").mockResolvedValue(testAnchoredMessage);
      jest.spyOn(lineaRollupContractMock, "getMessageStatus").mockResolvedValue(OnChainMessageStatus.CLAIMABLE);
      jest.spyOn(lineaRollupContractMock, "estimateClaimGas").mockResolvedValue(100_000n);
      jest.spyOn(lineaRollupContractMock, "isRateLimitExceeded").mockResolvedValue(false);
      const expectedLoggingMessage = new Message({
        ...testAnchoredMessage,
        claimGasEstimationThreshold: 10000000000,
        updatedAt: mockedDate,
        isForSponsorship: false,
      });
      await messageClaimingProcessor.process();

      expect(lineaRollupContractMsgStatusSpy).toHaveBeenCalledTimes(1);
      expect(messageRepositorySaveSpy).toHaveBeenCalledTimes(1);
      expect(messageRepositorySaveSpy).toHaveBeenCalledWith(expectedLoggingMessage);
<<<<<<< HEAD
=======
      expect(lineaRollupContractClaimSpy).toHaveBeenCalledTimes(1);
      expect(lineaRollupContractClaimSpy).toHaveBeenCalledWith(
        {
          ...expectedLoggingMessage,
          feeRecipient: undefined,
        },
        {
          claimViaAddress: undefined,
          overrides: { nonce: 101, gasLimit: 100_000n, maxPriorityFeePerGas: 1000000000n, maxFeePerGas: 1000000000n },
        },
      );
>>>>>>> f73198b4
      expect(messageRepositoryUpdateAtomicSpy).toHaveBeenCalledTimes(1);
    });

    it("Should successfully claim message with zero fee", async () => {
      const lineaRollupContractMsgStatusSpy = jest.spyOn(lineaRollupContractMock, "getMessageStatus");
<<<<<<< HEAD
=======
      const lineaRollupContractClaimSpy = jest.spyOn(lineaRollupContractMock, "claim");
>>>>>>> f73198b4
      const messageRepositorySaveSpy = jest.spyOn(databaseService, "updateMessage");
      const messageRepositoryUpdateAtomicSpy = jest.spyOn(databaseService, "updateMessageWithClaimTxAtomic");
      jest.spyOn(databaseService, "getLastClaimTxNonce").mockResolvedValue(100);
      jest.spyOn(signer, "getNonce").mockResolvedValue(99);
      jest
        .spyOn(gasProvider, "getGasFees")
        .mockResolvedValue({ maxFeePerGas: 1000000000n, maxPriorityFeePerGas: 1000000000n });
      jest.spyOn(databaseService, "getMessageToClaim").mockResolvedValue(testZeroFeeAnchoredMessage);
      jest.spyOn(lineaRollupContractMock, "getMessageStatus").mockResolvedValue(OnChainMessageStatus.CLAIMABLE);
      jest.spyOn(lineaRollupContractMock, "estimateClaimGas").mockResolvedValue(100_000n);
      jest.spyOn(lineaRollupContractMock, "isRateLimitExceeded").mockResolvedValue(false);
      const expectedLoggingMessage = new Message({
        ...testZeroFeeAnchoredMessage,
        updatedAt: mockedDate,
        isForSponsorship: true,
      });

      await messageClaimingProcessor.process();

      expect(lineaRollupContractMsgStatusSpy).toHaveBeenCalledTimes(1);
      expect(messageRepositorySaveSpy).toHaveBeenCalledTimes(1);
      expect(messageRepositorySaveSpy).toHaveBeenCalledWith(expectedLoggingMessage);
<<<<<<< HEAD
=======
      expect(lineaRollupContractClaimSpy).toHaveBeenCalledTimes(1);
      expect(lineaRollupContractClaimSpy).toHaveBeenCalledWith(
        {
          ...expectedLoggingMessage,
          feeRecipient: undefined,
        },
        {
          claimViaAddress: undefined,
          overrides: { nonce: 101, gasLimit: 100_000n, maxPriorityFeePerGas: 1000000000n, maxFeePerGas: 1000000000n },
        },
      );
>>>>>>> f73198b4
      expect(messageRepositoryUpdateAtomicSpy).toHaveBeenCalledTimes(1);
    });

    it("Should successfully claim message with underpriced fee", async () => {
      const lineaRollupContractMsgStatusSpy = jest.spyOn(lineaRollupContractMock, "getMessageStatus");
<<<<<<< HEAD
=======
      const lineaRollupContractClaimSpy = jest.spyOn(lineaRollupContractMock, "claim");
>>>>>>> f73198b4
      const messageRepositorySaveSpy = jest.spyOn(databaseService, "updateMessage");
      const messageRepositoryUpdateAtomicSpy = jest.spyOn(databaseService, "updateMessageWithClaimTxAtomic");
      jest.spyOn(databaseService, "getLastClaimTxNonce").mockResolvedValue(100);
      jest.spyOn(signer, "getNonce").mockResolvedValue(99);
      jest
        .spyOn(gasProvider, "getGasFees")
        .mockResolvedValue({ maxFeePerGas: 1000000000n, maxPriorityFeePerGas: 1000000000n });
      jest.spyOn(databaseService, "getMessageToClaim").mockResolvedValue(testUnderpricedAnchoredMessage);
      jest.spyOn(lineaRollupContractMock, "getMessageStatus").mockResolvedValue(OnChainMessageStatus.CLAIMABLE);
      jest.spyOn(lineaRollupContractMock, "estimateClaimGas").mockResolvedValue(100_000n);
      const expectedLoggingMessage = new Message({
        ...testUnderpricedAnchoredMessage,
        claimGasEstimationThreshold: 10,
        updatedAt: mockedDate,
        isForSponsorship: true,
      });

      await messageClaimingProcessor.process();

      expect(lineaRollupContractMsgStatusSpy).toHaveBeenCalledTimes(1);
      expect(messageRepositorySaveSpy).toHaveBeenCalledTimes(1);
      expect(messageRepositorySaveSpy).toHaveBeenCalledWith(expectedLoggingMessage);
<<<<<<< HEAD
=======
      expect(lineaRollupContractClaimSpy).toHaveBeenCalledTimes(1);
      expect(lineaRollupContractClaimSpy).toHaveBeenCalledWith(
        {
          ...expectedLoggingMessage,
          feeRecipient: undefined,
        },
        {
          claimViaAddress: undefined,
          overrides: { nonce: 101, gasLimit: 100_000n, maxPriorityFeePerGas: 1000000000n, maxFeePerGas: 1000000000n },
        },
      );
      expect(messageRepositoryUpdateAtomicSpy).toHaveBeenCalledTimes(1);
    });

    it("Should successfully claim message on a specified contract address if specified", async () => {
      const lineaRollupContractMsgStatusSpy = jest.spyOn(lineaRollupContractMock, "getMessageStatus");
      const lineaRollupContractClaimSpy = jest.spyOn(lineaRollupContractMock, "claim");
      const messageRepositorySaveSpy = jest.spyOn(databaseService, "updateMessage");
      const messageRepositoryUpdateAtomicSpy = jest.spyOn(databaseService, "updateMessageWithClaimTxAtomic");
      jest.spyOn(databaseService, "getLastClaimTxNonce").mockResolvedValue(100);
      jest.spyOn(signer, "getNonce").mockResolvedValue(99);
      jest
        .spyOn(gasProvider, "getGasFees")
        .mockResolvedValue({ maxFeePerGas: 1000000000n, maxPriorityFeePerGas: 1000000000n });
      jest.spyOn(databaseService, "getMessageToClaim").mockResolvedValue(testAnchoredMessage);
      jest.spyOn(lineaRollupContractMock, "getMessageStatus").mockResolvedValue(OnChainMessageStatus.CLAIMABLE);
      jest.spyOn(lineaRollupContractMock, "estimateClaimGas").mockResolvedValue(100_000n);
      jest.spyOn(lineaRollupContractMock, "isRateLimitExceeded").mockResolvedValue(false);
      const expectedLoggingMessage = new Message({
        ...testAnchoredMessage,
        claimGasEstimationThreshold: 10000000000,
        updatedAt: mockedDate,
        isForSponsorship: false,
      });

      const messageClaimingProcessorWithSpecifiedClaimAddress = new MessageClaimingProcessor(
        lineaRollupContractMock,
        signer,
        databaseService,
        transactionValidationService,
        {
          claimViaAddress: TEST_ADDRESS_2,
          maxNonceDiff: 5,
          profitMargin: DEFAULT_PROFIT_MARGIN,
          maxNumberOfRetries: DEFAULT_MAX_NUMBER_OF_RETRIES,
          retryDelayInSeconds: DEFAULT_RETRY_DELAY_IN_SECONDS,
          maxClaimGasLimit: DEFAULT_MAX_CLAIM_GAS_LIMIT,
          direction: Direction.L2_TO_L1,
          originContractAddress: TEST_CONTRACT_ADDRESS_2,
        },
        logger,
      );
      await messageClaimingProcessorWithSpecifiedClaimAddress.process();

      expect(lineaRollupContractMsgStatusSpy).toHaveBeenCalledTimes(1);
      expect(messageRepositorySaveSpy).toHaveBeenCalledTimes(1);
      expect(messageRepositorySaveSpy).toHaveBeenCalledWith(expectedLoggingMessage);
      expect(lineaRollupContractClaimSpy).toHaveBeenCalledTimes(1);
      expect(lineaRollupContractClaimSpy).toHaveBeenCalledWith(
        {
          ...expectedLoggingMessage,
          feeRecipient: undefined,
        },
        {
          claimViaAddress: TEST_ADDRESS_2,
          overrides: { nonce: 101, gasLimit: 100_000n, maxPriorityFeePerGas: 1000000000n, maxFeePerGas: 1000000000n },
        },
      );
>>>>>>> f73198b4
      expect(messageRepositoryUpdateAtomicSpy).toHaveBeenCalledTimes(1);
    });
  });
});<|MERGE_RESOLUTION|>--- conflicted
+++ resolved
@@ -405,10 +405,6 @@
 
     it("Should successfully claim message with fee", async () => {
       const lineaRollupContractMsgStatusSpy = jest.spyOn(lineaRollupContractMock, "getMessageStatus");
-<<<<<<< HEAD
-=======
-      const lineaRollupContractClaimSpy = jest.spyOn(lineaRollupContractMock, "claim");
->>>>>>> f73198b4
       const messageRepositorySaveSpy = jest.spyOn(databaseService, "updateMessage");
       const messageRepositoryUpdateAtomicSpy = jest.spyOn(databaseService, "updateMessageWithClaimTxAtomic");
       jest.spyOn(databaseService, "getLastClaimTxNonce").mockResolvedValue(100);
@@ -431,29 +427,11 @@
       expect(lineaRollupContractMsgStatusSpy).toHaveBeenCalledTimes(1);
       expect(messageRepositorySaveSpy).toHaveBeenCalledTimes(1);
       expect(messageRepositorySaveSpy).toHaveBeenCalledWith(expectedLoggingMessage);
-<<<<<<< HEAD
-=======
-      expect(lineaRollupContractClaimSpy).toHaveBeenCalledTimes(1);
-      expect(lineaRollupContractClaimSpy).toHaveBeenCalledWith(
-        {
-          ...expectedLoggingMessage,
-          feeRecipient: undefined,
-        },
-        {
-          claimViaAddress: undefined,
-          overrides: { nonce: 101, gasLimit: 100_000n, maxPriorityFeePerGas: 1000000000n, maxFeePerGas: 1000000000n },
-        },
-      );
->>>>>>> f73198b4
       expect(messageRepositoryUpdateAtomicSpy).toHaveBeenCalledTimes(1);
     });
 
     it("Should successfully claim message with zero fee", async () => {
       const lineaRollupContractMsgStatusSpy = jest.spyOn(lineaRollupContractMock, "getMessageStatus");
-<<<<<<< HEAD
-=======
-      const lineaRollupContractClaimSpy = jest.spyOn(lineaRollupContractMock, "claim");
->>>>>>> f73198b4
       const messageRepositorySaveSpy = jest.spyOn(databaseService, "updateMessage");
       const messageRepositoryUpdateAtomicSpy = jest.spyOn(databaseService, "updateMessageWithClaimTxAtomic");
       jest.spyOn(databaseService, "getLastClaimTxNonce").mockResolvedValue(100);
@@ -476,29 +454,11 @@
       expect(lineaRollupContractMsgStatusSpy).toHaveBeenCalledTimes(1);
       expect(messageRepositorySaveSpy).toHaveBeenCalledTimes(1);
       expect(messageRepositorySaveSpy).toHaveBeenCalledWith(expectedLoggingMessage);
-<<<<<<< HEAD
-=======
-      expect(lineaRollupContractClaimSpy).toHaveBeenCalledTimes(1);
-      expect(lineaRollupContractClaimSpy).toHaveBeenCalledWith(
-        {
-          ...expectedLoggingMessage,
-          feeRecipient: undefined,
-        },
-        {
-          claimViaAddress: undefined,
-          overrides: { nonce: 101, gasLimit: 100_000n, maxPriorityFeePerGas: 1000000000n, maxFeePerGas: 1000000000n },
-        },
-      );
->>>>>>> f73198b4
       expect(messageRepositoryUpdateAtomicSpy).toHaveBeenCalledTimes(1);
     });
 
     it("Should successfully claim message with underpriced fee", async () => {
       const lineaRollupContractMsgStatusSpy = jest.spyOn(lineaRollupContractMock, "getMessageStatus");
-<<<<<<< HEAD
-=======
-      const lineaRollupContractClaimSpy = jest.spyOn(lineaRollupContractMock, "claim");
->>>>>>> f73198b4
       const messageRepositorySaveSpy = jest.spyOn(databaseService, "updateMessage");
       const messageRepositoryUpdateAtomicSpy = jest.spyOn(databaseService, "updateMessageWithClaimTxAtomic");
       jest.spyOn(databaseService, "getLastClaimTxNonce").mockResolvedValue(100);
@@ -521,25 +481,11 @@
       expect(lineaRollupContractMsgStatusSpy).toHaveBeenCalledTimes(1);
       expect(messageRepositorySaveSpy).toHaveBeenCalledTimes(1);
       expect(messageRepositorySaveSpy).toHaveBeenCalledWith(expectedLoggingMessage);
-<<<<<<< HEAD
-=======
-      expect(lineaRollupContractClaimSpy).toHaveBeenCalledTimes(1);
-      expect(lineaRollupContractClaimSpy).toHaveBeenCalledWith(
-        {
-          ...expectedLoggingMessage,
-          feeRecipient: undefined,
-        },
-        {
-          claimViaAddress: undefined,
-          overrides: { nonce: 101, gasLimit: 100_000n, maxPriorityFeePerGas: 1000000000n, maxFeePerGas: 1000000000n },
-        },
-      );
       expect(messageRepositoryUpdateAtomicSpy).toHaveBeenCalledTimes(1);
     });
 
     it("Should successfully claim message on a specified contract address if specified", async () => {
       const lineaRollupContractMsgStatusSpy = jest.spyOn(lineaRollupContractMock, "getMessageStatus");
-      const lineaRollupContractClaimSpy = jest.spyOn(lineaRollupContractMock, "claim");
       const messageRepositorySaveSpy = jest.spyOn(databaseService, "updateMessage");
       const messageRepositoryUpdateAtomicSpy = jest.spyOn(databaseService, "updateMessageWithClaimTxAtomic");
       jest.spyOn(databaseService, "getLastClaimTxNonce").mockResolvedValue(100);
@@ -580,18 +526,6 @@
       expect(lineaRollupContractMsgStatusSpy).toHaveBeenCalledTimes(1);
       expect(messageRepositorySaveSpy).toHaveBeenCalledTimes(1);
       expect(messageRepositorySaveSpy).toHaveBeenCalledWith(expectedLoggingMessage);
-      expect(lineaRollupContractClaimSpy).toHaveBeenCalledTimes(1);
-      expect(lineaRollupContractClaimSpy).toHaveBeenCalledWith(
-        {
-          ...expectedLoggingMessage,
-          feeRecipient: undefined,
-        },
-        {
-          claimViaAddress: TEST_ADDRESS_2,
-          overrides: { nonce: 101, gasLimit: 100_000n, maxPriorityFeePerGas: 1000000000n, maxFeePerGas: 1000000000n },
-        },
-      );
->>>>>>> f73198b4
       expect(messageRepositoryUpdateAtomicSpy).toHaveBeenCalledTimes(1);
     });
   });
