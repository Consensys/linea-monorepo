<<<<<<< HEAD
ARG NODE_VERSION=lts

FROM node:${NODE_VERSION}-slim AS base
=======
FROM node:22.21.1-slim AS base
>>>>>>> 65d43935

ENV PNPM_HOME="/pnpm"
ENV PATH="$PNPM_HOME:$PATH"

# Temp fix for the corepack issue described in https://github.com/pnpm/pnpm/issues/9029
RUN npm i -g corepack@latest

RUN corepack enable

RUN apt-get update \
    && apt-get install -y --no-install-recommends python3 ca-certificates bash curl make g++ \
    && apt-get clean \
    && rm -rf /var/lib/apt/lists/*

FROM base AS builder

WORKDIR /usr/src/app

ARG NATIVE_LIBS_RELEASE_TAG
ENV NATIVE_LIBS_RELEASE_TAG=${NATIVE_LIBS_RELEASE_TAG}

COPY package.json pnpm-lock.yaml pnpm-workspace.yaml tsconfig.json ./

COPY ./postman/package.json ./postman/package.json
COPY ./sdk/sdk-ethers/package.json ./sdk/sdk-ethers/package.json
COPY ./ts-libs/linea-native-libs/package.json ./ts-libs/linea-native-libs/package.json
COPY ./ts-libs/linea-shared-utils/package.json ./ts-libs/linea-shared-utils/package.json

RUN --mount=type=cache,id=pnpm,target=/pnpm/store pnpm install --frozen-lockfile --prefer-offline --ignore-scripts

COPY ./postman ./postman
COPY ./sdk/sdk-ethers ./sdk/sdk-ethers
COPY ts-libs/linea-native-libs ./ts-libs/linea-native-libs
COPY ts-libs/linea-shared-utils ./ts-libs/linea-shared-utils

RUN --mount=type=cache,id=pnpm,target=/pnpm/store pnpm run build \
    && pnpm deploy --legacy --filter=./postman --prod ./prod/postman

<<<<<<< HEAD
FROM node:${NODE_VERSION}-slim AS production
=======
FROM node:22.21.1-slim AS production
>>>>>>> 65d43935

ENV NODE_ENV=production

WORKDIR /usr/src/app

USER node

COPY --from=builder /usr/src/app/prod/postman ./postman

CMD [ "node", "./postman/dist/scripts/runPostman.js" ]<|MERGE_RESOLUTION|>--- conflicted
+++ resolved
@@ -1,10 +1,6 @@
-<<<<<<< HEAD
 ARG NODE_VERSION=lts
 
 FROM node:${NODE_VERSION}-slim AS base
-=======
-FROM node:22.21.1-slim AS base
->>>>>>> 65d43935
 
 ENV PNPM_HOME="/pnpm"
 ENV PATH="$PNPM_HOME:$PATH"
@@ -43,11 +39,7 @@
 RUN --mount=type=cache,id=pnpm,target=/pnpm/store pnpm run build \
     && pnpm deploy --legacy --filter=./postman --prod ./prod/postman
 
-<<<<<<< HEAD
 FROM node:${NODE_VERSION}-slim AS production
-=======
-FROM node:22.21.1-slim AS production
->>>>>>> 65d43935
 
 ENV NODE_ENV=production
 
