/*
 * Copyright ConsenSys AG.
 *
 * Licensed under the Apache License, Version 2.0 (the "License"); you may not use this file except in compliance with
 * the License. You may obtain a copy of the License at
 *
 * http://www.apache.org/licenses/LICENSE-2.0
 *
 * Unless required by applicable law or agreed to in writing, software distributed under the License is distributed on
 * an "AS IS" BASIS, WITHOUT WARRANTIES OR CONDITIONS OF ANY KIND, either express or implied. See the License for the
 * specific language governing permissions and limitations under the License.
 *
 * SPDX-License-Identifier: Apache-2.0
 */
package net.consensys.linea.zktracer.module.alu.add;

import org.hyperledger.besu.evm.frame.MessageFrame;

import java.util.List;

import net.consensys.linea.zktracer.OpCode;
import net.consensys.linea.zktracer.bytes.Bytes16;
import net.consensys.linea.zktracer.bytes.UnsignedByte;
import net.consensys.linea.zktracer.bytestheta.BaseBytes;
import net.consensys.linea.zktracer.module.ModuleTracer;
import org.apache.tuweni.bytes.Bytes32;
import org.apache.tuweni.units.bigints.UInt256;

public class AddTracer implements ModuleTracer {

  private int stamp = 0;

  @Override
  public String jsonKey() {
    return "add";
  }

  @Override
  public List<OpCode> supportedOpCodes() {
    return List.of(OpCode.ADD, OpCode.SUB);
  }

  @Override
  public Object trace(MessageFrame frame) {
    final Bytes32 arg1 = Bytes32.wrap(frame.getStackItem(0));
    final Bytes32 arg2 = Bytes32.wrap(frame.getStackItem(1));

    final Bytes16 arg1Hi = Bytes16.wrap(arg1.slice(0, 16));
    final Bytes32 arg1Lo = Bytes32.leftPad(arg1.slice(16));
    final Bytes16 arg2Hi = Bytes16.wrap(arg2.slice(0, 16));
    final Bytes16 arg2Lo = Bytes16.wrap(arg2.slice(16));

    boolean overflowHi = false;
    boolean overflowLo;

    final OpCode opCode = OpCode.of(frame.getCurrentOperation().getOpcode());
    final BaseBytes res = Adder.addSub(opCode, arg1, arg2);

    final Bytes16 resHi = res.getHigh();
    final Bytes16 resLo = res.getLow();

    final AddTrace.Trace.Builder builder = AddTrace.Trace.Builder.newInstance();

    final UInt256 arg1Int = UInt256.fromBytes(arg1);
    final UInt256 arg2Int = UInt256.fromBytes(arg2);
    final BigInteger arg1BigInt = arg1Int.toUnsignedBigInteger();
    final BigInteger arg2BigInt = arg2Int.toUnsignedBigInteger();

<<<<<<< HEAD
      UInt256 arg1Int = UInt256.fromBytes(arg1);
      UInt256 arg2Int = UInt256.fromBytes(arg2);
      UInt256 resultBytes;

      if (opCode == OpCode.ADD) {
        resultBytes = arg1Int.add(arg2Int);
        if (resultBytes.compareTo(arg1Int) < 0) {
          overflowHi = true;
        }
      } else if (opCode == OpCode.SUB) {
        if (arg1Int.compareTo(arg2Int) < 0) {
          overflowHi = true;
        }
=======
    BigInteger resultBigInt;

    if (opCode == OpCode.ADD) {
      resultBigInt = arg1BigInt.add(arg2BigInt);
      if (resultBigInt.compareTo(UInt256.MAX_VALUE.toBigInteger()) > 0) {
        overflowHi = true;
      }
    } else if (opCode == OpCode.SUB) {
      if (UInt256.ZERO.toBigInteger().add(arg2BigInt).compareTo(UInt256.MAX_VALUE.toBigInteger())
          > 0) {
        overflowHi = true;
>>>>>>> b9d724ee
      }
    }

    // check if the result is greater than 2^128
    final BigInteger twoToThe128 = BigInteger.ONE.shiftLeft(128);

    stamp++;
    for (int i = 0; i < 16; i++) {

<<<<<<< HEAD
      // check if the result is greater than 2^128
      final UInt256 twoToThe128 = UInt256.ONE.shiftLeft(128);
=======
>>>>>>> b9d724ee
      if (opCode == OpCode.ADD) {
        Bytes32 addRes = Bytes32.wrap((UInt256.fromBytes(arg1Lo)).add(UInt256.fromBytes(arg2Lo)));
        overflowLo = (addRes.compareTo(twoToThe128) >= 0);
      } else {
        Bytes32 addRes = Bytes32.wrap((UInt256.fromBytes(resLo)).add(UInt256.fromBytes(arg2Lo)));
        overflowLo = (addRes.compareTo(twoToThe128) >= 0);
      }
      boolean overflow = overflowBit(i, overflowHi, overflowLo);

      builder
          .appendAcc1(resHi.slice(0, 1 + i).toUnsignedBigInteger())
          .appendAcc2(resLo.slice(0, 1 + i).toUnsignedBigInteger())
          .appendArg1Hi(arg1Hi.toUnsignedBigInteger())
          .appendArg1Lo(arg1Lo.toUnsignedBigInteger())
          .appendArg2Hi(arg2Hi.toUnsignedBigInteger())
<<<<<<< HEAD
          .appendArg2Lo(arg2Lo.toUnsignedBigInteger());

      builder.appendByte1(UnsignedByte.of(resHi.get(i))).appendByte2(UnsignedByte.of(resLo.get(i)));

      builder.appendCounter(i);

      builder.appendInst(UnsignedByte.of(opCode.value));

      builder.appendOverflow(overflowBit(i, overflowHi, overflowLo));

      // res HiLo
      builder.appendResHi(resHi.toUnsignedBigInteger()).appendResLo(resLo.toUnsignedBigInteger());
      builder.appendStamp(stamp);
=======
          .appendArg2Lo(arg2Lo.toUnsignedBigInteger())
          .appendByte1(UnsignedByte.of(resHi.get(i)))
          .appendByte2(UnsignedByte.of(resLo.get(i)))
          .appendCounter(i)
          .appendInst(UnsignedByte.of(opCode.value))
          .appendOverflow(overflow)
          .appendResHi(resHi.toUnsignedBigInteger())
          .appendResLo(resLo.toUnsignedBigInteger())
          .appendStamp(stamp);
>>>>>>> b9d724ee
    }
    builder.setStamp(stamp);
    return builder.build();
  }

  private boolean overflowBit(
      final int counter, final boolean overflowHi, final boolean overflowLo) {
    if (counter == 14) return overflowHi;
    if (counter == 15) return overflowLo;
    return false; // default bool value in go
  }
}<|MERGE_RESOLUTION|>--- conflicted
+++ resolved
@@ -61,12 +61,6 @@
 
     final AddTrace.Trace.Builder builder = AddTrace.Trace.Builder.newInstance();
 
-    final UInt256 arg1Int = UInt256.fromBytes(arg1);
-    final UInt256 arg2Int = UInt256.fromBytes(arg2);
-    final BigInteger arg1BigInt = arg1Int.toUnsignedBigInteger();
-    final BigInteger arg2BigInt = arg2Int.toUnsignedBigInteger();
-
-<<<<<<< HEAD
       UInt256 arg1Int = UInt256.fromBytes(arg1);
       UInt256 arg2Int = UInt256.fromBytes(arg2);
       UInt256 resultBytes;
@@ -80,33 +74,13 @@
         if (arg1Int.compareTo(arg2Int) < 0) {
           overflowHi = true;
         }
-=======
-    BigInteger resultBigInt;
-
-    if (opCode == OpCode.ADD) {
-      resultBigInt = arg1BigInt.add(arg2BigInt);
-      if (resultBigInt.compareTo(UInt256.MAX_VALUE.toBigInteger()) > 0) {
-        overflowHi = true;
       }
-    } else if (opCode == OpCode.SUB) {
-      if (UInt256.ZERO.toBigInteger().add(arg2BigInt).compareTo(UInt256.MAX_VALUE.toBigInteger())
-          > 0) {
-        overflowHi = true;
->>>>>>> b9d724ee
-      }
-    }
 
     // check if the result is greater than 2^128
-    final BigInteger twoToThe128 = BigInteger.ONE.shiftLeft(128);
+    final UInt256 twoToThe128 = UInt256.ONE.shiftLeft(128);
 
     stamp++;
     for (int i = 0; i < 16; i++) {
-
-<<<<<<< HEAD
-      // check if the result is greater than 2^128
-      final UInt256 twoToThe128 = UInt256.ONE.shiftLeft(128);
-=======
->>>>>>> b9d724ee
       if (opCode == OpCode.ADD) {
         Bytes32 addRes = Bytes32.wrap((UInt256.fromBytes(arg1Lo)).add(UInt256.fromBytes(arg2Lo)));
         overflowLo = (addRes.compareTo(twoToThe128) >= 0);
@@ -114,7 +88,6 @@
         Bytes32 addRes = Bytes32.wrap((UInt256.fromBytes(resLo)).add(UInt256.fromBytes(arg2Lo)));
         overflowLo = (addRes.compareTo(twoToThe128) >= 0);
       }
-      boolean overflow = overflowBit(i, overflowHi, overflowLo);
 
       builder
           .appendAcc1(resHi.slice(0, 1 + i).toUnsignedBigInteger())
@@ -122,31 +95,15 @@
           .appendArg1Hi(arg1Hi.toUnsignedBigInteger())
           .appendArg1Lo(arg1Lo.toUnsignedBigInteger())
           .appendArg2Hi(arg2Hi.toUnsignedBigInteger())
-<<<<<<< HEAD
-          .appendArg2Lo(arg2Lo.toUnsignedBigInteger());
-
-      builder.appendByte1(UnsignedByte.of(resHi.get(i))).appendByte2(UnsignedByte.of(resLo.get(i)));
-
-      builder.appendCounter(i);
-
-      builder.appendInst(UnsignedByte.of(opCode.value));
-
-      builder.appendOverflow(overflowBit(i, overflowHi, overflowLo));
-
-      // res HiLo
-      builder.appendResHi(resHi.toUnsignedBigInteger()).appendResLo(resLo.toUnsignedBigInteger());
-      builder.appendStamp(stamp);
-=======
           .appendArg2Lo(arg2Lo.toUnsignedBigInteger())
           .appendByte1(UnsignedByte.of(resHi.get(i)))
           .appendByte2(UnsignedByte.of(resLo.get(i)))
           .appendCounter(i)
           .appendInst(UnsignedByte.of(opCode.value))
-          .appendOverflow(overflow)
+          .appendOverflow(overflowBit(i, overflowHi, overflowLo))
           .appendResHi(resHi.toUnsignedBigInteger())
           .appendResLo(resLo.toUnsignedBigInteger())
           .appendStamp(stamp);
->>>>>>> b9d724ee
     }
     builder.setStamp(stamp);
     return builder.build();
