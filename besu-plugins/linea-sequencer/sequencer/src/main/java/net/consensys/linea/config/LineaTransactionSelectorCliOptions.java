--- conflicted
+++ resolved
@@ -192,27 +192,11 @@
         var eventFilter =
             new TransactionEventFilter(
                 address,
-<<<<<<< HEAD
                 parts[1].isEmpty() ? null : LogTopic.wrap(Bytes.fromHexString(parts[1], Bytes32.SIZE)),
                 parts[2].isEmpty() ? null : LogTopic.wrap(Bytes.fromHexString(parts[2], Bytes32.SIZE)),
                 parts[3].isEmpty() ? null : LogTopic.wrap(Bytes.fromHexString(parts[3], Bytes32.SIZE)),
                 parts[4].isEmpty() ? null : LogTopic.wrap(Bytes.fromHexString(parts[4], Bytes32.SIZE)));
         eventFilters.computeIfAbsent(address, (a) -> new HashSet<>()).add(eventFilter);
-=======
-                parts[1].isEmpty()
-                    ? null
-                    : LogTopic.wrap(Bytes.fromHexString(parts[1], Bytes32.SIZE)),
-                parts[2].isEmpty()
-                    ? null
-                    : LogTopic.wrap(Bytes.fromHexString(parts[2], Bytes32.SIZE)),
-                parts[3].isEmpty()
-                    ? null
-                    : LogTopic.wrap(Bytes.fromHexString(parts[3], Bytes32.SIZE)),
-                parts[4].isEmpty()
-                    ? null
-                    : LogTopic.wrap(Bytes.fromHexString(parts[4], Bytes32.SIZE)));
-        eventFilters.putIfAbsent(address, new HashSet<>()).add(eventFilter);
->>>>>>> 8b6db306
       }
       return eventFilters;
     } catch (IOException e) {
