<<<<<<< HEAD
ARG NODE_VERSION=lts

FROM node:${NODE_VERSION}-slim AS base
=======
FROM node:22.21.1-slim AS base
>>>>>>> 65d43935

ENV PNPM_HOME="/pnpm"
ENV PATH="$PNPM_HOME:$PATH"

RUN corepack enable

FROM base AS builder

WORKDIR /usr/src/app

COPY package.json pnpm-lock.yaml pnpm-workspace.yaml tsconfig.json ./

COPY operations/ ./operations/

RUN --mount=type=cache,id=pnpm,target=/pnpm/store pnpm install --frozen-lockfile --prefer-offline --ignore-scripts
RUN pnpm run -F operations build
RUN pnpm deploy --legacy --filter=./operations --prod ./prod

<<<<<<< HEAD
FROM node:${NODE_VERSION}-slim AS release
=======
FROM node:22.21.1-slim AS release
>>>>>>> 65d43935

ENV NODE_ENV=production

WORKDIR /usr/src/app

USER node

COPY --from=builder /usr/src/app/prod ./

ENTRYPOINT ["./bin/run.js"]<|MERGE_RESOLUTION|>--- conflicted
+++ resolved
@@ -1,10 +1,6 @@
-<<<<<<< HEAD
 ARG NODE_VERSION=lts
 
 FROM node:${NODE_VERSION}-slim AS base
-=======
-FROM node:22.21.1-slim AS base
->>>>>>> 65d43935
 
 ENV PNPM_HOME="/pnpm"
 ENV PATH="$PNPM_HOME:$PATH"
@@ -23,11 +19,7 @@
 RUN pnpm run -F operations build
 RUN pnpm deploy --legacy --filter=./operations --prod ./prod
 
-<<<<<<< HEAD
 FROM node:${NODE_VERSION}-slim AS release
-=======
-FROM node:22.21.1-slim AS release
->>>>>>> 65d43935
 
 ENV NODE_ENV=production
 
