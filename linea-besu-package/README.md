# Linea Besu Distribution

This project uses Gradle to manage dependencies, build tasks, and create distributions for linea-besu with
all the necessary plugins to run a node for operators. The build process will also create a Docker image that can be
used to run a node with a specific profile.

## Run with Docker

### Step 1. Download configuration files

You can start with the Docker Compose files located in the [docker](https://github.com/Consensys/linea-monorepo/tree/main/linea-besu-package/docker) directory.

### Step 2. Update the Docker Compose file
In the docker-compose.yaml file, update the --p2p-host command to include your public IP address. For example:
```sh
--p2p-host=103.10.10.10
```

<<<<<<< HEAD
To enable JWT on engine-api, please uncomment the followings and mount the JWT file accordingly:
```sh
--engine-jwt-disabled=false
--engine-jwt-secret=/var/lib/besu/jwt
```

### Step 3. Start the Besu node
=======
### Step 2. Start the Besu node
>>>>>>> 8d80a635
```sh
docker compose -f ./linea-besu-package/docker/docker-compose-basic-mainnet.yaml up
```
Alternatively, to run a node with a specific profile, set the `BESU_PROFILE` environment variable to the desired profile name:

```sh
docker run -e BESU_PROFILE=basic-mainnet consensys/linea-besu-package:latest
```
Or use a specific release image tag
```sh
docker run -e BESU_PROFILE=basic-mainnet consensys/linea-besu-package:2.1.0-20250507100634-6dc9db9
```
## Run with a binary distribution

### Step 1. Install Linea Besu from packaged binaries
*  Download the [linea-besu-package-&lt;release&gt;.tar.gz](https://github.com/Consensys/linea-monorepo/releases?q=linea-besu-package&expanded=true)
from the assets.
* Unpack the downloaded files and change directory into the `linea-besu/besu`
directory.

Display Besu command line help to confirm installation:
```sh
bin/besu --help
```

### Step 2. Start the Besu client

```sh
bin/besu --profile=advanced-mainnet
```

## Build from source locally

1. Make changes to `linea-besu-package/versions.env` as needed

2. Cd into `linea-besu-package`

3. Run `make clean && make build` (check the Makefile for build options)

4. The docker image (i.e. default as `consensys/linea-besu-package:local`) should be created locally

### Note:

To build with specific platform (e.g. linux/amd64) and image tag (e.g. xxx), do the following:
```
make clean && PLATFORM=linux/amd64 TAG=xxx make build
```

To run the e2e test locally with the locally-built `linea-besu-package` image (e.g. tagged as xxx), do the following:
```
TAG=xxx make run-e2e-test
```

## How-To Release

1. Make a branch with changes to `linea-besu-package/versions.env` as needed

2. Go to the [actions tab](https://github.com/Consensys/linea-monorepo/actions) and click on the workflow `linea-besu-package-release` and select the target branch for making a release with besu and plugin versions based on `linea-besu-package/versions.env`

3. If release prefix is not given, `LINEA_TRACER_PLUGIN_VERSION` in the target `versions.env` file will be used, and the resultant release tag would be `linea-besu-package-[releasePrefix]-[YYYYMMDDHHMMSS]-[shortenCommitHash]` and the docker image tag would be `[releasePrefix]-[YYYYMMDDHHMMSS]-[shortenCommitHash]`

4. Once the workflow is done successfully, go to the [releases page](https://github.com/Consensys/linea-monorepo/releases?q=linea-besu-package&expanded=true) and you should find the corresponding release info along with the docker image tag

Additionally, the `latest` tag will be updated to match this release


## Profiles

This project leverages [Besu Profiles](https://besu.hyperledger.org/public-networks/how-to/use-configuration-file/profile) to enable multiple startup configurations for different node types.

During the build process, all TOML files located in the [linea-besu-package/linea-besu/profiles](https://github.com/Consensys/linea-monorepo/tree/main/linea-besu-package/linea-besu/profiles) directory will be incorporated into the package. These profiles are crucial for configuring the node, as each one specifies the necessary plugins and CLI options to ensure Besu operates correctly.

Each profile is a TOML file that outlines the plugins and CLI options to be used when starting the node. For example:

```toml
# required plugins to run a sequencer node
plugins=["LineaExtraDataPlugin","LineaEndpointServicePlugin","LineaTransactionPoolValidatorPlugin","LineaTransactionSelectorPlugin"]

# required options to configure the plugins above
plugin-linea-module-limit-file-path="config/trace-limits.mainnet.toml"
# Other required plugin options
# ...

# Other Besu options
# ...
```

Currently, the following profiles are available:

| Profile Name                                                                                                              | Description                                                               | Network |
|---------------------------------------------------------------------------------------------------------------------------|---------------------------------------------------------------------------|---------|
| [`basic-mainnet`](https://github.com/Consensys/linea-monorepo/blob/main/linea-besu-package/linea-besu/profiles/basic-mainnet.toml)       | Creates a basic Linea Node.                                               | Mainnet |
| [`advanced-mainnet`](https://github.com/Consensys/linea-monorepo/blob/main/linea-besu-package/linea-besu/profiles/advanced-mainnet.toml) | Creates a Linea Node with `linea_estimateGas` and `finalized tag updater plugin`. | Mainnet |
| [`basic-sepolia`](https://github.com/Consensys/linea-monorepo/blob/main/linea-besu-package/linea-besu/profiles/basic-sepolia.toml)       | Creates a basic Linea Node.                                               | Sepolia |
| [`advanced-sepolia`](https://github.com/Consensys/linea-monorepo/blob/main/linea-besu-package/linea-besu/profiles/advanced-mainnet.toml) | Creates a Linea Node with `linea_estimateGas` and `finalized tag updater plugin`. | Sepolia |<|MERGE_RESOLUTION|>--- conflicted
+++ resolved
@@ -16,7 +16,6 @@
 --p2p-host=103.10.10.10
 ```
 
-<<<<<<< HEAD
 To enable JWT on engine-api, please uncomment the followings and mount the JWT file accordingly:
 ```sh
 --engine-jwt-disabled=false
@@ -24,9 +23,6 @@
 ```
 
 ### Step 3. Start the Besu node
-=======
-### Step 2. Start the Besu node
->>>>>>> 8d80a635
 ```sh
 docker compose -f ./linea-besu-package/docker/docker-compose-basic-mainnet.yaml up
 ```
